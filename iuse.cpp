#include "iuse.h"
#include "game.h"
#include "mapdata.h"
#include "keypress.h"
#include "output.h"
#include "options.h"
#include "rng.h"
#include "line.h"
#include "mutation.h"
#include "player.h"
#include "vehicle.h"
#include "uistate.h"
#include "action.h"
#include "monstergenerator.h"
#include <sstream>
#include <algorithm>

#define RADIO_PER_TURN 25 // how many characters per turn of radio

// mfb(n) converts a flag to its appropriate position in covers's bitfield
#ifndef mfb
#define mfb(n) static_cast <unsigned long> (1 << (n))
#endif

#include "iuse_software.h"

 // Return false if we weren't able to use the item.
static bool use_fire(game *g, player *p, item *it)
{
    (void)it; //unused
    if (!p->use_charges_if_avail("fire", 1))
    {
        g->add_msg_if_player(p, _("You need a source of flame!"));
        return false;
    }
    return true;
}

static bool item_inscription( game *g, player *p, item *cut, std::string verb, std::string gerund,
                              bool carveable)
{
    (void)p; //unused
    if (!cut->made_of(SOLID)) {
        std::string lower_verb = verb;
        std::transform(lower_verb.begin(), lower_verb.end(), lower_verb.begin(), ::tolower);
        g->add_msg(_("You can't %s an item that's not solid!"), lower_verb.c_str());
        return false;
    }
    if(carveable && !(cut->made_of("wood") || cut->made_of("plastic") || cut->made_of("glass") ||
                      cut->made_of("chitin") || cut->made_of("iron") || cut->made_of("steel") ||
                      cut->made_of("silver"))) {
        std::string lower_verb = verb;
        std::transform(lower_verb.begin(), lower_verb.end(), lower_verb.begin(), ::tolower);
        std::string mat = cut->get_material(1);
        material_type *mt = material_type::find_material(mat);
        std::string mtname = "null";
        if(mt != NULL) {
            mtname = mt->name();
        }
        std::transform(mtname.begin(), mtname.end(), mtname.begin(), ::tolower);
        g->add_msg(_("You can't %1$s an item made of %2$s!"),
                   lower_verb.c_str(), mtname.c_str());
        return false;
    }

    std::map<std::string, std::string>::const_iterator ent = cut->item_vars.find("item_note");

    bool hasnote = (ent != cut->item_vars.end());
    std::string message = "";
    std::string messageprefix = string_format( hasnote ? _("(To delete, input one '.')\n") : "" ) +
                                string_format(_("%1$s on this %2$s is a note saying: "),
                                              gerund.c_str(), cut->type->name.c_str() );
    message = string_input_popup(string_format(_("%s what?"), verb.c_str()), 64,
                                 (hasnote ? cut->item_vars["item_note"] : message ),
                                 messageprefix, "inscribe_item", 128 );

    if( message.size() > 0 ) {
        if ( hasnote && message == "." ) {
            cut->item_vars.erase("item_note");
            cut->item_vars.erase("item_note_type");
            cut->item_vars.erase("item_note_typez");
        } else {
            cut->item_vars["item_note"] = message;
            cut->item_vars["item_note_type"] = gerund;
        }
    }
    return true;
}

// Returns false if the inscription failed or if the player canceled the action. Otherwise, returns true.

static bool inscribe_item( game *g, player *p, std::string verb, std::string gerund, bool carveable )
{
    //Note: this part still strongly relies on English grammar.
    //Although it can be easily worked around in language like Chinese,
    //but might need to be reworked for some European languages that have more verb forms
    char ch = g->inv(string_format(_("%s on what?"), verb.c_str()));
    item* cut = &(p->i_at(ch));
    if (cut->type->id == "null") {
        g->add_msg(_("You do not have that item!"));
        return false;
    }
    return item_inscription( g, p, cut, verb, gerund, carveable );
}

int iuse::none(game *g, player *p, item *it, bool t)
{
  g->add_msg(_("You can't do anything interesting with your %s."),
             it->tname(g).c_str());
  return it->type->charges_to_use();
}

/* iuse methods return the number of charges expended, which is usually it->charges_to_use().
 * Some items that don't normally use charges return 1 to indicate they're used up.
 * Regardless, returning 0 indicates the item has not been used up,
 * though it may have been successfully activated.
 */
int iuse::sewage(game *g, player *p, item *it, bool t)
{
  if(!p->is_npc()) {
    p->add_memorial_log(_("Ate a sewage sample."));
  }
  p->vomit(g);
  if (one_in(4)) {
    p->mutate(g);
  }
  return it->type->charges_to_use();
}

int iuse::honeycomb(game *g, player *p, item *it, bool t)
{
  g->m.spawn_item(p->posx, p->posy, "wax", 2);
  return it->type->charges_to_use();
}

int iuse::royal_jelly(game *g, player *p, item *it, bool t)
{
// TODO: Add other diseases here; royal jelly is a cure-all!
 p->pkill += 5;
 std::string message;
 if (p->has_disease("fungus")) {
  message = _("You feel cleansed inside!");
  p->rem_disease("fungus");
 }
 if (p->has_disease("dermatik")) {
  message = _("You feel cleansed inside!");
  p->rem_disease("dermatik");
 }
 if (p->has_disease("blind")) {
  message = _("Your sight returns!");
  p->rem_disease("blind");
 }
 if (p->has_disease("poison") || p->has_disease("foodpoison") ||
     p->has_disease("badpoison") || p->has_disease("paralyzepoison")) {
  message = _("You feel much better!");
  p->rem_disease("poison");
  p->rem_disease("badpoison");
  p->rem_disease("foodpoison");
  p->rem_disease("paralyzepoison");
 }
 if (p->has_disease("asthma")) {
  message = _("Your breathing clears up!");
  p->rem_disease("asthma");
 }
 if (p->has_disease("common_cold") || p->has_disease("flu")) {
  message = _("You feel healthier!");
  p->rem_disease("common_cold");
  p->rem_disease("flu");
 }
 g->add_msg_if_player(p,message.c_str());
 return it->type->charges_to_use();
}

static hp_part body_window(player *p, item *it, std::string item_name, int normal_bonus,
                           int head_bonus, int torso_bonus, int bleed,
                           int bite, int infect, bool force)
{
    WINDOW* hp_window = newwin(10, 31, (TERMY-10)/2, (TERMX-31)/2);
    wborder(hp_window, LINE_XOXO, LINE_XOXO, LINE_OXOX, LINE_OXOX,
                       LINE_OXXO, LINE_OOXX, LINE_XXOO, LINE_XOOX );

    mvwprintz(hp_window, 1, 1, c_ltred, _("Use %s:"), item_name.c_str());
    nc_color color = c_ltgray;
    if(p->hp_cur[hp_head] < p->hp_max[hp_head] || force) {
        color = g->limb_color(p, bp_head, -1, bleed, bite, infect);
        if (color != c_ltgray || head_bonus != 0 ) {
            mvwprintz(hp_window, 2, 1, color, _("1: Head"));
        }
    }
    if(p->hp_cur[hp_torso] < p->hp_max[hp_torso] || force) {
        color = g->limb_color(p, bp_torso, -1, bleed, bite, infect);
        if (color != c_ltgray || torso_bonus != 0) {
            mvwprintz(hp_window, 3, 1, color, _("2: Torso"));
        }
    }
    if(p->hp_cur[hp_arm_l] < p->hp_max[hp_arm_l] || force) {
        color = g->limb_color(p, bp_arms, 0, bleed, bite, infect);
        if (color != c_ltgray || normal_bonus != 0) {
            mvwprintz(hp_window, 4, 1, color, _("3: Left Arm"));
        }
    }
    if(p->hp_cur[hp_arm_r] < p->hp_max[hp_arm_r] || force) {
        color = g->limb_color(p, bp_arms, 1, bleed, bite, infect);
        if (color != c_ltgray || normal_bonus != 0) {
            mvwprintz(hp_window, 5, 1, color, _("4: Right Arm"));
        }
    }
    if(p->hp_cur[hp_leg_l] < p->hp_max[hp_leg_l] || force) {
        color = g->limb_color(p, bp_legs, 0, bleed, bite, infect);
        if (color != c_ltgray || normal_bonus != 0) {
            mvwprintz(hp_window, 6, 1, color, _("5: Left Leg"));
        }
    }
    if(p->hp_cur[hp_leg_r] < p->hp_max[hp_leg_r] || force) {
        color = g->limb_color(p, bp_legs, 1, bleed, bite, infect);
        if (color != c_ltgray || normal_bonus != 0) {
            mvwprintz(hp_window, 7, 1, color, _("6: Right Leg"));
        }
    }
    mvwprintz(hp_window, 8, 1, c_ltgray, _("7: Exit"));
    std::string health_bar = "";
    for (int i = 0; i < num_hp_parts; i++) {
        if (p->hp_cur[i] < p->hp_max[i] || force ||
            (head_bonus < 0 || torso_bonus < 0 || normal_bonus < 0)) {
            int current_hp = p->hp_cur[i];
            if (current_hp != 0) {
                if (current_hp == p->hp_max[i]){
                  color = c_green;
                  health_bar = "|||||";
                } else if (current_hp > p->hp_max[i] * .9) {
                  color = c_green;
                  health_bar = "||||\\";
                } else if (current_hp > p->hp_max[i] * .8) {
                  color = c_ltgreen;
                  health_bar = "|||| ";
                } else if (current_hp > p->hp_max[i] * .7) {
                  color = c_ltgreen;
                  health_bar = "|||\\";
                } else if (current_hp > p->hp_max[i] * .6) {
                  color = c_yellow;
                  health_bar = "|||  ";
                } else if (current_hp > p->hp_max[i] * .5) {
                  color = c_yellow;
                  health_bar = "||\\ ";
                } else if (current_hp > p->hp_max[i] * .4) {
                  color = c_ltred;
                  health_bar = "||   ";
                } else if (current_hp > p->hp_max[i] * .3) {
                  color = c_ltred;
                  health_bar = "|\\  ";
                } else if (current_hp > p->hp_max[i] * .2) {
                  color = c_red;
                  health_bar = "|    ";
                } else if (current_hp > p->hp_max[i] * .1) {
                  color = c_red;
                  health_bar = "\\   ";
                } else {
                  color = c_red;
                  health_bar = ":    ";
                }
                if (p->has_trait("SELFAWARE")) {
                    mvwprintz(hp_window, i + 2, 15, color, "%5d", current_hp);
                } else {
                    mvwprintz(hp_window, i + 2, 15, color, health_bar.c_str());
                }
            } else {
                // curhp is 0; requires surgical attention
                mvwprintz(hp_window, i + 2, 15, c_dkgray, "-----");
            }
            mvwprintz(hp_window, i + 2, 20, c_dkgray, " -> ");
            if (current_hp != 0) {
                switch (hp_part(i)) {
                    case hp_head:
                        current_hp += head_bonus;
                        break;
                    case hp_torso:
                        current_hp += torso_bonus;
                        break;
                    default:
                        current_hp += normal_bonus;
                        break;
                }
                if (current_hp > p->hp_max[i]) {
                    current_hp = p->hp_max[i];
                } else if (current_hp < 0) {
                    current_hp = 0;
                }

                if (current_hp == p->hp_max[i]){
                  color = c_green;
                  health_bar = "|||||";
                } else if (current_hp > p->hp_max[i] * .9) {
                  color = c_green;
                  health_bar = "||||\\";
                } else if (current_hp > p->hp_max[i] * .8) {
                  color = c_ltgreen;
                  health_bar = "|||| ";
                } else if (current_hp > p->hp_max[i] * .7) {
                  color = c_ltgreen;
                  health_bar = "|||\\";
                } else if (current_hp > p->hp_max[i] * .6) {
                  color = c_yellow;
                  health_bar = "|||  ";
                } else if (current_hp > p->hp_max[i] * .5) {
                  color = c_yellow;
                  health_bar = "||\\ ";
                } else if (current_hp > p->hp_max[i] * .4) {
                  color = c_ltred;
                  health_bar = "||   ";
                } else if (current_hp > p->hp_max[i] * .3) {
                  color = c_ltred;
                  health_bar = "|\\  ";
                } else if (current_hp > p->hp_max[i] * .2) {
                  color = c_red;
                  health_bar = "|    ";
                } else if (current_hp > p->hp_max[i] * .1) {
                  color = c_red;
                  health_bar = "\\   ";
                } else {
                  color = c_red;
                  health_bar = ":    ";
                }
                if (p->has_trait("SELFAWARE")) {
                    mvwprintz(hp_window, i + 2, 24, color, "%5d", current_hp);
                } else {
                    mvwprintz(hp_window, i + 2, 24, color, health_bar.c_str());
                }
            } else {
                // curhp is 0; requires surgical attention
                mvwprintz(hp_window, i + 2, 24, c_dkgray, "-----");
            }
        }
    }
    wrefresh(hp_window);
    char ch;
    hp_part healed_part = num_hp_parts;
    do {
        ch = getch();
        if (ch == '1'){
            healed_part = hp_head;
        } else if (ch == '2'){
            healed_part = hp_torso;
        } else if (ch == '3') {
            if (p->hp_cur[hp_arm_l] == 0) {
                g->add_msg_if_player(p,_("That arm is broken.  It needs surgical attention."));
                return num_hp_parts;
            } else {
                healed_part = hp_arm_l;
            }
        } else if (ch == '4') {
            if (p->hp_cur[hp_arm_r] == 0) {
                g->add_msg_if_player(p,_("That arm is broken.  It needs surgical attention."));
                return num_hp_parts;
            } else {
                healed_part = hp_arm_r;
            }
        } else if (ch == '5') {
            if (p->hp_cur[hp_leg_l] == 0) {
                g->add_msg_if_player(p,_("That leg is broken.  It needs surgical attention."));
                return num_hp_parts;
            } else {
                healed_part = hp_leg_l;
            }
        } else if (ch == '6') {
            if (p->hp_cur[hp_leg_r] == 0) {
                g->add_msg_if_player(p,_("That leg is broken.  It needs surgical attention."));
                return num_hp_parts;
            } else {
                healed_part = hp_leg_r;
            }
        } else if (ch == '7' || ch == KEY_ESCAPE) {
            g->add_msg_if_player(p,_("Never mind."));
            return num_hp_parts;
        }
    } while (ch < '1' || ch > '7');
    werase(hp_window);
    wrefresh(hp_window);
    delwin(hp_window);
    refresh();

    return healed_part;
}

// returns true if we want to use the special action
static hp_part use_healing_item(game *g, player *p, item *it, int normal_power, int head_power,
                                int torso_power, std::string item_name, int bleed,
                                int bite, int infect, bool force)
{
    hp_part healed = num_hp_parts;
    int bonus = p->skillLevel("firstaid");
    int head_bonus = 0;
    int normal_bonus = 0;
    int torso_bonus = 0;
    if (head_power > 0) {
        head_bonus = bonus * .8 + head_power;
    } else {
        head_bonus = head_power;
    }
    if (normal_power > 0) {
        normal_bonus = bonus + normal_power;
    } else {
        normal_bonus = normal_power;
    }
    if (torso_power > 0) {
        torso_bonus = bonus * 1.5 + torso_power;
    } else {
        torso_bonus = torso_power;
    }

    if (p->is_npc()) { // NPCs heal whichever has sustained the most damage
        int highest_damage = 0;
        for (int i = 0; i < num_hp_parts; i++) {
            int damage = p->hp_max[i] - p->hp_cur[i];
            if (i == hp_head)
                damage *= 1.5;
            if (i == hp_torso)
                damage *= 1.2;
            if (damage > highest_damage) {
                highest_damage = damage;
                healed = hp_part(i);
            }
        }
    } else { // Player--present a menu
        healed = body_window(p, it, item_name, normal_bonus, head_bonus,
                             torso_bonus, bleed, bite, infect, force);
        if (healed == num_hp_parts) {
            return healed;
        }
    }
    p->practice(g->turn, "firstaid", 8);
    int dam = 0;
    if (healed == hp_head){
        dam = head_bonus;
    } else if (healed == hp_torso){
        dam = torso_bonus;
    } else {
        dam = normal_bonus;
    }
    if (dam > 0) {
        p->heal(healed, dam);
    } else if (dam < 0) {
        p->hurt(healed, -dam); //hurt takes + damage
    }

    body_part bp_healed = bp_torso;
    int side = -1;
    p->hp_convert(healed, bp_healed, side);

    if (p->has_disease("bleed", bp_healed, side)) {
        if (x_in_y(bleed, 100)) {
            p->rem_disease("bleed", bp_healed, side);
            g->add_msg_if_player(p,_("You stop the bleeding."));
        } else {
            g->add_msg_if_player(p,_("You fail to stop the bleeding."));
        }
    }
    if (p->has_disease("bite", bp_healed, side)) {
        if (x_in_y(bite, 100)) {
            int bite_dur = p->disease_duration("bite", false, bp_healed, side);
            p->rem_disease("bite", bp_healed, side);
            p->add_disease("recover", 2 * (3601 - bite_dur) - 4800);
            g->add_msg_if_player(p,_("You clean the wound."));
        } else {
            g->add_msg_if_player(p,_("Your wound still aches."));
        }
    }
    if (p->has_disease("infected", bp_healed, side)) {
        if (x_in_y(infect, 100)) {
            int infected_dur = p->disease_duration("infected", false, bp_healed, side);
            p->rem_disease("infected", bp_healed, side);
            if (infected_dur > 8401) {
                p->add_disease("recover", 3 * (14401 - infected_dur + 3600) - 4800);
            } else {
                p->add_disease("recover", 4 * (14401 - infected_dur + 3600) - 4800);
            }
            g->add_msg_if_player(p,_("You disinfect the wound."));
        } else {
            g->add_msg_if_player(p,_("Your wound still hurts."));
        }
    }
    return healed;
}

int iuse::bandage(game *g, player *p, item *it, bool t)
{
    if( num_hp_parts != use_healing_item(g, p, it, 3, 1, 4, it->name, 90, 0, 0, false) ) {
        return it->type->charges_to_use();
    }
    return 0;
}

int iuse::firstaid(game *g, player *p, item *it, bool t)
{
    if( num_hp_parts != use_healing_item(g, p, it, 14, 10, 18, it->name, 95, 99, 95, false) ) {
        pkill(g, p, it, t);
        return it->type->charges_to_use();
    }
    return 0;
}

int iuse::disinfectant(game *g, player *p, item *it, bool t)
{
    if( num_hp_parts != use_healing_item(g, p, it, 6, 5, 9, it->name, 0, 95, 0, false) ) {
        return it->type->charges_to_use();
    }
    return 0;
}

int iuse::pkill(game *g, player *p, item *it, bool t)
{
    // Aspirin
    if (it->has_flag("PKILL_1")) {
        g->add_msg_if_player(p,_("You take some %s."), it->tname().c_str());
        p->add_disease("pkill1", 120);
    // Codeine
    } else if (it->has_flag("PKILL_2")) {
        g->add_msg_if_player(p,_("You take some %s."), it->tname().c_str());
        p->add_disease("pkill2", 180);

    } else if (it->has_flag("PKILL_3")) {
        g->add_msg_if_player(p,_("You take some %s."), it->tname().c_str());
        p->add_disease("pkill3", 20);
        p->add_disease("pkill2", 200);

    } else if (it->has_flag("PKILL_4")) {
        g->add_msg_if_player(p,_("You shoot up."));
        p->add_disease("pkill3", 80);
        p->add_disease("pkill2", 200);

    } else if (it->has_flag("PKILL_L")) {
        g->add_msg_if_player(p,_("You take some %s."), it->tname().c_str());
        p->add_disease("pkill_l", rng(12, 18) * 300);
    }
    return it->type->charges_to_use();
}

int iuse::xanax(game *g, player *p, item *it, bool t)
{
    g->add_msg_if_player(p,_("You take some %s."), it->tname().c_str());

    if (!p->has_disease("took_xanax")) {
        p->add_disease("took_xanax", 900);
    } else {
        p->add_disease("took_xanax", 200);
    }
    return it->type->charges_to_use();
}

int iuse::caff(game *g, player *p, item *it, bool t)
{
    it_comest *food = dynamic_cast<it_comest*> (it->type);
    p->fatigue -= food->stim * 3;
    return it->type->charges_to_use();
}

int iuse::atomic_caff(game *g, player *p, item *it, bool t)
{
    g->add_msg_if_player(p,_("Wow! This %s has a kick."), it->tname().c_str());
    it_comest *food = dynamic_cast<it_comest*> (it->type);
    p->fatigue -= food->stim * 12;
    p->radiation += 8;
    return it->type->charges_to_use();
}

int iuse::alcohol(game *g, player *p, item *it, bool t)
{
    int duration = 680 - (10 * p->str_max); // Weaker characters are cheap drunks
    if (p->has_trait("LIGHTWEIGHT")) {
        duration += 300;
    }
    p->pkill += 8;
    p->add_disease("drunk", duration);
    return it->type->charges_to_use();
}

int iuse::alcohol_weak(game *g, player *p, item *it, bool t)
{
    int duration = 340 - (6 * p->str_max);
    if (p->has_trait("LIGHTWEIGHT")) {
        duration += 120;
    }
    p->pkill += 4;
    p->add_disease("drunk", duration);
    return it->type->charges_to_use();
}

int iuse::cig(game *g, player *p, item *it, bool t) {
    if (!use_fire(g, p, it)) return 0;
    if (it->type->id == "cig") {
        g->add_msg_if_player(p,_("You light a cigarette and smoke it."));
    } else {  // cigar
        g->add_msg_if_player(p,_("You take a few puffs from your cigar."));
    }
    p->thirst += 2;
    p->hunger -= 3;
    p->add_disease("cig", 200);
    if (p->disease_duration("cig") > 600) {
        g->add_msg_if_player(p,_("Ugh, too much smoke... you feel nasty."));
    }
    return it->type->charges_to_use();
}

int iuse::antibiotic(game *g, player *p, item *it, bool t) {
    g->add_msg_if_player(p,_("You take some antibiotics."));
    if (p->has_disease("infected")) {
        // cheap model of antibiotic resistance, but it's something.
        if (x_in_y(95, 100)) {
            int infected_dur = p->disease_duration("infected", true);
            p->rem_disease("infected");
            p->add_disease("recover", std::max((14401 - infected_dur + 3600) - 4800, 0) );
        }
    }
    return it->type->charges_to_use();
}

int iuse::fungicide(game *g, player *p, item *it, bool t) {
    g->add_msg_if_player(p,_("You take some fungicide."));
    if (p->has_disease("fungus")) {
        p->rem_disease("fungus");
        g->add_msg_if_player(p,_("You feel a burning sensation under your skin that quickly fades away."));
    }
    if (p->has_disease("spores")) {
        if (!p->has_disease("fungus")) {
            g->add_msg_if_player(p,_("Your skin grows warm for a moment."));
        }
        int fungus_int = p->disease_intensity("spores", true);
        p->rem_disease("spores");
        int spore_count = rng(fungus_int / 5, fungus_int);
        if (spore_count > 0) {
            monster spore(GetMType("mon_spore"));
            for (int i = p->posx - 1; i <= p->posx + 1; i++) {
                for (int j = p->posy - 1; j <= p->posy + 1; j++) {
                    if (spore_count == 0) {
                        break;
                    }
                    if (i == p->posx && j == p->posy) {
                        continue;
                    }
                    if (g->m.move_cost(i, j) > 0 && x_in_y(spore_count, 8)) {
                        const int zid = g->mon_at(i, j);
                        if (zid >= 0) {  // Spores hit a monster
                            if (g->u_see(i, j) &&
                                  !g->zombie(zid).type->in_species("FUNGUS")) {
                                g->add_msg(_("The %s is covered in tiny spores!"),
                                           g->zombie(zid).name().c_str());
                            }
                            if (!g->zombie(zid).make_fungus()) {
                                g->kill_mon(zid);
                            }
                        } else {
                            spore.spawn(i, j);
                            g->add_zombie(spore);
                        }
                        spore_count--;
                    }
                }
                if (spore_count == 0) {
                    break;
                }
            }
        }
    }
    return it->type->charges_to_use();
}

int iuse::weed(game *g, player *p, item *it, bool t) {
    // Requires flame and something to smoke with.
    bool alreadyHigh = (p->has_disease("weed_high"));
    bool hasPipe = (p->has_amount("apparatus", 1));
    bool canSmoke = (hasPipe || p->has_charges("rolling_paper", 1));
    if (!canSmoke) {
        g->add_msg_if_player(p,_("You haven't got anything to smoke out of."));
        return 0;
    } else if (!hasPipe && p->has_charges("fire", 1)) {
        p->use_charges_if_avail("rolling_paper", 1);
    }
    if (p->use_charges_if_avail("fire", 1)) {
        p->hunger += 4;
        p->thirst += 6;
        if (p->pkill < 5) {
            p->pkill += 3;
            p->pkill *= 2;
        }
        if (!alreadyHigh) {
            g->add_msg_if_player(p,_("You smoke some weed.  Good stuff, man!"));
        } else {
            g->add_msg_if_player(p,_("You smoke some more weed."));
        }
        int duration = (p->has_trait("LIGHTWEIGHT") ? 120 : 90);
        p->add_disease("weed_high", duration);
    } else {
        g->add_msg_if_player(p,_("You need something to light it."));
        return 0;
    }
    return it->type->charges_to_use();
}

int iuse::coke(game *g, player *p, item *it, bool t) {
    g->add_msg_if_player(p,_("You snort a bump of coke."));
    int duration = 21 - p->str_cur + rng(0,10);
    if (p->has_trait("LIGHTWEIGHT")) {
        duration += 20;
    }
    p->hunger -= 8;
    p->add_disease("high", duration);
    return it->type->charges_to_use();
}

int iuse::crack(game *g, player *p, item *it, bool t) {
    // Crack requires a fire source and a pipe.
    if (p->has_amount("apparatus", 1) && p->use_charges_if_avail("fire", 1)) {
        int duration = 15;
        if (p->has_trait("LIGHTWEIGHT")) {
            duration += 20;
        }
        g->add_msg_if_player(p,_("You smoke your crack rocks.  Mother would be proud."));
        p->hunger -= 10;
        p->add_disease("high", duration);
        return it->type->charges_to_use();
    }
    return 0;
}

int iuse::grack(game *g, player *p, item *it, bool t) {
    // Grack requires a fire source AND a pipe.
    if (p->has_amount("apparatus", 1) && p->use_charges_if_avail("fire", 1)) {
        g->add_msg_if_player(p,_("You smoke some Grack Cocaine. Time seems to stop."));
        int duration = 1000;
        if (p->has_trait("LIGHTWEIGHT")) {
            duration += 10;
        }
        p->hunger -= 10;
        p->add_disease("grack", duration);
        return it->type->charges_to_use();
    }
    return 0;
}

int iuse::meth(game *g, player *p, item *it, bool t) {
    int duration = 10 * (40 - p->str_cur);
    if (p->has_amount("apparatus", 1) && p->use_charges_if_avail("fire", 1)) {
        g->add_msg_if_player(p,_("You smoke your meth.  The world seems to sharpen."));
        duration *= (p->has_trait("LIGHTWEIGHT") ? 1.8 : 1.5);
    } else {
        g->add_msg_if_player(p,_("You snort some crystal meth."));
    }
    if (!p->has_disease("meth")) {
        duration += 600;
    }
    if (duration > 0) {
        int hungerpen = (p->str_cur < 10 ? 20 : 30 - p->str_cur);
        p->hunger -= hungerpen;
        p->add_disease("meth", duration);
    }
    return it->type->charges_to_use();
}

int iuse::vitamins(game *g, player *p, item *it, bool t) {
    g->add_msg_if_player(p,_("You take some vitamins."));
    if (p->health >= 10) {
        return it->type->charges_to_use();
    } else if (p->health >= 0) {
        p->health = 10;
    } else {
        p->health += 10;
    }
    return it->type->charges_to_use();
}

int iuse::vaccine(game *g, player *p, item *it, bool t) {
    g->add_msg_if_player(p, _("You inject the vaccine."));
    g->add_msg_if_player(p, _("You feel tough."));
    if (p->health >= 100) {
        return it->type->charges_to_use();
    } else if (p->health >= 0) {
        p->health = 100;
    } else {
        p->health += 100;
    }
    p->pain += 3;
    return it->type->charges_to_use();
}

int iuse::poison(game *g, player *p, item *it, bool t) {
    p->add_disease("poison", 600);
    p->add_disease("foodpoison", 1800);
    return it->type->charges_to_use();
}

int iuse::hallu(game *g, player *p, item *it, bool t) {
    if (!p->has_disease("hallu")) {
        p->add_disease("hallu", 3600);
    }
    return it->type->charges_to_use();
}

int iuse::thorazine(game *g, player *p, item *it, bool t) {
    p->fatigue += 5;
    p->rem_disease("hallu");
    p->rem_disease("visuals");
    p->rem_disease("high");
    if (!p->has_disease("dermatik")) {
        p->rem_disease("formication");
    }
    if (one_in(50)) {  // adverse reaction
        g->add_msg_if_player(p,_("You feel completely exhausted."));
        p->fatigue += 15;
    } else {
        g->add_msg_if_player(p,_("You feel a bit wobbly."));
    }
    return it->type->charges_to_use();
}

int iuse::prozac(game *g, player *p, item *it, bool t) {
    if (!p->has_disease("took_prozac") && p->morale_level() < 0) {
        p->add_disease("took_prozac", 7200);
    } else {
        p->stim += 3;
    }
    if (one_in(150)) {  // adverse reaction
        g->add_msg_if_player(p,_("You suddenly feel hollow inside."));
    }
    return it->type->charges_to_use();
}

int iuse::sleep(game *g, player *p, item *it, bool t) {
    p->fatigue += 40;
    g->add_msg_if_player(p,_("You feel very sleepy..."));
    return it->type->charges_to_use();
}

int iuse::iodine(game *g, player *p, item *it, bool t) {
    p->add_disease("iodine", 1200);
    g->add_msg_if_player(p,_("You take an iodine tablet."));
    return it->type->charges_to_use();
}

int iuse::flumed(game *g, player *p, item *it, bool t) {
    p->add_disease("took_flumed", 6000);
    g->add_msg_if_player(p,_("You take some %s"), it->tname().c_str());
    return it->type->charges_to_use();
}

int iuse::flusleep(game *g, player *p, item *it, bool t) {
    p->add_disease("took_flumed", 7200);
    p->fatigue += 30;
    g->add_msg_if_player(p,_("You take some %s"), it->tname().c_str());
    g->add_msg_if_player(p,_("You feel very sleepy..."));
    return it->type->charges_to_use();
}

int iuse::inhaler(game *g, player *p, item *it, bool t) {
    p->rem_disease("asthma");
    g->add_msg_if_player(p,_("You take a puff from your inhaler."));
    if (one_in(50)) {  // adverse reaction
        g->add_msg_if_player(p,_("Your heart begins to race."));
        p->fatigue -= 10;
    }
    return it->type->charges_to_use();
}

int iuse::blech(game *g, player *p, item *it, bool t) {
    // TODO: Add more effects?
    g->add_msg_if_player(p,_("Blech, that burns your throat!"));
    p->vomit(g);
    return it->type->charges_to_use();
}

int iuse::chew(game *g, player *p, item *it, bool t) {
    // TODO: Add more effects?
    g->add_msg_if_player(p,_("You chew your %s."), it->tname().c_str());
    return it->type->charges_to_use();
}

int iuse::mutagen(game *g, player *p, item *it, bool t) {
    if(!p->is_npc()) {
      p->add_memorial_log(_("Consumed mutagen."));
    }
    if( it->has_flag("MUTAGEN_STRONG") ) {
         p->mutate(g);
         if (!one_in(3)) {
             p->mutate(g);
         }
         if (one_in(2)) {
             p->mutate(g);
         }
    } else if( it->has_flag("MUTAGEN_PLANT") ) {
        g->add_msg_if_player(p, _("You feel much closer to nature."));
        p->mutate_category(g, "MUTCAT_PLANT");
    } else if( it->has_flag("MUTAGEN_INSECT") ) {
        g->add_msg_if_player(p, _("You hear buzzing, and feel your body harden."));
        p->mutate_category(g, "MUTCAT_INSECT");
    } else if( it->has_flag("MUTAGEN_SPIDER") ) {
        g->add_msg_if_player(p, _("You feel insidious."));
        p->mutate_category(g, "MUTCAT_SPIDER");
    } else if( it->has_flag("MUTAGEN_SLIME") ) {
        g->add_msg_if_player(p, _("Your body loses all rigidity for a moment."));
        p->mutate_category(g, "MUTCAT_SLIME");
    } else if( it->has_flag("MUTAGEN_FISH") ) {
        g->add_msg_if_player(p, _("You are overcome by an overwhelming longing for the ocean."));
        p->mutate_category(g, "MUTCAT_FISH");
    } else if( it->has_flag("MUTAGEN_RAT") ) {
        g->add_msg_if_player(p, _("You feel a momentary nausea."));
        p->mutate_category(g, "MUTCAT_RAT");
    } else if( it->has_flag("MUTAGEN_BEAST") ) {
        g->add_msg_if_player(p, _("Your heart races and you see blood for a moment."));
        p->mutate_category(g, "MUTCAT_BEAST");
    } else if( it->has_flag("MUTAGEN_CATTLE") ) {
        g->add_msg_if_player(p, _("Your mind and body slow down. You feel peaceful."));
        p->mutate_category(g, "MUTCAT_CATTLE");
    } else if( it->has_flag("MUTAGEN_CEPHALOPOD") ) {
        g->add_msg_if_player(p, _("Your mind is overcome by images of eldritch horrors...and then they pass."));
        p->mutate_category(g, "MUTCAT_CEPHALOPOD");
    } else if( it->has_flag("MUTAGEN_BIRD") ) {
        g->add_msg_if_player(p, _("Your body lightens and you long for the sky."));
        p->mutate_category(g, "MUTCAT_BIRD");
    } else if( it->has_flag("MUTAGEN_LIZARD") ) {
        g->add_msg_if_player(p, _("For a heartbeat, your body cools down."));
        p->mutate_category(g, "MUTCAT_LIZARD");
    } else if( it->has_flag("MUTAGEN_TROGLOBITE") ) {
        g->add_msg_if_player(p, _("You yearn for a cool, dark place to hide."));
        p->mutate_category(g, "MUTCAT_TROGLO");
    } else if( it->has_flag("MUTAGEN_ALPHA") ) {
        g->add_msg_if_player(p, _("You feel...better. Somehow."));
        p->mutate_category(g, "MUTCAT_ALPHA");
    } else if( it->has_flag("MUTAGEN_MEDICAL") ) {
        g->add_msg_if_player(p, _("You can feel the blood rushing through your veins and a strange, medicated feeling washes over your senses."));
        p->mutate_category(g, "MUTCAT_MEDICAL");
    } else if( it->has_flag("MUTAGEN_CHIMERA") ) {
        g->add_msg_if_player(p, _("You need to roar, bask, bite, and flap.  NOW."));
        p->mutate_category(g, "MUTCAT_CHIMERA");
    } else {
        if (!one_in(3)) {
            p->mutate(g);
        }
    }
    return it->type->charges_to_use();
}

int iuse::purifier(game *g, player *p, item *it, bool t)
{
    if(!p->is_npc()) {
        p->add_memorial_log(_("Consumed purifier."));
    }
    std::vector<std::string> valid; // Which flags the player has
    for (std::map<std::string, trait>::iterator iter = traits.begin(); iter != traits.end(); ++iter) {
        if (p->has_trait(iter->first) && !p->has_base_trait(iter->first)) {
            //Looks for active mutation
            valid.push_back(iter->first);
        }
    }
    if (valid.size() == 0) {
        g->add_msg_if_player(p,_("You feel cleansed."));
        return it->type->charges_to_use();
    }
    int num_cured = rng(1, valid.size());
    if (num_cured > 4) {
        num_cured = 4;
    }
    for (int i = 0; i < num_cured && valid.size() > 0; i++) {
        int index = rng(0, valid.size() - 1);
        p->remove_mutation(g, valid[index] );
        valid.erase(valid.begin() + index);
    }
    return it->type->charges_to_use();
}

int iuse::marloss(game *g, player *p, item *it, bool t)
{
    if (p->is_npc()) {
        return it->type->charges_to_use();
    }
    // If we have the marloss in our veins, we are a "breeder" and will spread
    // the fungus.
    p->add_memorial_log("Ate a marloss berry.");

    if (p->has_trait("MARLOSS")) {
        g->add_msg_if_player(p,_("As you eat the berry, you have a near-religious experience, feeling at one with your surroundings..."));
        p->add_morale(MORALE_MARLOSS, 100, 1000);
        p->hunger = -100;
        monster spore(GetMType("mon_spore"));
        spore.friendly = -1;
        int spore_spawned = 0;
        for (int x = p->posx - 4; x <= p->posx + 4; x++) {
            for (int y = p->posy - 4; y <= p->posy + 4; y++) {
                if (rng(0, 10) > trig_dist(x, y, p->posx, p->posy) &&
                      rng(0, 10) > trig_dist(x, y, p->posx, p->posy)) {
                    g->m.marlossify(x, y);
                }
                bool moveOK = (g->m.move_cost(x, y) > 0);
                bool monOK = g->mon_at(x, y) == -1;
                bool posOK = (g->u.posx != x || g->u.posy != y);
                if (moveOK && monOK && posOK &&
                     one_in(10 + 5 * trig_dist(x, y, p->posx, p->posy)) &&
                     (spore_spawned == 0 || one_in(spore_spawned * 2))) {
                    spore.spawn(x, y);
                    g->add_zombie(spore);
                    spore_spawned++;
                }
            }
        }
        return it->type->charges_to_use();
    }

/* If we're not already carriers of Marloss, roll for a random effect:
 * 1 - Mutate
 * 2 - Mutate
 * 3 - Mutate
 * 4 - Purify
 * 5 - Purify
 * 6 - Cleanse radiation + Purify
 * 7 - Fully satiate
 * 8 - Vomit
 * 9 - Give Marloss mutation
 */
    int effect = rng(1, 9);
    if (effect <= 3) {
        g->add_msg_if_player(p,_("This berry tastes extremely strange!"));
        p->mutate(g);
    } else if (effect <= 6) { // Radiation cleanse is below
        g->add_msg_if_player(p,_("This berry makes you feel better all over."));
        p->pkill += 30;
        this->purifier(g, p, it, t);
        if (effect == 6) {
            p->radiation = 0;
        }
    } else if (effect == 7) {
        g->add_msg_if_player(p,_("This berry is delicious, and very filling!"));
        p->hunger = -100;
    } else if (effect == 8) {
        g->add_msg_if_player(p,_("You take one bite, and immediately vomit!"));
        p->vomit(g);
    } else if (!p->has_trait("MARLOSS")) {
        g->add_msg_if_player(p,_("You feel a strange warmth spreading throughout your body..."));
        p->toggle_mutation("MARLOSS");
    }
    return it->type->charges_to_use();
}

// TOOLS below this point!

int iuse::dogfood(game *g, player *p, item *it, bool t)
{
    int dirx, diry;
    if(!g->choose_adjacent(_("Put the dog food where?"),dirx,diry)) {
        return 0;
    }
    p->moves -= 15;
    int mon_dex = g->mon_at(dirx,diry);
    if (mon_dex != -1) {
        if (g->zombie(mon_dex).type->id == "mon_dog") {
            g->add_msg_if_player(p, _("The dog seems to like you!"));
            g->zombie(mon_dex).friendly = -1;
        } else {
            g->add_msg_if_player(p, _("The %s seems quite unimpressed!"),
                                 g->zombie(mon_dex).type->name.c_str());
        }
    } else {
        g->add_msg_if_player(p,_("You spill the dogfood all over the ground."));
    }
    return 1;
}

int iuse::catfood(game *g, player *p, item *it, bool t)
{
    int dirx, diry;
    if(!g->choose_adjacent(_("Put the cat food where?"),dirx,diry)) {
        return 0;
    }
    p->moves -= 15;
    int mon_dex = g->mon_at(dirx,diry);
    if (mon_dex != -1) {
        if (g->zombie(mon_dex).type->id == "mon_cat") {
            g->add_msg_if_player(p, _("The cat seems to like you! Or maybe it just tolerates your presence better. It's hard to tell with cats."));
            g->zombie(mon_dex).friendly = -1;
        } else {
            g->add_msg_if_player(p, _("The %s seems quite unimpressed!"),
                                 g->zombie(mon_dex).type->name.c_str());
        }
    } else {
        g->add_msg_if_player(p,_("You spill the cat food all over the ground."));
    }
    return 1;
}

bool prep_firestarter_use(game *g, player *p, item *it, int &posx, int &posy)
{
    if (!g->choose_adjacent(_("Light where?"),posx,posy)) {
        return false;
    }
    if (posx == p->posx && posy == p->posy) {
        g->add_msg_if_player(p, _("You would set yourself on fire."));
        g->add_msg_if_player(p, _("But you're already smokin' hot."));
        return false;
    }
    if(g->m.get_field(point(posx, posy), fd_fire)) {
        // check if there's already a fire
        g->add_msg_if_player(p, _("There is already a fire."));
        return false;
    }
    if (!(g->m.flammable_items_at(posx, posy) ||
          g->m.has_flag("FLAMMABLE", posx, posy) || g->m.has_flag("FLAMMABLE_ASH", posx, posy))) {
        g->add_msg_if_player(p,_("There's nothing to light there."));
        return false;
    } else {
        return true;
    }
}

void resolve_firestarter_use(game *g, player *p, item *it, int posx, int posy)
{
    if (g->m.add_field(g, point(posx, posy), fd_fire, 1, 100)) {
        g->add_msg_if_player(p, _("You successfully light a fire."));
    }
}

int iuse::lighter(game *g, player *p, item *it, bool t)
{
    int dirx, diry;
    if (prep_firestarter_use(g, p, it, dirx, diry))
    {
        p->moves -= 15;
        resolve_firestarter_use(g, p, it, dirx, diry);
        return it->type->charges_to_use();
    }
    return 0;
}

int iuse::primitive_fire(game *g, player *p, item *it, bool t)
{
    int posx, posy;
    if (prep_firestarter_use(g, p, it, posx, posy)) {
        p->moves -= 500;
        const int skillLevel = p->skillLevel("survival");
        const int sides = 10;
        const int base_dice = 3;
        // aiming for ~50% success at skill level 3, and possible but unheard of at level 0
        const int difficulty = (base_dice + 3) * sides / 2;
        if (dice(skillLevel+base_dice, 10) >= difficulty) {
            resolve_firestarter_use(g, p, it, posx, posy);
        } else {
            g->add_msg_if_player(p, _("You try to light a fire, but fail."));
        }
        p->practice(g->turn, "survival", 10);
        return it->type->charges_to_use();
    }
    return 0;
}

int iuse::sew(game *g, player *p, item *it, bool t)
{
    if (p->fine_detail_vision_mod(g) > 2.5) {
        g->add_msg(_("You can't see to sew!"));
        return 0;
    }
    int thread_used = 1;
    char ch = g->inv_type(_("Repair what?"), IC_ARMOR);
    item* fix = &(p->i_at(ch));
    if (fix == NULL || fix->is_null()) {
        g->add_msg_if_player(p,_("You do not have that item!"));
        return 0;
    }
    if (!fix->is_armor()) {
        g->add_msg_if_player(p,_("That isn't clothing!"));
        return 0;
    }
    //some items are made from more than one material. we should try to use both items if one type of repair item is missing
    itype_id repair_item = "none";
    std::vector<std::string> plurals;
    std::vector<itype_id> repair_items;
    std::string plural = "";
    //translation note: add <plural> tag to keep them unique
    if (fix->made_of("cotton") || fix->made_of("wool")) {
        repair_items.push_back("rag");
        plurals.push_back(rm_prefix(_("<plural>rags")));
    }
    if (fix->made_of("leather")) {
        repair_items.push_back("leather");
        plurals.push_back(rm_prefix(_("<plural>leather")));
    }
    if (fix->made_of("fur")) {
        repair_items.push_back("fur");
        plurals.push_back(rm_prefix(_("<plural>fur")));
    }
    if(repair_items.empty()) {
        g->add_msg_if_player(p,_("Your %s is not made of cotton, wool, leather or fur."),
                             fix->tname().c_str());
        return 0;
    }

    int items_needed = (fix->damage > 2 || fix->damage == 0) ? 1 : 0;

    // this will cause issues if/when NPCs start being able to sew.
    // but, then again, it'll cause issues when they start crafting, too.
    inventory crafting_inv = g->crafting_inventory(p);
    bool bFound = false;
    //go through all discovered repair items and see if we have any of them available
    for(unsigned int i = 0; i< repair_items.size(); i++) {
        if (crafting_inv.has_amount(repair_items[i], items_needed)) {
           //we've found enough of a material, use this one
           repair_item = repair_items[i];
           bFound = true;
        }
    }
    if (!bFound) {
        for(unsigned int i = 0; i< repair_items.size(); i++) {
            g->add_msg_if_player(p,_("You don't have enough %s to do that."), plurals[i].c_str());
        }
        return 0;
    }
    if (fix->damage < 0) {
        g->add_msg_if_player(p,_("Your %s is already enhanced."), fix->tname().c_str());
        return 0;
    }

    std::vector<component> comps;
    comps.push_back(component(repair_item, items_needed));
    comps.back().available = true;


    if (fix->damage == 0) {
        p->moves -= 500 * p->fine_detail_vision_mod(g);
        p->practice(g->turn, "tailor", 10);
        int rn = dice(4, 2 + p->skillLevel("tailor"));
        if (p->dex_cur < 8 && one_in(p->dex_cur)) {
            rn -= rng(2, 6);
        }
        if (p->dex_cur >= 16 || (p->dex_cur > 8 && one_in(16 - p->dex_cur))) {
            rn += rng(2, 6);
        }
        if (p->dex_cur > 16) {
            rn += rng(0, p->dex_cur - 16);
        }
        if (rn <= 4) {
            g->add_msg_if_player(p,_("You damage your %s!"), fix->tname().c_str());
            fix->damage++;
        } else if (rn >= 12 && p->i_at(ch).has_flag("VARSIZE") && !p->i_at(ch).has_flag("FIT")) {
            g->add_msg_if_player(p,_("You take your %s in, improving the fit."), fix->tname().c_str());
            (p->i_at(ch).item_tags.insert("FIT"));
        } else if (rn >= 12 && (p->i_at(ch).has_flag("FIT") || !p->i_at(ch).has_flag("VARSIZE"))) {
            g->add_msg_if_player(p, _("You make your %s extra sturdy."), fix->tname().c_str());
            fix->damage--;
            g->consume_items(p, comps);
        } else {
            g->add_msg_if_player(p,_("You practice your sewing."));
        }
    } else {
        p->moves -= 500 * p->fine_detail_vision_mod(g);
        p->practice(g->turn, "tailor", 8);
        int rn = dice(4, 2 + p->skillLevel("tailor"));
        rn -= rng(fix->damage, fix->damage * 2);
        if (p->dex_cur < 8 && one_in(p->dex_cur)) {
            rn -= rng(2, 6);
        }
        if (p->dex_cur >= 8 && (p->dex_cur >= 16 || one_in(16 - p->dex_cur))) {
            rn += rng(2, 6);
        }
        if (p->dex_cur > 16) {
            rn += rng(0, p->dex_cur - 16);
        }
        if (rn <= 4) {
            g->add_msg_if_player(p,_("You damage your %s further!"), fix->tname().c_str());
            fix->damage++;
            if (fix->damage >= 5) {
                g->add_msg_if_player(p,_("You destroy it!"));
                p->i_rem(ch);
            }
        } else if (rn <= 6) {
            g->add_msg_if_player(p,_("You don't repair your %s, but you waste lots of thread."),
                                 fix->tname().c_str());
            thread_used = rng(1, 8);
        } else if (rn <= 8) {
            g->add_msg_if_player(p,_("You repair your %s, but waste lots of thread."),
                                 fix->tname().c_str());
            if (fix->damage >= 3) {
                g->consume_items(p, comps);
            }
            fix->damage--;
            thread_used = rng(1, 8);
        } else if (rn <= 16) {
            g->add_msg_if_player(p,_("You repair your %s!"), fix->tname().c_str());
            if (fix->damage>=3) {g->consume_items(p, comps);}
            fix->damage--;
        } else {
            g->add_msg_if_player(p,_("You repair your %s completely!"), fix->tname().c_str());
            if (fix->damage>=3) {g->consume_items(p, comps);}
            fix->damage = 0;
        }
    }

    return thread_used;
}

int iuse::extra_battery(game *g, player *p, item *it, bool t)
{
    char ch = g->inv_type(_("Modify what?"), IC_TOOL);
    item* modded = &(p->i_at(ch));

    if (modded == NULL || modded->is_null())
    {
        g->add_msg_if_player(p,_("You do not have that item!"));
        return 0;
    }
    if (!modded->is_tool())
    {
        g->add_msg_if_player(p,_("You can only mod tools with this battery mod."));
        return 0;
    }

    it_tool *tool = dynamic_cast<it_tool*>(modded->type);
    if (tool->ammo != "battery")
    {
        g->add_msg_if_player(p,_("That item does not use batteries!"));
        return 0;
    }

    if (modded->has_flag("DOUBLE_AMMO"))
    {
        g->add_msg_if_player(p,_("That item has already had its battery capacity doubled."));
        return 0;
    }

    modded->item_tags.insert("DOUBLE_AMMO");
    g->add_msg_if_player(p,_("You double the battery capacity of your %s!"), tool->name.c_str());
    return 1;
}

static bool valid_fabric(game *g, player *p, item *it, bool t)
{
    if (it->type->id == "null") {
        g->add_msg_if_player(p, _("You do not have that item!"));
        return false;
    }
    if (it->type->id == "string_6" || it->type->id == "string_36" || it->type->id == "rope_30" ||
        it->type->id == "rope_6") {
        g->add_msg(_("You cannot cut that, you must disassemble it using the disassemble key"));
        return false;
    }
    if (it->type->id == "rag" || it->type->id == "rag_bloody" || it->type->id == "leather") {
        g->add_msg_if_player(p, _("There's no point in cutting a %s."), it->type->name.c_str());
        return false;
    }
    if (!it->made_of("cotton") && !it->made_of("leather")) {
        g->add_msg(_("You can only slice items made of cotton or leather."));
        return false;
    }

    return true;
}

int iuse::cut_up(game *g, player *p, item *it, item *cut, bool t)
{
    p->moves -= 25 * cut->volume();
    int count = cut->volume();
    if (p->skillLevel("tailor") == 0) {
        count = rng(0, count);
    } else if (p->skillLevel("tailor") == 1 && count >= 2) {
        count -= rng(0, 2);
    }

    if (dice(3, 3) > p->dex_cur) {
        count -= rng(1, 3);
    }

    if (cut->damage > 2 || cut->damage < 0) {
        count -= cut->damage;
    }

    //scrap_text is result string of worthless scraps
    //sliced_text is result on a success
    std::string scrap_text, sliced_text, type;
    if (cut->made_of("cotton")) {
        scrap_text = _("You clumsily cut the %s into useless ribbons.");
        sliced_text = ngettext("You slice the %s into a rag.", "You slice the %1$s into %2$d rags.",
                               count);
        type = "rag";
    } else {
        scrap_text = _("You clumsily cut the %s into useless scraps.");
        sliced_text = ngettext("You slice the %s into a piece of leather.",
                               "You slice the %1$s into %2$d pieces of leather.", count);
        type = "leather";
    }

    char ch = cut->invlet;

    if (count <= 0) {
        g->add_msg_if_player(p, scrap_text.c_str(), cut->tname().c_str());
        p->i_rem(ch);
        return it->type->charges_to_use();
    }
    g->add_msg_if_player(p, sliced_text.c_str(), cut->tname().c_str(), count);
    item result(itypes[type], int(g->turn), g->nextinv);
    p->i_rem(ch);
    bool drop = false;
    for (int i = 0; i < count; i++) {
        int iter = 0;
        while (p->has_item(result.invlet) && iter < inv_chars.size()) {
            result.invlet = g->nextinv;
            g->advance_nextinv();
            iter++;
        }
        if (!drop && (iter == inv_chars.size() || p->volume_carried() >= p->volume_capacity())) {
            drop = true;
        }
        if (drop) {
            g->m.add_item_or_charges(p->posx, p->posy, result);
        } else {
            p->i_add(result, g);
        }
    }
    return it->type->charges_to_use();
}

int iuse::scissors(game *g, player *p, item *it, bool t)
{
    char ch = g->inv(_("Chop up what?"));
    item *cut = &(p->i_at(ch));

    if (!valid_fabric(g, p, cut, t)) {
        return 0;
    }

    return cut_up(g, p, it, cut, t);
}

int iuse::extinguisher(game *g, player *p, item *it, bool t)
{
 g->draw();
 int x, y;
 // If anyone other than the player wants to use one of these,
 // they're going to need to figure out how to aim it.
 if (!g->choose_adjacent(_("Spray where?"), x, y)) {
  return 0;
 }

 p->moves -= 140;

 // Reduce the strength of fire (if any) in the target tile.
 g->m.adjust_field_strength(g, point(x,y), fd_fire, 0 - rng(2, 3) );

 // Also spray monsters in that tile.
 int mondex = g->mon_at(x, y);
 if (mondex != -1) {
  g->zombie(mondex).moves -= 150;
  if (g->u_see(&(g->zombie(mondex))))
   g->add_msg_if_player(p,_("The %s is sprayed!"), g->zombie(mondex).name().c_str());
  if (g->zombie(mondex).made_of(LIQUID)) {
   if (g->u_see(&(g->zombie(mondex))))
    g->add_msg_if_player(p,_("The %s is frozen!"), g->zombie(mondex).name().c_str());
   if (g->zombie(mondex).hurt(rng(20, 60)))
    g->kill_mon(mondex, (p == &(g->u)));
   else
    g->zombie(mondex).speed /= 2;
  }
 }

 // Slightly reduce the strength of fire immediately behind the target tile.
 if (g->m.move_cost(x, y) != 0) {
  x += (x - p->posx);
  y += (y - p->posy);

  g->m.adjust_field_strength(g, point(x,y), fd_fire, std::min(0 - rng(0, 1) + rng(0, 1), 0L));
 }

 return it->type->charges_to_use();
}

int iuse::hammer(game *g, player *p, item *it, bool t)
{
    g->draw();
    int x, y;
    // If anyone other than the player wants to use one of these,
    // they're going to need to figure out how to aim it.
    if (!g->choose_adjacent(_("Pry where?"), x, y)) {
        return 0;
    }

    if (x == p->posx && y == p->posy) {
        g->add_msg_if_player(p, _("You try to hit yourself with the hammer."));
        g->add_msg_if_player(p, _("But you can't touch this."));
        return 0;
    }

    int nails = 0, boards = 0;
    ter_id newter;
    switch (g->m.oldter(x, y)) {
        case old_t_fence_h:
        case old_t_fence_v:
        nails = 6;
        boards = 3;
        newter = t_fence_post;
        break;

        case old_t_window_boarded:
        nails =  8;
        boards = 4;
        newter = t_window_empty;
        break;

        case old_t_door_boarded:
        nails = 12;
        boards = 4;
        newter = t_door_b;
        break;

        default:
        g->add_msg_if_player(p,_("Hammers can only remove boards from windows, doors and fences."));
        g->add_msg_if_player(p,_("To board up a window or door, press *"));
        return 0;
    }
    p->moves -= 500;
    g->m.spawn_item(p->posx, p->posy, "nail", 0, nails);
    g->m.spawn_item(p->posx, p->posy, "2x4", boards);
    g->m.ter_set(x, y, newter);
    return it->type->charges_to_use();
}

int iuse::gasoline_lantern_off(game *g, player *p, item *it, bool t)
{
    if (it->charges == 0)
    {
        g->add_msg_if_player(p,_("The lantern is empty."));
        return 0;
    }
    else if(!p->use_charges_if_avail("fire", 1))
    {
        g->add_msg_if_player(p,_("You need a lighter!"));
        return 0;
    }
    else
    {
        g->add_msg_if_player(p,_("You turn the lantern on."));
        it->make(itypes["gasoline_lantern_on"]);
        it->active = true;
        return it->type->charges_to_use();
    }
}

int iuse::gasoline_lantern_on(game *g, player *p, item *it, bool t)
{
    if (t)  // Normal use
    {
// Do nothing... player::active_light and the lightmap::generate deal with this
    }
    else  // Turning it off
    {
        g->add_msg_if_player(p,_("The lantern is extinguished."));
        it->make(itypes["gasoline_lantern"]);
        it->active = false;
    }
    return it->type->charges_to_use();
}

int iuse::light_off(game *g, player *p, item *it, bool t)
{
    if (it->charges == 0) {
        g->add_msg_if_player(p,_("The flashlight's batteries are dead."));
        return 0;
    } else {
        g->add_msg_if_player(p,_("You turn the flashlight on."));
        it->make(itypes["flashlight_on"]);
        it->active = true;
        return it->type->charges_to_use();
    }
}

int iuse::light_on(game *g, player *p, item *it, bool t)
{
 if (t) { // Normal use
// Do nothing... player::active_light and the lightmap::generate deal with this
 } else { // Turning it off
  g->add_msg_if_player(p,_("The flashlight flicks off."));
  it->make(itypes["flashlight"]);
  it->active = false;
 }
 return it->type->charges_to_use();
}

// this function only exists because we need to set it->active = true
// otherwise crafting would just give you the active version directly
int iuse::lightstrip(game *g, player *p, item *it, bool t)
{
    g->add_msg_if_player(p,_("You irreversibly activate the lightstrip."));
    it->make(itypes["lightstrip"]);
    it->active = true;
    return it->type->charges_to_use();
}

int iuse::lightstrip_active(game *g, player *p, item *it, bool t)
{
    if (t) { // Normal use
        // Do nothing... player::active_light and the lightmap::generate deal with this
    } else { // Turning it off
        g->add_msg_if_player(p,_("The lightstrip dies."));
        it->make(itypes["lightstrip_dead"]);
        it->active = false;
    }
    return it->type->charges_to_use();
}

int iuse::glowstick(game *g, player *p, item *it, bool t)
{
    g->add_msg_if_player(p,_("You activate the glowstick."));
    it->make(itypes["glowstick_lit"]);
    it->active = true;
    return it->type->charges_to_use();
}

int iuse::glowstick_active(game *g, player *p, item *it, bool t)
{
    if (t) { // Normal use
        // Do nothing... player::active_light and the lightmap::generate deal with this
    } else {
        if (it->charges > 0) {
            g->add_msg_if_player(p,_("You can't turn off a glowstick."));
            return 0;
        } else {
            g->add_msg_if_player(p,_("The glowstick fades out."));
            it->active = false;
        }
    }
    return it->type->charges_to_use();
}

int iuse::handflare(game *g, player *p, item *it, bool t)
{
    g->add_msg_if_player(p,_("You strike your flare and light it."));
    it->make(itypes["handflare_lit"]);
    it->active = true;
    return it->type->charges_to_use();
}

int iuse::handflare_lit(game *g, player *p, item *it, bool t)
{
    if (t) { // Normal use
        // Do nothing... player::active_light and the lightmap::generate deal with this
    } else {
        if (it->charges > 0) {
            g->add_msg_if_player(p,_("You can't turn off a flare."));
            return 0;
        } else {
            g->add_msg_if_player(p,_("The flare sputters out."));
            it->active = false;
        }
    }
    return it->type->charges_to_use();
}

static int cauterize_effect(player *p, item *it, bool force = true)
{
    hp_part hpart = use_healing_item(g, p, it, -2, -2, -2, it->name, 100, 50, 0, force);
    if (hpart != num_hp_parts) {
        p->pain += 15;
        g->add_msg_if_player(p, _("You cauterize yourself. It hurts like hell!"));
        body_part bp = num_bp;
        int side = -1;
        p->hp_convert(hpart, bp, side);
        if (p->has_disease("bite", bp, side)) {
            g->u.add_disease("bite", 2600, false, 1, 1, 0, -1, bp, side, true);
        }
        return it->type->charges_to_use();
    }
    return 0;
}

static int cauterize_elec(game *g, player *p, item *it)
{
    if (it->charges == 0) {
        g->add_msg_if_player(p,_("You need batteries to cauterize wounds."));
        return 0;
    } else if (!p->has_disease("bite") && !p->has_disease("bleed")) {
        if (p->has_trait("MASOCHIST") && query_yn(_("Cauterize yourself for fun?"))) {
            cauterize_effect(p, it, true);
            return it->type->charges_to_use();
        }
        else {
            g->add_msg_if_player(p,_("You are not bleeding or bitten, there is no need to cauterize yourself."));
            return 0;
        }
    }
    else if (p->is_npc() || query_yn(_("Cauterize any open wounds?")))
    {
        cauterize_effect(p, it);
        return it->type->charges_to_use();
    }
    return it->type->charges_to_use();
}

int iuse::solder_weld(game *g, player *p, item *it, bool t)
{
    int choice = 2;
    int charges_used = (dynamic_cast<it_tool*>(it->type))->charges_to_use();

    // Option for cauterization only if player has the incentive to do so
    // One does not check for open wounds with a soldering iron.
    if (p->has_disease("bite") || p->has_disease("bleed")) {
        choice = menu(true, ("Using soldering item:"), _("Cauterize wound"),
                      _("Repair plastic/metal/kevlar item"), _("Cancel"), NULL);
    } else if (p->has_trait("MASOCHIST")) {
        // Masochists might be wounded too, let's not ask twice.
        choice = menu(true, ("Using soldering item:"), _("Cauterize yourself for fun"),
                      _("Repair plastic/metal/kevlar item"), _("Cancel"), NULL);
    }

    switch (choice)
    {
        case 1:
            return cauterize_elec(g, p, it);
            break;
        case 2:
        {
            if(it->charges <= 0) {
                g->add_msg_if_player(p,_("Your repair tool does not have enough charges to do that."));
                return 0;
            }

            char ch = g->inv_type(_("Repair what?"), IC_ARMOR);
            item* fix = &(p->i_at(ch));
            if (fix == NULL || fix->is_null()) {
                g->add_msg_if_player(p,_("You do not have that item!"));
                return 0 ;
            }
            if (!fix->is_armor()) {
                g->add_msg_if_player(p,_("That isn't clothing!"));
                return 0;
            }
            itype_id repair_item = "none";
            std::vector<std::string> repairitem_names;
            std::vector<itype_id> repair_items;
            if (fix->made_of("kevlar")) {
                repair_items.push_back("kevlar_plate");
                repairitem_names.push_back(_("kevlar plates"));
            }
            if (fix->made_of("plastic")) {
                repair_items.push_back("plastic_chunk");
                repairitem_names.push_back(_("plastic chunks"));
            }
            if (fix->made_of("iron") || fix->made_of("steel")) {
                repair_items.push_back("scrap");
                repairitem_names.push_back(_("scrap metal"));
            }
            if(repair_items.empty()) {
                g->add_msg_if_player(p,_("Your %s is not made of kevlar, plastic or metal."),
                                     fix->tname().c_str());
                return 0;
            }

            //repairing or modifying items requires at least 1 repair item,
            // otherwise number is related to size of item
            int items_needed = ceil( fix->volume() * 0.25);

            // this will cause issues if/when NPCs start being able to sew.
            // but, then again, it'll cause issues when they start crafting, too.
            inventory crafting_inv = g->crafting_inventory(p);

             bool bFound = false;
            //go through all discovered repair items and see if we have any of them available
            for(unsigned int i = 0; i< repair_items.size(); i++) {
                if (crafting_inv.has_amount(repair_items[i], items_needed)) {
                   //we've found enough of a material, use this one
                   repair_item = repair_items[i];
                   bFound = true;
                }
            }
            if (!bFound) {
                for(unsigned int i = 0; i< repair_items.size(); i++) {
                    g->add_msg_if_player(p,_("You don't have enough %s to do that."),
                                         repairitem_names[i].c_str());
                }
                return 0;
            }
            if (fix->damage < 0) {
                g->add_msg_if_player(p,_("Your %s is already enhanced."), fix->tname().c_str());
                return 0;
            }

            std::vector<component> comps;
            comps.push_back(component(repair_item, items_needed));
            comps.back().available = true;

            if (fix->damage == 0) {
                p->moves -= 500 * p->fine_detail_vision_mod(g);
                p->practice(g->turn, "mechanics", 10);
                int rn = dice(4, 2 + p->skillLevel("mechanics"));
                if (p->dex_cur < 8 && one_in(p->dex_cur))
                    {rn -= rng(2, 6);}
                if (p->dex_cur >= 16 || (p->dex_cur > 8 && one_in(16 - p->dex_cur)))
                    {rn += rng(2, 6);}
                if (p->dex_cur > 16)
                    {rn += rng(0, p->dex_cur - 16);}
                if (rn <= 4)
                {
                    g->add_msg_if_player(p,_("You damage your %s!"), fix->tname().c_str());
                    fix->damage++;
                }
                else if (rn >= 12 && p->i_at(ch).has_flag("VARSIZE") && !p->i_at(ch).has_flag("FIT"))
                {
                    g->add_msg_if_player(p,_("You take your %s in, improving the fit."),
                                         fix->tname().c_str());
                    p->i_at(ch).item_tags.insert("FIT");
                }
                else if (rn >= 12 && (p->i_at(ch).has_flag("FIT") || !p->i_at(ch).has_flag("VARSIZE")))
                {
                    g->add_msg_if_player(p, _("You make your %s extra sturdy."), fix->tname().c_str());
                    fix->damage--;
                    g->consume_items(p, comps);
                }
                else
                {
                    g->add_msg_if_player(p,_("You practice your soldering."));
                }
            }
            else
            {
                p->moves -= 500 * p->fine_detail_vision_mod(g);
                p->practice(g->turn, "mechanics", 8);
                int rn = dice(4, 2 + p->skillLevel("mechanics"));
                rn -= rng(fix->damage, fix->damage * 2);
                if (p->dex_cur < 8 && one_in(p->dex_cur))
                    {rn -= rng(2, 6);}
                if (p->dex_cur >= 8 && (p->dex_cur >= 16 || one_in(16 - p->dex_cur)))
                    {rn += rng(2, 6);}
                if (p->dex_cur > 16)
                    {rn += rng(0, p->dex_cur - 16);}
                if (rn <= 4)
                {
                    g->add_msg_if_player(p,_("You damage your %s further!"), fix->tname().c_str());
                    fix->damage++;
                    if (fix->damage >= 5)
                    {
                        g->add_msg_if_player(p,_("You destroy it!"));
                        p->i_rem(ch);
                    }
                }
                else if (rn <= 6)
                {
                    g->add_msg_if_player(p, _("You don't repair your %s, and you waste lots of charge."),
                                         fix->tname().c_str());
                    charges_used += rng(1, 8);
                }
                else if (rn <= 8)
                {
                    g->add_msg_if_player(p,_("You repair your %s, but you waste lots of charge."),
                                         fix->tname().c_str());
                    if (fix->damage>=3) {g->consume_items(p, comps);}
                    fix->damage--;
                    charges_used += rng(1, 8);
                }
                else if (rn <= 16)
                {
                    g->add_msg_if_player(p,_("You repair your %s!"), fix->tname().c_str());
                    if (fix->damage>=3) {g->consume_items(p, comps);}
                    fix->damage--;
                }
                else
                {
                    g->add_msg_if_player(p,_("You repair your %s completely!"), fix->tname().c_str());
                    if (fix->damage>=3) {g->consume_items(p, comps);}
                    fix->damage = 0;
                }
            }
            return it->type->charges_to_use();
        }
        break;
        case 3:
        break;
        default:
            break;
    };
    return 0;
}


int iuse::water_purifier(game *g, player *p, item *it, bool t)
{
 char ch = g->inv_type(_("Purify what?"), IC_COMESTIBLE);
 if (!p->has_item(ch)) {
  g->add_msg_if_player(p,_("You do not have that item!"));
  return 0;
 }
 if (p->i_at(ch).contents.size() == 0) {
  g->add_msg_if_player(p,_("You can only purify water."));
  return 0;
 }
 item *pure = &(p->i_at(ch).contents[0]);
 if (pure->type->id != "water" && pure->type->id != "salt_water") {
  g->add_msg_if_player(p,_("You can only purify water."));
  return 0;
 }
 if (pure->charges > it->charges) {
     g->add_msg_if_player(p,_("You don't have enough charges in your purifier to purify all of the water."));
     return 0;
 }
 p->moves -= 150;
 pure->make(itypes["water_clean"]);
 pure->poison = 0;
 return pure->charges;
}

int iuse::two_way_radio(game *g, player *p, item *it, bool t)
{
 WINDOW* w = newwin(6, 36, (TERMY-6)/2, (TERMX-36)/2);
 wborder(w, LINE_XOXO, LINE_XOXO, LINE_OXOX, LINE_OXOX,
            LINE_OXXO, LINE_OOXX, LINE_XXOO, LINE_XOOX );
// TODO: More options here.  Thoughts...
//       > Respond to the SOS of an NPC
//       > Report something to a faction
//       > Call another player
 fold_and_print(w, 1, 1, 999, c_white,
_(
"1: Radio a faction for help...\n"
"2: Call Acquaintance...\n"
"3: General S.O.S.\n"
"0: Cancel"));
 wrefresh(w);
 char ch = getch();
 if (ch == '1') {
  p->moves -= 300;
  faction* fac = g->list_factions(_("Call for help..."));
  if (fac == NULL) {
   return 0;
  }
  int bonus = 0;
  if (fac->goal == FACGOAL_CIVILIZATION)
   bonus += 2;
  if (fac->has_job(FACJOB_MERCENARIES))
   bonus += 4;
  if (fac->has_job(FACJOB_DOCTORS))
   bonus += 2;
  if (fac->has_value(FACVAL_CHARITABLE))
   bonus += 3;
  if (fac->has_value(FACVAL_LONERS))
   bonus -= 3;
  if (fac->has_value(FACVAL_TREACHERY))
   bonus -= rng(0, 8);
  bonus += fac->respects_u + 3 * fac->likes_u;
  if (bonus >= 25) {
   popup(_("They reply, \"Help is on the way!\""));
   g->u.add_memorial_log(_("Called for help from %s."), fac->name.c_str());
   g->add_event(EVENT_HELP, int(g->turn) + fac->response_time(g), fac->id, -1, -1);
   fac->respects_u -= rng(0, 8);
   fac->likes_u -= rng(3, 5);
  } else if (bonus >= -5) {
   popup(_("They reply, \"Sorry, you're on your own!\""));
   fac->respects_u -= rng(0, 5);
  } else {
   popup(_("They reply, \"Hah!  We hope you die!\""));
   fac->respects_u -= rng(1, 8);
  }

 } else if (ch == '2') { // Call Acquaintance
// TODO: Implement me!
 } else if (ch == '3') { // General S.O.S.
  p->moves -= 150;
  std::vector<npc*> in_range;
  for (int i = 0; i < g->cur_om->npcs.size(); i++) {
   if (g->cur_om->npcs[i]->op_of_u.value >= 4 &&
       rl_dist(g->levx, g->levy, g->cur_om->npcs[i]->mapx,
                                   g->cur_om->npcs[i]->mapy) <= 30)
    in_range.push_back((g->cur_om->npcs[i]));
  }
  if (in_range.size() > 0) {
   npc* coming = in_range[rng(0, in_range.size() - 1)];
   popup(_("A reply!  %s says, \"I'm on my way; give me %d minutes!\""),
         coming->name.c_str(), coming->minutes_to_u(g));
   g->u.add_memorial_log(_("Called for help from %s."), coming->name.c_str());
   coming->mission = NPC_MISSION_RESCUE_U;
  } else
   popup(_("No-one seems to reply..."));
 } else {
   return 0;
 }
 werase(w);
 wrefresh(w);
 delwin(w);
 refresh();
 return it->type->charges_to_use();
}

int iuse::radio_off(game *g, player *p, item *it, bool t)
{
    if (it->charges == 0) {
        g->add_msg_if_player(p,_("It's dead."));
    } else {
        g->add_msg_if_player(p,_("You turn the radio on."));
        it->make(itypes["radio_on"]);
        it->active = true;
    }
    return it->type->charges_to_use();
}

static radio_tower *find_radio_station( game *g, int frequency )
{
    radio_tower *tower = NULL;
    for (int k = 0; k < g->cur_om->radios.size(); k++)
    {
        tower = &g->cur_om->radios[k];
        if( 0 < tower->strength - rl_dist(tower->x, tower->y, g->levx, g->levy) &&
            tower->frequency == frequency )
        {
            return tower;
        }
    }
    return NULL;
}

int iuse::directional_antenna(game *g, player *p, item *it, bool t)
{
    // Find out if we have an active radio
    item radio = p->i_of_type("radio_on");
    if( radio.typeId() != "radio_on" )
    {
        g->add_msg( _("Must have an active radio to check for signal direction.") );
        return 0;
    }
    // Find the radio station its tuned to (if any)
    radio_tower *tower = find_radio_station( g, radio.frequency );
    if( tower == NULL )
    {
        g->add_msg( _("You can't find the direction if your radio isn't tuned.") );
        return 0;
    }
    // Report direction.
    direction angle = direction_from( g->levx, g->levy, tower->x, tower->y );
    g->add_msg( _("The signal seems strongest to the %s."), direction_name(angle).c_str());
    return it->type->charges_to_use();
}

int iuse::radio_on(game *g, player *p, item *it, bool t)
{
    if (t)
    { // Normal use
        std::string message = _("Radio: Kssssssssssssh.");
        radio_tower *selected_tower = find_radio_station( g, it->frequency );
        if( selected_tower != NULL )
        {
            if( selected_tower->type == MESSAGE_BROADCAST )
            {
                message = selected_tower->message;
            }
            else if (selected_tower->type == WEATHER_RADIO)
            {
                message = weather_forecast(g, *selected_tower);
            }

            int signal_strength = selected_tower->strength -
                rl_dist(selected_tower->x, selected_tower->y, g->levx, g->levy);

            for (int j = 0; j < message.length(); j++)
            {
                if (dice(10, 100) > dice(10, signal_strength * 3))
                {
                    if (!one_in(10))
                    {
                        message[j] = '#';
                    }
                    else
                    {
                        message[j] = char(rng('a', 'z'));
                    }
                }
            }

            std::vector<std::string> segments = foldstring(message, RADIO_PER_TURN);
            int index = g->turn % (segments.size());
            std::stringstream messtream;
            messtream << _("radio: ") << segments[index];
            message = messtream.str();
        }
        point pos = g->find_item(it);
        g->sound(pos.x, pos.y, 6, message.c_str());
    } else { // Activated
        int ch = 2;
        if (it->charges > 0) {
             ch = menu( true, _("Radio:"), _("Scan"), _("Turn off"), NULL );
        }

        switch (ch)
        {
        case 1:
        {
            int old_frequency = it->frequency;
            radio_tower *tower = NULL;
            radio_tower *lowest_tower = NULL;
            radio_tower *lowest_larger_tower = NULL;

            for (int k = 0; k < g->cur_om->radios.size(); k++)
            {
                tower = &g->cur_om->radios[k];

                if(tower->strength - rl_dist(tower->x, tower->y, g->levx, g->levy) > 0 &&
                    tower->frequency != old_frequency )
                {
                    if( tower->frequency > old_frequency &&
                        (lowest_larger_tower == NULL ||
                         tower->frequency < lowest_larger_tower->frequency) )
                    {
                        lowest_larger_tower = tower;
                    }
                    else if( lowest_tower == NULL ||
                             tower->frequency < lowest_tower->frequency )
                    {
                        lowest_tower = tower;
                    }
                }
            }
            if( lowest_larger_tower != NULL )
            {
                it->frequency = lowest_larger_tower->frequency;
            }
            else if( lowest_tower != NULL )
            {
                it->frequency = lowest_tower->frequency;
            }
        }
        break;
        case 2:
            g->add_msg_if_player(p,_("The radio dies."));
            it->make(itypes["radio"]);
            it->active = false;
            break;
        case 3: break;
        }
    }
    return it->type->charges_to_use();
}

int iuse::noise_emitter_off(game *g, player *p, item *it, bool t)
{
    if (it->charges == 0)
    {
        g->add_msg_if_player(p,_("It's dead."));
    }
    else
    {
        g->add_msg_if_player(p,_("You turn the noise emitter on."));
        it->make(itypes["noise_emitter_on"]);
        it->active = true;
    }
    return it->type->charges_to_use();
}

int iuse::airhorn(game *g, player *p, item *it, bool t)
{
    if (it->charges == 0)
    {
        g->add_msg_if_player(p,_("You depress the button but no sound comes out."));
    }
    else
    {
        g->add_msg_if_player(p,_("You honk your airhorn."));
        point pos = g->find_item(it);
        g->sound(pos.x, pos.y, 50, _("HOOOOONK!"));
    }
    return it->type->charges_to_use();
}

int iuse::horn_bicycle(game *g, player *p, item *it, bool t)
{
    point pos = g->find_item(it);
    g->sound(pos.x, pos.y, 15, _("honk."));
    g->add_msg_if_player(p,_("You honk the bicycle horn."));
    return it->type->charges_to_use();
}

int iuse::noise_emitter_on(game *g, player *p, item *it, bool t)
{
    if (t) // Normal use
    {
        point pos = g->find_item(it);
        //~ the sound of a noise emitter when turned on
        g->sound(pos.x, pos.y, 30, _("KXSHHHHRRCRKLKKK!"));
    }
    else // Turning it off
    {
        g->add_msg_if_player(p,_("The infernal racket dies as you turn off the noise emitter."));
        it->make(itypes["noise_emitter"]);
        it->active = false;
    }
    return it->type->charges_to_use();
}

static void roadmap_targets(game *g, player *p, item *it, bool t,
                            const std::string &target, int distance,
                            int reveal_distance)
{
    point place;
    point origin = g->om_location();
    std::vector<point> places = g->cur_om->find_all(tripoint(origin.x, origin.y, g->levz),
                                                    target, distance, false);

    for (std::vector<point>::iterator iter = places.begin(); iter != places.end(); ++iter) {
        place = *iter;
        if (place.x >= 0 && place.y >= 0) {
            if (reveal_distance == 0) {
                g->cur_om->seen(place.x,place.y,g->levz) = true;
            } else {
                for (int x = place.x - reveal_distance; x <= place.x + reveal_distance; x++) {
                    for (int y = place.y - reveal_distance; y <= place.y + reveal_distance; y++) {
                        g->cur_om->seen(x, y,g->levz) = true;
                    }
                }
            }
        }
    }
}

int iuse::roadmap(game *g, player *p, item *it, bool t)
{
 if (it->charges < 1) {
  g->add_msg_if_player(p, _("There isn't anything new on the map."));
  return 0;
 }
  // Show roads
 roadmap_targets(g, p, it, t, "hiway", 0, 0);
 roadmap_targets(g, p, it, t, "road", 0, 0);
 roadmap_targets(g, p, it, t, "bridge", 0, 0);

  // Show evac shelters
 roadmap_targets(g, p, it, t, "shelter", 0, 0);
  // Show hospital(s)
 roadmap_targets(g, p, it, t, "hospital", 0, 0);
  // Show schools
 roadmap_targets(g, p, it, t, "school", 0, 0);
  // Show police stations
 roadmap_targets(g, p, it, t, "police", 0, 0);
  // Show subway entrances
 roadmap_targets(g, p, it, t, "sub_station", 0, 0);
  // Show banks
 roadmap_targets(g, p, it, t, "bank", 0, 0);

 g->add_msg_if_player(p, _("You add roads and points of interest to your map."));

 return 1;
}

int iuse::survivormap(game *g, player *p, item *it, bool t)
{
 if (it->charges < 1) {
  g->add_msg_if_player(p, _("There isn't anything new on the map."));
  return 0;
 }
  // Show roads
 roadmap_targets(g, p, it, t, "hiway", 0, 0);
 roadmap_targets(g, p, it, t, "road", 0, 0);
 roadmap_targets(g, p, it, t, "bridge", 0, 0);

  // Show pharmacies
 roadmap_targets(g, p, it, t, "s_pharm", 0, 0);
  // Show gun stores
 roadmap_targets(g, p, it, t, "s_gun", 0, 0);
  // Show grocery stores
 roadmap_targets(g, p, it, t, "s_grocery", 0, 0);
  // Show military surplus stores
 roadmap_targets(g, p, it, t, "mil_surplus", 0, 0);
  // Show gas stations
 roadmap_targets(g, p, it, t, "s_gas", 0, 0);

 g->add_msg_if_player(p, _("You add roads and possible supply points to your map."));

 return 1;
}

int iuse::militarymap(game *g, player *p, item *it, bool t)
{
 if (it->charges < 1) {
  g->add_msg_if_player(p, _("There isn't anything new on the map."));
  return 0;
 }
  // Show roads
 roadmap_targets(g, p, it, t, "hiway", 0, 0);
 roadmap_targets(g, p, it, t, "road", 0, 0);
 roadmap_targets(g, p, it, t, "bridge", 0, 0);

  // Show FEMA camps
 roadmap_targets(g, p, it, t, "fema_entrance", 0, 0);
  // Show bunkers
 roadmap_targets(g, p, it, t, "bunker", 0, 0);
  // Show outposts
 roadmap_targets(g, p, it, t, "outpost", 0, 0);
  // Show nuclear silos
 roadmap_targets(g, p, it, t, "silo", 0, 0);
  // Show evac shelters
 roadmap_targets(g, p, it, t, "shelter", 0, 0);
  // Show police stations
 roadmap_targets(g, p, it, t, "police", 0, 0);

 g->add_msg_if_player(p, _("You add roads and facilities to your map."));

 return 1;
}

int iuse::restaurantmap(game *g, player *p, item *it, bool t)
{
 if (it->charges < 1) {
  g->add_msg_if_player(p, _("There isn't anything new on the map."));
  return 0;
 }
  // Show roads
 roadmap_targets(g, p, it, t, "hiway", 0, 0);
 roadmap_targets(g, p, it, t, "road", 0, 0);
 roadmap_targets(g, p, it, t, "bridge", 0, 0);

  // Show coffee shops
 roadmap_targets(g, p, it, t, "s_restaurant_coffee", 0, 0);
  // Show restaurants
 roadmap_targets(g, p, it, t, "s_restaurant", 0, 0);
  // Show bars
 roadmap_targets(g, p, it, t, "bar", 0, 0);
  // Show fast food joints
 roadmap_targets(g, p, it, t, "s_restaurant_fast", 0, 0);

 g->add_msg_if_player(p, _("You add roads and restaurants to your map."));

 return 1;
}

int iuse::touristmap(game *g, player *p, item *it, bool t)
{
 if (it->charges < 1) {
  g->add_msg_if_player(p, _("There isn't anything new on the map."));
  return 0;
 }
  // Show roads
 roadmap_targets(g, p, it, t, "hiway", 0, 0);
 roadmap_targets(g, p, it, t, "road", 0, 0);
 roadmap_targets(g, p, it, t, "bridge", 0, 0);

  // Show hotels
 roadmap_targets(g, p, it, t, "hotel_tower", 0, 0);
  // Show restaurants
 roadmap_targets(g, p, it, t, "s_restaurant", 0, 0);
  // Show cathedrals
 roadmap_targets(g, p, it, t, "cathedral", 0, 0);
  // Show fast food joints
 roadmap_targets(g, p, it, t, "s_restaurant_fast", 0, 0);
  // Show fast megastores
 roadmap_targets(g, p, it, t, "megastore", 0, 0);

 g->add_msg_if_player(p, _("You add roads and tourist attractions to your map."));

 return 1;
}

int iuse::picklock(game *g, player *p, item *it, bool t)
{
 int dirx, diry;
 if(!g->choose_adjacent(_("Use your pick lock where?"), dirx, diry)) {
  return 0;
 }
 if (dirx == p->posx && diry == p->posy) {
  g->add_msg_if_player(p, _("You pick your nose and your sinuses swing open."));
  return 0;
 }
 ter_id type = g->m.ter(dirx, diry);
 int npcdex = g->npc_at(dirx, diry);
 if (npcdex != -1) {
  g->add_msg_if_player(p, _("You can pick your friends, and you can\npick your nose, but you can't pick\nyour friend's nose"));
  return 0;
 }

 int pick_quality = 1;
 if( it->typeId() == "picklocks" ) {
     pick_quality = 5;
 }
 else if( it->typeId() == "crude_picklock" ) {
     pick_quality = 3;
 }

 std::string door_name;
 ter_id new_type;
 std::string open_message = _("With a satisfying click, the lock on the %s opens.");
 if (type == t_chaingate_l) {
   door_name = rm_prefix(_("<door_name>gate"));
   new_type = t_chaingate_c;
 } else if (type == t_door_locked || type == t_door_locked_alarm || type == t_door_locked_interior) {
   door_name = rm_prefix(_("<door_name>door"));
   new_type = t_door_c;
 } else if (type == t_door_bar_locked) {
   door_name = rm_prefix(_("<door_name>door"));
   new_type = t_door_bar_o;
   //Bar doors auto-open (and lock if closed again) so show a different message)
   open_message = _("The %s swings open...");
 } else if (type == t_door_c) {
   g->add_msg(_("That door isn't locked."));
   return 0;
 } else {
  g->add_msg(_("That cannot be picked."));
  return 0;
 }

 p->practice(g->turn, "mechanics", 1);
 p->moves -= (1000 - (pick_quality * 100)) - (p->dex_cur + p->skillLevel("mechanics")) * 5;
 int pick_roll = (dice(2, p->skillLevel("mechanics")) + dice(2, p->dex_cur) - it->damage / 2) * pick_quality;
 int door_roll = dice(4, 30);
 if (pick_roll >= door_roll) {
  p->practice(g->turn, "mechanics", 1);
  g->add_msg_if_player(p, open_message.c_str(), door_name.c_str());
  g->m.ter_set(dirx, diry, new_type);
 } else if (door_roll > (1.5 * pick_roll) && it->damage < 100) {
  it->damage++;

  std::string sStatus = rm_prefix(_("<door_status>damage"));
  if (it->damage >= 5) {
      sStatus = rm_prefix(_("<door_status>destroy"));
  }
  g->add_msg_if_player(p,"The lock stumps your efforts to pick it, and you %s your tool.", sStatus.c_str());
 } else {
  g->add_msg_if_player(p,_("The lock stumps your efforts to pick it."));
 }
 if ( type == t_door_locked_alarm && (door_roll + dice(1, 30)) > pick_roll &&
      it->damage < 100) {
  g->sound(p->posx, p->posy, 40, _("An alarm sounds!"));
  if (!g->event_queued(EVENT_WANTED)) {
   g->add_event(EVENT_WANTED, int(g->turn) + 300, 0, g->levx, g->levy);
  }
 }
 // Special handling, normally the item isn't used up, but it is if broken.
 if (it->damage >= 5) {
     return 1;
 }

 return it->type->charges_to_use();
}

int iuse::crowbar(game *g, player *p, item *it, bool t)
{
 int dirx, diry;
 if(!g->choose_adjacent(_("Pry where?"), dirx,diry)) {
     return 0;
 }

 if (dirx == p->posx && diry == p->posy) {
    g->add_msg_if_player(p, _("You attempt to pry open your wallet"));
    g->add_msg_if_player(p, _("but alas. You are just too miserly."));
    return 0;
  }
  ter_id type = g->m.ter(dirx, diry);
  const char *succ_action;
  const char *fail_action;
  ter_id new_type = t_null;
  bool noisy;
  int difficulty;

  if (type == t_door_c || type == t_door_locked || type == t_door_locked_alarm ||
      type == t_door_locked_interior) {
    succ_action = _("You pry open the door.");
    fail_action = _("You pry, but cannot pry open the door.");
    new_type = t_door_o;
    noisy = true;
    difficulty = 6;
  } else if (type == t_door_bar_locked) {
    succ_action = _("You pry open the door.");
    fail_action = _("You pry, but cannot pry open the door.");
    new_type = t_door_bar_o;
    noisy = false;
    difficulty = 10;
  } else if (type == t_manhole_cover) {
    succ_action = _("You lift the manhole cover.");
    fail_action = _("You pry, but cannot lift the manhole cover.");
    new_type = t_manhole;
    noisy = false;
    difficulty = 12;
  } else if (g->m.furn(dirx, diry) == f_crate_c) {
    succ_action = _("You pop open the crate.");
    fail_action = _("You pry, but cannot pop open the crate.");
    noisy = true;
    difficulty = 6;
  } else if (type == t_window_domestic || type == t_curtains) {
    succ_action = _("You pry open the window.");
    fail_action = _("You pry, but cannot pry open the window.");
    new_type = t_window_open;
    noisy = true;
    difficulty = 6;
  } else {
   int nails = 0, boards = 0;
   ter_id newter;
   switch (g->m.oldter(dirx, diry)) {
   case old_t_window_boarded:
    nails =  8;
    boards = 4;
    newter = t_window_empty;
    break;
   case old_t_door_boarded:
    nails = 12;
    boards = 4;
    newter = t_door_b;
    break;
   case old_t_fence_h:
    nails = 6;
    boards = 3;
    newter = t_fence_post;
    break;
   case old_t_fence_v:
    nails = 6;
    boards = 3;
    newter = t_fence_post;
    break;
   default:
    g->add_msg_if_player(p,_("There's nothing to pry there."));
    return 0;
   }
   if(p->skillLevel("carpentry") < 1) {
    p->practice(g->turn, "carpentry", 1);
   }
   p->moves -= 500;
   g->m.spawn_item(p->posx, p->posy, "nail", 0, nails);
   g->m.spawn_item(p->posx, p->posy, "2x4", boards);
   g->m.ter_set(dirx, diry, newter);
   return it->type->charges_to_use();
  }

  p->practice(g->turn, "mechanics", 1);
  p->moves -= (difficulty * 25) - ((p->str_cur + p->skillLevel("mechanics")) * 5);
  if (dice(4, difficulty) < dice(2, p->skillLevel("mechanics")) + dice(2, p->str_cur)) {
   p->practice(g->turn, "mechanics", 1);
   g->add_msg_if_player(p, succ_action);
   if (g->m.furn(dirx, diry) == f_crate_c) {
    g->m.furn_set(dirx, diry, f_crate_o);
   } else {
    g->m.ter_set(dirx, diry, new_type);
   }
   if (noisy) {
    g->sound(dirx, diry, 12, _("crunch!"));
   }
   if ( type == t_manhole_cover ) {
     g->m.spawn_item(dirx, diry, "manhole_cover");
   }
   if ( type == t_door_locked_alarm ) {
     g->u.add_memorial_log(_("Set off an alarm."));
    g->sound(p->posx, p->posy, 40, _("An alarm sounds!"));
    if (!g->event_queued(EVENT_WANTED)) {
     g->add_event(EVENT_WANTED, int(g->turn) + 300, 0, g->levx, g->levy);
    }
   }
  } else {
   if (type == t_window_domestic || type == t_curtains) {
    //chance of breaking the glass if pry attempt fails
    if (dice(4, difficulty) > dice(2, p->skillLevel("mechanics")) + dice(2, p->str_cur)) {
     g->add_msg_if_player(p,_("You break the glass."));
     g->sound(dirx, diry, 24, _("glass breaking!"));
     g->m.ter_set(dirx, diry, t_window_frame);
     g->m.spawn_item(dirx, diry, "sheet", 2);
     g->m.spawn_item(dirx, diry, "stick");
     g->m.spawn_item(dirx, diry, "string_36");
     return it->type->charges_to_use();
    }
   }
   g->add_msg_if_player(p, fail_action);
  }
  return it->type->charges_to_use();
}

int iuse::makemound(game *g, player *p, item *it, bool t)
{
 if (g->m.has_flag("DIGGABLE", p->posx, p->posy) && !g->m.has_flag("PLANT", p->posx, p->posy)) {
  g->add_msg_if_player(p,_("You churn up the earth here."));
  p->moves = -300;
  g->m.ter_set(p->posx, p->posy, t_dirtmound);
  return it->type->charges_to_use();
 } else {
  g->add_msg_if_player(p,_("You can't churn up this ground."));
  return 0;
 }
}

//TODO remove this?
int iuse::dig(game *g, player *p, item *it, bool t)
{
    g->add_msg_if_player(p,_("You can dig a pit via the construction menu--hit *"));
    return it->type->charges_to_use();
}

int iuse::siphon(game *g, player *p, item *it, bool t)
{
    int posx = 0;
    int posy = 0;
    if(!g->choose_adjacent(_("Siphon from where?"), posx, posy)) {
      return 0;
    }

    vehicle* veh = g->m.veh_at(posx, posy);
    if (veh == NULL) {
        g->add_msg_if_player(p,_("There's no vehicle there."));
        return 0;
    }
    if (veh->fuel_left("gasoline") == 0) {
        g->add_msg_if_player(p, _("That vehicle has no fuel to siphon."));
        return 0;
    }
    std::map<point, vehicle*> foundv;
    vehicle * fillv = NULL;
    for (int x = p->posx-1; x < p->posx+2; x++) {
      for (int y = p->posy-1; y < p->posy+2; y++) {
        fillv = g->m.veh_at(x, y);
        if ( fillv != NULL &&
          fillv != veh &&
          foundv.find( point(fillv->posx, fillv->posy) ) == foundv.end() &&
          fillv->fuel_capacity("gasoline") > 0 ) {
            foundv[point(fillv->posx, fillv->posy)] = fillv;
        }
      }
    }
    fillv=NULL;
    if ( ! foundv.empty() ) {
        uimenu fmenu;
        fmenu.text = _("Fill what?");
        fmenu.addentry("Nearby vehicle (%d)",foundv.size());
        fmenu.addentry("Container");
        fmenu.addentry("Nevermind");
        fmenu.query();
        if ( fmenu.ret == 0 ) {
            if ( foundv.size() > 1 ) {
                if(g->choose_adjacent(_("Fill which vehicle?"), posx, posy)) {
                    fillv = g->m.veh_at(posx, posy);
                } else {
                    return 0;
                }
            } else {
                fillv = foundv.begin()->second;

            }
        } else if ( fmenu.ret != 1 ) {
            return 0;
        }
    }
    if ( fillv != NULL ) {
        int want = fillv->fuel_capacity("gasoline")-fillv->fuel_left("gasoline");
        int got = veh->drain("gasoline", want);
        int amt=fillv->refill("gasoline",got);
        g->add_msg(_("Siphoned %d units of %s from the %s into the %s%s"), got,
           "gasoline", veh->name.c_str(), fillv->name.c_str(),
           (amt > 0 ? "." : ", draining the tank completely.") );
        p->moves -= 200;
    } else {
        if (p->siphon(g, veh, "gasoline")) {
            p->moves -= 200;
        }
    }
    return it->type->charges_to_use();
}

int iuse::chainsaw_off(game *g, player *p, item *it, bool t)
{
 p->moves -= 80;
 if (rng(0, 10) - it->damage > 5 && it->charges > 0) {
  g->sound(p->posx, p->posy, 20,
           _("With a roar, the chainsaw leaps to life!"));
  it->make(itypes["chainsaw_on"]);
  it->active = true;
 } else {
  g->add_msg_if_player(p,_("You yank the cord, but nothing happens."));
 }
 return it->type->charges_to_use();
}

int iuse::chainsaw_on(game *g, player *p, item *it, bool t)
{
 if (t) { // Effects while simply on
  if (one_in(15)) {
   g->sound(p->posx, p->posy, 12, _("Your chainsaw rumbles."));
  }
 } else { // Toggling
  g->add_msg_if_player(p,_("Your chainsaw dies."));
  it->make(itypes["chainsaw_off"]);
  it->active = false;
 }
 return it->type->charges_to_use();
}

int iuse::shishkebab_off(game *g, player *p, item *it, bool t)
{
    int choice = menu(true, _("What's the plan?"), _("Bring the heat!"),
                      _("Cut 'em up!"), _("I'm good."), NULL);
    switch (choice) {
    case 1:
    {
        p->moves -= 10;
        if (rng(0, 10) - it->damage > 5 && it->charges > 0) {
            g->sound(p->posx, p->posy, 10,
                     _("Let's dance Zeds!"));
            it->make(itypes["shishkebab_on"]);
            it->active = true;
        } else {
            g->add_msg_if_player(p,_("Aw, dangit."));
        }
        return it->type->charges_to_use();
    }
    break;
    case 2:
    {
        return iuse::knife(g, p, it, t);
    }
    default:
        return 0;
    }
}

int iuse::shishkebab_on(game *g, player *p, item *it, bool t)
{
    if (t)    // Effects while simply on
    {
        if (one_in(25)) {
            g->sound(p->posx, p->posy, 10, _("Your shishkebab crackles!"));
        }

        if (one_in(75))
        {
            g->add_msg_if_player(p,_("Bummer man, wipeout!")),
              it->make(itypes["shishkebab_off"]),
              it->active = false;
        }
    }
    else if (it->charges == 0)
    {
        g->add_msg_if_player(p,_("Uncool, outta gas."));
        it->make(itypes["shishkebab_off"]);
        it->active = false;
    }
    else
    {
        int choice = menu(true, _("What's the plan?"), _("Chill out"),
                          _("Torch something!"), _("Keep groovin'"), NULL);
        switch (choice)
        {
        case 1:
        {
            g->add_msg_if_player(p,_("Peace out."));
            it->make(itypes["shishkebab_off"]);
            it->active = false;
        }
        break;
        case 2:
        {
            int dirx, diry;
            if (prep_firestarter_use(g, p, it, dirx, diry))
            {
                p->moves -= 5;
                resolve_firestarter_use(g, p, it, dirx, diry);
            }
        }
        default:
            return 0;
        }
    }
    return it->type->charges_to_use();
}

int iuse::firemachete_off(game *g, player *p, item *it, bool t)
{
    int choice = menu(true,
                      _("No. 9"), _("Turn on"), _("Use as a knife"), _("Cancel"), NULL);
    switch (choice)
    {
    case 1:
    {
        p->moves -= 10;
        if (rng(0, 10) - it->damage > 2 && it->charges > 0)
        {
            g->sound(p->posx, p->posy, 10, _("Your No. 9 glows!"));
            it->make(itypes["firemachete_on"]);
            it->active = true;
        } else {
            g->add_msg_if_player(p,_("Click."));
        }
    }
    break;
    case 2:
    {
        iuse::knife(g, p, it, t);
    }
    default:
        return 0;
    }
    return it->type->charges_to_use();
}

int iuse::firemachete_on(game *g, player *p, item *it, bool t)
{
    if (t)    // Effects while simply on
    {
        if (one_in(25))
            g->sound(p->posx, p->posy, 5, _("Your No. 9 hisses."));
        if (one_in(100))
        {
            g->add_msg_if_player(p,_("Your No. 9 cuts out!")),
              it->make(itypes["firemachete_off"]),
              it->active = false;
        }
    }
    else if (it->charges == 0)
    {
        g->add_msg_if_player(p,_("Out of ammo!"));
        it->make(itypes["firemachete_off"]);
        it->active = false;
    }
    else
    {
        int choice = menu(true, _("No. 9"), _("Turn off"), _("Light something"), _("Cancel"), NULL);
        switch (choice)
        {
        case 1:
        {
            g->add_msg_if_player(p,_("Your No. 9 goes dark."));
            it->make(itypes["firemachete_off"]);
            it->active = false;
        }
        break;
        case 2:
        {
            int dirx, diry;
            if (prep_firestarter_use(g, p, it, dirx, diry))
            {
                p->moves -= 5;
                resolve_firestarter_use(g, p, it, dirx, diry);
            }
        }
        default:
            return 0;
        }
    }
    return it->type->charges_to_use();
}

int iuse::broadfire_off(game *g, player *p, item *it, bool t)
{
    int choice = menu(true, _("What will thou do?"), _("Ready for battle!"),
                      _("Perform peasant work?"), _("Reconsider thy strategy"), NULL);
    switch (choice)
    {
    case 1:
    {
        p->moves -= 10;
        if (it->charges > 0)
        {
            g->sound(p->posx, p->posy, 10,
                     _("Charge!!"));
            it->make(itypes["broadfire_on"]);
            it->active = true;
        } else {
            g->add_msg_if_player(p,_("No strength to fight!"));
        }
    }
    break;
    case 2:
    {
        return iuse::knife(g, p, it, t);
    }
    }
    return it->type->charges_to_use();
}

int iuse::broadfire_on(game *g, player *p, item *it, bool t)
{
    if (t)    // Effects while simply on
    {
        if (one_in(35)) {
            g->add_msg_if_player(p,_("Your blade burns for combat!"));
        }
    }
    else if (it->charges == 0)
    {
        g->add_msg_if_player(p,_("Thy strength fades!"));
        it->make(itypes["broadfire_off"]);
        it->active = false;
    }
    else
    {
        int choice = menu(true, _("What will thou do?"), _("Retreat!"),
                          _("Burn and Pillage!"), _("Keep Fighting!"), NULL);
        switch (choice)
        {
        case 1:
        {
            g->add_msg_if_player(p,_("Run away!"));
            it->make(itypes["broadfire_off"]);
            it->active = false;
        }
        break;
        case 2:
        {
            int dirx, diry;
            if (prep_firestarter_use(g, p, it, dirx, diry))
            {
                p->moves -= 5;
                resolve_firestarter_use(g, p, it, dirx, diry);
            }
        }
        }
    }
    return it->type->charges_to_use();
}

int iuse::firekatana_off(game *g, player *p, item *it, bool t)
{
    int choice = menu(true, _("The Dark of Night."), _("Daybreak"),
                      _("The Moonlight's Edge"), _("Eternal Night"), NULL);
    switch (choice)
    {
    case 1:
    {
        p->moves -= 10;
        if (it->charges > 0)
        {
            g->sound(p->posx, p->posy, 10,
                     _("The Sun rises."));
            it->make(itypes["firekatana_on"]);
            it->active = true;
        }
        else {
            g->add_msg_if_player(p,_("Time stands still."));
        }
    }
    break;
    case 2:
    {
        return iuse::knife(g, p, it, t);
    }
    }
    return it->type->charges_to_use();
}

int iuse::firekatana_on(game *g, player *p, item *it, bool t)
{
    if (t)    // Effects while simply on
    {
        if (one_in(35)) {
            g->add_msg_if_player(p,_("The Sun shines brightly."));
        }
    }
    else if (it->charges == 0)
    {
        g->add_msg_if_player(p,_("The Light Fades."));
        it->make(itypes["firekatana_off"]);
        it->active = false;
    }
    else
    {
        int choice = menu(true, _("The Light of Day."), _("Nightfall"),
                          _("Blazing Heat"), _("Endless Day"), NULL);
        switch (choice)
        {
        case 1:
        {
            g->add_msg_if_player(p,_("The Sun sets."));
            it->make(itypes["firekatana_off"]);
            it->active = false;
        }
        break;
        case 2:
        {
            int dirx, diry;
            if (prep_firestarter_use(g, p, it, dirx, diry))
            {
                p->moves -= 5;
                resolve_firestarter_use(g, p, it, dirx, diry);
                return it->type->charges_to_use();
            }
        }
        }
    }
    return it->type->charges_to_use();
}

int iuse::zweifire_off(game *g, player *p, item *it, bool t)
{
    int choice = menu(true, _("Was willst du tun?"), _("Die Flamme entfachen."),
                      _("Als Messer verwenden."), _("Nichts tun."), NULL);
    switch (choice) {
    case 1:
    {
        p->moves -= 10;
        if (it->charges > 0)
        {
            g->sound(p->posx, p->posy, 10,
                     _("Die Klinge deines Schwertes brennt!"));
            it->make(itypes["zweifire_on"]);
            it->active = true;
        }
        else {
            g->add_msg_if_player(p,_("Dein Flammenschwert hat keinen Brennstoff mehr."));
        }
    }
    break;
    case 2:
    {
        return iuse::knife(g, p, it, t);
    }
    default:
        return 0;
    }
    return it->type->charges_to_use();
}

int iuse::zweifire_on(game *g, player *p, item *it, bool t)
{
    if (t)    // Effects while simply on
    {
        if (one_in(35)) {
            //~ (Flammenschwert) "The fire on your blade burns brightly!"
            g->add_msg_if_player(p,_("Das Feuer um deine Schwertklinge leuchtet hell!"));
        }
    }
    else if (it->charges == 0)
    {
        //~ (Flammenschwert) "Your Flammenscwhert (firesword) is out of fuel!"
        g->add_msg_if_player(p,_("Deinem Flammenschwert ist der Brennstoff ausgegangen!"));
        it->make(itypes["zweifire_off"]);
        it->active = false;
    }
    else
    {
        int choice = menu(true,
                          //~ (Flammenschwert) "What will you do?"
                          _("Was willst du tun?"),
                          //~ (Flammenschwert) "Extinguish the flame."
                          _("Die Flamme erloschen."),
                          //~ (Flammenschwert) "Start a fire."
                          _("Ein Feuer entfachen."),
                          //~ (Flammenschwert) "Do nothing."
                          _("Nichts tun."), NULL);
        switch (choice)
        {
        case 1:
        {
            //~ (Flammenschwert) "The flames on your sword die out."
            g->add_msg_if_player(p,_("Die Flamme deines Schwertes erlischt."));
            it->make(itypes["zweifire_off"]);
            it->active = false;
        }
        break;
        case 2:
        {
            int dirx, diry;
            if (prep_firestarter_use(g, p, it, dirx, diry))
            {
                p->moves -= 5;
                resolve_firestarter_use(g, p, it, dirx, diry);
                return it->type->charges_to_use();
            }
        }
        default:
            return 0;
        }
    }
    return it->type->charges_to_use();
}

int iuse::jackhammer(game *g, player *p, item *it, bool t)
{
 int dirx, diry;
 if(!g->choose_adjacent(_("Drill where?"),dirx,diry)) {
  return 0;
 }

 if (dirx == p->posx && diry == p->posy) {
  g->add_msg_if_player(p,_("My god! Let's talk it over OK?"));
  g->add_msg_if_player(p,_("Don't do anything rash.."));
  return 0;
 }
 if (g->m.is_destructable(dirx, diry) && g->m.has_flag("SUPPORTS_ROOF", dirx, diry) &&
     g->m.ter(dirx, diry) != t_tree) {
  g->m.destroy(g, dirx, diry, false);
  p->moves -= 500;
  //~ the sound of a jackhammer
  g->sound(dirx, diry, 45, _("TATATATATATATAT!"));
 } else if (g->m.move_cost(dirx, diry) == 2 && g->levz != -1 &&
            g->m.ter(dirx, diry) != t_dirt && g->m.ter(dirx, diry) != t_grass) {
  g->m.destroy(g, dirx, diry, false);
  p->moves -= 500;
  g->sound(dirx, diry, 45, _("TATATATATATATAT!"));
 } else {
  g->add_msg_if_player(p,_("You can't drill there."));
  return 0;
 }
 return it->type->charges_to_use();
}

int iuse::jacqueshammer(game *g, player *p, item *it, bool t)
{
 // translator comments for everything to reduce confusion
 int dirx, diry;
 g->draw();
 //~ (jacqueshammer) "Drill where?"
 mvprintw(0, 0, _("Percer dans quelle direction?"));
 get_direction(dirx, diry, input());
 if (dirx == -2) {
  //~ (jacqueshammer) "Invalid direction"
  g->add_msg_if_player(p,_("Direction invalide"));
  return 0;
 }
 if (dirx == 0 && diry == 0) {
  //~ (jacqueshammer) "My god! Let's talk it over, OK?"
  g->add_msg_if_player(p,_("Mon dieu! Nous allons en parler OK?"));
  //~ (jacqueshammer) "Don't do anything rash."
  g->add_msg_if_player(p,_("Ne pas faire eruption rien.."));
  return 0;
 }
 dirx += p->posx;
 diry += p->posy;
 if (g->m.is_destructable(dirx, diry) && g->m.has_flag("SUPPORTS_ROOF", dirx, diry) &&
     g->m.ter(dirx, diry) != t_tree) {
  g->m.destroy(g, dirx, diry, false);
  p->moves -= 500;
  //~ the sound of a "jacqueshammer"
  g->sound(dirx, diry, 45, _("OHOHOHOHOHOHOHOHO!"));
 } else if (g->m.move_cost(dirx, diry) == 2 && g->levz != -1 &&
            g->m.ter(dirx, diry) != t_dirt && g->m.ter(dirx, diry) != t_grass) {
  g->m.destroy(g, dirx, diry, false);
  p->moves -= 500;
  g->sound(dirx, diry, 45, _("OHOHOHOHOHOHOHOHO!"));
 } else {
  //~ (jacqueshammer) "You can't drill there."
  g->add_msg_if_player(p,_("Vous ne pouvez pas percer la-bas.."));
  return 0;
 }
 return it->type->charges_to_use();
}

int iuse::pickaxe(game *g, player *p, item *it, bool t)
{
  g->add_msg_if_player(p,_("Whoa buddy! You can't go cheating in items and"));
  g->add_msg_if_player(p,_("just expect them to work! Now put the pickaxe"));
  g->add_msg_if_player(p,_("down and go play the game."));
  return 0;
}
int iuse::set_trap(game *g, player *p, item *it, bool t)
{
 int dirx, diry;
 if(!g->choose_adjacent(_("Place trap where?"),dirx,diry)) {
  return 0;
 }

 if (dirx == p->posx && diry == p->posy) {
  g->add_msg_if_player(p,_("Yeah. Place the %s at your feet."), it->tname().c_str());
  g->add_msg_if_player(p,_("Real damn smart move."));
  return 0;
 }
 int posx = dirx;
 int posy = diry;
 if (g->m.move_cost(posx, posy) != 2) {
  g->add_msg_if_player(p,_("You can't place a %s there."), it->tname().c_str());
  return 0;
 }
  if (g->m.tr_at(posx, posy) != tr_null) {
  g->add_msg_if_player(p, _("You can't place a %s there. It contains a trap already."),
                       it->tname().c_str());
  return 0;
 }

 trap_id type = tr_null;
 ter_id ter;
 bool buried = false;
 bool set = false;
 std::stringstream message;
 int practice = 0;

if(it->type->id == "cot"){
  message << _("You unfold the cot and place it on the ground.");
  type = tr_cot;
  practice = 0;
 } else if(it->type->id == "rollmat"){
  message << _("You unroll the mat and lay it on the ground.");
  type = tr_rollmat;
  practice = 0;
 } else if(it->type->id == "fur_rollmat"){
  message << _("You unroll the fur mat and lay it on the ground.");
  type = tr_fur_rollmat;
  practice = 0;
 } else if(it->type->id == "brazier"){
  message << _("You place the brazier securely.");
  type = tr_brazier;
  practice = 0;
 } else if(it->type->id == "boobytrap"){
  message << _("You set the booby trap up and activate the grenade.");
  type = tr_boobytrap;
  practice = 4;
 } else if(it->type->id == "bubblewrap"){
  message << _("You set the bubble wrap on the ground, ready to be popped.");
  type = tr_bubblewrap;
  practice = 2;
 } else if(it->type->id == "beartrap"){
  buried = ((p->has_amount("shovel", 1) || p->has_amount("e_tool", 1)) &&
            g->m.has_flag("DIGGABLE", posx, posy) &&
            query_yn(_("Bury the beartrap?")));
  type = (buried ? tr_beartrap_buried : tr_beartrap);
  message << (buried ? _("You bury the beartrap.") : _("You set the beartrap.")) ;
  practice = (buried ? 7 : 4);
 } else if(it->type->id == "board_trap"){
  message << string_format("You set the board trap on the %s, nails facing up.",
                           g->m.tername(posx, posy).c_str());
  type = tr_nailboard;
  practice = 2;
 } else if(it->type->id == "caltrops"){
  message << string_format("You scatter the caltrops on the %s.",
                           g->m.tername(posx, posy).c_str());
  type = tr_caltrops;
  practice = 2;
  } else if(it->type->id == "funnel"){
  message << _("You place the funnel, waiting to collect rain.");
  type = tr_funnel;
  practice = 0;
  } else if(it->type->id == "makeshift_funnel"){
  message << _("You place the makeshift funnel, waiting to collect rain.");
  type = tr_makeshift_funnel;
  practice = 0;
 } else if(it->type->id == "tripwire"){
// Must have a connection between solid squares.
  if ((g->m.move_cost(posx    , posy - 1) != 2 &&
       g->m.move_cost(posx    , posy + 1) != 2   ) ||
      (g->m.move_cost(posx + 1, posy    ) != 2 &&
       g->m.move_cost(posx - 1, posy    ) != 2   ) ||
      (g->m.move_cost(posx - 1, posy - 1) != 2 &&
       g->m.move_cost(posx + 1, posy + 1) != 2   ) ||
      (g->m.move_cost(posx + 1, posy - 1) != 2 &&
       g->m.move_cost(posx - 1, posy + 1) != 2   )) {
   message << _("You string up the tripwire.");
   type= tr_tripwire;
   practice = 3;
  } else {
   g->add_msg_if_player(p,_("You must place the tripwire between two solid tiles."));
   return 0;
  }
 } else if(it->type->id == "crossbow_trap"){
  message << _("You set the crossbow trap.");
  type = tr_crossbow;
  practice = 4;
 } else if(it->type->id == "shotgun_trap"){
  message << _("You set the shotgun trap.");
  type = tr_shotgun_2;
  practice = 5;
 } else if(it->type->id == "blade_trap"){
  posx = (dirx - p->posx)*2 + p->posx; //math correction for blade trap
  posy = (diry - p->posy)*2 + p->posy;
  for (int i = -1; i <= 1; i++) {
   for (int j = -1; j <= 1; j++) {
    if (g->m.move_cost(posx + i, posy + j) != 2) {
     g->add_msg_if_player(p,_("That trap needs a 3x3 space to be clear, centered two tiles from you."));
     return 0;
    }
   }
  }
  message << _("You set the blade trap two squares away.");
  type = tr_engine;
  practice = 12;
 } else if(it->type->id == "light_snare_kit"){
  for(int i = -1; i <= 1; i++) {
    for(int j = -1; j <= 1; j++){
      ter = g->m.ter(posx+j, posy+i);
      if(ter == t_tree_young && !set) {
        message << _("You set the snare trap.");
        type = tr_light_snare;
        practice = 2;
        set = true;
      }
    }
  }
  if(!set) {
    g->add_msg_if_player(p, _("Invalid Placement."));
    return 0;
  }
 } else if(it->type->id == "heavy_snare_kit"){
  for(int i = -1; i <= 1; i++) {
    for(int j = -1; j <= 1; j++){
      ter = g->m.ter(posx+j, posy+i);
      if(ter == t_tree && !set) {
        message << _("You set the snare trap.");
        type = tr_heavy_snare;
        practice = 4;
        set = true;
      }
    }
  }
  if(!set) {
    g->add_msg_if_player(p, _("Invalid Placement."));
    return 0;
  }
 } else if(it->type->id == "landmine"){
  buried = ((p->has_amount("shovel", 1) || p->has_amount("e_tool", 1)) &&
            g->m.has_flag("DIGGABLE", posx, posy) &&
            query_yn(_("Bury the land mine?")));
  type = (buried ? tr_landmine_buried : tr_landmine);
  message << (buried ? _("You bury the land mine.") : _("You set the land mine."));
  practice = (buried ? 7 : 4);
 } else {
  g->add_msg_if_player(p,_("Tried to set a trap.  But got confused! %s"), it->tname().c_str());
 }

 if (buried) {
  if (!p->has_amount("shovel", 1) && !p->has_amount("e_tool", 1)) {
   g->add_msg_if_player(p,_("You need a shovel."));
   return 0;
  } else if (!g->m.has_flag("DIGGABLE", posx, posy)) {
   g->add_msg_if_player(p,_("You can't dig in that %s"), g->m.tername(posx, posy).c_str());
   return 0;
  }
 }

 g->add_msg_if_player(p,message.str().c_str());
 p->practice(g->turn, "traps", practice);
 g->m.add_trap(posx, posy, type);
 p->moves -= 100 + practice * 25;
 if (type == tr_engine) {
  for (int i = -1; i <= 1; i++) {
   for (int j = -1; j <= 1; j++) {
    if (i != 0 || j != 0)
     g->m.add_trap(posx + i, posy + j, tr_blade);
   }
  }
 }
 return 1;
}

int iuse::geiger(game *g, player *p, item *it, bool t)
{
    if (t) { // Every-turn use when it's on
        int rads = g->m.radiation(p->posx, p->posy);
        if (rads == 0) {
            return it->type->charges_to_use();
        }
        g->sound(p->posx, p->posy, 6, "");
        if (rads > 50) {
            g->add_msg(_("The geiger counter buzzes intensely."));
        } else if (rads > 35) {
            g->add_msg(_("The geiger counter clicks wildly."));
        } else if (rads > 25) {
            g->add_msg(_("The geiger counter clicks rapidly."));
        } else if (rads > 15) {
            g->add_msg(_("The geiger counter clicks steadily."));
        } else if (rads > 8) {
            g->add_msg(_("The geiger counter clicks slowly."));
        } else if (rads > 4) {
            g->add_msg(_("The geiger counter clicks intermittently."));
        } else {
            g->add_msg(_("The geiger counter clicks once."));
        }
        return it->type->charges_to_use();;
    }
    // Otherwise, we're activating the geiger counter
    it_tool *type = dynamic_cast<it_tool*>(it->type);
    bool is_on = (type->id == "geiger_on");
    if (is_on) {
        g->add_msg(_("The geiger counter's SCANNING LED flicks off."));
        it->make(itypes["geiger_off"]);
        it->active = false;
        return 0;
    }
    std::string toggle_text = is_on ? _("Turn continuous scan off") : _("Turn continuous scan on");
    int ch = menu(true, _("Geiger counter:"), _("Scan yourself"), _("Scan the ground"),
                  toggle_text.c_str(), _("Cancel"), NULL);
    switch (ch) {
    case 1: g->add_msg_if_player(p,_("Your radiation level: %d"), p->radiation); break;
    case 2: g->add_msg_if_player(p,_("The ground's radiation level: %d"),
                                 g->m.radiation(p->posx, p->posy)); break;
    case 3:
        g->add_msg_if_player(p,_("The geiger counter's scan LED flicks on."));
        it->make(itypes["geiger_on"]);
        it->active = true;
        break;
    case 4:
        return 0;
    }
    return it->type->charges_to_use();
}

int iuse::teleport(game *g, player *p, item *it, bool t)
{
    p->moves -= 100;
    g->teleport(p);
    return it->type->charges_to_use();
}

int iuse::can_goo(game *g, player *p, item *it, bool t)
{
 it->make(itypes["canister_empty"]);
 int tries = 0, goox, gooy;
 do {
  goox = p->posx + rng(-2, 2);
  gooy = p->posy + rng(-2, 2);
  tries++;
 } while (g->m.move_cost(goox, gooy) == 0 && tries < 10);
 if (tries == 10) {
  return 0;
 }
 int mondex = g->mon_at(goox, gooy);
 if (mondex != -1) {
  if (g->u_see(goox, gooy)) {
      g->add_msg(_("Black goo emerges from the canister and envelopes a %s!"),
                 g->zombie(mondex).name().c_str());
  }
  g->zombie(mondex).poly(GetMType("mon_blob"));
  g->zombie(mondex).speed -= rng(5, 25);
  g->zombie(mondex).hp = g->zombie(mondex).speed;
 } else {
  if (g->u_see(goox, gooy)) {
   g->add_msg(_("Living black goo emerges from the canister!"));
  }
  monster goo(GetMType("mon_blob"));
  goo.friendly = -1;
  goo.spawn(goox, gooy);
  g->add_zombie(goo);
 }
 tries = 0;
 while (!one_in(4) && tries < 10) {
  tries = 0;
  do {
   goox = p->posx + rng(-2, 2);
   gooy = p->posy + rng(-2, 2);
   tries++;
  } while (g->m.move_cost(goox, gooy) == 0 &&
           g->m.tr_at(goox, gooy) == tr_null && tries < 10);
  if (tries < 10) {
   if (g->u_see(goox, gooy)) {
    g->add_msg(_("A nearby splatter of goo forms into a goo pit."));
   }
   g->m.add_trap(goox, gooy, tr_goo);
  } else {
   return 0;
  }
 }
 return it->type->charges_to_use();
}


int iuse::pipebomb(game *g, player *p, item *it, bool t)
{
    if (!p->use_charges_if_avail("fire", 1)) {
        g->add_msg_if_player(p,_("You need a lighter!"));
        return 0;
    }
    g->add_msg_if_player(p,_("You light the fuse on the pipe bomb."));
    it->make(itypes["pipebomb_act"]);
    it->charges = 3;
    it->active = true;
    return it->type->charges_to_use();
}

int iuse::pipebomb_act(game *g, player *p, item *it, bool t)
{
 point pos = g->find_item(it);
 if (pos.x == -999 || pos.y == -999) {
  return 0;
 }
 if (t) { // Simple timer effects
  //~ the sound of a lit fuse
  g->sound(pos.x, pos.y, 0, _("ssss...")); // Vol 0 = only heard if you hold it
 } else { // The timer has run down
  if (one_in(10) && g->u_see(pos.x, pos.y)) {
   g->add_msg(_("The pipe bomb fizzles out."));
  } else {
   g->explosion(pos.x, pos.y, rng(6, 14), rng(0, 4), false);
  }
 }
 return 0;
}

int iuse::grenade(game *g, player *p, item *it, bool t)
{
    g->add_msg_if_player(p,_("You pull the pin on the grenade."));
    it->make(itypes["grenade_act"]);
    it->charges = 5;
    it->active = true;
    return it->type->charges_to_use();
}

int iuse::grenade_act(game *g, player *p, item *it, bool t)
{
    point pos = g->find_item(it);
    if (pos.x == -999 || pos.y == -999) {
        return 0;
    }
    if (t) { // Simple timer effects
        g->sound(pos.x, pos.y, 0, _("Tick.")); // Vol 0 = only heard if you hold it
    } else { // When that timer runs down...
        g->explosion(pos.x, pos.y, 12, 28, false);
    }
    return 0;
}

int iuse::granade(game *g, player *p, item *it, bool t)
{
    g->add_msg_if_player(p,_("You pull the pin on the Granade."));
    it->make(itypes["granade_act"]);
    it->charges = 5;
    it->active = true;
    return it->type->charges_to_use();
}

int iuse::granade_act(game *g, player *p, item *it, bool t)
{
    point pos = g->find_item(it);
    if (pos.x == -999 || pos.y == -999) {
        return 0;
    }
    if (t) { // Simple timer effects
        g->sound(pos.x, pos.y, 0, _("Merged!"));  // Vol 0 = only heard if you hold it
    } else {  // When that timer runs down...
        int effect_roll = rng(1,4);
        switch (effect_roll)
        {
            case 1:
                g->sound(pos.x, pos.y, 100, _("BUGFIXES!!"));
                g->draw_explosion(pos.x, pos.y, 10, c_ltcyan);
                for (int i = -10; i <= 10; i++) {
                    for (int j = -10; j <= 10; j++) {
                        const int zid = g->mon_at(pos.x + i, pos.y + j);
                        if (zid != -1 &&
                              (g->zombie(zid).type->in_species("INSECT") ||
                               g->zombie(zid).is_hallucination()) ) {
                            g->explode_mon(zid);
                        }
                    }
                }
                break;

            case 2:
                g->sound(pos.x, pos.y, 100, _("BUFFS!!"));
                g->draw_explosion(pos.x, pos.y, 10, c_green);
                for (int i = -10; i <= 10; i++) {
                    for (int j = -10; j <= 10; j++) {
                        const int mon_hit = g->mon_at(pos.x + i, pos.y + j);
                        if (mon_hit != -1) {
                            g->zombie(mon_hit).speed *= 1 + rng(0, 20) * .1;
                            g->zombie(mon_hit).hp *= 1 + rng(0, 20) * .1;
                        } else if (g->npc_at(pos.x + i, pos.y + j) != -1) {
                            int npc_hit = g->npc_at(pos.x + i, pos.y + j);
                            g->active_npc[npc_hit]->str_max += rng(0, g->active_npc[npc_hit]->str_max/2);
                            g->active_npc[npc_hit]->dex_max += rng(0, g->active_npc[npc_hit]->dex_max/2);
                            g->active_npc[npc_hit]->int_max += rng(0, g->active_npc[npc_hit]->int_max/2);
                            g->active_npc[npc_hit]->per_max += rng(0, g->active_npc[npc_hit]->per_max/2);
                        } else if (g->u.posx == pos.x + i && g->u.posy == pos.y + j) {
                            g->u.str_max += rng(0, g->u.str_max/2);
                            g->u.dex_max += rng(0, g->u.dex_max/2);
                            g->u.int_max += rng(0, g->u.int_max/2);
                            g->u.per_max += rng(0, g->u.per_max/2);
                            g->u.recalc_hp();
                            for (int part = 0; part < num_hp_parts; part++) {
                                g->u.hp_cur[part] *= 1 + rng(0, 20) * .1;
                                if (g->u.hp_cur[part] > g->u.hp_max[part]) {
                                    g->u.hp_cur[part] = g->u.hp_max[part];
                                }
                            }
                        }
                    }
                }
                break;

            case 3:
                g->sound(pos.x, pos.y, 100, _("NERFS!!"));
                g->draw_explosion(pos.x, pos.y, 10, c_red);
                for (int i = -10; i <= 10; i++) {
                    for (int j = -10; j <= 10; j++) {
                        const int mon_hit = g->mon_at(pos.x + i, pos.y + j);
                        if (mon_hit != -1) {
                            g->zombie(mon_hit).speed = rng(1, g->zombie(mon_hit).speed);
                            g->zombie(mon_hit).hp = rng(1, g->zombie(mon_hit).hp);
                        } else if (g->npc_at(pos.x + i, pos.y + j) != -1) {
                            int npc_hit = g->npc_at(pos.x + i, pos.y + j);
                            g->active_npc[npc_hit]->str_max -= rng(0, g->active_npc[npc_hit]->str_max/2);
                            g->active_npc[npc_hit]->dex_max -= rng(0, g->active_npc[npc_hit]->dex_max/2);
                            g->active_npc[npc_hit]->int_max -= rng(0, g->active_npc[npc_hit]->int_max/2);
                            g->active_npc[npc_hit]->per_max -= rng(0, g->active_npc[npc_hit]->per_max/2);
                        } else if (g->u.posx == pos.x + i && g->u.posy == pos.y + j) {
                            g->u.str_max -= rng(0, g->u.str_max/2);
                            g->u.dex_max -= rng(0, g->u.dex_max/2);
                            g->u.int_max -= rng(0, g->u.int_max/2);
                            g->u.per_max -= rng(0, g->u.per_max/2);
                            g->u.recalc_hp();
                            for (int part = 0; part < num_hp_parts; part++) {
                                if (g->u.hp_cur[part] > 0) {
                                    g->u.hp_cur[part] = rng(1, g->u.hp_cur[part]);
                                }
                            }
                        }
                    }
                }
                break;

            case 4:
                g->sound(pos.x, pos.y, 100, _("REVERTS!!"));
                g->draw_explosion(pos.x, pos.y, 10, c_pink);
                for (int i = -10; i <= 10; i++) {
                    for (int j = -10; j <= 10; j++) {
                        const int mon_hit = g->mon_at(pos.x + i, pos.y + j);
                        if (mon_hit != -1) {
                            g->zombie(mon_hit).speed = g->zombie(mon_hit).type->speed;
                            g->zombie(mon_hit).hp = g->zombie(mon_hit).type->hp;
                            for (int i = 0; i < g->zombie(mon_hit).effects.size(); i++) {
                                g->zombie(mon_hit).effects.erase(g->zombie(mon_hit).effects.begin() + i);
                                i--;
                            }
                        } else if (g->npc_at(pos.x + i, pos.y + j) != -1) {
                            int npc_hit = g->npc_at(pos.x + i, pos.y + j);
                            g->active_npc[npc_hit]->environmental_revert_effect();
                        } else if (g->u.posx == pos.x + i && g->u.posy == pos.y + j) {
                            g->u.environmental_revert_effect();
                        }
                    }
                }
                break;
        }
    }
    return it->type->charges_to_use();
}

int iuse::flashbang(game *g, player *p, item *it, bool t)
{
    g->add_msg_if_player(p,_("You pull the pin on the flashbang."));
    it->make(itypes["flashbang_act"]);
    it->charges = 5;
    it->active = true;
    return it->type->charges_to_use();
}

int iuse::flashbang_act(game *g, player *p, item *it, bool t)
{
    point pos = g->find_item(it);
    if (pos.x == -999 || pos.y == -999) {
        return 0;
    }
    if (t) { // Simple timer effects
        g->sound(pos.x, pos.y, 0, _("Tick.")); // Vol 0 = only heard if you hold it
    } else { // When that timer runs down...
        g->flashbang(pos.x, pos.y);
    }
    return it->type->charges_to_use();
}

int iuse::c4(game *g, player *p, item *it, bool t)
{
 int time = query_int(_("Set the timer to (0 to cancel)?"));
 if (time <= 0) {
  g->add_msg_if_player(p,"Never mind.");
  return 0;
 }
 g->add_msg_if_player(p,_("You set the timer to %d."), time);
 it->make(itypes["c4armed"]);
 it->charges = time;
 it->active = true;
 return it->type->charges_to_use();
}

int iuse::c4armed(game *g, player *p, item *it, bool t)
{
 point pos = g->find_item(it);
 if (pos.x == -999 || pos.y == -999) {
  return 0;
 }
 if (t) { // Simple timer effects
  g->sound(pos.x, pos.y, 0, _("Tick.")); // Vol 0 = only heard if you hold it
 } else { // When that timer runs down...
  g->explosion(pos.x, pos.y, 40, 3, false);
 }
 return 0;
}

int iuse::EMPbomb(game *g, player *p, item *it, bool t)
{
 g->add_msg_if_player(p,_("You pull the pin on the EMP grenade."));
 it->make(itypes["EMPbomb_act"]);
 it->charges = 3;
 it->active = true;
 return it->type->charges_to_use();
}

int iuse::EMPbomb_act(game *g, player *p, item *it, bool t)
{
 point pos = g->find_item(it);
 if (pos.x == -999 || pos.y == -999) {
  return 0;
 }
 if (t) { // Simple timer effects
  g->sound(pos.x, pos.y, 0, _("Tick.")); // Vol 0 = only heard if you hold it
 } else { // When that timer runs down...
  g->draw_explosion(pos.x, pos.y, 4, c_ltblue);
  for (int x = pos.x - 4; x <= pos.x + 4; x++) {
   for (int y = pos.y - 4; y <= pos.y + 4; y++)
    g->emp_blast(x, y);
  }
 }
 return 0;
}

int iuse::scrambler(game *g, player *p, item *it, bool t)
{
    g->add_msg_if_player(p,_("You pull the pin on the scrambler grenade."));
    it->make(itypes["scrambler_act"]);
    it->charges = 3;
    it->active = true;
    return it->type->charges_to_use();
}

int iuse::scrambler_act(game *g, player *p, item *it, bool t)
{
 point pos = g->find_item(it);
 if (pos.x == -999 || pos.y == -999) {
  return 0;
 }
 if (t) { // Simple timer effects
  g->sound(pos.x, pos.y, 0, _("Tick.")); // Vol 0 = only heard if you hold it
 } else { // When that timer runs down...
  g->draw_explosion(pos.x, pos.y, 4, c_cyan);
  for (int x = pos.x - 4; x <= pos.x + 4; x++) {
   for (int y = pos.y - 4; y <= pos.y + 4; y++)
    g->scrambler_blast(x, y);
  }
 }
 return 0;
}

int iuse::gasbomb(game *g, player *p, item *it, bool t)
{
    g->add_msg_if_player(p,_("You pull the pin on the teargas canister."));
    it->make(itypes["gasbomb_act"]);
    it->charges = 20;
    it->active = true;
    return it->type->charges_to_use();
}

int iuse::gasbomb_act(game *g, player *p, item *it, bool t)
{
 point pos = g->find_item(it);
 if (pos.x == -999 || pos.y == -999) {
     return 0;
 }
 if (t) {
  if (it->charges > 15) {
   g->sound(pos.x, pos.y, 0, _("Tick.")); // Vol 0 = only heard if you hold it
  } else {
   int junk;
   for (int i = -2; i <= 2; i++) {
    for (int j = -2; j <= 2; j++) {
     if (g->m.sees(pos.x, pos.y, pos.x + i, pos.y + j, 3, junk) &&
         g->m.move_cost(pos.x + i, pos.y + j) > 0)
      g->m.add_field(g, pos.x + i, pos.y + j, fd_tear_gas, 3);
    }
   }
  }
 } else {
  it->make(itypes["canister_empty"]);
 }
 return 0;
}

int iuse::smokebomb(game *g, player *p, item *it, bool t)
{
    g->add_msg_if_player(p,_("You pull the pin on the smoke bomb."));
    it->make(itypes["smokebomb_act"]);
    it->charges = 20;
    it->active = true;
    return it->type->charges_to_use();
}

int iuse::smokebomb_act(game *g, player *p, item *it, bool t)
{
 point pos = g->find_item(it);
 if (pos.x == -999 || pos.y == -999) {
  return 0;
 }
 if (t) {
  if (it->charges > 17)
   g->sound(pos.x, pos.y, 0, _("Tick.")); // Vol 0 = only heard if you hold it
  else {
   int junk;
   for (int i = -2; i <= 2; i++) {
    for (int j = -2; j <= 2; j++) {
     if (g->m.sees(pos.x, pos.y, pos.x + i, pos.y + j, 3, junk) &&
         g->m.move_cost(pos.x + i, pos.y + j) > 0)
      g->m.add_field(g, pos.x + i, pos.y + j, fd_smoke, rng(1, 2) + rng(0, 1));
    }
   }
  }
 } else {
  it->make(itypes["canister_empty"]);
 }
 return 0;
}

int iuse::acidbomb(game *g, player *p, item *it, bool t)
{
 g->add_msg_if_player(p,_("You remove the divider, and the chemicals mix."));
 p->moves -= 150;
 it->make(itypes["acidbomb_act"]);
 it->charges = 1;
 it->bday = int(g->turn);
 it->active = true;
 return it->type->charges_to_use();
}

int iuse::acidbomb_act(game *g, player *p, item *it, bool t)
{
 if (!p->has_item(it)) {
  point pos = g->find_item(it);
  if (pos.x == -999)
   pos = point(p->posx, p->posy);
  it->charges = 0;
  for (int x = pos.x - 1; x <= pos.x + 1; x++) {
   for (int y = pos.y - 1; y <= pos.y + 1; y++)
    g->m.add_field(g, x, y, fd_acid, 3);
  }
 }
 return 0;
}

int iuse::arrow_flamable(game *g, player *p, item *it, bool t)
{
 if (!p->use_charges_if_avail("fire", 1)) {
  g->add_msg_if_player(p,_("You need a lighter!"));
  return 0;
 }
 g->add_msg_if_player(p,_("You light the arrow!."));
 p->moves -= 150;
 it->make(itypes["arrow_flamming"]);
 return it->type->charges_to_use();
}

int iuse::molotov(game *g, player *p, item *it, bool t)
{
 if (!p->use_charges_if_avail("fire", 1)) {
  g->add_msg_if_player(p,_("You need a lighter!"));
  return 0;
 }
 g->add_msg_if_player(p,_("You light the molotov cocktail."));
 p->moves -= 150;
 it->make(itypes["molotov_lit"]);
 it->bday = int(g->turn);
 it->active = true;
 return it->type->charges_to_use();
}

int iuse::molotov_lit(game *g, player *p, item *it, bool t)
{
    int age = int(g->turn) - it->bday;
    if (p->has_item(it)) {
        it->charges += 1;
        if (age >= 5) { // More than 5 turns old = chance of going out
            if (rng(1, 50) < age) {
                g->add_msg_if_player(p,_("Your lit molotov goes out."));
                it->make(itypes["molotov"]);
                it->active = false;
            }
        }
    } else {
        point pos = g->find_item(it);
        if (!t) {
            g->explosion(pos.x, pos.y, 8, 0, true);
        }
    }
    return 0;
}

int iuse::dynamite(game *g, player *p, item *it, bool t)
{
 if (!p->use_charges_if_avail("fire", 1)) {
  g->add_msg_if_player(p,_("You need a lighter!"));
  return 0;
 }
 g->add_msg_if_player(p,_("You light the dynamite."));
 it->make(itypes["dynamite_act"]);
 it->charges = 20;
 it->active = true;
 return it->type->charges_to_use();
}

int iuse::dynamite_act(game *g, player *p, item *it, bool t)
{
    point pos = g->find_item(it);
    if (pos.x == -999 || pos.y == -999) { return 0; }
    // Simple timer effects
    if (t) {
        g->sound(pos.x, pos.y, 0, _("ssss..."));
        // When that timer runs down...
    } else {
        g->explosion(pos.x, pos.y, 60, 0, false);
    }
    return 0;
}

int iuse::matchbomb(game *g, player *p, item *it, bool t) {
    if( !p->use_charges_if_avail("fire", 1) ) {
        it->charges++;
        g->add_msg_if_player(p,_("You need a lighter!"));
        return 0;
    }
    g->add_msg_if_player(p,_("You light the match head bomb."));
    it->make( itypes["matchbomb_act"] );
    it->charges = 3;
    it->active = true;
    return it->type->charges_to_use();
}

int iuse::matchbomb_act(game *g, player *p, item *it, bool t) {
    point pos = g->find_item(it);
    if (pos.x == -999 || pos.y == -999) { return 0; }
    // Simple timer effects
    if (t) { g->sound(pos.x, pos.y, 0, _("ssss..."));
     // When that timer runs down...
    } else { g->explosion(pos.x, pos.y, 24, 0, false); }
    return 0;
}

int iuse::firecracker_pack(game *g, player *p, item *it, bool t)
{
 if (!p->use_charges_if_avail("fire", 1)) {
  g->add_msg_if_player(p,_("You need a lighter!"));
  return 0;
 }
 WINDOW* w = newwin(5, 41, (TERMY-5)/2, (TERMX-41)/2);
 wborder(w, LINE_XOXO, LINE_XOXO, LINE_OXOX, LINE_OXOX,
              LINE_OXXO, LINE_OOXX, LINE_XXOO, LINE_XOOX );
 int mid_x = getmaxx(w) / 2;
 int tmpx = 5;
 mvwprintz(w, 1, 2, c_white,  _("How many do you want to light? (1-%d)"), it->charges);
 mvwprintz(w, 2, mid_x, c_white, "1");
 tmpx += shortcut_print(w, 3, tmpx, c_white, c_ltred, _("<I>ncrease"))+1;
 tmpx += shortcut_print(w, 3, tmpx, c_white, c_ltred, _("<D>ecrease"))+1;
 tmpx += shortcut_print(w, 3, tmpx, c_white, c_ltred, _("<A>ccept"))+1;
 tmpx += shortcut_print(w, 3, tmpx, c_white, c_ltred, _("<C>ancel"))+1;
 wrefresh(w);
 bool close = false;
 int charges = 1;
 char ch = getch();
 while(!close) {
  if(ch == 'I') {
   charges++;
   if(charges > it->charges) {
    charges = it->charges;
   }
   mvwprintz(w, 2, mid_x, c_white, "%d", charges);
   wrefresh(w);
  } else if(ch == 'D') {
   charges--;
   if(charges < 1) {
    charges = 1;
   }
   mvwprintz(w, 2, mid_x, c_white, "%d ", charges); //Trailing space clears the second digit when decreasing from 10 to 9
   wrefresh(w);
  } else if(ch == 'A') {
   if(charges == it->charges) {
    g->add_msg_if_player(p,_("You light the pack of firecrackers."));
    it->make(itypes["firecracker_pack_act"]);
    it->charges = charges;
    it->bday = g->turn;
    it->active = true;
   } else {
    if(charges == 1) {
     g->add_msg_if_player(p,_("You light one firecracker."));
     item new_it = item(itypes["firecracker_act"], int(g->turn));
     new_it.charges = 2;
     new_it.active = true;
     p->i_add(new_it, g);
    } else {
     g->add_msg_if_player(p,_("You light a string of %d firecrackers."), charges);
     item new_it = item(itypes["firecracker_pack_act"], int(g->turn));
     new_it.charges = charges;
     new_it.bday = g->turn;
     new_it.active = true;
     p->i_add(new_it, g);
    }
    if(it->charges == 1) {
     it->make(itypes["firecracker"]);
    }
   }
   close = true;
  } else if(ch == 'C') {
   close = true;
  }
  if(!close) {
   ch = getch();
  }
 }
 return charges;
}

int iuse::firecracker_pack_act(game *g, player *p, item *it, bool t)
{
 point pos = g->find_item(it);
 int current_turn = g->turn;
 int timer = current_turn - it->bday;
 if(timer < 2) {
  g->sound(pos.x, pos.y, 0, _("ssss..."));
  it->damage += 1;
 } else if(it->charges > 0) {
  int ex = rng(3,5);
  int i = 0;
  if(ex > it->charges) {
    ex = it->charges;
  }
  for(i = 0; i < ex; i++) {
   g->sound(pos.x, pos.y, 20, _("Bang!"));
  }
  it->charges -= ex;
 }
 return 0;
}

int iuse::firecracker(game *g, player *p, item *it, bool t)
{
 if (!p->use_charges_if_avail("fire", 1))
 {
  g->add_msg_if_player(p,_("You need a lighter!"));
  return 0;
 }
 g->add_msg_if_player(p,_("You light the firecracker."));
 it->make(itypes["firecracker_act"]);
 it->charges = 2;
 it->active = true;
 return it->type->charges_to_use();
}

int iuse::firecracker_act(game *g, player *p, item *it, bool t)
{
 point pos = g->find_item(it);
 if (pos.x == -999 || pos.y == -999) {
  return 0;
 }
 if (t) {// Simple timer effects
  g->sound(pos.x, pos.y, 0, _("ssss..."));
 } else {  // When that timer runs down...
  g->sound(pos.x, pos.y, 20, _("Bang!"));
 }
 return 0;
}

int iuse::mininuke(game *g, player *p, item *it, bool t)
{
 int time = query_int(_("Set the timer to (0 to cancel)?"));
 if (time <= 0) {
  g->add_msg_if_player(p,"Never mind.");
  return 0;
 }
 g->add_msg_if_player(p,_("You set the timer to %d."), time);
 if(!p->is_npc()) {
   p->add_memorial_log(_("Activated a mininuke."));
 }
<<<<<<< HEAD
 g->add_msg_if_player(p,_("You activate the mininuke."));
 it->make(itypes["mininuke_act"]);
 it->charges = 10;
=======
 it->make(g->itypes["mininuke_act"]);
 it->charges = time;
>>>>>>> 88253762
 it->active = true;
 return it->type->charges_to_use();
}

int iuse::mininuke_act(game *g, player *p, item *it, bool t)
{
 point pos = g->find_item(it);
 if (pos.x == -999 || pos.y == -999) {
  return 0;
 }
 if (t) { // Simple timer effects
  g->sound(pos.x, pos.y, 2, _("Tick."));
 } else { // When that timer runs down...
  g->explosion(pos.x, pos.y, 200, 0, false);
  int junk;
  for (int i = -4; i <= 4; i++) {
   for (int j = -4; j <= 4; j++) {
    if (g->m.sees(pos.x, pos.y, pos.x + i, pos.y + j, 3, junk) &&
        g->m.move_cost(pos.x + i, pos.y + j) > 0)
     g->m.add_field(g, pos.x + i, pos.y + j, fd_nuke_gas, 3);
   }
  }
 }
 return 0;
}

int iuse::pheromone(game *g, player *p, item *it, bool t)
{
 point pos(p->posx, p->posy);

 if (pos.x == -999 || pos.y == -999) {
  return 0;
 }

 g->add_msg_player_or_npc( p, _("You squeeze the pheremone ball.."),
                           _("<npcname> squeezes the pheremone ball...") );

 p->moves -= 15;

 int converts = 0;
 for (int x = pos.x - 4; x <= pos.x + 4; x++) {
  for (int y = pos.y - 4; y <= pos.y + 4; y++) {
   int mondex = g->mon_at(x, y);
   if (mondex != -1 && g->zombie(mondex).symbol() == 'Z' &&
       g->zombie(mondex).friendly == 0 && rng(0, 500) > g->zombie(mondex).hp) {
    converts++;
    g->zombie(mondex).make_friendly();
   }
  }
 }

 if (g->u_see(p)) {
  if (converts == 0) {
   g->add_msg(_("...but nothing happens."));
  } else if (converts == 1) {
   g->add_msg(_("...and a nearby zombie turns friendly!"));
  } else{
   g->add_msg(_("...and several nearby zombies turn friendly!"));
  }
 }
 return it->type->charges_to_use();
}


int iuse::portal(game *g, player *p, item *it, bool t)
{
 g->m.add_trap(p->posx + rng(-2, 2), p->posy + rng(-2, 2), tr_portal);
 return it->type->charges_to_use();
}

int iuse::manhack(game *g, player *p, item *it, bool t)
{
 std::vector<point> valid; // Valid spawn locations
 for (int x = p->posx - 1; x <= p->posx + 1; x++) {
  for (int y = p->posy - 1; y <= p->posy + 1; y++) {
   if (g->is_empty(x, y)) {
    valid.push_back(point(x, y));
   }
  }
 }
 if (valid.size() == 0) { // No valid points!
  g->add_msg_if_player(p,_("There is no adjacent square to release the manhack in!"));
  return 0;
 }
 int index = rng(0, valid.size() - 1);
 p->moves -= 60;
 monster m_manhack(GetMType("mon_manhack"), valid[index].x, valid[index].y);
 if (rng(0, p->int_cur / 2) + p->skillLevel("electronics") / 2 +
     p->skillLevel("computer") < rng(0, 4)) {
  g->add_msg_if_player(p,_("You misprogram the manhack; it's hostile!"));
 } else {
  m_manhack.friendly = -1;
 }
 g->add_zombie(m_manhack);
 return 1;
}

int iuse::turret(game *g, player *p, item *it, bool t)
{
 int dirx, diry;
 if(!g->choose_adjacent(_("Place the turret where?"), dirx, diry)) {
  return 0;
 }
 if (!g->is_empty(dirx, diry)) {
  g->add_msg_if_player(p,_("You cannot place a turret there."));
  return 0;
 }

 p->moves -= 100;
 monster mturret(GetMType("mon_turret"), dirx, diry);
 if (rng(0, p->int_cur / 2) + p->skillLevel("electronics") / 2 +
     p->skillLevel("computer") < rng(0, 6)) {
  g->add_msg_if_player(p,_("You misprogram the turret; it's hostile!"));
 } else {
  mturret.friendly = -1;
 }
 g->add_zombie(mturret);
 return 1;
}

int iuse::UPS_off(game *g, player *p, item *it, bool t)
{
 if (it->charges == 0) {
  g->add_msg_if_player(p,_("The power supply's batteries are dead."));
  return 0;
 } else {
  g->add_msg_if_player(p,_("You turn the power supply on."));
  if (p->is_wearing("goggles_nv"))
   g->add_msg_if_player(p,_("Your light amp goggles power on."));
  if (p->worn.size() && p->worn[0].type->is_power_armor())
    g->add_msg_if_player(p, _("Your power armor engages."));
  it->make(itypes["UPS_on"]);
  it->active = true;
 }
 return it->type->charges_to_use();
}

int iuse::UPS_on(game *g, player *p, item *it, bool t)
{
 if (t) { // Normal use
   if (p->worn.size() && p->worn[0].type->is_power_armor() &&
       !p->has_active_bionic("bio_power_armor_interface") &&
       !p->has_active_bionic("bio_power_armor_interface_mkII") &&
       !p->has_active_item("adv_UPS_on")) { // Use better power sources first
       it->charges -= 4;

       if (it->charges < 0) {
           it->charges = 0;
       }
   }
 } else { // Turning it off
  g->add_msg_if_player(p,_("The UPS powers off with a soft hum."));
  if (p->worn.size() && p->worn[0].type->is_power_armor())
    g->add_msg_if_player(p, _("Your power armor disengages."));
  it->make(itypes["UPS_off"]);
  it->active = false;
  return 0;
 }
 return it->type->charges_to_use();
}

int iuse::adv_UPS_off(game *g, player *p, item *it, bool t)
{
 if (it->charges == 0) {
  g->add_msg_if_player(p,_("The power supply has depleted the plutonium."));
 } else {
  g->add_msg_if_player(p,_("You turn the power supply on."));
  if (p->is_wearing("goggles_nv")) {
   g->add_msg_if_player(p,_("Your light amp goggles power on."));
  }
  if (p->worn.size() && p->worn[0].type->is_power_armor()) {
    g->add_msg_if_player(p, _("Your power armor engages."));
  }
  it->make(itypes["adv_UPS_on"]);
  it->active = true;
 }
 return it->type->charges_to_use();
}

int iuse::adv_UPS_on(game *g, player *p, item *it, bool t)
{
 if (t) { // Normal use
   if (p->worn.size() && p->worn[0].type->is_power_armor() &&
       !p->has_active_bionic("bio_power_armor_interface") &&
       !p->has_active_bionic("bio_power_armor_interface_mkII")) {
     it->charges -= 2; // Use better power sources first

     if (it->charges < 0) {
       it->charges = 0;
     }
   }
 } else { // Turning it off
  g->add_msg_if_player(p,_("The advanced UPS powers off with a soft hum."));
  if (p->worn.size() && p->worn[0].type->is_power_armor())
    g->add_msg_if_player(p, _("Your power armor disengages."));
  it->make(itypes["adv_UPS_off"]);
  it->active = false;
 }
 return it->type->charges_to_use();
}

int iuse::tazer(game *g, player *p, item *it, bool t)
{
 int dirx, diry;
 if(!g->choose_adjacent(_("Shock where?"),dirx,diry)){
  return 0;
 }

 if (dirx == p->posx && diry == p->posy) {
  g->add_msg_if_player(p,_("Umm. No."));
  return 0;
 }
 int mondex = g->mon_at(dirx, diry);
 int npcdex = g->npc_at(dirx, diry);
 if (mondex == -1 && npcdex == -1) {
  g->add_msg_if_player(p,_("Electricity crackles in the air."));
  return it->type->charges_to_use();
 }

 int numdice = 3 + (p->dex_cur / 2.5) + p->skillLevel("melee") * 2;
 p->moves -= 100;

 if (mondex != -1) {
  monster *z = &(g->zombie(mondex));
  switch (z->type->size) {
   case MS_TINY:  numdice -= 2; break;
   case MS_SMALL: numdice -= 1; break;
   case MS_LARGE: numdice += 2; break;
   case MS_HUGE:  numdice += 4; break;
  }
  int mondice = z->dodge();
  if (dice(numdice, 10) < dice(mondice, 10)) { // A miss!
   g->add_msg_if_player(p,_("You attempt to shock the %s, but miss."), z->name().c_str());
   return it->type->charges_to_use();
  }
  g->add_msg_if_player(p,_("You shock the %s!"), z->name().c_str());
  int shock = rng(5, 25);
  z->moves -= shock * 100;
  if (z->hurt(shock))
   g->kill_mon(mondex, (p == &(g->u)));
  return it->type->charges_to_use();
 }

 if (npcdex != -1) {
  npc *foe = g->active_npc[npcdex];
  if (foe->attitude != NPCATT_FLEE)
   foe->attitude = NPCATT_KILL;
  if (foe->str_max >= 17)
    numdice++; // Minor bonus against huge people
  else if (foe->str_max <= 5)
   numdice--; // Minor penalty against tiny people
  if (dice(numdice, 10) <= dice(foe->dodge(g), 6)) {
   g->add_msg_if_player(p,_("You attempt to shock %s, but miss."), foe->name.c_str());
   return it->type->charges_to_use();
  }
  g->add_msg_if_player(p,_("You shock %s!"), foe->name.c_str());
  int shock = rng(5, 20);
  foe->moves -= shock * 100;
  foe->hurtall(shock);
  if (foe->hp_cur[hp_head]  <= 0 || foe->hp_cur[hp_torso] <= 0) {
   foe->die(g, true);
   g->active_npc.erase(g->active_npc.begin() + npcdex);
  }
 }
 return it->type->charges_to_use();
}

int iuse::tazer2(game *g, player *p, item *it, bool t)
{
    if (it->charges >= 100) {

        int dirx, diry;

        if(!g->choose_adjacent(_("Shock"), dirx, diry)) {
            return 0;
        }

        if (dirx == p->posx && diry == p->posy) {
            g->add_msg_if_player(p, _("Umm. No."));
            return 0;
        }

        int mondex = g->mon_at(dirx, diry);
        int npcdex = g->npc_at(dirx, diry);

        if (mondex == -1 && npcdex == -1) {
            g->add_msg_if_player(p, _("Electricity crackles in the air."));
            return 100;
        }

        int numdice = 3 + (p->dex_cur / 2.5) + p->skillLevel("melee") * 2;
        p->moves -= 100;

        if (mondex != -1) {
            monster *z = &(g->zombie(mondex));

            switch (z->type->size) {
                case MS_TINY:
                    numdice -= 2;
                    break;

                case MS_SMALL:
                    numdice -= 1;
                    break;

                case MS_LARGE:
                    numdice += 2;
                    break;

                case MS_HUGE:
                    numdice += 4;
                    break;
            }

            int mondice = z->dodge();

            if (dice(numdice, 10) < dice(mondice, 10)) { // A miss!
                g->add_msg_if_player(p, _("You attempt to shock the %s, but miss."),
                                     z->name().c_str());
                return 100;
            }

            g->add_msg_if_player(p, _("You shock the %s!"), z->name().c_str());
            int shock = rng(5, 25);
            z->moves -= shock * 100;

            if (z->hurt(shock)) {
                g->kill_mon(mondex, (p == &(g->u)));
            }

            return 100;
        }

        if (npcdex != -1) {
            npc *foe = g->active_npc[npcdex];

            if (foe->attitude != NPCATT_FLEE) {
                foe->attitude = NPCATT_KILL;
            }

            if (foe->str_max >= 17) {
                numdice++;    // Minor bonus against huge people
            } else
                if (foe->str_max <= 5) {
                    numdice--;    // Minor penalty against tiny people
                }

            if (dice(numdice, 10) <= dice(foe->dodge(g), 6)) {
                g->add_msg_if_player(p, _("You attempt to shock %s, but miss."), foe->name.c_str());
                return it->charges -= 100;
            }

            g->add_msg_if_player(p, _("You shock %s!"), foe->name.c_str());
            int shock = rng(5, 20);
            foe->moves -= shock * 100;
            foe->hurtall(shock);

            if (foe->hp_cur[hp_head]  <= 0 || foe->hp_cur[hp_torso] <= 0) {
                foe->die(g, true);
                g->active_npc.erase(g->active_npc.begin() + npcdex);
            }
        }

        return 100;
    } else {
        g->add_msg_if_player(p, _("Insufficient power"));
    }

    return 0;
}

int iuse::shocktonfa_off(game *g, player *p, item *it, bool t)
{
    int choice = menu(true, _("tactical tonfa"), _("Zap something"),
                      _("Turn on light"), _("Cancel"), NULL);

    switch (choice) {
        case 1: {
            return iuse::tazer2(g, p, it, t);
        }
        break;

        case 2: {
            if (it->charges == 0) {
                g->add_msg_if_player(p, _("The batteries are dead."));
                return 0;
            } else {
                g->add_msg_if_player(p, _("You turn the light on."));
                it->make(itypes["shocktonfa_on"]);
                it->active = true;
                return it->type->charges_to_use();
            }
        }
    }
    return 0;
}

int iuse::shocktonfa_on(game *g, player *p, item *it, bool t)
{
    if (t) {  // Effects while simply on

    } else
        if (it->charges == 0) {
            g->add_msg_if_player(p, _("Your tactical tonfa is out of power"));
            it->make(itypes["shocktonfa_off"]);
            it->active = false;
        } else {
            int choice = menu(true, _("tactical tonfa"), _("Zap something"),
                              _("Turn off light"), _("cancel"), NULL);

            switch (choice) {
                case 1: {
                    return iuse::tazer2(g, p, it, t);
                }
                break;

                case 2: {
                    g->add_msg_if_player(p, _("You turn off the light"));
                    it->make(itypes["shocktonfa_off"]);
                    it->active = false;
                }
            }
        }
    return 0;
}

int iuse::mp3(game *g, player *p, item *it, bool t)
{
 if (it->charges == 0)
  g->add_msg_if_player(p,_("The mp3 player's batteries are dead."));
 else if (p->has_active_item("mp3_on"))
  g->add_msg_if_player(p,_("You are already listening to an mp3 player!"));
 else {
  g->add_msg_if_player(p,_("You put in the earbuds and start listening to music."));
  it->make(itypes["mp3_on"]);
  it->active = true;
 }
 return it->type->charges_to_use();
}

int iuse::mp3_on(game *g, player *p, item *it, bool t)
{
 if (t) { // Normal use
  if (!p->has_item(it) || p->has_disease("deaf") ) {
   return it->type->charges_to_use(); // We're not carrying it, or we're deaf.
  }
  p->add_morale(MORALE_MUSIC, 1, 50);

  if (int(g->turn) % 10 == 0) { // Every 10 turns, describe the music
   std::string sound = "";
   if (one_in(50))
     sound = _("some bass-heavy post-glam speed polka");
   switch (rng(1, 10)) {
    case 1: sound = _("a sweet guitar solo!"); p->stim++; break;
    case 2: sound = _("a funky bassline."); break;
    case 3: sound = _("some amazing vocals."); break;
    case 4: sound = _("some pumping bass."); break;
    case 5: sound = _("dramatic classical music.");
        if (p->int_cur >= 10) {
            p->add_morale(MORALE_MUSIC, 1, 100); break;
        }
   }
   if (sound.length() > 0) {
       g->add_msg_if_player(p,_("You listen to %s"), sound.c_str());
   }
  }
 } else { // Turning it off
  g->add_msg_if_player(p,_("The mp3 player turns off."));
  it->make(itypes["mp3"]);
  it->active = false;
 }
 return it->type->charges_to_use();
}

int iuse::portable_game(game *g, player *p, item *it, bool t)
{
    if(p->has_trait("ILLITERATE")) {
        g->add_msg(_("You're illiterate!"));
        return 0;
    } else if(it->charges == 0) {
        g->add_msg_if_player(p, _("The %s's batteries are dead."), it->name.c_str());
        return 0;
    } else {
        std::string loaded_software = "robot_finds_kitten";

        uimenu as_m;
        as_m.text = _("What do you want to play?");
        as_m.entries.push_back(uimenu_entry(1, true, '1',_("Robot finds Kitten") ));
        as_m.entries.push_back(uimenu_entry(2, true, '2', _("S N A K E") ));
        as_m.entries.push_back(uimenu_entry(3, true, '3', _("Sokoban") ));
        as_m.query();

        switch (as_m.ret) {
            case 1:
                loaded_software = "robot_finds_kitten";
                break;
            case 2:
                loaded_software = "snake_game";
                break;
            case 3:
                loaded_software = "sokoban_game";
                break;
        }

        //Play in 15-minute chunks
        int time = 15000;

        g->add_msg_if_player(p, _("You play on your %s for a while."), it->name.c_str());
        p->assign_activity(g, ACT_GAME, time, -1, it->invlet, "gaming");
        p->moves = 0;

        std::map<std::string, std::string> game_data;
        game_data.clear();
        int game_score = 0;

        play_videogame(loaded_software, game_data, game_score);

        if ( game_data.find("end_message") != game_data.end() ) {
            g->add_msg_if_player(p, "%s", game_data["end_message"].c_str() );
        }

        if ( game_score != 0 ) {
            if ( game_data.find("moraletype") != game_data.end() ) {
                std::string moraletype = game_data.find("moraletype")->second;
                if(moraletype == "MORALE_GAME_FOUND_KITTEN") {
                    p->add_morale(MORALE_GAME_FOUND_KITTEN, game_score, 110);
                } /*else if ( ...*/
            } else {
                p->add_morale(MORALE_GAME, game_score, 110);
            }
        }

    }
    return it->type->charges_to_use();
}

int iuse::vortex(game *g, player *p, item *it, bool t)
{
 std::vector<point> spawn;
 for (int i = -3; i <= 3; i++) {
  if (g->is_empty(p->posx - 3, p->posy + i))
   spawn.push_back( point(p->posx - 3, p->posy + i) );
  if (g->is_empty(p->posx + 3, p->posy + i))
   spawn.push_back( point(p->posx + 3, p->posy + i) );
  if (g->is_empty(p->posx + i, p->posy - 3))
   spawn.push_back( point(p->posx + i, p->posy - 3) );
  if (g->is_empty(p->posx + i, p->posy + 3))
   spawn.push_back( point(p->posx + i, p->posy + 3) );
 }
 if (spawn.empty()) {
  g->add_msg_if_player(p,_("Air swirls around you for a moment."));
  it->make(itypes["spiral_stone"]);
  return it->type->charges_to_use();
 }

 g->add_msg_if_player(p,_("Air swirls all over..."));
 int index = rng(0, spawn.size() - 1);
 p->moves -= 100;
 it->make(itypes["spiral_stone"]);
 monster mvortex(GetMType("mon_vortex"), spawn[index].x, spawn[index].y);
 mvortex.friendly = -1;
 g->add_zombie(mvortex);
 return it->type->charges_to_use();
}

int iuse::dog_whistle(game *g, player *p, item *it, bool t)
{
 g->add_msg_if_player(p,_("You blow your dog whistle."));
 for (int i = 0; i < g->num_zombies(); i++) {
  if (g->zombie(i).friendly != 0 && g->zombie(i).type->id == "mon_dog") {
   bool u_see = g->u_see(&(g->zombie(i)));
   if (g->zombie(i).has_effect(ME_DOCILE)) {
    if (u_see)
     g->add_msg_if_player(p,_("Your %s looks ready to attack."), g->zombie(i).name().c_str());
    g->zombie(i).rem_effect(ME_DOCILE);
   } else {
    if (u_see)
     g->add_msg_if_player(p,_("Your %s goes docile."), g->zombie(i).name().c_str());
    g->zombie(i).add_effect(ME_DOCILE, -1);
   }
  }
 }
 return it->type->charges_to_use();
}

int iuse::vacutainer(game *g, player *p, item *it, bool t)
{
 if (p->is_npc())
  return 0; // No NPCs for now!

 if (!it->contents.empty()) {
  g->add_msg_if_player(p,_("That %s is full!"), it->tname().c_str());
  return 0;
 }

 item blood(itypes["blood"], g->turn);
 bool drew_blood = false;
 for (int i = 0; i < g->m.i_at(p->posx, p->posy).size() && !drew_blood; i++) {
  item *map_it = &(g->m.i_at(p->posx, p->posy)[i]);
  if (map_it->corpse !=NULL && map_it->type->id == "corpse" &&
      query_yn(_("Draw blood from %s?"), map_it->tname().c_str())) {
   blood.corpse = map_it->corpse;
   drew_blood = true;
  }
 }

 if (!drew_blood && query_yn(_("Draw your own blood?")))
  drew_blood = true;

 if (!drew_blood) {
  return it->type->charges_to_use();
 }

 it->put_in(blood);
 return it->type->charges_to_use();
}

int iuse::knife(game *g, player *p, item *it, bool t)
{
    int choice = -1;
    const int cut_fabric = 0;
    const int carve_writing = 1;
    const int cauterize = 2;
    const int cancel = 4;
    char ch;

    uimenu kmenu;
    kmenu.selected = uistate.iuse_knife_selected;
    kmenu.text = _("Using knife:");
    kmenu.addentry( cut_fabric, true, -1, _("Cut up fabric/plastic/kevlar/wood") );
    kmenu.addentry( carve_writing, true, -1, _("Carve writing on item") );
    if (p->has_disease("bite") || p->has_disease("bleed") || p->has_trait("MASOCHIST") ) {
        if ( !p->use_charges_if_avail("fire", 4) ) {
            kmenu.addentry( cauterize, false, -1,
                            _("You need a lighter with 4 charges before you can cauterize yourself.") );
        } else {
            kmenu.addentry( cauterize, true, -1, (p->has_disease("bite") || p->has_disease("bleed")) ?
                            _("Cauterize") : _("Cauterize...for FUN!") );
        }
    }
    kmenu.addentry( cancel, true, 'q', _("Cancel") );
    kmenu.query();
    choice = kmenu.ret;
    if ( choice < cauterize ) {
        uistate.iuse_knife_selected = choice;
    }

    if ( choice == cauterize) {
        if (!(p->has_disease("bite") || p->has_disease("bleed"))) {
            cauterize_effect(p, it, true);
        } else {
            cauterize_effect(p, it);
        }
        return it->type->charges_to_use();
    } else if (choice == cut_fabric) {
        ch = g->inv(_("Chop up what?"));
    } else if (choice == carve_writing) {
        ch = g->inv(_("Carve writing on what?"));
    } else {
        return 0;
    }

    item *cut = &(p->i_at(ch));

    if (cut->type->id == "null") {
        g->add_msg(_("You do not have that item!"));
        return 0;
    } else if ( p->has_weapon_or_armor(cut->invlet) &&
                menu(true, _("You're wearing that, are you sure?"), _("Yes"), _("No"), NULL ) != 1 ) {
        return 0;
    }

    if (choice == carve_writing) {
        item_inscription( g, p, cut, _("Carve"), _("Carved"), true );
        return 0;
    }

    // let's handle the rest
    int amount = cut->volume();
    if(amount == 0) {
        g->add_msg(_("This object is too small to salvage a meaningful quantity of anything from!"));
        return 0;
    }

    std::string action = "cut";
    std::string found_mat = "plastic";

    item *result = NULL;
    int count = amount;

    if ((cut->made_of("cotton") || cut->made_of("leather")) ) {
        if (valid_fabric(g, p, cut, t)) {
            cut_up(g, p, it, cut, t);
        }
        return it->type->charges_to_use();
    } else if( cut->made_of(found_mat.c_str()) ||
               cut->made_of((found_mat = "kevlar").c_str())) { // TODO : extract a function
        //if we're going to cut up a bottle, make sure it isn't full of liquid
        //applies also to all of them kevlar bottles.

        if(cut->is_container()) {
            if(cut->is_food_container()) {
                g->add_msg(_("That container has liquid in it!"));
                return 0;
            }
        }

        if ( found_mat == "plastic" ) {
            result = new item(itypes["plastic_chunk"], int(g->turn), g->nextinv);
        } else {
            result = new item(itypes["kevlar_plate"], int(g->turn), g->nextinv);
        }

    } else if (cut->made_of("wood")) {
        action = "carve";
        count = 2 * amount; // twice the volume, i.e. 12 skewers from 2x4 and heavy stick just as before.
        result = new item(itypes["skewer"], int(g->turn), g->nextinv);
    } else { // TODO: add the rest of the materials, gold and what not.
        g->add_msg(_("Material of this item is not applicable for cutting up."));
        return 0;
    }
    // check again
    if ( result == NULL ) {
        return 0;
    }
    if ( cut->typeId() == result->typeId() ) {
        g->add_msg(_("There's no point in cutting a %s."), cut->tname().c_str());
        return 0;
    }

    if (action == "carve") {
        g->add_msg(ngettext("You carve the %1$s into %2$i %3$s.",
                            "You carve the %1$s into %2$i %3$ss.", count),
                   cut->tname().c_str(), count, result->tname().c_str());
    } else {
        g->add_msg(ngettext("You cut the %1$s into %2$i %3$s.",
                            "You cut the %1$s into %2$i %3$ss.", count),
                   cut->tname().c_str(), count, result->tname().c_str());
    }

    // otherwise layout the goodies.
    p->i_rem(ch);
    bool drop = false;
    for (int i = 0; i < count; i++) {
        int iter = 0;
        while (p->has_item(result->invlet) && iter < inv_chars.size()) {
            result->invlet = g->nextinv;
            g->advance_nextinv();
            iter++;
        }
        if (!drop && (iter == inv_chars.size() || p->volume_carried() >= p->volume_capacity())) {
            drop = true;
        }
        if (drop) {
            g->m.add_item_or_charges(p->posx, p->posy, *result);
        } else {
            p->i_add(*result);
        }
    }

    // hear this helps with objects in dynamically allocated memory and
    // their abandonment issues.
    delete result;
    return it->type->charges_to_use();
}

int iuse::cut_log_into_planks(game *g, player *p, item *it)
{
    p->moves -= 300;
    g->add_msg(_("You cut the log into planks."));
    item plank(itypes["2x4"], int(g->turn), g->nextinv);
    item scrap(itypes["splinter"], int(g->turn), g->nextinv);
    bool drop = false;
    int planks = (rng(1, 3) + (p->skillLevel("carpentry") * 2));
    int scraps = 12 - planks;
    if (planks >= 12) {
        planks = 12;
    }
    if (scraps >= planks) {
        g->add_msg(_("You waste a lot of the wood."));
    }
    for (int i = 0; i < planks; i++) {
        int iter = 0;
        while (p->has_item(plank.invlet) && iter < inv_chars.size()) {
            plank.invlet = g->nextinv;
            g->advance_nextinv();
            iter++;
        }
        if (!drop && (iter == inv_chars.size() || p->volume_carried() >= p->volume_capacity())) {
            drop = true;
        }
        if (drop) {
            g->m.add_item_or_charges(p->posx, p->posy, plank);
        } else {
            p->i_add(plank);
        }
    }
    for (int i = 0; i < scraps; i++) {
        int iter = 0;
        while (p->has_item(scrap.invlet) && iter < inv_chars.size()) {
            scrap.invlet = g->nextinv;
            g->advance_nextinv();
            iter++;
        }
        if (!drop && (iter == inv_chars.size() || p->volume_carried() >= p->volume_capacity()))
            drop = true;
        if (drop)
            g->m.add_item_or_charges(p->posx, p->posy, scrap);
        else
            p->i_add(scrap);
    }
    return it->type->charges_to_use();
}

int iuse::lumber(game *g, player *p, item *it, bool t)
{
 char ch = g->inv(_("Cut up what?"));
 item* cut = &(p->i_at(ch));
 if (cut->type->id == "null") {
  g->add_msg(_("You do not have that item!"));
  return 0;
 }
 if (cut->type->id == "log") {
     p->i_rem(ch);
     cut_log_into_planks(g, p, it);
     return it->type->charges_to_use();
 } else {
     g->add_msg(_("You can't cut that up!"));
     return it->type->charges_to_use();
 }
}


int iuse::hacksaw(game *g, player *p, item *it, bool t)
{
    int dirx, diry;
    if(!g->choose_adjacent(_("Cut up metal where?"), dirx, diry))
        return 0;

    if (dirx == p->posx && diry == p->posy) {
        g->add_msg(_("Why would you do that?"));
        g->add_msg(_("You're not even chained to a boiler."));
        return 0;
    }


    if (g->m.furn(dirx, diry) == f_rack){
        p->moves -= 500;
        g->m.furn_set(dirx, diry, f_null);
        g->sound(dirx, diry, 15,_("grnd grnd grnd"));
        g->m.spawn_item(p->posx, p->posy, "pipe", rng(1, 3));
        g->m.spawn_item(p->posx, p->posy, "steel_chunk");
        return it->type->charges_to_use();
    }

    switch (g->m.oldter(dirx, diry))
    {
    case old_t_chainfence_v:
    case old_t_chainfence_h:
    case old_t_chaingate_c:
        p->moves -= 500;
        g->m.ter_set(dirx, diry, t_dirt);
        g->sound(dirx, diry, 15,_("grnd grnd grnd"));
        g->m.spawn_item(dirx, diry, "pipe", 6);
        g->m.spawn_item(dirx, diry, "wire", 20);
        break;

    case old_t_chainfence_posts:
        p->moves -= 500;
        g->m.ter_set(dirx, diry, t_dirt);
        g->sound(dirx, diry, 15,_("grnd grnd grnd"));
        g->m.spawn_item(dirx, diry, "pipe", 6);
        break;

    case old_t_bars:
        if (g->m.ter(dirx + 1, diry) == t_sewage || g->m.ter(dirx, diry + 1) == t_sewage ||
            g->m.ter(dirx - 1, diry) == t_sewage || g->m.ter(dirx, diry - 1) == t_sewage)
        {
            g->m.ter_set(dirx, diry, t_sewage);
            p->moves -= 1000;
            g->sound(dirx, diry, 15,_("grnd grnd grnd"));
            g->m.spawn_item(p->posx, p->posy, "pipe", 3);
        } else if (g->m.ter(p->posx, p->posy)){
            g->m.ter_set(dirx, diry, t_floor);
            p->moves -= 500;
            g->sound(dirx, diry, 15,_("grnd grnd grnd"));
            g->m.spawn_item(p->posx, p->posy, "pipe", 3);
        }
        break;

    default:
        g->add_msg(_("You can't cut that."));
        return 0;
    }
    return it->type->charges_to_use();
}

int iuse::tent(game *g, player *p, item *it, bool t)
{
 int dirx, diry;
 if(!g->choose_adjacent(_("Pitch the tent where?"), dirx, diry)) {
  return 0;
 }

 //must place the center of the tent two spaces away from player
 //dirx and diry will be integratined with the player's position
 int posx = dirx - p->posx;
 int posy = diry - p->posy;
 if(posx == 0 && posy == 0) {
  g->add_msg_if_player(p,_("Invalid Direction"));
  return 0;
 }
 posx = posx * 2 + p->posx;
 posy = posy * 2 + p->posy;
 for (int i = -1; i <= 1; i++) {
     for (int j = -1; j <= 1; j++) {
         if (!g->m.has_flag("FLAT", posx + i, posy + j) ||
             g->m.has_furn(posx + i, posy + j)) {
             g->add_msg(_("You need a 3x3 flat space to place a tent"));
             return 0;
         }
     }
 }
 for (int i = -1; i <= 1; i++) {
     for (int j = -1; j <= 1; j++) {
         g->m.furn_set(posx + i, posy + j, f_canvas_wall);
     }
 }
 g->m.furn_set(posx, posy, f_groundsheet);
 g->m.furn_set(posx - (dirx - p->posx), posy - (diry - p->posy), f_canvas_door);
 return 1;
}

int iuse::shelter(game *g, player *p, item *it, bool t)
{
 int dirx, diry;
 if(!g->choose_adjacent(_("Put up the shelter where?"), dirx, diry)) {
  return 0;
 }

 //must place the center of the tent two spaces away from player
 //dirx and diry will be integratined with the player's position
 int posx = dirx - p->posx;
 int posy = diry - p->posy;
 if(posx == 0 && posy == 0) {
  g->add_msg_if_player(p,_("Invalid Direction"));
  return 0;
 }
 posx = posx*2 + p->posx;
 posy = posy*2 + p->posy;
 for (int i = -1; i <= 1; i++) {
     for (int j = -1; j <= 1; j++) {
         if (!g->m.has_flag("FLAT", posx + i, posy + j) ||
             g->m.has_furn(posx + i, posy + j)) {
             g->add_msg(_("You need a 3x3 flat space to place a shelter"));
             return 0;
         }
     }
 }
 for (int i = -1; i <= 1; i++) {
     for (int j = -1; j <= 1; j++) {
         g->m.furn_set(posx + i, posy + j, f_skin_wall);
     }
 }
 g->m.furn_set(posx, posy, f_skin_groundsheet);
 g->m.furn_set(posx - (dirx - p->posx), posy - (diry - p->posy), f_skin_door);
 return 1;
}

int iuse::torch(game *g, player *p, item *it, bool t)
{
    if (!p->use_charges_if_avail("fire", 1)) {
        g->add_msg_if_player(p,_("You need a lighter or fire to light this."));
        return 0;
    } else {
        g->add_msg_if_player(p,_("You light the torch."));
        it->make(itypes["torch_lit"]);
        it->active = true;
        return it->type->charges_to_use();
    }
}


int iuse::torch_lit(game *g, player *p, item *it, bool t)
{
    if (t)
    {
        if (it->charges == 0)
        {
            g->add_msg_if_player(p,_("The torch burns out."));
            it->make(itypes["torch_done"]);
            it->active = false;
        }
    }
    else   // Turning it off
    {
        int choice = menu(true,
                          _("torch (lit)"), _("extinguish"), _("light something"), _("cancel"), NULL);
        switch (choice)
        {
            if (choice == 2)
                break;
        case 1:
        {
            g->add_msg_if_player(p,_("The torch is extinguished"));
            it->charges -= 1;
            it->make(itypes["torch"]);
            it->active = false;
        }
        break;
        case 2:
        {
            int dirx, diry;
            if (prep_firestarter_use(g, p, it, dirx, diry))
            {
                p->moves -= 5;
                resolve_firestarter_use(g, p, it, dirx, diry);
            }
        }
        }
    }
    return it->type->charges_to_use();
}


int iuse::battletorch(game *g, player *p, item *it, bool t)
{
    if (!p->use_charges_if_avail("fire", 1)) {
        g->add_msg_if_player(p,_("You need a lighter or fire to light this."));
        return 0;
    } else {
        g->add_msg_if_player(p,_("You light the Louisville Slaughterer."));
        it->make(itypes["battletorch_lit"]);
        it->active = true;
        return it->type->charges_to_use();
    }
}


int iuse::battletorch_lit(game *g, player *p, item *it, bool t)
{
    if (t)
    {
        if (it->charges == 0)
        {
            g->add_msg_if_player(p,_("The Louisville Slaughterer burns out."));
            it->make(itypes["bat"]);
            it->active = false;
        }
    }
    else   // Turning it off
    {
        int choice = menu(true,
                          _("Louisville Slaughterer (lit)"), _("extinguish"), _("light something"), _("cancel"), NULL);
        switch (choice)
        {
            if (choice == 2)
                break;
        case 1:
        {
            g->add_msg_if_player(p,_("The Louisville Slaughterer is extinguished"));
            it->charges -= 1;
            it->make(itypes["battletorch"]);
            it->active = false;
        }
        break;
        case 2:
        {
            int dirx, diry;
            if (prep_firestarter_use(g, p, it, dirx, diry))
            {
                p->moves -= 5;
                resolve_firestarter_use(g, p, it, dirx, diry);
            }
        }
        }
    }
    return it->type->charges_to_use();
}


int iuse::candle(game *g, player *p, item *it, bool t)
{
    if (!p->use_charges_if_avail("fire", 1)) {
        g->add_msg_if_player(p, _("You need a lighter to light this."));
        return 0;
    } else {
        g->add_msg_if_player(p, _("You light the candle."));
        it->make(itypes["candle_lit"]);
        it->active = true;
        return it->type->charges_to_use();
    }
}

int iuse::candle_lit(game *g, player *p, item *it, bool t)
{
 if (t) { // Normal use
// Do nothing... player::active_light and the lightmap::generate deal with this
 } else { // Turning it off
  g->add_msg_if_player(p,_("The candle winks out"));
  it->make(itypes["candle"]);
  it->active = false;
 }
 return it->type->charges_to_use();
}


int iuse::bullet_puller(game *g, player *p, item *it, bool t)
{
 char ch = g->inv(_("Disassemble what?"));
 item* pull = &(p->i_at(ch));
 if (pull->type->id == "null") {
  g->add_msg(_("You do not have that item!"));
  return 0;
 }
 if (p->skillLevel("gun") < 2) {
  g->add_msg(_("You need to be at least level 2 in the firearms skill before you\
  can disassemble ammunition."));
  return 0;
 }
 int multiply = pull->charges;
 if (multiply > 20) {
     multiply = 20;
 }
 item casing;
 item primer;
 item gunpowder;
 item lead;
 if (pull->type->id == "556_incendiary" || pull->type->id == "3006_incendiary" ||
     pull->type->id == "762_51_incendiary") {
     lead.make(itypes["incendiary"]);
 } else {
     lead.make(itypes["lead"]);
 }
 if (pull->type->id == "shot_bird") {
     casing.make(itypes["shot_hull"]);
     primer.make(itypes["shotgun_primer"]);
     gunpowder.make(itypes["gunpowder"]);
     gunpowder.charges = 12*multiply;
     lead.charges = 16*multiply;
 } else if (pull->type->id == "shot_00" || pull->type->id == "shot_slug") {
     casing.make(itypes["shot_hull"]);
     primer.make(itypes["shotgun_primer"]);
     gunpowder.make(itypes["gunpowder"]);
     gunpowder.charges = 20*multiply;
     lead.charges = 16*multiply;
 } else if (pull->type->id == "22_lr" || pull->type->id == "22_ratshot") {
     casing.make(itypes["22_casing"]);
     primer.make(itypes["smrifle_primer"]);
     gunpowder.make(itypes["gunpowder"]);
     gunpowder.charges = 2*multiply;
     lead.charges = 2*multiply;
 } else if (pull->type->id == "22_cb") {
     casing.make(itypes["22_casing"]);
     primer.make(itypes["smrifle_primer"]);
     gunpowder.make(itypes["gunpowder"]);
     gunpowder.charges = 1*multiply;
     lead.charges = 2*multiply;
 } else if (pull->type->id == "9mm") {
     casing.make(itypes["9mm_casing"]);
     primer.make(itypes["smpistol_primer"]);
     gunpowder.make(itypes["gunpowder"]);
     gunpowder.charges = 4*multiply;
     lead.charges = 4*multiply;
 } else if (pull->type->id == "9mmP") {
     casing.make(itypes["9mm_casing"]);
     primer.make(itypes["smpistol_primer"]);
     gunpowder.make(itypes["gunpowder"]);
     gunpowder.charges = 5*multiply;
     lead.charges = 4*multiply;
 } else if (pull->type->id == "9mmP2") {
     casing.make(itypes["9mm_casing"]);
     primer.make(itypes["smpistol_primer"]);
     gunpowder.make(itypes["gunpowder"]);
     gunpowder.charges = 6*multiply;
     lead.charges = 4*multiply;
 } else if (pull->type->id == "38_special") {
     casing.make(itypes["38_casing"]);
     primer.make(itypes["smpistol_primer"]);
     gunpowder.make(itypes["gunpowder"]);
     gunpowder.charges = 5*multiply;
     lead.charges = 5*multiply;
 } else if (pull->type->id == "38_super") {
     casing.make(itypes["38_casing"]);
     primer.make(itypes["smpistol_primer"]);
     gunpowder.make(itypes["gunpowder"]);
     gunpowder.charges = 7*multiply;
     lead.charges = 5*multiply;
 } else if (pull->type->id == "10mm") {
     casing.make(itypes["40_casing"]);
     primer.make(itypes["lgpistol_primer"]);
     gunpowder.make(itypes["gunpowder"]);
     gunpowder.charges = 8*multiply;
     lead.charges = 8*multiply;
 } else if (pull->type->id == "40sw") {
     casing.make(itypes["40_casing"]);
     primer.make(itypes["smpistol_primer"]);
     gunpowder.make(itypes["gunpowder"]);
     gunpowder.charges = 6*multiply;
     lead.charges = 6*multiply;
 } else if (pull->type->id == "44magnum") {
     casing.make(itypes["44_casing"]);
     primer.make(itypes["lgpistol_primer"]);
     gunpowder.make(itypes["gunpowder"]);
     gunpowder.charges = 10*multiply;
     lead.charges = 10*multiply;
 } else if (pull->type->id == "45_acp" ||
            pull->type->id == "45_jhp") {
     casing.make(itypes["45_casing"]);
     primer.make(itypes["lgpistol_primer"]);
     gunpowder.make(itypes["gunpowder"]);
     gunpowder.charges = 10*multiply;
     lead.charges = 8*multiply;
 } else if (pull->type->id == "45_super") {
     casing.make(itypes["45_casing"]);
     primer.make(itypes["lgpistol_primer"]);
     gunpowder.make(itypes["gunpowder"]);
     gunpowder.charges = 12*multiply;
     lead.charges = 10*multiply;
 } else if (pull->type->id == "454_Casull") {
     casing.make(itypes["454_casing"]);
     primer.make(itypes["smrifle_primer"]);
     gunpowder.make(itypes["gunpowder"]);
     gunpowder.charges = 20*multiply;
     lead.charges = 20*multiply;
 } else if (pull->type->id == "500_Magnum") {
     casing.make(itypes["500_casing"]);
     primer.make(itypes["lgpistol_primer"]);
     gunpowder.make(itypes["gunpowder"]);
     gunpowder.charges = 24*multiply;
     lead.charges = 24*multiply;
 } else if (pull->type->id == "57mm") {
     casing.make(itypes["57mm_casing"]);
     primer.make(itypes["smrifle_primer"]);
     gunpowder.make(itypes["gunpowder"]);
     gunpowder.charges = 4*multiply;
     lead.charges = 2*multiply;
 } else if (pull->type->id == "46mm") {
     casing.make(itypes["46mm_casing"]);
     primer.make(itypes["smpistol_primer"]);
     gunpowder.make(itypes["gunpowder"]);
     gunpowder.charges = 4*multiply;
     lead.charges = 2*multiply;
 } else if (pull->type->id == "762_m43") {
     casing.make(itypes["762_casing"]);
     primer.make(itypes["lgrifle_primer"]);
     gunpowder.make(itypes["gunpowder"]);
     gunpowder.charges = 7*multiply;
     lead.charges = 5*multiply;
 } else if (pull->type->id == "762_m87") {
     casing.make(itypes["762_casing"]);
     primer.make(itypes["lgrifle_primer"]);
     gunpowder.make(itypes["gunpowder"]);
     gunpowder.charges = 8*multiply;
     lead.charges = 5*multiply;
 } else if (pull->type->id == "223") {
     casing.make(itypes["223_casing"]);
     primer.make(itypes["smrifle_primer"]);
     gunpowder.make(itypes["gunpowder"]);
     gunpowder.charges = 4*multiply;
     lead.charges = 2*multiply;
 } else if (pull->type->id == "556" || pull->type->id == "556_incendiary") {
     casing.make(itypes["223_casing"]);
     primer.make(itypes["smrifle_primer"]);
     gunpowder.make(itypes["gunpowder"]);
     gunpowder.charges = 6*multiply;
     lead.charges = 2*multiply;
 } else if (pull->type->id == "270") {
     casing.make(itypes["3006_casing"]);
     primer.make(itypes["lgrifle_primer"]);
     gunpowder.make(itypes["gunpowder"]);
     gunpowder.charges = 10*multiply;
     lead.charges = 5*multiply;
 } else if (pull->type->id == "3006" || pull->type->id == "3006_incendiary") {
     casing.make(itypes["3006_casing"]);
     primer.make(itypes["lgrifle_primer"]);
     gunpowder.make(itypes["gunpowder"]);
     gunpowder.charges = 8*multiply;
     lead.charges = 6*multiply;
 } else if (pull->type->id == "308") {
     casing.make(itypes["308_casing"]);
     primer.make(itypes["lgrifle_primer"]);
     gunpowder.make(itypes["gunpowder"]);
     gunpowder.charges = 10*multiply;
     lead.charges = 6*multiply;
 } else if (pull->type->id == "762_51" || pull->type->id == "762_51_incendiary") {
     casing.make(itypes["308_casing"]);
     primer.make(itypes["lgrifle_primer"]);
     gunpowder.make(itypes["gunpowder"]);
     gunpowder.charges = 10*multiply;
     lead.charges = 6*multiply;
 } else if (pull->type->id == "5x50" || pull->type->id == "5x50dart") {
     casing.make(itypes["5x50_hull"]);
     primer.make(itypes["smrifle_primer"]);
     gunpowder.make(itypes["gunpowder"]);
     gunpowder.charges = 3*multiply;
     lead.charges = 2*multiply;
} else if (pull->type->id == "50") {
     casing.make(itypes["50_casing"]);
     primer.make(itypes["lgrifle_primer"]);
     gunpowder.make(itypes["gunpowder"]);
     gunpowder.charges = 45*multiply;
     lead.charges = 21*multiply;
 } else {
     g->add_msg(_("You cannot disassemble that."));
     return 0;
 }
 pull->charges = pull->charges - multiply;
 if (pull->charges == 0) {
     p->i_rem(ch);
 }
 g->add_msg(_("You take apart the ammunition."));
 p->moves -= 500;
 if (casing.type->id != "null"){
     casing.charges = multiply;
     int iter = 0;
     while ((casing.invlet == 0 || p->has_item(casing.invlet)) && iter < inv_chars.size()) {
         casing.invlet = g->nextinv;
         g->advance_nextinv();
         iter++;}
     if (p->can_pickWeight(casing.weight(), !OPTIONS["DANGEROUS_PICKUPS"]) &&
         p->can_pickVolume(casing.volume()) && iter < inv_chars.size()) {
         p->i_add(casing);
     } else {
         g->m.add_item_or_charges(p->posx, p->posy, casing);
     }
 }
 if (primer.type->id != "null"){
     primer.charges = multiply;
     int iter = 0;
     while ((primer.invlet == 0 || p->has_item(primer.invlet)) && iter < inv_chars.size()) {
         primer.invlet = g->nextinv;
         g->advance_nextinv();
         iter++;
     }
     if (p->can_pickWeight(primer.weight(), !OPTIONS["DANGEROUS_PICKUPS"]) &&
         p->can_pickVolume(primer.volume()) && iter < inv_chars.size()) {
         p->i_add(primer);
     } else {
         g->m.add_item_or_charges(p->posx, p->posy, primer);
     }
 }
 int iter = 0;
 while ((gunpowder.invlet == 0 || p->has_item(gunpowder.invlet)) && iter < inv_chars.size()) {
     gunpowder.invlet = g->nextinv;
     g->advance_nextinv();
     iter++;
 }
 if (p->can_pickWeight(gunpowder.weight(), !OPTIONS["DANGEROUS_PICKUPS"]) &&
     p->can_pickVolume(gunpowder.volume()) && iter < inv_chars.size()) {
     p->i_add(gunpowder);
 } else {
   g->m.add_item_or_charges(p->posx, p->posy, gunpowder);
 }
 iter = 0;
 while ((lead.invlet == 0 || p->has_item(lead.invlet)) && iter < inv_chars.size()) {
     lead.invlet = g->nextinv;
     g->advance_nextinv();
     iter++;
 }
 if (p->can_pickWeight(lead.weight(), !OPTIONS["DANGEROUS_PICKUPS"]) &&
     p->can_pickVolume(lead.volume()) && iter < inv_chars.size()) {
     p->i_add(lead);
 } else {
   g->m.add_item_or_charges(p->posx, p->posy, lead);
 }

 p->practice(g->turn, "fabrication", rng(1, multiply / 5 + 1));
 return it->type->charges_to_use();
}

int iuse::boltcutters(game *g, player *p, item *it, bool t)
{
 int dirx, diry;
 if(!g->choose_adjacent(_("Cut up metal where?"),dirx,diry)) {
  return 0;
 }

if (dirx == p->posx && diry == p->posy) {
  g->add_msg_if_player(p, _("You neatly sever all of the veins and arteries in your body. Oh wait, Never mind."));
  return 0;
}
 if (g->m.ter(dirx, diry) == t_chaingate_l) {
  p->moves -= 100;
  g->m.ter_set(dirx, diry, t_chaingate_c);
  g->sound(dirx, diry, 5, _("Gachunk!"));
  g->m.spawn_item(p->posx, p->posy, "scrap", 3);
 } else if (g->m.ter(dirx, diry) == t_chainfence_v || g->m.ter(dirx, diry) == t_chainfence_h) {
  p->moves -= 500;
  g->m.ter_set(dirx, diry, t_chainfence_posts);
  g->sound(dirx, diry, 5,_("Snick, snick, gachunk!"));
  g->m.spawn_item(dirx, diry, "wire", 20);
 } else {
  g->add_msg(_("You can't cut that."));
  return 0;
 }
 return it->type->charges_to_use();
}

int iuse::mop(game *g, player *p, item *it, bool t)
{
 int dirx, diry;
 if(!g->choose_adjacent(_("Mop where?"),dirx,diry)) {
  return 0;
 }

 if (dirx == p->posx && diry == p->posy) {
   g->add_msg_if_player(p,_("You mop yourself up."));
   g->add_msg_if_player(p,_("The universe implodes and reforms around you."));
   return 0;
 }
 if (g->m.moppable_items_at(dirx, diry)) {
   g->m.mop_spills(dirx, diry);
   g->add_msg(_("You mop up the spill"));
   p->moves -= 15;
 } else {
  g->add_msg_if_player(p,_("There's nothing to mop there."));
  return 0;
 }
 return it->type->charges_to_use();
}

int iuse::rag(game *g, player *p, item *it, bool t)
{
    if (p->has_disease("bleed")){
        if (use_healing_item(g, p, it, 0, 0, 0, it->name, 50, 0, 0, false) != num_hp_parts) {
            p->use_charges("rag", 1);
            it->make(itypes["rag_bloody"]);
        }
        return 0;
    } else {
        g->add_msg_if_player(p,_("You're not bleeding enough to need your %s."),
                             it->type->name.c_str());
        return 0;
    }
}

int iuse::pda(game *g, player *p, item *it, bool t)
{
    if (it->charges == 0) {
        g->add_msg_if_player(p,_("The PDA's batteries are dead."));
        return 0;
    } else {
        g->add_msg_if_player(p,_("You activate the flashlight app."));
        it->make(itypes["pda_flashlight"]);
        it->active = true;
        return it->type->charges_to_use();
    }
}

int iuse::pda_flashlight(game *g, player *p, item *it, bool t)
{
 if (t) { // Normal use
// Do nothing... player::active_light and the lightmap::generate deal with this
 } else { // Turning it off
  g->add_msg_if_player(p,_("The PDA screen goes blank."));
  it->make(itypes["pda"]);
  it->active = false;
 }
 return it->type->charges_to_use();
}

int iuse::LAW(game *g, player *p, item *it, bool t)
{
 g->add_msg_if_player(p,_("You pull the activating lever, readying the LAW to fire."));
 it->make(itypes["LAW"]);
 it->charges++;
 // When converting a tool to a gun, you need to set the current ammo type, this is usually done when a gun is reloaded.
 it->curammo = dynamic_cast<it_ammo*>(itypes["66mm_HEAT"]);
 return it->type->charges_to_use();
}

/* MACGUFFIN FUNCTIONS
 * These functions should refer to it->associated_mission for the particulars
 */
int iuse::mcg_note(game *g, player *p, item *it, bool t)
{
 std::stringstream message;
 message << "Dear " << it->name << ":\n";
/*
 faction* fac = NULL;
 direction dir = NORTH;
// Pick an associated faction
 switch (it->associated_mission) {
 case MISSION_FIND_FAMILY_FACTION:
  fac = &(g->factions[rng(0, g->factions.size() - 1)]);
  break;
 case MISSION_FIND_FAMILY_KIDNAPPER:
  fac = g->random_evil_faction();
  break;
 }
// Calculate where that faction is
 if (fac != NULL) {
  int omx = g->cur_om->posx, omy = g->cur_om->posy;
  if (fac->omx != g->cur_om->posx || fac->omx != g->cur_om->posy)
   dir = direction_from(omx, omy, fac->omx, fac->omy);
  else
   dir = direction_from(g->levx, g->levy, fac->mapx, fac->mapy);
 }
// Produce the note and generate the next mission
 switch (it->associated_mission) {
 case MISSION_FIND_FAMILY_FACTION:
  if (fac->name == "The army")
   message << "\
I've been rescued by an army patrol.  They're taking me\n\
to their outpost to the " << direction_name(dir) << ".\n\
Please meet me there.  I need to know you're alright.";
  else
   message << "\
This group came through, looking for survivors.  They\n\
said they were members of this group calling itself\n" << fac->name << ".\n\
They've got a settlement to the " << direction_name(dir) << ", so\n\
I guess I'm heading there.  Meet me there as soon as\n\
you can, I need to know you're alright.";
  break;


  popup(message.str().c_str());
*/
 return 0;
}

int iuse::artifact(game *g, player *p, item *it, bool t)
{
 if (!it->is_artifact()) {
  debugmsg("iuse::artifact called on a non-artifact item! %s",
           it->tname().c_str());
  return 0;
 } else if (!it->is_tool()) {
  debugmsg("iuse::artifact called on a non-tool artifact! %s",
           it->tname().c_str());
  return 0;
 }
 if(!p->is_npc()) {
   p->add_memorial_log(_("Activated the %s."), it->name.c_str());
 }
 it_artifact_tool *art = dynamic_cast<it_artifact_tool*>(it->type);
 int num_used = rng(1, art->effects_activated.size());
 if (num_used < art->effects_activated.size())
  num_used += rng(1, art->effects_activated.size() - num_used);

 std::vector<art_effect_active> effects = art->effects_activated;
 for (int i = 0; i < num_used; i++) {
  int index = rng(0, effects.size() - 1);
  art_effect_active used = effects[index];
  effects.erase(effects.begin() + index);

  switch (used) {
  case AEA_STORM: {
   g->sound(p->posx, p->posy, 10, _("Ka-BOOM!"));
   int num_bolts = rng(2, 4);
   for (int j = 0; j < num_bolts; j++) {
    int xdir = 0, ydir = 0;
    while (xdir == 0 && ydir == 0) {
     xdir = rng(-1, 1);
     ydir = rng(-1, 1);
    }
    int dist = rng(4, 12);
    int boltx = p->posx, bolty = p->posy;
    for (int n = 0; n < dist; n++) {
     boltx += xdir;
     bolty += ydir;
     g->m.add_field(g, boltx, bolty, fd_electricity, rng(2, 3));
     if (one_in(4)) {
      if (xdir == 0)
       xdir = rng(0, 1) * 2 - 1;
      else
       xdir = 0;
     }
     if (one_in(4)) {
      if (ydir == 0)
       ydir = rng(0, 1) * 2 - 1;
      else
       ydir = 0;
     }
    }
   }
  } break;

  case AEA_FIREBALL: {
   point fireball = g->look_around();
   if (fireball.x != -1 && fireball.y != -1)
    g->explosion(fireball.x, fireball.y, 8, 0, true);
  } break;

  case AEA_ADRENALINE:
   g->add_msg_if_player(p,_("You're filled with a roaring energy!"));
   p->add_disease("adrenaline", rng(200, 250));
   break;

  case AEA_MAP: {
   bool new_map = false;
   for (int x = int(g->levx / 2) - 20; x <= int(g->levx / 2) + 20; x++) {
    for (int y = int(g->levy / 2) - 20; y <= int(g->levy / 2) + 20; y++) {
     if (!g->cur_om->seen(x, y, g->levz)) {
      new_map = true;
      g->cur_om->seen(x, y, g->levz) = true;
     }
    }
   }
   if (new_map) {
    g->add_msg_if_player(p,_("You have a vision of the surrounding area..."));
    p->moves -= 100;
   }
  } break;

  case AEA_BLOOD: {
   bool blood = false;
   for (int x = p->posx - 4; x <= p->posx + 4; x++) {
    for (int y = p->posy - 4; y <= p->posy + 4; y++) {
     if (!one_in(4) && g->m.add_field(g, x, y, fd_blood, 3) &&
         (blood || g->u_see(x, y)))
      blood = true;
    }
   }
   if (blood)
    g->add_msg_if_player(p,_("Blood soaks out of the ground and walls."));
  } break;

  case AEA_FATIGUE: {
   g->add_msg_if_player(p,_("The fabric of space seems to decay."));
   int x = rng(p->posx - 3, p->posx + 3), y = rng(p->posy - 3, p->posy + 3);
    g->m.add_field(g, x, y, fd_fatigue, rng(1, 2));
  } break;

  case AEA_ACIDBALL: {
   point acidball = g->look_around();
   if (acidball.x != -1 && acidball.y != -1) {
    for (int x = acidball.x - 1; x <= acidball.x + 1; x++) {
     for (int y = acidball.y - 1; y <= acidball.y + 1; y++) {
       g->m.add_field(g, x, y, fd_acid, rng(2, 3));
     }
    }
   }
  } break;

  case AEA_PULSE:
   g->sound(p->posx, p->posy, 30, _("The earth shakes!"));
   for (int x = p->posx - 2; x <= p->posx + 2; x++) {
    for (int y = p->posy - 2; y <= p->posy + 2; y++) {
     std::string junk;
     g->m.bash(x, y, 40, junk);
     g->m.bash(x, y, 40, junk);  // Multibash effect, so that doors &c will fall
     g->m.bash(x, y, 40, junk);
     if (g->m.is_destructable(x, y) && rng(1, 10) >= 3)
      g->m.ter_set(x, y, t_rubble);
    }
   }
   break;

  case AEA_HEAL:
   g->add_msg_if_player(p,_("You feel healed."));
   p->healall(2);
   break;

  case AEA_CONFUSED:
   for (int x = p->posx - 8; x <= p->posx + 8; x++) {
    for (int y = p->posy - 8; y <= p->posy + 8; y++) {
     int mondex = g->mon_at(x, y);
     if (mondex != -1)
      g->zombie(mondex).add_effect(ME_STUNNED, rng(5, 15));
    }
   }

  case AEA_ENTRANCE:
   for (int x = p->posx - 8; x <= p->posx + 8; x++) {
    for (int y = p->posy - 8; y <= p->posy + 8; y++) {
     int mondex = g->mon_at(x, y);
     if (mondex != -1 &&  g->zombie(mondex).friendly == 0 &&
         rng(0, 600) > g->zombie(mondex).hp)
      g->zombie(mondex).make_friendly();
    }
   }
   break;

  case AEA_BUGS: {
   int roll = rng(1, 10);
   std::string bug = "mon_null";
   int num = 0;
   std::vector<point> empty;
   for (int x = p->posx - 1; x <= p->posx + 1; x++) {
    for (int y = p->posy - 1; y <= p->posy + 1; y++) {
     if (g->is_empty(x, y))
      empty.push_back( point(x, y) );
    }
   }
   if (empty.empty() || roll <= 4)
    g->add_msg_if_player(p,_("Flies buzz around you."));
   else if (roll <= 7) {
    g->add_msg_if_player(p,_("Giant flies appear!"));
    bug = "mon_fly";
    num = rng(2, 4);
   } else if (roll <= 9) {
    g->add_msg_if_player(p,_("Giant bees appear!"));
    bug = "mon_bee";
    num = rng(1, 3);
   } else {
    g->add_msg_if_player(p,_("Giant wasps appear!"));
    bug = "mon_wasp";
    num = rng(1, 2);
   }
   if (bug != "mon_null") {
    monster spawned(GetMType(bug));
    spawned.friendly = -1;
    for (int j = 0; j < num && !empty.empty(); j++) {
     int index_inner = rng(0, empty.size() - 1);
     point spawnp = empty[index_inner];
     empty.erase(empty.begin() + index_inner);
     spawned.spawn(spawnp.x, spawnp.y);
     g->add_zombie(spawned);
    }
   }
  } break;

  case AEA_TELEPORT:
   g->teleport(p);
   break;

  case AEA_LIGHT:
   g->add_msg_if_player(p,_("The %s glows brightly!"), it->tname().c_str());
   g->add_event(EVENT_ARTIFACT_LIGHT, int(g->turn) + 30);
   break;

  case AEA_GROWTH: {
   monster tmptriffid(GetMType("mon_null"), p->posx, p->posy);
   mattack tmpattack;
   tmpattack.growplants(g, &tmptriffid);
  } break;

  case AEA_HURTALL:
   for (int j = 0; j < g->num_zombies(); j++)
    g->zombie(j).hurt(rng(0, 5));
   break;

  case AEA_RADIATION:
   g->add_msg(_("Horrible gasses are emitted!"));
   for (int x = p->posx - 1; x <= p->posx + 1; x++) {
    for (int y = p->posy - 1; y <= p->posy + 1; y++)
     g->m.add_field(g, x, y, fd_nuke_gas, rng(2, 3));
   }
   break;

  case AEA_PAIN:
   g->add_msg_if_player(p,_("You're wracked with pain!"));
   p->pain += rng(5, 15);
   break;

  case AEA_MUTATE:
   if (!one_in(3))
    p->mutate(g);
   break;

  case AEA_PARALYZE:
   g->add_msg_if_player(p,_("You're paralyzed!"));
   p->moves -= rng(50, 200);
   break;

        case AEA_FIRESTORM: {
            g->add_msg_if_player(p,_("Fire rains down around you!"));
            std::vector<point> ps = closest_points_first(3, p->posx, p->posy);
            for(std::vector<point>::iterator p_it = ps.begin(); p_it != ps.end(); p_it++) {
                if (!one_in(3)) {
                    g->m.add_field(g, *p_it, fd_fire, 1 + rng(0, 1) * rng(0, 1), 30);
                }
            }
            break;
        }

  case AEA_ATTENTION:
   g->add_msg_if_player(p,_("You feel like your action has attracted attention."));
   p->add_disease("attention", 600 * rng(1, 3));
   break;

  case AEA_TELEGLOW:
   g->add_msg_if_player(p,_("You feel unhinged."));
   p->add_disease("teleglow", 100 * rng(3, 12));
   break;

  case AEA_NOISE:
   g->add_msg_if_player(p,_("Your %s emits a deafening boom!"), it->tname().c_str());
   g->sound(p->posx, p->posy, 100, "");
   break;

  case AEA_SCREAM:
   g->add_msg_if_player(p,_("Your %s screams disturbingly."), it->tname().c_str());
   g->sound(p->posx, p->posy, 40, "");
   p->add_morale(MORALE_SCREAM, -10, 0, 300, 5);
   break;

  case AEA_DIM:
   g->add_msg_if_player(p,_("The sky starts to dim."));
   g->add_event(EVENT_DIM, int(g->turn) + 50);
   break;

  case AEA_FLASH:
   g->add_msg_if_player(p,_("The %s flashes brightly!"), it->tname().c_str());
   g->flashbang(p->posx, p->posy);
   break;

  case AEA_VOMIT:
   g->add_msg_if_player(p,_("A wave of nausea passes through you!"));
   p->vomit(g);
   break;

  case AEA_SHADOWS: {
   int num_shadows = rng(4, 8);
   monster spawned(GetMType("mon_shadow"));
   int num_spawned = 0;
   for (int j = 0; j < num_shadows; j++) {
    int tries = 0, monx, mony, junk;
    do {
     if (one_in(2)) {
      monx = rng(p->posx - 5, p->posx + 5);
      mony = (one_in(2) ? p->posy - 5 : p->posy + 5);
     } else {
      monx = (one_in(2) ? p->posx - 5 : p->posx + 5);
      mony = rng(p->posy - 5, p->posy + 5);
     }
    } while (tries < 5 && !g->is_empty(monx, mony) &&
             !g->m.sees(monx, mony, p->posx, p->posy, 10, junk));
    if (tries < 5) {
     num_spawned++;
     spawned.sp_timeout = rng(8, 20);
     spawned.spawn(monx, mony);
     g->add_zombie(spawned);
    }
   }
   if (num_spawned > 1)
    g->add_msg_if_player(p,_("Shadows form around you."));
   else if (num_spawned == 1)
    g->add_msg_if_player(p,_("A shadow forms nearby."));
  } break;

  }
 }
 return it->type->charges_to_use();
}

int iuse::spray_can(game *g, player *p, item *it, bool t)
{
    if ( it->type->id ==  _("permanent_marker")  )
    {
        int ret=menu(true, _("Write on what?"), _("The ground"), _("An item"), _("Cancel"), NULL );

        if (ret == 2 )
        {
            // inscribe_item returns false if the action fails or is canceled somehow.
            bool canceled_inscription = !inscribe_item( g, p, _("Write"), _("Written"), false );
            if( canceled_inscription )
            {
                return 0;
            }
            return it->type->charges_to_use();
        }
        else if ( ret != 1) // User chose cancel or some other undefined key.
        {
            return 0;
        }
    }

    bool ismarker = (it->type->id=="permanent_marker");

    std::string message = string_input_popup(ismarker?_("Write what?"):_("Spray what?"),
                                             0, "", "", "graffiti");

    if(message.empty()) {
        return 0;
    }
    else
    {
        if(g->m.add_graffiti(p->posx, p->posy, message))
        {
            g->add_msg(
                ismarker?
                _("You write a message on the ground.") :
                _("You spray a message on the ground.")
            );
        }
        else
        {
            g->add_msg(
                ismarker?
                _("You fail to write a message here.") :
                _("You fail to spray a message here.")
            );

            return 0;
        }
    }
    return it->type->charges_to_use();
}

/**
 * Heats up a food item.
 * @return 1 if an item was heated, false if nothing was heated.
 */
static bool heat_item(game *g, player *p)
{
    char ch = g->inv(_("Heat up what?"));
    item* heat = &(p->i_at(ch));
    if (heat->type->id == "null") {
        g->add_msg(_("You do not have that item!"));
        return false;
    }
    item *target = heat->is_food_container() ? &(heat->contents[0]) : heat;
    if (target->type->is_food()) {
        p->moves -= 300;
        g->add_msg(_("You heat up the food."));
        target->item_tags.insert("HOT");
        target->active = true;
        target->item_counter = 600; // sets the hot food flag for 60 minutes
        return true;
    }
    g->add_msg(_("You can't heat that up!"));
    return false;
}

int iuse::heatpack(game *g, player *p, item *it, bool t)
{
  if(heat_item(g, p)) {
    it->make(itypes["heatpack_used"]);
  }
  return 0;
}

int iuse::hotplate(game *g, player *p, item *it, bool t)
{
  if(it->charges == 0) {
    g->add_msg_if_player(p, _("The %s's batteries are dead."), it->name.c_str());
    return 0;
  }

  int choice = 1;
  if (p->has_disease("bite") || p->has_disease("bleed") || p->has_trait("MASOCHIST") ) {
    //Might want to cauterize
    choice = menu(true, ("Using hotplate:"), _("Heat food"), _("Cauterize wound"), _("Cancel"), NULL);
  }

  if(choice == 1) {
    if(heat_item(g, p)) {
        return it->type->charges_to_use();
    }
  } else if(choice == 2) {
    return cauterize_elec(g, p, it);
  }
  return 0;
}

int iuse::dejar(game *g, player *p, item *it, bool t)
{
    if( (it->type->id).substr(0,4) == "jar_" ) {
        g->add_msg_if_player(p,_("You open the jar, exposing it to the atmosphere."));
    } else if( (it->type->id).substr(0,4) == "bag_" ) {
        g->add_msg_if_player(p,_("You open the vacuum pack, exposing it to the atmosphere."));
    } else {
        // No matching substring, bail out.
        return 0;
    }

    // Strips off "jar_" or "bag_" from the id to get the content type.
    itype_id ujfood = (it->type->id).substr(4);
    // temp create item to discover container
    item ujitem( itypes[ujfood], 0 );
    //discovering container
    itype_id ujcont = (dynamic_cast<it_comest*>(ujitem.type))->container;
    //turning "sealed jar of xxx" into container for "xxx"
    it->make( itypes[ujcont] );
    //shoving the "xxx" into the container
    it->contents.push_back( item( itypes[ujfood], 0 ) );
    it->contents[0].bday = g->turn + 3600 - (g->turn % 3600);
    return it->type->charges_to_use();
}

int iuse::rad_badge(game *g, player *p, item *it, bool t)
{
    g->add_msg_if_player(p,_("You remove the badge from its wrapper, exposing it to ambient radiation."));
    it->make(itypes["rad_badge"]);
    return 0;
}

int iuse::boots(game *g, player *p, item *it, bool t)
{
 int choice = -1;
 if (it->contents.size() == 0)
  choice = menu(true, _("Using boots:"), _("Put a knife in the boot"), _("Cancel"), NULL);
 else if (it->contents.size() == 1)
  choice = menu(true, _("Take what:"), it->contents[0].tname().c_str(), _("Put a knife in the boot"), _("Cancel"), NULL);
 else
  choice = menu(true, _("Take what:"), it->contents[0].tname().c_str(), it->contents[1].tname().c_str(), _("Cancel"), NULL);

 if ((it->contents.size() > 0 && choice == 1) || // Pull 1st
     (it->contents.size() > 1 && choice == 2)) {  // Pull 2nd
  p->moves -= 15;
  item knife = it->contents[choice - 1];
  if (!p->is_armed() || p->wield(g, -3)) {
   p->i_add(knife);
   p->wield(g, knife.invlet);
   it->contents.erase(it->contents.begin() + choice - 1);
  }
 } else if ((it->contents.size() == 0 && choice == 1) || // Put 1st
            (it->contents.size() == 1 && choice == 2)) { // Put 2st
  char ch = g->inv_type(_("Put what?"), IC_TOOL);
  item* put = &(p->i_at(ch));
  if (put == NULL || put->is_null()) {
   g->add_msg_if_player(p, _("You do not have that item!"));
   return 0;
  }
  if (put->type->use != &iuse::knife) {
   g->add_msg_if_player(p, _("That isn't a knife!"));
   return 0;
  }
  if (put->type->volume > 5) {
   g->add_msg_if_player(p, _("That item does not fit in your boot!"));
   return 0;
  }
  p->moves -= 30;
  g->add_msg_if_player(p, _("You put the %s in your boot."), put->tname().c_str());
  it->put_in(p->i_rem(ch));
 }
 return it->type->charges_to_use();
}

int iuse::towel(game *g, player *p, item *it, bool t)
{
    // check if player is wet
    if( abs(p->has_morale(MORALE_WET)) )
    {
        p->rem_morale(MORALE_WET);
        g->add_msg_if_player(p,_("You use the %s to dry off!"), it->name.c_str());
    }
    else
    {
        g->add_msg_if_player(p,_("You are already dry, %s has no effect"), it->name.c_str());
    }
    return it->type->charges_to_use();
}

int iuse::unfold_bicycle(game *g, player *p, item *it, bool t)
{
    vehicle *bicycle = g->m.add_vehicle( g, "bicycle", p->posx, p->posy, 0, 0, 0, false);
    if( bicycle ) {
        // Mark the vehicle as foldable.
        bicycle->tags.insert("convertible");
        // Restore HP of parts if we stashed them previously.
        if( it->item_vars.count("folding_bicycle_parts") ) {
            std::istringstream part_hps;
            part_hps.str(it->item_vars["folding_bicycle_parts"]);
            for (int p = 0; p < bicycle->parts.size(); p++)
            {
                part_hps >> bicycle->parts[p].hp;
            }
        }
        g->add_msg_if_player(p, _("You painstakingly unfold the bicycle and make it ready to ride."));
        p->moves -= 500;
    } else {
        g->add_msg_if_player(p, _("There's no room to unfold the bicycle."));
        return 0;
    }
    return 1;
}

int iuse::adrenaline_injector(game *g, player *p, item *it, bool t)
{
  p->moves -= 100;
  g->add_msg_if_player(p, "You inject yourself with adrenaline.");

  p->inv.add_item_by_type(itypes["syringe"]->id);
  if(p->has_disease("adrenaline")) {
    //Increase current surge by 3 minutes (if not on comedown)
    p->add_disease("adrenaline", 30);
    //Also massively boost stimulant level, risking death on an extended chain
    p->stim += 80;
  } else {
    //No current adrenaline surge: Give the full duration
    p->add_disease("adrenaline", 200);
  }

  if(p->has_disease("asthma")) {
    p->rem_disease("asthma");
    g->add_msg_if_player(p,_("The adrenaline causes your asthma to clear."));
  }
  return it->type->charges_to_use();
}<|MERGE_RESOLUTION|>--- conflicted
+++ resolved
@@ -3630,7 +3630,7 @@
 {
  int time = query_int(_("Set the timer to (0 to cancel)?"));
  if (time <= 0) {
-  g->add_msg_if_player(p,"Never mind.");
+  g->add_msg_if_player(p,_("Never mind."));
   return 0;
  }
  g->add_msg_if_player(p,_("You set the timer to %d."), time);
@@ -4033,14 +4033,8 @@
  if(!p->is_npc()) {
    p->add_memorial_log(_("Activated a mininuke."));
  }
-<<<<<<< HEAD
- g->add_msg_if_player(p,_("You activate the mininuke."));
  it->make(itypes["mininuke_act"]);
- it->charges = 10;
-=======
- it->make(g->itypes["mininuke_act"]);
  it->charges = time;
->>>>>>> 88253762
  it->active = true;
  return it->type->charges_to_use();
 }
