#include "game.h"
#include "rng.h"
#include "input.h"
#include "keypress.h"
#include "output.h"
#include "skill.h"
#include "line.h"
#include "computer.h"
#include "veh_interact.h"
#include "options.h"
#include "auto_pickup.h"
#include "mapbuffer.h"
#include "debug.h"
#include "bodypart.h"
#include "map.h"
#include "output.h"
#include "uistate.h"
#include "item_factory.h"
#include "helper.h"
#include "text_snippets.h"
#include "catajson.h"
#include "artifact.h"
#include "overmapbuffer.h"
#include "trap.h"
#include "mapdata.h"
#include "catacharset.h"
#include "translations.h"
#include <map>
#include <set>
#include <algorithm>
#include <string>
#include <fstream>
#include <sstream>
#include <math.h>
#include <vector>
#ifndef _MSC_VER
#include <unistd.h>
#include <dirent.h>
#endif
#include <sys/stat.h>
#include "debug.h"
#include "artifactdata.h"

#if (defined _WIN32 || defined __WIN32__)
#include <windows.h>
#include <tchar.h>
#endif

#ifdef _MSC_VER
// MSVC doesn't have c99-compatible "snprintf", so do what picojson does and use _snprintf_s instead
#define snprintf _snprintf_s
#endif

#define dbg(x) dout((DebugLevel)(x),D_GAME) << __FILE__ << ":" << __LINE__ << ": "
void intro();
nc_color sev(int a);	// Right now, ONLY used for scent debugging....

//The one and only game instance
game *g;

uistatedata uistate;

// This is the main game set-up process.
game::game() :
 w_terrain(NULL),
 w_minimap(NULL),
 w_HP(NULL),
 w_messages(NULL),
 w_location(NULL),
 w_status(NULL),
 w_status2(NULL),
 om_hori(NULL),
 om_vert(NULL),
 om_diag(NULL),
 gamemode(NULL)
{
 dout() << "Game initialized.";

 try {
 if(!json_good())
  throw (std::string)"Failed to initialize a static variable";
 // Gee, it sure is init-y around here!
 init_npctalk();
 init_materials();
 init_artifacts();
 init_weather();
 init_overmap();
 init_fields();
 init_faction_data();
 init_morale();
 init_traits();
 init_skills();
 init_professions();
 init_bionics();              // Set up bionics                   (SEE bionics.cpp)
 init_itypes();	              // Set up item types                (SEE itypedef.cpp)
 SNIPPET.load();
 item_controller->init(this); //Item manager
 init_mtypes();	              // Set up monster types             (SEE mtypedef.cpp)
 init_monitems();             // Set up the items monsters carry  (SEE monitemsdef.cpp)
 init_traps();                // Set up the trap types            (SEE trapdef.cpp)
 init_recipes();              // Set up crafting reciptes         (SEE crafting.cpp)
 init_mongroups();            // Set up monster groupings         (SEE mongroupdef.cpp)
 init_missions();             // Set up mission templates         (SEE missiondef.cpp)
 init_construction();         // Set up constructables            (SEE construction.cpp)
 init_mutations();
 init_vehicles();             // Set up vehicles                  (SEE veh_typedef.cpp)
 init_autosave();             // Set up autosave
 init_diseases();             // Set up disease lookup table
 } catch(std::string &error_message)
 {
     uquit = QUIT_ERROR;
     if(!error_message.empty())
        debugmsg(error_message.c_str());
     return;
 }
 load_keyboard_settings();
 moveCount = 0;

 gamemode = new special_game;	// Nothing, basically.
}

game::~game()
{
 delete gamemode;
 itypes.clear();
 for (int i = 0; i < mtypes.size(); i++)
  delete mtypes[i];
 delwin(w_terrain);
 delwin(w_minimap);
 delwin(w_HP);
 delwin(w_messages);
 delwin(w_location);
 delwin(w_status);
 delwin(w_status2);
}

void game::init_skills() throw (std::string)
{
    try
    {
    Skill::skills = Skill::loadSkills();
    }
    catch (std::string &error_message)
    {
        throw;
    }
}

// Fixed window sizes
#define MINIMAP_HEIGHT 7
#define MINIMAP_WIDTH 7

void game::init_ui(){
    clear();	// Clear the screen
    intro();	// Print an intro screen, make sure we're at least 80x25

    const int sidebarWidth = OPTIONS[OPT_SIDEBAR_STYLE] ? 45 : 55;

    #if (defined TILES || defined _WIN32 || defined __WIN32__)
        TERMX = sidebarWidth + (OPTIONS[OPT_VIEWPORT_X] * 2 + 1);
        TERMY = OPTIONS[OPT_VIEWPORT_Y] * 2 + 1;
        VIEWX = (OPTIONS[OPT_VIEWPORT_X] > 60) ? 60 : OPTIONS[OPT_VIEWPORT_X];
        VIEWY = (OPTIONS[OPT_VIEWPORT_Y] > 60) ? 60 : OPTIONS[OPT_VIEWPORT_Y];

        // If we've chosen the narrow sidebar, we might need to make the
        // viewport wider to fill an 80-column window.
        while (TERMX < FULL_SCREEN_WIDTH) {
            TERMX += 2;
            VIEWX += 1;
        }

        VIEW_OFFSET_X = (OPTIONS[OPT_VIEWPORT_X] > 60) ? OPTIONS[OPT_VIEWPORT_X]-60 : 0;
        VIEW_OFFSET_Y = (OPTIONS[OPT_VIEWPORT_Y] > 60) ? OPTIONS[OPT_VIEWPORT_Y]-60 : 0;
        TERRAIN_WINDOW_WIDTH  = (VIEWX * 2) + 1;
        TERRAIN_WINDOW_HEIGHT = (VIEWY * 2) + 1;
    #else
        getmaxyx(stdscr, TERMY, TERMX);

        //make sure TERRAIN_WINDOW_WIDTH and TERRAIN_WINDOW_HEIGHT are uneven
        if (TERMX%2 == 1) {
            TERMX--;
        }

        if (TERMY%2 == 0) {
            TERMY--;
        }

        TERRAIN_WINDOW_WIDTH = (TERMX - sidebarWidth > 121) ? 121 : TERMX - sidebarWidth;
        TERRAIN_WINDOW_HEIGHT = (TERMY > 121) ? 121 : TERMY;

        VIEW_OFFSET_X = (TERMX - sidebarWidth > 121) ? (TERMX - sidebarWidth - 121)/2 : 0;
        VIEW_OFFSET_Y = (TERMY > 121) ? (TERMY - 121)/2 : 0;

        VIEWX = (TERRAIN_WINDOW_WIDTH - 1) / 2;
        VIEWY = (TERRAIN_WINDOW_HEIGHT - 1) / 2;
    #endif

    if (VIEWX < 12) {
        VIEWX = 12;
    }

    if (VIEWY < 12) {
        VIEWY = 12;
    }

    // Set up the main UI windows.
    w_terrain = newwin(TERRAIN_WINDOW_HEIGHT, TERRAIN_WINDOW_WIDTH, VIEW_OFFSET_Y, VIEW_OFFSET_X);
    werase(w_terrain);

    int minimapX, minimapY; // always MINIMAP_WIDTH x MINIMAP_HEIGHT in size
    int hpX, hpY, hpW, hpH;
    int messX, messY, messW, messH;
    int locX, locY, locW, locH;
    int statX, statY, statW, statH;
    int stat2X, stat2Y, stat2W, stat2H;

    switch (int(OPTIONS[OPT_SIDEBAR_STYLE])) {
        case 0: // standard
            minimapX = 0;
            minimapY = 0;
            messX = MINIMAP_WIDTH;
            messY = 0;
            messW = sidebarWidth - messX;
            messH = 20;
            hpX = 0;
            hpY = MINIMAP_HEIGHT;
            hpH = 14;
            hpW = 7;
            locX = MINIMAP_WIDTH;
            locY = messY + messH;
            locH = 1;
            locW = sidebarWidth - locX;
            statX = 0;
            statY = locY + locH;
            statH = 4;
            statW = sidebarWidth;

            // The default style only uses one status window.
            // The second status window needs to consume the void at the bottom
            // of the sidebar.
            stat2X = 0;
            stat2Y = statY + statH;
            stat2H = TERMY - stat2Y;
            stat2W = sidebarWidth;

            break;


        case 1: // narrow

            // First, figure out how large each element will be.

            hpH         = 7;
            hpW         = 14;

            statH       = 7;
            statW       = sidebarWidth - MINIMAP_WIDTH - hpW;

            locH        = 1;
            locW        = sidebarWidth;

            stat2H      = 2;
            stat2W      = sidebarWidth;

            messH       = TERMY - (statH + locH + stat2H);
            messW       = sidebarWidth;


            // Now position the elements relative to each other.

            minimapX = 0;
            minimapY = 0;

            hpX = minimapX + MINIMAP_WIDTH;
            hpY = 0;

            locX = 0;
            locY = minimapY + MINIMAP_HEIGHT;

            statX = hpX + hpW;
            statY = 0;

            stat2X = 0;
            stat2Y = locY + locH;

            messX = 0;
            messY = stat2Y + stat2H;

            break;
    }

    int _y = VIEW_OFFSET_Y;
    int _x = TERMX - VIEW_OFFSET_X - sidebarWidth;

    w_minimap = newwin(MINIMAP_HEIGHT, MINIMAP_WIDTH, _y + minimapY, _x + minimapX);
    werase(w_minimap);

    w_HP = newwin(hpH, hpW, _y + hpY, _x + hpX);
    werase(w_HP);

    w_messages = newwin(messH, messW, _y + messY, _x + messX);
    werase(w_messages);

    w_location = newwin(locH, locW, _y + locY, _x + locX);
    werase(w_location);

    w_status = newwin(statH, statW, _y + statY, _x + statX);
    werase(w_status);

    w_status2 = newwin(stat2H, stat2W, _y + stat2Y, _x + stat2X);
    werase(w_status2);
}

void game::setup()
{
 u = player();
 m = map(&traps); // Init the root map with our vectors
 z.reserve(1000); // Reserve some space

// Even though we may already have 'd', nextinv will be incremented as needed
 nextinv = 'd';
 next_npc_id = 1;
 next_faction_id = 1;
 next_mission_id = 1;
// Clear monstair values
 monstairx = -1;
 monstairy = -1;
 monstairz = -1;
 last_target = -1;	// We haven't targeted any monsters yet
 curmes = 0;		// We haven't read any messages yet
 uquit = QUIT_NO;	// We haven't quit the game
 debugmon = false;	// We're not printing debug messages

 weather = WEATHER_CLEAR; // Start with some nice weather...
 // Weather shift in 30
 nextweather = HOURS(OPTIONS[OPT_INITIAL_TIME]) + MINUTES(30);

 turnssincelastmon = 0; //Auto safe mode init
 autosafemode = OPTIONS[OPT_AUTOSAFEMODE];

 footsteps.clear();
 footsteps_source.clear();
 z.clear();
 coming_to_stairs.clear();
 active_npc.clear();
 factions.clear();
 active_missions.clear();
 items_dragged.clear();
 messages.clear();
 events.clear();

 turn.set_season(SUMMER);    // ... with winter conveniently a long ways off

 for (int i = 0; i < num_monsters; i++)	// Reset kill counts to 0
  kills[i] = 0;
// Set the scent map to 0
 for (int i = 0; i < SEEX * MAPSIZE; i++) {
  for (int j = 0; j < SEEX * MAPSIZE; j++)
   grscent[i][j] = 0;
 }

 load_auto_pickup(false); // Load global auto pickup rules

 if (opening_screen()) {// Opening menu
// Finally, draw the screen!
  refresh_all();
  draw();
 }
}

// Set up all default values for a new game
void game::start_game()
{
 turn = HOURS(OPTIONS[OPT_INITIAL_TIME]);
 run_mode = (OPTIONS[OPT_SAFEMODE] ? 1 : 0);
 mostseen = 0;	// ...and mostseen is 0, we haven't seen any monsters yet.

 popup_nowait(_("Please wait as we build your world"));
// Init some factions.
 if (!load_master())	// Master data record contains factions.
  create_factions();
 cur_om = &overmap_buffer.get(this, 0, 0);	// We start in the (0,0,0) overmap.

// Find a random house on the map, and set us there.
 cur_om->first_house(levx, levy);
 levx -= int(int(MAPSIZE / 2) / 2);
 levy -= int(int(MAPSIZE / 2) / 2);
 levz = 0;
// Start the overmap with out immediate neighborhood visible
 for (int i = -15; i <= 15; i++) {
  for (int j = -15; j <= 15; j++)
   cur_om->seen(levx + i, levy + j, 0) = true;
 }
// Convert the overmap coordinates to submap coordinates
 levx = levx * 2 - 1;
 levy = levy * 2 - 1;
 set_adjacent_overmaps(true);
// Init the starting map at this location.
 m.load(this, levx, levy, levz);
// Start us off somewhere in the shelter.
 u.posx = SEEX * int(MAPSIZE / 2) + 5;
 u.posy = SEEY * int(MAPSIZE / 2) + 6;
 u.str_cur = u.str_max;
 u.per_cur = u.per_max;
 u.int_cur = u.int_max;
 u.dex_cur = u.dex_max;
 nextspawn = int(turn);
 temperature = 65; // Springtime-appropriate?
 u.next_climate_control_check=0;  // Force recheck at startup
 u.last_climate_control_ret=false;

 //Reset character pickup rules
 vAutoPickupRules[2].clear();
 //Load NPCs. Set nearby npcs to active.
 load_npcs();
 //spawn the monsters
 m.spawn_monsters(this);	// Static monsters
 //Put some NPCs in there!
 create_starting_npcs();

 MAPBUFFER.set_dirty();
}

void game::create_factions()
{
 int num = dice(4, 3);
 faction tmp(0);
 tmp.make_army();
 factions.push_back(tmp);
 for (int i = 0; i < num; i++) {
  tmp = faction(assign_faction_id());
  tmp.randomize();
  tmp.likes_u = 100;
  tmp.respects_u = 100;
  tmp.known_by_u = true;
  factions.push_back(tmp);
 }
}

//Make any nearby overmap npcs active, and put them in the right location.
void game::load_npcs()
{
    for (int i = 0; i < cur_om->npcs.size(); i++)
    {

        if (square_dist(levx + int(MAPSIZE / 2), levy + int(MAPSIZE / 2),
              cur_om->npcs[i]->mapx, cur_om->npcs[i]->mapy) <=
              int(MAPSIZE / 2) + 1 && !cur_om->npcs[i]->is_active(this))
        {
            int dx = cur_om->npcs[i]->mapx - levx, dy = cur_om->npcs[i]->mapy - levy;
            if (debugmon)debugmsg("game::load_npcs: Spawning static NPC, %d:%d (%d:%d)", levx, levy, cur_om->npcs[i]->mapx, cur_om->npcs[i]->mapy);

            npc * temp = cur_om->npcs[i];

            if (temp->posx == -1 || temp->posy == -1)
            {
                dbg(D_ERROR) << "game::load_npcs: Static NPC with no fine location "
                    "data (" << temp->posx << ":" << temp->posy << ").";
                debugmsg("game::load_npcs Static NPC with no fine location data (%d:%d) New loc data (%d:%d).",
                         temp->posx, temp->posy, SEEX * 2 * (temp->mapx - levx) + rng(0 - SEEX, SEEX),
                         SEEY * 2 * (temp->mapy - levy) + rng(0 - SEEY, SEEY));
                temp->posx = SEEX * 2 * (temp->mapx - levx) + rng(0 - SEEX, SEEX);
                temp->posy = SEEY * 2 * (temp->mapy - levy) + rng(0 - SEEY, SEEY);
            } else {
                if (debugmon) debugmsg("game::load_npcs Static NPC fine location %d:%d (%d:%d)", temp->posx, temp->posy, temp->posx + dx * SEEX, temp->posy + dy * SEEY);
                temp->posx += dx * SEEX;
                temp->posy += dy * SEEY;
            }

        //check if the loaded position doesn't already contain an object, monster or npc.
        //If it isn't free, spiralsearch for a free spot.
        temp->place_near(this, temp->posx, temp->posy);

        //In the rare case the npc was marked for death while it was on the overmap. Kill it.
        if (temp->marked_for_death)
            temp->die(this, false);
        else
            active_npc.push_back(temp);
        }
    }
}

void game::create_starting_npcs()
{
 if(!OPTIONS[OPT_STATIC_NPC])
 	return; //Do not generate a starting npc.
 npc * tmp = new npc();
 tmp->normalize(this);
 tmp->randomize(this, (one_in(2) ? NC_DOCTOR : NC_NONE));
 tmp->spawn_at(cur_om, levx, levy, levz); //spawn the npc in the overmap.
 tmp->place_near(this, SEEX * int(MAPSIZE / 2) + SEEX, SEEY * int(MAPSIZE / 2) + 6);
 tmp->form_opinion(&u);
 tmp->attitude = NPCATT_NULL;
 tmp->mission = NPC_MISSION_SHELTER; //This sets the npc mission. This NPC remains in the shelter.
 tmp->chatbin.first_topic = TALK_SHELTER;
 tmp->chatbin.missions.push_back(
     reserve_random_mission(ORIGIN_OPENER_NPC, om_location(), tmp->getID()) ); //one random shelter mission/

 active_npc.push_back(tmp);
}

void game::cleanup_at_end(){
 write_msg();
 if (uquit == QUIT_DIED || uquit == QUIT_SUICIDE || uquit == QUIT_SAVED)
	{
		// Save the factions's, missions and set the NPC's overmap coords
		// Npcs are saved in the overmap.
		save_factions_missions_npcs(); //missions need to be saved as they are global for all saves.

		// save artifacts.
		save_artifacts();

		// and the overmap, and the local map.
		save_maps(); //Omap also contains the npcs who need to be saved.
	}

 // Clear the future weather for future projects
 future_weather.clear();

    if (uquit == QUIT_DIED)
    {
        popup_top(_("Game over! Press spacebar..."));
    }
    if (uquit == QUIT_DIED || uquit == QUIT_SUICIDE)
    {
        death_screen();
        if (OPTIONS[OPT_DELETE_WORLD] == 1
         || (OPTIONS[OPT_DELETE_WORLD] == 2 && query_yn(_("Delete saved world?"))))
        {
            delete_save();
            MAPBUFFER.reset();
            MAPBUFFER.make_volatile();
        }
        if(gamemode)
        {
            delete gamemode;
            gamemode = new special_game;	// null gamemode or something..
        }
    }
    overmap_buffer.clear();
}

// MAIN GAME LOOP
// Returns true if game is over (death, saved, quit, etc)
bool game::do_turn()
{
 if (is_game_over()) {
  cleanup_at_end();
  return true;
 }
// Actual stuff
 gamemode->per_turn(this);
 turn.increment();
 process_events();
 process_missions();
 if (turn.hours() == 0 && turn.minutes() == 0 && turn.seconds() == 0) // Midnight!
  cur_om->process_mongroups();

// Check if we've overdosed... in any deadly way.
 if (u.stim > 250) {
  add_msg(_("You have a sudden heart attack!"));
  u.hp_cur[hp_torso] = 0;
 } else if (u.stim < -200 || u.pkill > 240) {
  add_msg(_("Your breathing stops completely."));
  u.hp_cur[hp_torso] = 0;
 }
// Check if we're starving or have starved
    if (u.hunger > 2999) {
     switch (u.hunger) {
         case 3000: if (turn % 10 == 0)
          add_msg(_("You haven't eaten in over a week!")); break;
         case 4000: if (turn % 10 == 0)
          add_msg(_("You are STARVING!")); break;
         case 5000: if (turn % 10 == 0)
          add_msg(_("Food...")); break;
         case 6000:
          add_msg(_("You have starved to death."));
          u.hp_cur[hp_torso] = 0;
          break;
     }
    }
// Check if we're dying of thirst
    if (u.thirst > 599) {
     switch (u.thirst) {
         case  600: if (turn % 10 == 0)
          add_msg(_("You haven't had anything to drink in 2 days!")); break;
         case  800: if (turn % 10 == 0)
          add_msg(_("You are THIRSTY!")); break;
         case 1000: if (turn % 10 == 0)
          add_msg(_("4 days... no water..")); break;
         case 1200:
          add_msg(_("You have died of dehydration."));
          u.hp_cur[hp_torso] = 0;
          break;
     }
    }
// Check if we're falling asleep
    if (u.fatigue > 599) {
     switch (u.fatigue) {
         case  600: if (turn % 10 == 0)
          add_msg(_("You haven't slept in 2 days!")); break;
         case  800: if (turn % 10 == 0)
          add_msg(_("Anywhere would be a good place to sleep...")); break;
         case 1000:
          add_msg(_("Surivor sleep now."));
          u.fatigue -= 10;
          u.try_to_sleep(this);
          break;
     }
    }

 if (turn % 50 == 0) {	// Hunger, thirst, & fatigue up every 5 minutes
  if ((!u.has_trait(PF_LIGHTEATER) || !one_in(3)) &&
      (!u.has_bionic("bio_recycler") || turn % 300 == 0))
   u.hunger++;
  if ((!u.has_bionic("bio_recycler") || turn % 100 == 0) &&
      (!u.has_trait(PF_PLANTSKIN) || !one_in(5)))
   u.thirst++;
  u.fatigue++;
  if (u.fatigue == 192 && !u.has_disease("lying_down") &&
      !u.has_disease("sleep")) {
   if (u.activity.type == ACT_NULL)
     add_msg(_("You're feeling tired.  %s to lie down for sleep."),
             press_x(ACTION_SLEEP).c_str());
   else
    cancel_activity_query(_("You're feeling tired."));
  }
  if (u.stim < 0)
   u.stim++;
  if (u.stim > 0)
   u.stim--;
  if (u.pkill > 0)
   u.pkill--;
  if (u.pkill < 0)
   u.pkill++;
  if (u.has_bionic("bio_solar") && is_in_sunlight(u.posx, u.posy))
   u.charge_power(1);
 }
 if (turn % 300 == 0) {	// Pain up/down every 30 minutes
  if (u.pain > 0)
   u.pain -= 1 + int(u.pain / 10);
  else if (u.pain < 0)
   u.pain++;
// Mutation healing effects
  if (u.has_trait(PF_FASTHEALER2) && one_in(5))
   u.healall(1);
  if (u.has_trait(PF_REGEN) && one_in(2))
   u.healall(1);
  if (u.has_trait(PF_ROT2) && one_in(5))
   u.hurtall(1);
  if (u.has_trait(PF_ROT3) && one_in(2))
   u.hurtall(1);

  if (u.radiation > 1 && one_in(3))
   u.radiation--;
  u.get_sick(this);
 }

// Auto-save if autosave is enabled
 if (OPTIONS[OPT_AUTOSAVE] &&
     turn % ((int)OPTIONS[OPT_AUTOSAVE_TURNS] * 10) == 0)
     autosave();

 update_weather();

// The following happens when we stay still; 10/40 minutes overdue for spawn
 if ((!u.has_trait(PF_INCONSPICUOUS) && turn > nextspawn +  100) ||
     ( u.has_trait(PF_INCONSPICUOUS) && turn > nextspawn +  400)   ) {
  spawn_mon(-1 + 2 * rng(0, 1), -1 + 2 * rng(0, 1));
  nextspawn = turn;
 }

 process_activity();
 if(u.moves > 0) {
     while (u.moves > 0) {
          cleanup_dead();
          if (!u.has_disease("sleep") && u.activity.type == ACT_NULL)
              draw();

          if(handle_action()) {
              ++moves_since_last_save;
              u.action_taken();
          }

          if (is_game_over()) {
              cleanup_at_end();
              return true;
          }
     }
 } else {
     handle_key_blocking_activity();
 }
 update_scent();
 m.vehmove(this);
 m.process_fields(this);
 m.process_active_items(this);
 m.step_in_field(u.posx, u.posy, this);

 monmove();
 update_stair_monsters();
 u.reset(this);
 u.process_active_items(this);
 u.suffer(this);

 if (levz >= 0) {
  weather_effect weffect;
  (weffect.*(weather_data[weather].effect))(this);
 }

 if (u.has_disease("sleep") && int(turn) % 300 == 0) {
  draw();
  refresh();
 }

 u.update_bodytemp(this);

 rustCheck();
 if (turn % 10 == 0)
  u.update_morale();
 return false;
}

void game::rustCheck()
{
    for (std::vector<Skill*>::iterator aSkill = ++Skill::skills.begin();
         aSkill != Skill::skills.end(); ++aSkill) {
        if (u.rust_rate() <= rng(0, 1000)) continue;
        bool charged_bio_mem = u.has_bionic("bio_memory") && u.power_level > 0;
        int oldSkillLevel = u.skillLevel(*aSkill);

        if (u.skillLevel(*aSkill).rust(turn, charged_bio_mem))
        {
            u.power_level--;
        }
        int newSkill =u.skillLevel(*aSkill);
        if (newSkill < oldSkillLevel)
        {
            add_msg(_("Your skill in %s has reduced to %d!"),
                    (*aSkill)->name().c_str(), newSkill);
        }
    }
}

void game::process_events()
{
 for (int i = 0; i < events.size(); i++) {
  events[i].per_turn(this);
  if (events[i].turn <= int(turn)) {
   events[i].actualize(this);
   events.erase(events.begin() + i);
   i--;
  }
 }
}

void game::process_activity()
{
 it_book* reading;
 bool no_recipes;
 if (u.activity.type != ACT_NULL) {
  if (int(turn) % 150 == 0)
   draw();
  if (u.activity.type == ACT_WAIT) {	// Based on time, not speed
   u.activity.moves_left -= 100;
   u.pause(this);
  } else if (u.activity.type == ACT_REFILL_VEHICLE) {
   vehicle *veh = m.veh_at( u.activity.placement.x, u.activity.placement.y );
   if (!veh) {  // Vehicle must've moved or something!
    u.activity.moves_left = 0;
    return;
   }
   for(int i = -1; i <= 1; i++) {
    for(int j = -1; j <= 1; j++) {
     if(m.ter(u.posx + i, u.posy + j) == t_gas_pump) {
      for (int n = 0; n < m.i_at(u.posx + i, u.posy + j).size(); n++) {
       if (m.i_at(u.posx + i, u.posy + j)[n].type->id == "gasoline") {
        item* gas = &(m.i_at(u.posx + i, u.posy + j)[n]);
        int lack = (veh->fuel_capacity("gasoline") - veh->fuel_left("gasoline")) < 200 ?
                   (veh->fuel_capacity("gasoline") - veh->fuel_left("gasoline")) : 200;
        if (gas->charges > lack) {
         veh->refill ("gasoline", lack);
         gas->charges -= lack;
         u.activity.moves_left -= 100;
        } else {
         add_msg(_("With a clang and a shudder, the gasoline pump goes silent."));
         veh->refill ("gasoline", gas->charges);
         m.i_at(u.posx + i, u.posy + j).erase(m.i_at(u.posx + i, u.posy + j).begin() + n);
         u.activity.moves_left = 0;
        }
        i = 2; j = 2;
        break;
       }
      }
     }
    }
   }
   u.pause(this);
  } else {
   u.activity.moves_left -= u.moves;
   u.moves = 0;
  }

  if (u.activity.moves_left <= 0) {	// We finished our activity!

   switch (u.activity.type) {

   case ACT_RELOAD:
    if (u.weapon.reload(u, u.activity.invlet))
     if (u.weapon.is_gun() && u.weapon.has_flag("RELOAD_ONE")) {
      add_msg(_("You insert a cartridge into your %s."),
              u.weapon.tname(this).c_str());
      if (u.recoil < 8)
       u.recoil = 8;
      if (u.recoil > 8)
       u.recoil = (8 + u.recoil) / 2;
     } else {
      add_msg(_("You reload your %s."), u.weapon.tname(this).c_str());
      u.recoil = 6;
     }
    else
     add_msg(_("Can't reload your %s."), u.weapon.tname(this).c_str());
    break;

   case ACT_READ:
    if (u.activity.index == -2)
     reading = dynamic_cast<it_book*>(u.weapon.type);
    else
     reading = dynamic_cast<it_book*>(u.inv.item_by_letter(u.activity.invlet).type);

    if (reading->fun != 0) {
     std::stringstream morale_text;
     u.add_morale(MORALE_BOOK, reading->fun * 5, reading->fun * 15, 60, 30,
                  true, reading);
    }

    no_recipes = true;
    if (reading->recipes.size() > 0)
    {
        bool recipe_learned = false;

        recipe_learned = u.try_study_recipe(this, reading);
        if (!u.studied_all_recipes(reading))
        {
            no_recipes = false;
        }

        // for books that the player cannot yet read due to skill level or have no skill component,
        // but contain lower level recipes, break out once recipe has been studied
        if (reading->type == NULL || (u.skillLevel(reading->type) < (int)reading->req))
        {
            if (recipe_learned)
                add_msg(_("The rest of the book is currently still beyond your understanding."));
            break;
        }
    }

    if (u.skillLevel(reading->type) < (int)reading->level) {
     int originalSkillLevel = u.skillLevel(reading->type);
     int min_ex = reading->time / 10 + u.int_cur / 4,
         max_ex = reading->time /  5 + u.int_cur / 2 - originalSkillLevel;
     if (min_ex < 1)
     {
         min_ex = 1;
     }
     if (max_ex < 2)
     {
         max_ex = 2;
     }
     if (max_ex > 10)
     {
         max_ex = 10;
     }
     if (max_ex < min_ex)
     {
         max_ex = min_ex;
     }

     min_ex *= originalSkillLevel + 1;
     max_ex *= originalSkillLevel + 1;

     u.skillLevel(reading->type).readBook(min_ex, max_ex, turn, reading->level);

     add_msg(_("You learn a little about %s! (%d%%%%)"), reading->type->name().c_str(),
             u.skillLevel(reading->type).exercise());

     if (u.skillLevel(reading->type) == originalSkillLevel && (u.activity.continuous || query_yn(_("Study %s?"), reading->type->name().c_str()))) {
      u.cancel_activity();
      if (u.activity.index == -2) {
       u.read(this,u.weapon.invlet);
      } else {
       u.read(this,u.activity.invlet);
      }
      if (u.activity.type != ACT_NULL) {
       u.activity.continuous = true;
       return;
      }
     }

     u.activity.continuous = false;

     if (u.skillLevel(reading->type) > originalSkillLevel)
      add_msg(_("You increase %s to level %d."),
              reading->type->name().c_str(),
              (int)u.skillLevel(reading->type));

     if (u.skillLevel(reading->type) == (int)reading->level) {
      if (no_recipes) {
       add_msg(_("You can no longer learn from %s."), reading->name.c_str());
      } else {
       add_msg(_("Your skill level won't improve, but %s has more recipes for you."), reading->name.c_str());
      }
     }
    }
    break;

   case ACT_WAIT:
    u.activity.continuous = false;
    add_msg(_("You finish waiting."));
    break;

   case ACT_CRAFT:
   case ACT_LONGCRAFT:
    complete_craft();
    break;

   case ACT_DISASSEMBLE:
    complete_disassemble();
    break;

   case ACT_BUTCHER:
    complete_butcher(u.activity.index);
    break;

   case ACT_FORAGE:
    forage();
    break;

   case ACT_BUILD:
    complete_construction();
    break;

   case ACT_TRAIN:
    if (u.activity.index < 0) {
     add_msg(_("You learn %s."), martial_arts_itype_ids[0 - u.activity.index].c_str());
     u.styles.push_back( martial_arts_itype_ids[0 - u.activity.index] );
    } else {
     Skill* skill = Skill::skill(u.activity.name);
     int skillLevel = u.skillLevel(skill);
     u.skillLevel(skill).level(skillLevel + 1);
     add_msg(_("You finish training %s to level %d."),
             skill->name().c_str(),
             (int)u.skillLevel(skill));
    }
    break;

   case ACT_VEHICLE:
    complete_vehicle (this);
    break;
   }

   bool act_veh = (u.activity.type == ACT_VEHICLE);
   bool act_longcraft = (u.activity.type == ACT_LONGCRAFT);
   u.activity.type = ACT_NULL;
   if (act_veh) {
    if (u.activity.values.size() < 7)
    {
     dbg(D_ERROR) << "game:process_activity: invalid ACT_VEHICLE values: "
                  << u.activity.values.size();
     debugmsg ("process_activity invalid ACT_VEHICLE values:%d",
                u.activity.values.size());
    }
    else {
     vehicle *veh = m.veh_at(u.activity.values[0], u.activity.values[1]);
     if (veh) {
      exam_vehicle(*veh, u.activity.values[0], u.activity.values[1],
                         u.activity.values[2], u.activity.values[3]);
      return;
     } else
     {
      dbg(D_ERROR) << "game:process_activity: ACT_VEHICLE: vehicle not found";
      debugmsg ("process_activity ACT_VEHICLE: vehicle not found");
     }
    }
   } else if (act_longcraft) {
    if (making_would_work(u.lastrecipe))
     make_all_craft(u.lastrecipe);
   }
  }
 }
}

void game::cancel_activity()
{
 u.cancel_activity();
}

bool game::cancel_activity_or_ignore_query(const char* reason, ...) {
  if(u.activity.type == ACT_NULL) return false;
  char buff[1024];
  va_list ap;
  va_start(ap, reason);
  vsprintf(buff, reason, ap);
  va_end(ap);
  std::string s(buff);

  bool force_uc = OPTIONS[OPT_FORCE_YN];
  int ch=(int)' ';

  std::string verbs[NUM_ACTIVITIES] = {
    _("whatever"),
    _("reloading"), _("reading"), _("waiting"), _("crafting"), _("crafting"),
    _("disassembly"), _("butchering"), _("foraging"), _("construction"), _("construction"), _("pumping gas"),
    _("training")
  };
  do {
    ch=popup_getkey(_("%s Stop %s? (Y)es, (N)o, (I)gnore further distractions and finish."),
      s.c_str(), verbs[u.activity.type].c_str() );
  } while (ch != '\n' && ch != ' ' && ch != KEY_ESCAPE &&
    ch != 'Y' && ch != 'N' && ch != 'I' &&
    (force_uc || (ch != 'y' && ch != 'n' && ch != 'i'))
  );
  if (ch == 'Y' || ch == 'y') {
    u.cancel_activity();
  } else if (ch == 'I' || ch == 'i' ) {
    return true;
  }
  return false;
}

void game::cancel_activity_query(const char* message, ...)
{
 char buff[1024];
 va_list ap;
 va_start(ap, message);
 vsprintf(buff, message, ap);
 va_end(ap);
 std::string s(buff);

 bool doit = false;;
 std::string verbs[NUM_ACTIVITIES] = {
    _("whatever"),
    _("reloading"), _("reading"), _("waiting"), _("crafting"), _("crafting"),
    _("disassembly"), _("butchering"), _("foraging"), _("construction"), _("construction"), _("pumping gas"),
    _("training")
 };

 if(ACT_NULL==u.activity.type)
 {
  doit = false;
 }
 else
 {
   if (query_yn(_("%s Stop %s?"), s.c_str(), verbs[u.activity.type].c_str()))
    doit = true;
 }

 if (doit)
  u.cancel_activity();
}

void game::update_weather()
{
    season_type season;
    // Default to current weather, and update to the furthest future weather if any.
    weather_segment prev_weather = {temperature, weather, nextweather};
    if( !future_weather.empty() )
    {
        prev_weather = future_weather.back();
    }

    while( prev_weather.deadline < turn + HOURS(MAX_FUTURE_WEATHER) )
    {
        weather_segment new_weather;
        // Pick a new weather type (most likely the same one)
        int chances[NUM_WEATHER_TYPES];
        int total = 0;
        season = prev_weather.deadline.get_season();
        for (int i = 0; i < NUM_WEATHER_TYPES; i++) {
            // Reduce the chance for freezing-temp-only weather to 0 if it's above freezing
            // and vice versa.
            if ((weather_data[i].avg_temperature[season] < 32 && temperature > 32) ||
                (weather_data[i].avg_temperature[season] > 32 && temperature < 32)   )
            {
                chances[i] = 0;
            } else {
                chances[i] = weather_shift[season][prev_weather.weather][i];
                if (weather_data[i].dangerous && u.has_artifact_with(AEP_BAD_WEATHER))
                {
                    chances[i] = chances[i] * 4 + 10;
                }
                total += chances[i];
            }
        }
        int choice = rng(0, total - 1);
        new_weather.weather = WEATHER_CLEAR;

        if (total > 0)
        {
            while (choice >= chances[new_weather.weather])
            {
                choice -= chances[new_weather.weather];
                new_weather.weather = weather_type(int(new_weather.weather) + 1);
            }
        } else {
            new_weather.weather = weather_type(int(new_weather.weather) + 1);
        }
        // Advance the weather timer
        int minutes = rng(weather_data[new_weather.weather].mintime,
                          weather_data[new_weather.weather].maxtime);
        new_weather.deadline = prev_weather.deadline + MINUTES(minutes);
        if (new_weather.weather == WEATHER_SUNNY && new_weather.deadline.is_night())
        {
            new_weather.weather = WEATHER_CLEAR;
        }

        // Now update temperature
        if (!one_in(4))
        { // 3 in 4 chance of respecting avg temp for the weather
            int average = weather_data[weather].avg_temperature[season];
            if (prev_weather.temperature < average)
            {
                new_weather.temperature = prev_weather.temperature + 1;
            } else if (prev_weather.temperature > average) {
                new_weather.temperature = prev_weather.temperature - 1;
            } else {
                new_weather.temperature = prev_weather.temperature;
            }
        } else {// 1 in 4 chance of random walk
            new_weather.temperature = prev_weather.temperature + rng(-1, 1);
        }

        if (turn.is_night())
        {
            new_weather.temperature += rng(-2, 1);
        } else {
            new_weather.temperature += rng(-1, 2);
        }
        prev_weather = new_weather;
        future_weather.push_back(new_weather);
    }

    if( turn >= nextweather )
    {
        weather_type old_weather = weather;
        weather = future_weather.front().weather;
        temperature = future_weather.front().temperature;
        nextweather = future_weather.front().deadline;
        future_weather.pop_front();
        if (weather != old_weather && weather_data[weather].dangerous &&
            levz >= 0 && m.is_outside(u.posx, u.posy))
        {
            cancel_activity_query(_("The weather changed to %s!"), weather_data[weather].name.c_str());
        }
    }
}

int game::assign_mission_id()
{
 int ret = next_mission_id;
 next_mission_id++;
 return ret;
}

void game::give_mission(mission_id type)
{
 mission tmp = mission_types[type].create(this);
 active_missions.push_back(tmp);
 u.active_missions.push_back(tmp.uid);
 u.active_mission = u.active_missions.size() - 1;
 mission_start m_s;
 mission *miss = find_mission(tmp.uid);
 (m_s.*miss->type->start)(this, miss);
}

void game::assign_mission(int id)
{
 u.active_missions.push_back(id);
 u.active_mission = u.active_missions.size() - 1;
 mission_start m_s;
 mission *miss = find_mission(id);
 (m_s.*miss->type->start)(this, miss);
}

int game::reserve_mission(mission_id type, int npc_id)
{
 mission tmp = mission_types[type].create(this, npc_id);
 active_missions.push_back(tmp);
 return tmp.uid;
}

int game::reserve_random_mission(mission_origin origin, point p, int npc_id)
{
 std::vector<int> valid;
 mission_place place;
 for (int i = 0; i < mission_types.size(); i++) {
  for (int j = 0; j < mission_types[i].origins.size(); j++) {
   if (mission_types[i].origins[j] == origin &&
       (place.*mission_types[i].place)(this, p.x, p.y)) {
    valid.push_back(i);
    j = mission_types[i].origins.size();
   }
  }
 }

 if (valid.empty())
  return -1;

 int index = valid[rng(0, valid.size() - 1)];

 return reserve_mission(mission_id(index), npc_id);
}

npc* game::find_npc(int id)
{
    //All the active NPCS are listed in the overmap.
    for (int i = 0; i < cur_om->npcs.size(); i++)
    {
        if (cur_om->npcs[i]->getID() == id)
            return (cur_om->npcs[i]);
    }
    return NULL;
}

int game::kill_count(mon_id mon){
 std::vector<mtype *> types;
 for (int i = 0; i < num_monsters; i++) {
  if (mtypes[i]-> id == mon)
   return kills[i];
 }
 return 0;
}

mission* game::find_mission(int id)
{
 for (int i = 0; i < active_missions.size(); i++) {
  if (active_missions[i].uid == id)
   return &(active_missions[i]);
 }
 dbg(D_ERROR) << "game:find_mission: " << id << " - it's NULL!";
 debugmsg("game::find_mission(%d) - it's NULL!", id);
 return NULL;
}

mission_type* game::find_mission_type(int id)
{
 for (int i = 0; i < active_missions.size(); i++) {
  if (active_missions[i].uid == id)
   return active_missions[i].type;
 }
 return NULL;
}

bool game::mission_complete(int id, int npc_id)
{
 mission *miss = find_mission(id);
 if (miss == NULL) { return false; }
 mission_type* type = miss->type;
 switch (type->goal) {
  case MGOAL_GO_TO: {
   point cur_pos(levx + int(MAPSIZE / 2), levy + int(MAPSIZE / 2));
   if (rl_dist(cur_pos.x, cur_pos.y, miss->target.x, miss->target.y) <= 1)
    return true;
   return false;
  } break;

  case MGOAL_GO_TO_TYPE: {
   oter_id cur_ter = cur_om->ter((levx + int (MAPSIZE / 2)) / 2, (levy + int (MAPSIZE / 2)) / 2, levz);
   if (cur_ter == miss->type->target_id){
    return true;}
   return false;
  } break;

  case MGOAL_FIND_ITEM:
   if (!u.has_amount(type->item_id, 1))
    return false;
   if (miss->npc_id != -1 && miss->npc_id != npc_id)
    return false;
   return true;

  case MGOAL_FIND_ANY_ITEM:
   return (u.has_mission_item(miss->uid) &&
           (miss->npc_id == -1 || miss->npc_id == npc_id));

  case MGOAL_FIND_MONSTER:
   if (miss->npc_id != -1 && miss->npc_id != npc_id)
    return false;
   for (int i = 0; i < z.size(); i++) {
    if (z[i].mission_id == miss->uid)
     return true;
   }
   return false;

  case MGOAL_RECRUIT_NPC:
   for (int i = 0; i < cur_om->npcs.size(); i++) {
    if (cur_om->npcs[i]->getID() == miss->recruit_npc_id) {
        if (cur_om->npcs[i]->attitude == NPCATT_FOLLOW)
            return true;
    }
   }
   return false;

  case MGOAL_RECRUIT_NPC_CLASS:
   for (int i = 0; i < cur_om->npcs.size(); i++) {
    if (cur_om->npcs[i]->myclass == miss->recruit_class) {
            if (cur_om->npcs[i]->attitude == NPCATT_FOLLOW)
                return true;
    }
   }
   return false;

  case MGOAL_FIND_NPC:
   return (miss->npc_id == npc_id);

  case MGOAL_KILL_MONSTER:
   return (miss->step >= 1);

  case MGOAL_KILL_MONSTER_TYPE:
   debugmsg("%d kill count", kill_count(miss->monster_type));
   debugmsg("%d goal", miss->monster_kill_goal);
   if (kill_count(miss->monster_type) >= miss->monster_kill_goal){
    return true;}
   return false;

  default:
   return false;
 }
 return false;
}

bool game::mission_failed(int id)
{
    mission *miss = find_mission(id);
    if (miss == NULL) { return true;} //If the mission is null it is failed.
    return (miss->failed);
}

void game::wrap_up_mission(int id)
{
 mission *miss = find_mission(id);
 if (miss == NULL) { return; }
 u.completed_missions.push_back( id );
 for (int i = 0; i < u.active_missions.size(); i++) {
  if (u.active_missions[i] == id) {
   u.active_missions.erase( u.active_missions.begin() + i );
   i--;
  }
 }
 switch (miss->type->goal) {
  case MGOAL_FIND_ITEM:
   u.use_amount(miss->type->item_id, 1);
   break;
  case MGOAL_FIND_ANY_ITEM:
   u.remove_mission_items(miss->uid);
   break;
 }
 mission_end endfunc;
 (endfunc.*miss->type->end)(this, miss);
}

void game::fail_mission(int id)
{
 mission *miss = find_mission(id);
 if (miss == NULL) { return; }
 miss->failed = true;
 u.failed_missions.push_back( id );
 for (int i = 0; i < u.active_missions.size(); i++) {
  if (u.active_missions[i] == id) {
   u.active_missions.erase( u.active_missions.begin() + i );
   i--;
  }
 }
 mission_fail failfunc;
 (failfunc.*miss->type->fail)(this, miss);
}

void game::mission_step_complete(int id, int step)
{
 mission *miss = find_mission(id);
 if (miss == NULL) { return; }
 miss->step = step;
 switch (miss->type->goal) {
  case MGOAL_FIND_ITEM:
  case MGOAL_FIND_MONSTER:
  case MGOAL_KILL_MONSTER: {
   bool npc_found = false;
   for (int i = 0; i < cur_om->npcs.size(); i++) {
    if (cur_om->npcs[i]->getID() == miss->npc_id) {
     miss->target = point(cur_om->npcs[i]->mapx, cur_om->npcs[i]->mapy);
     npc_found = true;
    }
   }
   if (!npc_found)
    miss->target = point(-1, -1);
  } break;
 }
}

void game::process_missions()
{
 for (int i = 0; i < active_missions.size(); i++) {
  if (active_missions[i].deadline > 0 &&
      int(turn) > active_missions[i].deadline)
   fail_mission(active_missions[i].uid);
 }
}

void game::handle_key_blocking_activity() {
    if (u.activity.moves_left > 0 && u.activity.continuous == true &&
        (  // bool activity_is_abortable() ?
            u.activity.type == ACT_READ ||
            u.activity.type == ACT_BUILD ||
            u.activity.type == ACT_LONGCRAFT ||
            u.activity.type == ACT_REFILL_VEHICLE ||
            u.activity.type == ACT_WAIT
        )
    ) {
        timeout(1);
        char ch = input();
        if(ch != ERR) {
            timeout(-1);
            switch(keymap[ch]){  // should probably make the switch in handle_action() a function
                case ACTION_PAUSE:
                    cancel_activity_query(_("Confirm:"));
                    break;
                case ACTION_PL_INFO:
                    u.disp_info(this);
                    refresh_all();
                    break;
                case ACTION_MESSAGES:
                    msg_buffer();
                    break;
                case ACTION_HELP:
                    help();
                    refresh_all();
                    break;
            }
        }
        timeout(-1);
    }
}
//// item submenu for 'i' and '/'
int game::inventory_item_menu(char chItem, int iStartX, int iWidth) {
    int cMenu = (int)'+';

    if (u.has_item(chItem)) {
        item oThisItem = u.i_at(chItem);
        std::vector<iteminfo> vThisItem, vDummy, vMenu;

        const int iOffsetX = 2;
        const bool bHPR = hasPickupRule(oThisItem.tname(this));

        vMenu.push_back(iteminfo("MENU", "", "iOffsetX", iOffsetX));
        vMenu.push_back(iteminfo("MENU", "", "iOffsetY", 0));
        vMenu.push_back(iteminfo("MENU", "a", _("<a>ctivate"), u.rate_action_use(&oThisItem)));
        vMenu.push_back(iteminfo("MENU", "R", _("<R>ead"), u.rate_action_read(&oThisItem, this)));
        vMenu.push_back(iteminfo("MENU", "E", _("<E>at"), u.rate_action_eat(&oThisItem)));
        vMenu.push_back(iteminfo("MENU", "W", _("<W>ear"), u.rate_action_wear(&oThisItem)));
        vMenu.push_back(iteminfo("MENU", "w", _("<w>ield")));
        vMenu.push_back(iteminfo("MENU", "t", _("<t>hrow")));
        vMenu.push_back(iteminfo("MENU", "T", _("<T>ake off"), u.rate_action_takeoff(&oThisItem)));
        vMenu.push_back(iteminfo("MENU", "d", _("<d>rop")));
        vMenu.push_back(iteminfo("MENU", "U", _("<U>nload"), u.rate_action_unload(&oThisItem)));
        vMenu.push_back(iteminfo("MENU", "r", _("<r>eload"), u.rate_action_reload(&oThisItem)));
        vMenu.push_back(iteminfo("MENU", "D", _("<D>isassemble"), u.rate_action_disassemble(&oThisItem, this)));
        vMenu.push_back(iteminfo("MENU", "=", _("<=> reassign")));
        vMenu.push_back(iteminfo("MENU", (bHPR) ? "-":"+", (bHPR) ? _("<-> Autopickup") : _("<+> Autopickup"), (bHPR) ? HINT_IFFY : HINT_GOOD));

        oThisItem.info(true, &vThisItem, this);
        compare_split_screen_popup(iStartX,iWidth, TERMY-VIEW_OFFSET_Y*2, oThisItem.tname(this), vThisItem, vDummy);

        const int iMenuStart = iOffsetX;
        const int iMenuItems = vMenu.size() - 1;
        int iSelected = iOffsetX - 1;

        do {
            cMenu = compare_split_screen_popup(iStartX + iWidth, iMenuItems + iOffsetX, vMenu.size()+iOffsetX*2, "", vMenu, vDummy,
                iSelected >= iOffsetX && iSelected <= iMenuItems ? iSelected : -1
            );

            switch(cMenu) {
                case 'a':
                 use_item(chItem);
                 break;
                case 'E':
                 eat(chItem);
                 break;
                case 'W':
                 wear(chItem);
                 break;
                case 'w':
                 wield(chItem);
                 break;
                case 't':
                 plthrow(chItem);
                 break;
                case 'T':
                 takeoff(chItem);
                 break;
                case 'd':
                 drop(chItem);
                 break;
                case 'U':
                 unload(chItem);
                 break;
                case 'r':
                 reload(chItem);
                 break;
                case 'R':
                 u.read(this, chItem);
                 break;
                case 'D':
                 disassemble(chItem);
                 break;
                case '=':
                 reassign_item(chItem);
                 break;
                case KEY_UP:
                 iSelected--;
                 break;
                case KEY_DOWN:
                 iSelected++;
                 break;
                case '+':
                 if (!bHPR) {
                  addPickupRule(oThisItem.tname(this));
                  add_msg(_("'%s' added to character pickup rules."), oThisItem.tname(this).c_str());
                 }
                 break;
                case '-':
                 if (bHPR) {
                  removePickupRule(oThisItem.tname(this));
                  add_msg(_("'%s' removed from character pickup rules."), oThisItem.tname(this).c_str());
                 }
                 break;
                default:
                 break;
            }
            if( iSelected < iMenuStart-1 ) { // wraparound, but can be hidden
                iSelected = iMenuItems;
            } else if ( iSelected > iMenuItems + 1 ) {
                iSelected = iMenuStart;
            }
        } while (cMenu == KEY_DOWN || cMenu == KEY_UP );
    }
    return cMenu;
}
//

bool game::handle_action()
{
    char ch = '.';

    char cGlyph = ',';
    nc_color colGlyph = c_ltblue;
    float fFactor = 0.01f;

    bool bWeatherEffect = true;
    switch(weather) {
        case WEATHER_ACID_DRIZZLE:
            cGlyph = '.';
            colGlyph = c_ltgreen;
            fFactor = 0.01f;
            break;
        case WEATHER_ACID_RAIN:
            cGlyph = ',';
            colGlyph = c_ltgreen;
            fFactor = 0.02f;
            break;
        case WEATHER_DRIZZLE:
            cGlyph = '.';
            colGlyph = c_ltblue;
            fFactor = 0.01f;
            break;
        case WEATHER_RAINY:
            cGlyph = ',';
            colGlyph = c_ltblue;
            fFactor = 0.02f;
            break;
        case WEATHER_THUNDER:
            cGlyph = '.';
            colGlyph = c_ltblue;
            fFactor = 0.02f;
            break;
        case WEATHER_LIGHTNING:
            cGlyph = ',';
            colGlyph = c_ltblue;
            fFactor = 0.04f;
            break;
        case WEATHER_SNOW:
            cGlyph = '*';
            colGlyph = c_white;
            fFactor = 0.02f;
            break;
        case WEATHER_SNOWSTORM:
            cGlyph = '*';
            colGlyph = c_white;
            fFactor = 0.04f;
            break;
        default:
            bWeatherEffect = false;
            break;
    }

    if (bWeatherEffect && OPTIONS[OPT_RAIN_ANIMATION]) {
        int iStartX = (TERRAIN_WINDOW_WIDTH > 121) ? (TERRAIN_WINDOW_WIDTH-121)/2 : 0;
        int iStartY = (TERRAIN_WINDOW_HEIGHT > 121) ? (TERRAIN_WINDOW_HEIGHT-121)/2: 0;
        int iEndX = (TERRAIN_WINDOW_WIDTH > 121) ? TERRAIN_WINDOW_WIDTH-(TERRAIN_WINDOW_WIDTH-121)/2: TERRAIN_WINDOW_WIDTH;
        int iEndY = (TERRAIN_WINDOW_HEIGHT > 121) ? TERRAIN_WINDOW_HEIGHT-(TERRAIN_WINDOW_HEIGHT-121)/2: TERRAIN_WINDOW_HEIGHT;

        //x% of the Viewport, only shown on visible areas
        int dropCount = iEndX * iEndY * fFactor;
        std::vector<std::pair<int, int> > vDrops;

        int iCh;

        timeout(125);
        do {
            for(int i=0; i < vDrops.size(); i++) {
                m.drawsq(w_terrain, u,
                         vDrops[i].first - getmaxx(w_terrain)/2 + u.posx + u.view_offset_x,
                         vDrops[i].second - getmaxy(w_terrain)/2 + u.posy + u.view_offset_y,
                         false,
                         true,
                         u.posx + u.view_offset_x,
                         u.posy + u.view_offset_y);
            }

            vDrops.clear();

            for(int i=0; i < dropCount; i++) {
                int iRandX = rng(iStartX, iEndX-1);
                int iRandY = rng(iStartY, iEndY-1);

                if (mapRain[iRandY][iRandX]) {
                    vDrops.push_back(std::make_pair(iRandX, iRandY));
                    mvwputch(w_terrain, iRandY, iRandX, colGlyph, cGlyph);
                }
            }

            wrefresh(w_terrain);
        } while ((iCh = getch()) == ERR);
        timeout(-1);

        ch = input(iCh);
    } else {
        ch = input();
    }

  if (keymap.find(ch) == keymap.end()) {
	  if (ch != ' ' && ch != '\n')
		  add_msg(_("Unknown command: '%c'"), ch);
	  return false;
  }

 action_id act = keymap[ch];

// This has no action unless we're in a special game mode.
 gamemode->pre_action(this, act);

 int veh_part;
 vehicle *veh = m.veh_at(u.posx, u.posy, veh_part);
 bool veh_ctrl = veh && veh->player_in_control (&u);

 int soffset = OPTIONS[OPT_MOVE_VIEW_OFFSET];
 int soffsetr = 0 - soffset;

 int before_action_moves = u.moves;

 switch (act) {

  case ACTION_PAUSE:
   if (run_mode == 2) // Monsters around and we don't wanna pause
     add_msg(_("Monster spotted--safe mode is on! (%s to turn it off.)"),
             press_x(ACTION_TOGGLE_SAFEMODE).c_str());
   else
    u.pause(this);
   break;

  case ACTION_MOVE_N:
   moveCount++;

   if (veh_ctrl)
    pldrive(0, -1);
   else
    plmove(0, -1);
   break;

  case ACTION_MOVE_NE:
   moveCount++;

   if (veh_ctrl)
    pldrive(1, -1);
   else
    plmove(1, -1);
   break;

  case ACTION_MOVE_E:
   moveCount++;

   if (veh_ctrl)
    pldrive(1, 0);
   else
    plmove(1, 0);
   break;

  case ACTION_MOVE_SE:
   moveCount++;

   if (veh_ctrl)
    pldrive(1, 1);
   else
    plmove(1, 1);
   break;

  case ACTION_MOVE_S:
   moveCount++;

   if (veh_ctrl)
    pldrive(0, 1);
   else
   plmove(0, 1);
   break;

  case ACTION_MOVE_SW:
   moveCount++;

   if (veh_ctrl)
    pldrive(-1, 1);
   else
    plmove(-1, 1);
   break;

  case ACTION_MOVE_W:
   moveCount++;

   if (veh_ctrl)
    pldrive(-1, 0);
   else
    plmove(-1, 0);
   break;

  case ACTION_MOVE_NW:
   moveCount++;

   if (veh_ctrl)
    pldrive(-1, -1);
   else
    plmove(-1, -1);
   break;

  case ACTION_MOVE_DOWN:
   if (!u.in_vehicle)
    vertical_move(-1, false);
   break;

  case ACTION_MOVE_UP:
   if (!u.in_vehicle)
    vertical_move( 1, false);
   break;

  case ACTION_CENTER:
   u.view_offset_x = 0;
   u.view_offset_y = 0;
   break;

  case ACTION_SHIFT_N:
   u.view_offset_y += soffsetr;
   break;

  case ACTION_SHIFT_NE:
   u.view_offset_x += soffset;
   u.view_offset_y += soffsetr;
   break;

  case ACTION_SHIFT_E:
   u.view_offset_x += soffset;
   break;

  case ACTION_SHIFT_SE:
   u.view_offset_x += soffset;
   u.view_offset_y += soffset;
   break;

  case ACTION_SHIFT_S:
   u.view_offset_y += soffset;
   break;

  case ACTION_SHIFT_SW:
   u.view_offset_x += soffsetr;
   u.view_offset_y += soffset;
   break;

  case ACTION_SHIFT_W:
   u.view_offset_x += soffsetr;
   break;

  case ACTION_SHIFT_NW:
   u.view_offset_x += soffsetr;
   u.view_offset_y += soffsetr;
   break;

  case ACTION_OPEN:
   open();
   break;

  case ACTION_CLOSE:
   close();
   break;

  case ACTION_SMASH:
   if (veh_ctrl)
    handbrake();
   else
    smash();
   break;

  case ACTION_EXAMINE:
   examine();
   break;

  case ACTION_ADVANCEDINV:
   advanced_inv();
   break;

  case ACTION_PICKUP:
   pickup(u.posx, u.posy, 1);
   break;

  case ACTION_BUTCHER:
   butcher();
   break;

  case ACTION_CHAT:
   chat();
   break;

  case ACTION_LOOK:
   look_around();
   break;

  case ACTION_PEEK:
   peek();
   break;

  case ACTION_LIST_ITEMS:
   list_items();
   break;

  case ACTION_INVENTORY: {
   int cMenu = ' ';
   do {
     const std::string sSpaces = "                              ";
     char chItem = inv(_("Inventory:"));
     cMenu=inventory_item_menu(chItem);
   } while (cMenu == ' ' || cMenu == '.' || cMenu == 'q' || cMenu == '\n' || cMenu == KEY_ESCAPE || cMenu == KEY_LEFT || cMenu == '=' );
   refresh_all();
  } break;

  case ACTION_COMPARE:
   compare();
   break;

  case ACTION_ORGANIZE:
   reassign_item();
   break;

  case ACTION_USE:
   use_item();
   break;

  case ACTION_USE_WIELDED:
   use_wielded_item();
   break;

  case ACTION_WEAR:
   wear();
   break;

  case ACTION_TAKE_OFF:
   takeoff();
   break;

  case ACTION_EAT:
   eat();
   break;

  case ACTION_READ:
   read();
   break;

  case ACTION_WIELD:
   wield();
   break;

  case ACTION_PICK_STYLE:
   u.pick_style(this);
   if (u.weapon.type->id == "null" || u.weapon.is_style()) {
    u.weapon = item(itypes[u.style_selected], 0);
    u.weapon.invlet = ':';
   }
   refresh_all();
   break;

  case ACTION_RELOAD:
   reload();
   break;

  case ACTION_UNLOAD:
   unload(u.weapon);
   break;

  case ACTION_THROW:
   plthrow();
   break;

  case ACTION_FIRE:
   plfire(false);
   break;

  case ACTION_FIRE_BURST:
   plfire(true);
   break;

  case ACTION_SELECT_FIRE_MODE:
   u.weapon.next_mode();
   break;

  case ACTION_DROP:
   drop();
   break;

  case ACTION_DIR_DROP:
   drop_in_direction();
   break;

  case ACTION_BIONICS:
   u.power_bionics(this);
   refresh_all();
   break;

  case ACTION_SORT_ARMOR:
    u.sort_armor(this);
    refresh_all();
    break;

  case ACTION_WAIT:
   wait();
   if (veh_ctrl) {
    veh->turret_mode++;
    if (veh->turret_mode > 1)
     veh->turret_mode = 0;
   }
   break;

  case ACTION_CRAFT:
   craft();
   break;

  case ACTION_RECRAFT:
   recraft();
   break;

  case ACTION_LONGCRAFT:
   long_craft();
   break;

  case ACTION_DISASSEMBLE:
   if (u.in_vehicle)
    add_msg(_("You can't disassemble items while in vehicle."));
   else
    disassemble();
   break;

  case ACTION_CONSTRUCT:
   if (u.in_vehicle)
    add_msg(_("You can't construct while in vehicle."));
   else
    construction_menu();
   break;

  case ACTION_SLEEP:
    if (veh_ctrl)
    {
        add_msg(_("Vehicle control has moved, %s"),
        press_x(ACTION_CONTROL_VEHICLE, _("new binding is "), _("new default binding is '^'.")).c_str());

    }
    else
    {
        uimenu as_m;
        as_m.text = _("Are you sure you want to sleep?");
        as_m.entries.push_back(uimenu_entry(0, true, (OPTIONS[OPT_FORCE_YN]?'Y':'y'), _("Yes.")) );

        if (OPTIONS[OPT_SAVESLEEP])
        {
            as_m.entries.push_back(uimenu_entry(1,
            (moves_since_last_save || item_exchanges_since_save),
            (OPTIONS[OPT_FORCE_YN]?'S':'s'),
            _("Yes, and save game before sleeping.") ));
        }

        as_m.entries.push_back(uimenu_entry(2, true, (OPTIONS[OPT_FORCE_YN]?'N':'n'), _("No.")) );

        if (u.has_item_with_flag("ALARMCLOCK"))
        {
            as_m.entries.push_back(uimenu_entry(3, true, '3', _("Set alarm to wake up in 3 hours.") ));
            as_m.entries.push_back(uimenu_entry(4, true, '4', _("Set alarm to wake up in 4 hours.") ));
            as_m.entries.push_back(uimenu_entry(5, true, '5', _("Set alarm to wake up in 5 hours.") ));
            as_m.entries.push_back(uimenu_entry(6, true, '6', _("Set alarm to wake up in 6 hours.") ));
            as_m.entries.push_back(uimenu_entry(7, true, '7', _("Set alarm to wake up in 7 hours.") ));
            as_m.entries.push_back(uimenu_entry(8, true, '8', _("Set alarm to wake up in 8 hours.") ));
            as_m.entries.push_back(uimenu_entry(9, true, '9', _("Set alarm to wake up in 9 hours.") ));
        }

        as_m.query(); /* calculate key and window variables, generate window, and loop until we get a valid answer */

        bool bSleep = false;
        if (as_m.ret == 0)
        {
            bSleep = true;
        }
        else if (as_m.ret == 1)
        {
            quicksave();
            bSleep = true;
        }
        else if (as_m.ret >= 3 && as_m.ret <= 9)
        {
            u.add_disease("alarm_clock", 600*as_m.ret);
            bSleep = true;
        }

        if (bSleep)
        {
            u.moves = 0;
            u.try_to_sleep(this);
        }
    }
    break;

  case ACTION_CONTROL_VEHICLE:
   control_vehicle();
   break;

  case ACTION_TOGGLE_SAFEMODE:
   if (run_mode == 0 ) {
    run_mode = 1;
    mostseen = 0;
    add_msg(_("Safe mode ON!"));
   } else {
    turnssincelastmon = 0;
    run_mode = 0;
    if (autosafemode)
    add_msg(_("Safe mode OFF! (Auto safe mode still enabled!)"));
    else
    add_msg(_("Safe mode OFF!"));
   }
   break;

  case ACTION_TOGGLE_AUTOSAFE:
   if (autosafemode) {
    add_msg(_("Auto safe mode OFF!"));
    autosafemode = false;
   } else {
    add_msg(_("Auto safe mode ON"));
    autosafemode = true;
   }
   break;

  case ACTION_IGNORE_ENEMY:
   if (run_mode == 2) {
    add_msg(_("Ignoring enemy!"));
    run_mode = 1;
   }
   break;

  case ACTION_SAVE:
   if (query_yn(_("Save and quit?"))) {
    save();
    u.moves = 0;
    uquit = QUIT_SAVED;
    MAPBUFFER.make_volatile();
   }
   break;

  case ACTION_QUICKSAVE:
    quicksave();
    return false;

  case ACTION_QUIT:
   if (query_yn(_("Commit suicide?"))) {
    u.moves = 0;
    place_corpse();
    uquit = QUIT_SUICIDE;
   }
   break;

  case ACTION_PL_INFO:
   u.disp_info(this);
   refresh_all();
   break;

  case ACTION_MAP:
   draw_overmap();
   break;

  case ACTION_MISSIONS:
   list_missions();
   break;

  case ACTION_KILLS:
   disp_kills();
   break;

  case ACTION_FACTIONS:
   list_factions(_("FACTIONS:"));
   break;

  case ACTION_MORALE:
   u.disp_morale(this);
   refresh_all();
   break;

  case ACTION_MESSAGES:
   msg_buffer();
   break;

  case ACTION_HELP:
   help();
   refresh_all();
   break;

  case ACTION_DEBUG:
   debug();
   break;

  case ACTION_DISPLAY_SCENT:
   display_scent();
   break;

  case ACTION_TOGGLE_DEBUGMON:
   debugmon = !debugmon;
   add_msg(_("Debug messages %s!"), (debugmon ? _("ON") : _("OFF")));
   break;
 }

 gamemode->post_action(this, act);

 u.movecounter = before_action_moves - u.moves;

 return true;
}

#define SCENT_RADIUS 40

int& game::scent(int x, int y)
{
  if (x < (SEEX * MAPSIZE / 2) - SCENT_RADIUS || x >= (SEEX * MAPSIZE / 2) + SCENT_RADIUS ||
      y < (SEEY * MAPSIZE / 2) - SCENT_RADIUS || y >= (SEEY * MAPSIZE / 2) + SCENT_RADIUS) {
  nulscent = 0;
  return nulscent;	// Out-of-bounds - null scent
 }
 return grscent[x][y];
}

void game::update_scent()
{
 int newscent[SEEX * MAPSIZE][SEEY * MAPSIZE];
 int scale[SEEX * MAPSIZE][SEEY * MAPSIZE];
 if (!u.has_active_bionic("bio_scent_mask"))
  grscent[u.posx][u.posy] = u.scent;

 for (int x = u.posx - SCENT_RADIUS; x <= u.posx + SCENT_RADIUS; x++) {
  for (int y = u.posy - SCENT_RADIUS; y <= u.posy + SCENT_RADIUS; y++) {
   const int move_cost = m.move_cost_ter_furn(x, y);
   field &field_at = m.field_at(x, y);
   const bool is_bashable = m.has_flag(bashable, x, y);
   newscent[x][y] = 0;
   scale[x][y] = 1;
   if (move_cost != 0 || is_bashable) {
    int squares_used = 0;
    const int this_field = grscent[x][y];
    /*
    for (int i = x - 1; i <= x + 1; i++) {
        for (int j = y - 1; j <= y + 1; j++) {
           const int scent = grscent[i][j];
           newscent[x][y] += (scent >= this_field) * scent;
           squares_used += (scent >= this_field);
        }
    }
    */
    // Unrolled for performance.  The above block is the rolled up equivalent.
    newscent[x][y] += grscent[x - 1] [y - 1] * (grscent  [x - 1] [y - 1] >= this_field);
    squares_used +=   grscent[x - 1] [y - 1] >= this_field;
    newscent[x][y] += grscent[x - 1] [y]     * (grscent  [x - 1] [y]     >= this_field);
    squares_used +=   grscent[x - 1] [y]     >= this_field;
    newscent[x][y] += grscent[x - 1] [y + 1] * (grscent  [x - 1] [y + 1] >= this_field);
    squares_used +=   grscent[x - 1] [y + 1] >= this_field;
    newscent[x][y] += grscent[x]     [y - 1] * (grscent  [x]     [y - 1] >= this_field);
    squares_used +=   grscent[x]     [y - 1] >= this_field;
    newscent[x][y] += grscent[x]     [y]     * (grscent  [x]     [y]     >= this_field);
    squares_used +=   grscent[x]     [y]     >= this_field;
    newscent[x][y] += grscent[x]     [y + 1] * (grscent  [x]     [y + 1] >= this_field);
    squares_used +=   grscent[x]     [y + 1] >= this_field;
    newscent[x][y] += grscent[x + 1] [y - 1] * (grscent  [x + 1] [y - 1] >= this_field);
    squares_used +=   grscent[x + 1] [y - 1] >= this_field;
    newscent[x][y] += grscent[x + 1] [y]     * (grscent  [x + 1] [y]     >= this_field);
    squares_used +=   grscent[x + 1] [y]     >= this_field;
    newscent[x][y] += grscent[x + 1] [y + 1] * (grscent  [x + 1] [y + 1] >= this_field);
    squares_used +=   grscent[x + 1] [y + 1] >= this_field;

    scale[x][y] += squares_used;
    if (field_at.findField(fd_slime) && newscent[x][y] < 10 * field_at.findField(fd_slime)->getFieldDensity())
    {
        newscent[x][y] = 10 * field_at.findField(fd_slime)->getFieldDensity();
    }
    if (newscent[x][y] > 10000)
    {
     dbg(D_ERROR) << "game:update_scent: Wacky scent at " << x << ","
                  << y << " (" << newscent[x][y] << ")";
     debugmsg("Wacky scent at %d, %d (%d)", x, y, newscent[x][y]);
     newscent[x][y] = 0; // Scent should never be higher
    }
    //Greatly reduce scent for bashable barriers, even more for ductaped barriers
    if( move_cost == 0 && is_bashable)
    {
        if( m.has_flag(reduce_scent, x, y))
        {
            scale[x][y] *= 12;
        } else {
            scale[x][y] *= 4;
        }
    }
   }
  }
 }
 // Simultaneously copy the scent values back and scale them down based on factors determined in
 // the first loop.
 for (int x = u.posx - SCENT_RADIUS; x <= u.posx + SCENT_RADIUS; x++) {
     for (int y = u.posy - SCENT_RADIUS; y <= u.posy + SCENT_RADIUS; y++) {
         grscent[x][y] = newscent[x][y] / scale[x][y];
     }
 }
}

bool game::is_game_over()
{
 if (uquit != QUIT_NO)
  return true;
 for (int i = 0; i <= hp_torso; i++) {
  if (u.hp_cur[i] < 1) {
   place_corpse();
   std::stringstream playerfile;
   playerfile << "save/" << base64_encode(u.name) << ".sav";
   unlink(playerfile.str().c_str());
   uquit = QUIT_DIED;
   return true;
  }
 }
 return false;
}

void game::place_corpse()
{
  std::vector<item *> tmp = u.inv_dump();
  item your_body;
  your_body.make_corpse(itypes["corpse"], mtypes[mon_null], turn);
  your_body.name = u.name;
  for (int i = 0; i < tmp.size(); i++)
    m.add_item_or_charges(u.posx, u.posy, *(tmp[i]));
  for (int i = 0; i < u.my_bionics.size(); i++) {
    if (itypes.find(u.my_bionics[i].id) != itypes.end()) {
      your_body.contents.push_back(item(itypes[u.my_bionics[i].id], turn));
    }
  }
  int pow = u.max_power_level;
  while (pow >= 4) {
    if (pow % 4 != 0 && pow >= 10){
      pow -= 10;
      your_body.contents.push_back(item(itypes["bio_power_storage_mkII"], turn));
    } else {
      pow -= 4;
      your_body.contents.push_back(item(itypes["bio_power_storage"], turn));
    }
  }
  m.add_item_or_charges(u.posx, u.posy, your_body);
}

void game::death_screen()
{
    gamemode->game_over(this);

#if (defined _WIN32 || defined __WIN32__)
    WIN32_FIND_DATA FindFileData;
    HANDLE hFind;
    TCHAR Buffer[MAX_PATH];

    GetCurrentDirectory(MAX_PATH, Buffer);
    SetCurrentDirectory("save");
    std::stringstream playerfile;
    playerfile << base64_encode(u.name) << "*";
    hFind = FindFirstFile(playerfile.str().c_str(), &FindFileData);
    if(INVALID_HANDLE_VALUE != hFind) {
        do {
            DeleteFile(FindFileData.cFileName);
        } while(FindNextFile(hFind, &FindFileData) != 0);
        FindClose(hFind);
    }
    SetCurrentDirectory(Buffer);
#else
    DIR *save_dir = opendir("save");
    struct dirent *save_dirent = NULL;
    if(save_dir != NULL && 0 == chdir("save"))
    {
        while ((save_dirent = readdir(save_dir)) != NULL)
        {
            std::string name_prefix = save_dirent->d_name;
            std::string tmpname = base64_encode(u.name);
            name_prefix = name_prefix.substr(0,tmpname.length());

            if (tmpname == name_prefix)
            {
                (void)unlink(save_dirent->d_name);
            }
        }
        (void)chdir("..");
        (void)closedir(save_dir);
    }
#endif

    const std::string sText = _("GAME OVER - Press Spacebar to Quit");

    WINDOW *w_death = newwin(5, 6+sText.size(), (TERMY-5)/2, (TERMX+6-sText.size())/2);

    wborder(w_death, LINE_XOXO, LINE_XOXO, LINE_OXOX, LINE_OXOX,
                     LINE_OXXO, LINE_OOXX, LINE_XXOO, LINE_XOOX );

    mvwprintz(w_death, 2, 3, c_ltred, sText.c_str());
    wrefresh(w_death);
    refresh();
    InputEvent input;
    do
        input = get_input();
    while(input != Cancel && input != Close && input != Confirm);
    delwin(w_death);

    msg_buffer();
    disp_kills();
}


bool game::load_master()
{
 std::ifstream fin;
 std::string data;
 char junk;
 fin.open("save/master.gsav");
 if (!fin.is_open())
  return false;

// First, get the next ID numbers for each of these
 fin >> next_mission_id >> next_faction_id >> next_npc_id;
 int num_missions, num_factions;

 fin >> num_missions;
 if (fin.peek() == '\n')
  fin.get(junk); // Chomp that pesky endline
 for (int i = 0; i < num_missions; i++) {
  mission tmpmiss;
  tmpmiss.load_info(this, fin);
  active_missions.push_back(tmpmiss);
 }

 fin >> num_factions;
 if (fin.peek() == '\n')
  fin.get(junk); // Chomp that pesky endline
 for (int i = 0; i < num_factions; i++) {
  getline(fin, data);
  faction tmp;
  tmp.load_info(data);
  factions.push_back(tmp);
 }
 fin.close();
 return true;
}

void game::load_uistate() {
    const std::string savedir="save";
    std::stringstream savefile;
    savefile << savedir << "/uistate.json";

    std::ifstream fin;
    fin.open(savefile.str().c_str());
    if(!fin.good()) {
        fin.close();
        return;
    }
    picojson::value wrapped_data;
    fin >> wrapped_data;
    fin.close();
    std::string jsonerr=picojson::get_last_error();
    if ( ! jsonerr.empty() ) {
       dbg(D_ERROR) << "load_uistate: " << jsonerr.c_str();
       return;
    }
    bool success=uistate.load(wrapped_data);
    if ( ! success ) {
       dbg(D_ERROR) << "load_uistate: " << uistate.errdump;
    }
    uistate.errdump="";
}

void game::load_artifacts()
{
    std::ifstream file_test("save/artifacts.gsav");
    if(!file_test.good())
    {
    	file_test.close();
    	return;
    }
    file_test.close();

    catajson artifact_list(std::string("save/artifacts.gsav"));

    if(!json_good())
    {
        uquit = QUIT_ERROR;
        return;
    }

    artifact_list.set_begin();
    while (artifact_list.has_curr())
    {
	catajson artifact = artifact_list.curr();
	std::string id = artifact.get(std::string("id")).as_string();
	unsigned int price = artifact.get(std::string("price")).as_int();
	std::string name = artifact.get(std::string("name")).as_string();
	std::string description =
	    artifact.get(std::string("description")).as_string();
	char sym = artifact.get(std::string("sym")).as_int();
	nc_color color =
	    int_to_color(artifact.get(std::string("color")).as_int());
	std::string m1 = artifact.get(std::string("m1")).as_string();
	std::string m2 = artifact.get(std::string("m2")).as_string();
	unsigned short volume = artifact.get(std::string("volume")).as_int();
	unsigned short weight = artifact.get(std::string("weight")).as_int();
 signed char melee_dam = artifact.get(std::string("melee_dam")).as_int();
 signed char melee_cut = artifact.get(std::string("melee_cut")).as_int();
	signed char m_to_hit = artifact.get(std::string("m_to_hit")).as_int();
 std::set<std::string> item_tags = artifact.get(std::string("item_flags")).as_tags();

	std::string type = artifact.get(std::string("type")).as_string();
	if (type == "artifact_tool")
	{
	    unsigned int max_charges =
		artifact.get(std::string("max_charges")).as_int();
	    unsigned int def_charges =
		artifact.get(std::string("def_charges")).as_int();
	    unsigned char charges_per_use =
		artifact.get(std::string("charges_per_use")).as_int();
	    unsigned char turns_per_charge =
		artifact.get(std::string("turns_per_charge")).as_int();
	    ammotype ammo = artifact.get(std::string("ammo")).as_string();
	    std::string revert_to =
		artifact.get(std::string("revert_to")).as_string();

	    it_artifact_tool* art_type = new it_artifact_tool(
		id, price, name, description, sym, color, m1, m2, volume,
		weight, melee_dam, melee_cut, m_to_hit, item_tags,

		max_charges, def_charges, charges_per_use, turns_per_charge,
		ammo, revert_to);

	    art_charge charge_type =
		(art_charge)artifact.get(std::string("charge_type")).as_int();

	    catajson effects_wielded_json =
		artifact.get(std::string("effects_wielded"));
	    effects_wielded_json.set_begin();
	    std::vector<art_effect_passive> effects_wielded;
	    while (effects_wielded_json.has_curr())
	    {
		art_effect_passive effect =
		    (art_effect_passive)effects_wielded_json.curr().as_int();
		effects_wielded.push_back(effect);
		effects_wielded_json.next();
	    }

	    catajson effects_activated_json =
		artifact.get(std::string("effects_activated"));
	    effects_activated_json.set_begin();
	    std::vector<art_effect_active> effects_activated;
	    while (effects_activated_json.has_curr())
	    {
		art_effect_active effect =
		    (art_effect_active)effects_activated_json.curr().as_int();
		effects_activated.push_back(effect);
		effects_activated_json.next();
	    }

	    catajson effects_carried_json =
		artifact.get(std::string("effects_carried"));
	    effects_carried_json.set_begin();
	    std::vector<art_effect_passive> effects_carried;
	    while (effects_carried_json.has_curr())
	    {
		art_effect_passive effect =
		    (art_effect_passive)effects_carried_json.curr().as_int();
		effects_carried.push_back(effect);
		effects_carried_json.next();
	    }

	    art_type->charge_type = charge_type;
	    art_type->effects_wielded = effects_wielded;
	    art_type->effects_activated = effects_activated;
	    art_type->effects_carried = effects_carried;

	    itypes[id] = art_type;
	}
	else if (type == "artifact_armor")
	{
	    unsigned char covers =
		artifact.get(std::string("covers")).as_int();
	    signed char encumber =
		artifact.get(std::string("encumber")).as_int();
	    unsigned char coverage =
		artifact.get(std::string("coverage")).as_int();
	    unsigned char thickness =
		artifact.get(std::string("material_thickness")).as_int();
	    unsigned char env_resist =
		artifact.get(std::string("env_resist")).as_int();
	    signed char warmth = artifact.get(std::string("warmth")).as_int();
	    unsigned char storage =
		artifact.get(std::string("storage")).as_int();
	    bool power_armor =
		artifact.get(std::string("power_armor")).as_bool();

	    it_artifact_armor* art_type = new it_artifact_armor(
		id, price, name, description, sym, color, m1, m2, volume,
		weight, melee_dam, melee_cut, m_to_hit, item_tags,

		covers, encumber, coverage, thickness, env_resist, warmth,
		storage);
	    art_type->power_armor = power_armor;

	    catajson effects_worn_json =
		artifact.get(std::string("effects_worn"));
	    effects_worn_json.set_begin();
	    std::vector<art_effect_passive> effects_worn;
	    while (effects_worn_json.has_curr())
	    {
		art_effect_passive effect =
		    (art_effect_passive)effects_worn_json.curr().as_int();
		effects_worn.push_back(effect);
		effects_worn_json.next();
	    }
	    art_type->effects_worn = effects_worn;

	    itypes[id] = art_type;
	}

	artifact_list.next();
    }

    if(!json_good())
    	uquit = QUIT_ERROR;
}

void game::load_weather(std::ifstream &fin)
{
    int tmpnextweather, tmpweather, tmptemp, num_segments;
    weather_segment new_segment;

    fin >> num_segments >> tmpnextweather >> tmpweather >> tmptemp;

    weather = weather_type(tmpweather);
    temperature = tmptemp;
    nextweather = tmpnextweather;

    for( int i = 0; i < num_segments - 1; ++i)
    {
        fin >> tmpnextweather >> tmpweather >> tmptemp;
        new_segment.weather = weather_type(tmpweather);
        new_segment.temperature = tmptemp;
        new_segment.deadline = tmpnextweather;
        future_weather.push_back(new_segment);
    }
}

void game::load(std::string name)
{
 std::ifstream fin;
 std::stringstream playerfile;
 playerfile << "save/" << name << ".sav";
 fin.open(playerfile.str().c_str());
// First, read in basic game state information.
 if (!fin.is_open()) {
  dbg(D_ERROR) << "game:load: No save game exists!";
  debugmsg("No save game exists!");
  return;
 }
 u = player();
 u.name = base64_decode(name);
 u.ret_null = item(itypes["null"], 0);
 u.weapon = item(itypes["null"], 0);
 int tmpturn, tmpspawn, tmprun, tmptar, comx, comy;
 fin >> tmpturn >> tmptar >> tmprun >> mostseen >> nextinv >> next_npc_id >>
     next_faction_id >> next_mission_id >> tmpspawn;

 load_weather(fin);

 fin >> levx >> levy >> levz >> comx >> comy;

 turn = tmpturn;
 nextspawn = tmpspawn;

 cur_om = &overmap_buffer.get(this, comx, comy);
 m.load(this, levx, levy, levz);

 run_mode = tmprun;
 if (OPTIONS[OPT_SAFEMODE] && run_mode == 0)
  run_mode = 1;
 autosafemode = OPTIONS[OPT_AUTOSAFEMODE];
 last_target = tmptar;

// Next, the scent map.
 for (int i = 0; i < SEEX * MAPSIZE; i++) {
  for (int j = 0; j < SEEY * MAPSIZE; j++)
   fin >> grscent[i][j];
 }
// Now the number of monsters...
 int nummon;
 fin >> nummon;
// ... and the data on each one.
 std::string data;
 z.clear();
 monster montmp;
 char junk;
 int num_items;
 if (fin.peek() == '\n')
  fin.get(junk); // Chomp that pesky endline
 for (int i = 0; i < nummon; i++) {
  getline(fin, data);
  montmp.load_info(data, &mtypes);

  fin >> num_items;
  // Chomp the endline after number of items.
  getline( fin, data );
  for (int i = 0; i < num_items; i++) {
      getline( fin, data );
      montmp.inv.push_back( item( data, this ) );
  }

  z.push_back(montmp);
 }
// And the kill counts;
 if (fin.peek() == '\n')
  fin.get(junk); // Chomp that pesky endline
 for (int i = 0; i < num_monsters; i++)
  fin >> kills[i];
// Finally, the data on the player.
 if (fin.peek() == '\n')
  fin.get(junk); // Chomp that pesky endline
 getline(fin, data);
 u.load_info(this, data);
// And the player's inventory...
 u.inv.load_invlet_cache( fin );

 char item_place;
 std::string itemdata;
// We need a temporary vector of items.  Otherwise, when we encounter an item
// which is contained in another item, the auto-sort/stacking behavior of the
// player's inventory may cause the contained item to be misplaced.
 std::list<item> tmpinv;
 while (!fin.eof()) {
  fin >> item_place;
  if (!fin.eof()) {
   getline(fin, itemdata);
   if (item_place == 'I') {
       tmpinv.push_back(item(itemdata, this));
   } else if (item_place == 'C') {
       tmpinv.back().contents.push_back(item(itemdata, this));
   } else if (item_place == 'W') {
       u.worn.push_back(item(itemdata, this));
   } else if (item_place == 'S') {
       u.worn.back().contents.push_back(item(itemdata, this));
   } else if (item_place == 'w') {
       u.weapon = item(itemdata, this);
   } else if (item_place == 'c') {
       u.weapon.contents.push_back(item(itemdata, this));
   }
  }
 }
// Now dump tmpinv into the player's inventory
 u.inv.add_stack(tmpinv);
 fin.close();
 load_auto_pickup(true); // Load character auto pickup rules
 load_uistate();
// Now load up the master game data; factions (and more?)
 load_master();
 update_map(u.posx, u.posy);
 set_adjacent_overmaps(true);
 MAPBUFFER.set_dirty();
 draw();
}

//Saves all factions and missions and npcs.
//Requires a valid std:stringstream masterfile to save the
void game::save_factions_missions_npcs ()
{
	std::stringstream masterfile;
	std::ofstream fout;
    masterfile << "save/master.gsav";

    fout.open(masterfile.str().c_str());

    fout << next_mission_id << " " << next_faction_id << " " << next_npc_id <<
        " " << active_missions.size() << " ";
    for (int i = 0; i < active_missions.size(); i++)
        fout << active_missions[i].save_info() << " ";

    fout << factions.size() << std::endl;
    for (int i = 0; i < factions.size(); i++)
        fout << factions[i].save_info() << std::endl;

    fout.close();
}

void game::save_artifacts()
{
    std::ofstream fout;
    std::vector<picojson::value> artifacts;
    fout.open("save/artifacts.gsav");
    for ( std::vector<std::string>::iterator it =
	      artifact_itype_ids.begin();
	  it != artifact_itype_ids.end(); ++it)
    {
	artifacts.push_back(itypes[*it]->save_data());
    }
    picojson::value out = picojson::value(artifacts);
    fout << out.serialize();
    fout.close();
}

void game::save_maps()
{
    m.save(cur_om, turn, levx, levy, levz);
    overmap_buffer.save();
    MAPBUFFER.save();
}

void game::save_uistate() {
    const std::string savedir="save";
    std::stringstream savefile;
    savefile << savedir << "/uistate.json";
    std::ofstream fout;
    fout.open(savefile.str().c_str());
    fout << uistate.save();
    fout.close();
    uistate.errdump="";
}

std::string game::save_weather() const
{
    std::stringstream weather_string;
    weather_string << future_weather.size() + 1 << " ";
    weather_string << int(nextweather) << " " << weather << " " << int(temperature) << " ";
    for( std::list<weather_segment>::const_iterator current_weather = future_weather.begin();
         current_weather != future_weather.end(); ++current_weather )
    {
        weather_string << int(current_weather->deadline) << " ";
        weather_string << current_weather->weather << " ";
        weather_string << int(current_weather->temperature) << " ";
    }
    return weather_string.str();
}

void game::save()
{
 std::stringstream playerfile;
 std::ofstream fout;
 playerfile << "save/" << base64_encode(u.name) << ".sav";

 fout.open(playerfile.str().c_str());
 // First, write out basic game state information.
 fout << int(turn) << " " << int(last_target) << " " << int(run_mode) << " " <<
         mostseen << " " << nextinv << " " << next_npc_id << " " <<
     next_faction_id << " " << next_mission_id << " " << int(nextspawn) << " ";

 fout << save_weather();

 fout << levx << " " << levy << " " << levz << " " << cur_om->pos().x <<
         " " << cur_om->pos().y << " " << std::endl;
 // Next, the scent map.
 for (int i = 0; i < SEEX * MAPSIZE; i++) {
  for (int j = 0; j < SEEY * MAPSIZE; j++)
   fout << grscent[i][j] << " ";
 }
 // Now save all monsters.
 fout << std::endl << z.size() << std::endl;
 for (int i = 0; i < z.size(); i++) {
     fout << z[i].save_info() << std::endl;
     fout << z[i].inv.size() << std::endl;
     for( std::vector<item>::iterator it = z[i].inv.begin(); it != z[i].inv.end(); ++it )
     {
         fout << it->save_info() << std::endl;
     }
 }
 for (int i = 0; i < num_monsters; i++)	// Save the kill counts, too.
  fout << kills[i] << " ";
 // And finally the player.
 fout << u.save_info() << std::endl;
 fout << std::endl;
 fout.close();
 //factions, missions, and npcs, maps and artifact data is saved in cleanup_at_end()
 save_auto_pickup(true); // Save character auto pickup rules
 save_uistate();
}

void game::delete_save()
{
#if (defined _WIN32 || defined __WIN32__)
      WIN32_FIND_DATA FindFileData;
      HANDLE hFind;
      TCHAR Buffer[MAX_PATH];

      GetCurrentDirectory(MAX_PATH, Buffer);
      SetCurrentDirectory("save");
      hFind = FindFirstFile("*", &FindFileData);
      if(INVALID_HANDLE_VALUE != hFind) {
       do {
        DeleteFile(FindFileData.cFileName);
       } while(FindNextFile(hFind, &FindFileData) != 0);
       FindClose(hFind);
      }
      SetCurrentDirectory(Buffer);
#else
     DIR *save_dir = opendir("save");
     struct dirent *save_dirent = NULL;
     if(save_dir != NULL && 0 == chdir("save"))
     {
      while ((save_dirent = readdir(save_dir)) != NULL)
       (void)unlink(save_dirent->d_name);
      (void)chdir("..");
      (void)closedir(save_dir);
     }
#endif
}

void game::advance_nextinv()
{
  if (nextinv == inv_chars.end()[-1])
    nextinv = inv_chars.begin()[0];
  else
    nextinv = inv_chars[inv_chars.find(nextinv) + 1];
}

void game::decrease_nextinv()
{
  if (nextinv == inv_chars.begin()[0])
    nextinv = inv_chars.end()[-1];
  else
    nextinv = inv_chars[inv_chars.find(nextinv) - 1];
}

void game::vadd_msg(const char* msg, va_list ap)
{
 char buff[1024];
 vsprintf(buff, msg, ap);
 std::string s(buff);
 add_msg_string(s);
}

void game::add_msg_string(const std::string &s)
{
 if (s.length() == 0)
  return;
 if (!messages.empty() && int(messages.back().turn) + 3 >= int(turn) &&
     s == messages.back().message) {
  messages.back().count++;
  messages.back().turn = turn;
  return;
 }

 if (messages.size() == 256)
  messages.erase(messages.begin());
 messages.push_back( game_message(turn, s) );
}

void game::add_msg(const char* msg, ...)
{
 va_list ap;
 va_start(ap, msg);
 vadd_msg(msg, ap);
 va_end(ap);
}

void game::add_msg_if_player(player *p, const char* msg, ...)
{
 if (p && !p->is_npc())
 {
  va_list ap;
  va_start(ap, msg);
  vadd_msg(msg, ap);
  va_end(ap);
 }
}

void game::add_msg_player_or_npc(player *p, const char* player_str, const char* npc_str, ...)
{
    va_list ap;
    if( !p ) {return; }

    va_start( ap, npc_str );

    if( !p->is_npc() ) {
        vadd_msg( player_str, ap );
    } else if( u_see( p ) ) {
        char buff[1024];
        vsprintf(buff, npc_str, ap);
        std::string processed_npc_string(buff);
        // These strings contain the substring <npcname>,
        // if present replace it with the actual npc name.
        int offset = processed_npc_string.find("<npcname>");
        if( offset != std::string::npos ) {
            processed_npc_string.replace(offset, sizeof("<npcname>"),  p->name);
        }
        add_msg_string( processed_npc_string );
    }

    va_end(ap);
}

void game::add_event(event_type type, int on_turn, int faction_id, int x, int y)
{
 event tmp(type, on_turn, faction_id, x, y);
 events.push_back(tmp);
}

bool game::event_queued(event_type type)
{
 for (int i = 0; i < events.size(); i++) {
  if (events[i].type == type)
   return true;
  }
  return false;
}

void game::debug()
{
 int action = menu(true, // cancelable
                   _("Debug Functions - Using these is CHEATING!"),
                   _("Wish for an item"),       // 1
                   _("Teleport - Short Range"), // 2
                   _("Teleport - Long Range"),  // 3
                   _("Reveal map"),             // 4
                   _("Spawn NPC"),              // 5
                   _("Spawn Monster"),          // 6
                   _("Check game state..."),    // 7
                   _("Kill NPCs"),              // 8
                   _("Mutate"),                 // 9
                   _("Spawn a vehicle"),        // 10
                   _("Increase all skills"),    // 11
                   _("Learn all melee styles"), // 12
                   _("Check NPC"),              // 13
                   _("Spawn Artifact"),         // 14
                   _("Spawn Clarivoyance Artifact"), //15
                   _("Map editor"), // 16
                   _("Cancel"),                 // 17
                   NULL);
 int veh_num;
 std::vector<std::string> opts;
 switch (action) {
  case 1:
   wish();
   break;

  case 2:
   teleport();
   break;

  case 3: {
        point tmp = cur_om->draw_overmap(this, levz);
        if (tmp.x != -1)
        {
            //First offload the active npcs.
            for (int i = 0; i < active_npc.size(); i++)
            {
                active_npc[i]->omx = cur_om->pos().x;
                active_npc[i]->omy = cur_om->pos().y;
                active_npc[i]->mapx = levx + (active_npc[i]->posx / SEEX);
                active_npc[i]->mapy = levy + (active_npc[i]->posy / SEEY);
                active_npc[i]->posx %= SEEX;
                active_npc[i]->posy %= SEEY;
            }
            active_npc.clear();
            z.clear();
            levx = tmp.x * 2 - int(MAPSIZE / 2);
            levy = tmp.y * 2 - int(MAPSIZE / 2);
            set_adjacent_overmaps(true);
            m.load(this, levx, levy, levz);
            load_npcs();
            m.spawn_monsters(this);	// Static monsters
        }
    } break;
  case 4:
   debugmsg("%d radio towers", cur_om->radios.size());
   for (int i = 0; i < OMAPX; i++) {
       for (int j = 0; j < OMAPY; j++) {
           for (int k = -OVERMAP_DEPTH; k <= OVERMAP_HEIGHT; k++)
           {
               cur_om->seen(i, j, k) = true;
           }
       }
   }
   add_msg(_("Current overmap revealed."));
   break;

  case 5: {
   npc * temp = new npc();
   temp->normalize(this);
   temp->randomize(this);
   //temp.attitude = NPCATT_TALK; //not needed
   temp->spawn_at(cur_om, levx, levy, levz);
   temp->place_near(this, u.posx - 4, u.posy - 4);
   temp->form_opinion(&u);
   //temp.attitude = NPCATT_TALK;//The newly spawned npc always wants to talk. Disabled as form opinion sets the attitude.
   temp->mission = NPC_MISSION_NULL;
   int mission_index = reserve_random_mission(ORIGIN_ANY_NPC,
                                              om_location(), temp->getID());
   if (mission_index != -1)
   temp->chatbin.missions.push_back(mission_index);
   active_npc.push_back(temp);
  } break;

  case 6:
   monster_wish();
   break;

  case 7:
   popup_top(_("\
Location %d:%d in %d:%d, %s\n\
Current turn: %d; Next spawn %d.\n\
NPCs are %s spawn.\n\
%d monsters exist.\n\
%d currently active NPC's.\n\
%d events planned."), u.posx, u.posy, levx, levy,
oterlist[cur_om->ter(levx / 2, levy / 2, levz)].name.c_str(),
int(turn), int(nextspawn), (!OPTIONS[OPT_RANDOM_NPC] ? _("NOT going to") : _("going to")),
z.size(), active_npc.size(), events.size());

		 if (!active_npc.empty())
			{
                for (int i = 0; i < active_npc.size(); i++) {
                    add_msg(_("%s: map (%d:%d) pos (%d:%d)"), active_npc[i]->name.c_str(), active_npc[i]->mapx, active_npc[i]->mapy,
                        active_npc[i]->posx, active_npc[i]->posy);
                }
                add_msg(_("(you: %d:%d)"), u.posx, u.posy);
			}
   break;

  case 8:
   for (int i = 0; i < active_npc.size(); i++) {
    add_msg(_("%s's head implodes!"), active_npc[i]->name.c_str());
    active_npc[i]->hp_cur[bp_head] = 0;
   }
   break;

  case 9:
   mutation_wish();
   break;

  case 10:
   if (m.veh_at(u.posx, u.posy)) {
    dbg(D_ERROR) << "game:load: There's already vehicle here";
    debugmsg ("There's already vehicle here");
   }
   else {
    for (int i = 2; i < vtypes.size(); i++)
     opts.push_back (vtypes[i]->name);
    opts.push_back (std::string(_("Cancel")));
    veh_num = menu_vec (false, _("Choose vehicle to spawn"), opts) + 1;
    if (veh_num > 1 && veh_num < num_vehicles)
     m.add_vehicle (this, (vhtype_id)veh_num, u.posx, u.posy, -90, 100, 0);
     m.board_vehicle (this, u.posx, u.posy, &u);
   }
   break;

  case 11:
    for (std::vector<Skill*>::iterator aSkill = Skill::skills.begin(); aSkill != Skill::skills.end(); ++aSkill)
      u.skillLevel(*aSkill).level(u.skillLevel(*aSkill) + 3);
    add_msg(_("Skils increased."));
   break;

  case 12:
    for(std::vector<std::string>::iterator it = martial_arts_itype_ids.begin();
          it != martial_arts_itype_ids.end(); ++it){
        u.styles.push_back(*it);
    }
    add_msg(_("Martial arts gained."));
   break;

  case 13: {
   point pos = look_around();
   int npcdex = npc_at(pos.x, pos.y);
   if (npcdex == -1)
    popup(_("No NPC there."));
   else {
    std::stringstream data;
    npc *p = active_npc[npcdex];
    data << p->name << " " << (p->male ? _("Male") : _("Female")) << std::endl;
    data << npc_class_name(p->myclass) << "; " <<
            npc_attitude_name(p->attitude) << std::endl;
    if (p->has_destination())
     data << _("Destination: ") << p->goalx << ":" << p->goaly << "(" <<
             oterlist[ cur_om->ter(p->goalx, p->goaly, p->goalz) ].name << ")" <<
             std::endl;
    else
     data << _("No destination.") << std::endl;
    data << _("Trust: ") << p->op_of_u.trust << _(" Fear: ") << p->op_of_u.fear <<
            _(" Value: ") << p->op_of_u.value << _(" Anger: ") << p->op_of_u.anger <<
            _(" Owed: ") << p->op_of_u.owed << std::endl;
    data << _("Aggression: ") << int(p->personality.aggression) << _(" Bravery: ") <<
            int(p->personality.bravery) << _(" Collector: ") <<
            int(p->personality.collector) << _(" Altruism: ") <<
            int(p->personality.altruism) << std::endl;
    for (std::vector<Skill*>::iterator aSkill = Skill::skills.begin(); aSkill != Skill::skills.end(); ++aSkill) {
      data << (*aSkill)->name() << ": " << p->skillLevel(*aSkill) << std::endl;
    }

    full_screen_popup(data.str().c_str());
   }
  } break;

  case 14:
  {
   point center = look_around();
   artifact_natural_property prop =
    artifact_natural_property(rng(ARTPROP_NULL + 1, ARTPROP_MAX - 1));
   m.create_anomaly(center.x, center.y, prop);
   m.spawn_artifact(center.x, center.y, new_natural_artifact(prop), 0);
  }
  break;

  case 15:
  {
      std::string artifact_name(std::string type);

      it_artifact_tool *art = new it_artifact_tool();
      artifact_tool_form_datum *info = &(artifact_tool_form_data[ARTTOOLFORM_CUBE]);
      art->name = artifact_name(info->name);
      art->color = info->color;
      art->sym = info->sym;
      art->m1 = info->m1;
      art->m2 = info->m2;
      art->volume = rng(info->volume_min, info->volume_max);
      art->weight = rng(info->weight_min, info->weight_max);
      // Set up the basic weapon type
      artifact_weapon_datum *weapon = &(artifact_weapon_data[info->base_weapon]);
      art->melee_dam = rng(weapon->bash_min, weapon->bash_max);
      art->melee_cut = rng(weapon->cut_min, weapon->cut_max);
      art->m_to_hit = rng(weapon->to_hit_min, weapon->to_hit_max);
      if( weapon->tag != "" ) {
          art->item_tags.insert(weapon->tag);
      }
      // Add an extra weapon perhaps?
      art->description = _("The architect's cube.");
      art->effects_carried.push_back(AEP_SUPER_CLAIRVOYANCE);
      art->id = itypes.size();
      itypes[art->name] = art;

      item artifact( art, 0);
      u.i_add(artifact);
  }
  break;

  case 16: {
      point coord = look_debug();
  }
  break;
 }
 erase();
 refresh_all();
}

void game::mondebug()
{
 int tc;
 for (int i = 0; i < z.size(); i++) {
  z[i].debug(u);
  if (z[i].has_flag(MF_SEES) &&
      m.sees(z[i].posx, z[i].posy, u.posx, u.posy, -1, tc))
   debugmsg("The %s can see you.", z[i].name().c_str());
  else
   debugmsg("The %s can't see you...", z[i].name().c_str());
 }
}

void game::groupdebug()
{
 erase();
 mvprintw(0, 0, "OM %d : %d    M %d : %d", cur_om->pos().x, cur_om->pos().y, levx,
                                           levy);
 int dist, linenum = 1;
 for (int i = 0; i < cur_om->zg.size(); i++) {
 	if (cur_om->zg[i].posz != levz) { continue; }
  dist = trig_dist(levx, levy, cur_om->zg[i].posx, cur_om->zg[i].posy);
  if (dist <= cur_om->zg[i].radius) {
   mvprintw(linenum, 0, "Zgroup %d: Centered at %d:%d, radius %d, pop %d",
            i, cur_om->zg[i].posx, cur_om->zg[i].posy, cur_om->zg[i].radius,
            cur_om->zg[i].population);
   linenum++;
  }
 }
 getch();
}

void game::draw_overmap()
{
 cur_om->draw_overmap(this, levz);
}

void game::disp_kills()
{
 WINDOW *w = newwin(FULL_SCREEN_HEIGHT, FULL_SCREEN_WIDTH,
                    (TERMY > FULL_SCREEN_HEIGHT) ? (TERMY-FULL_SCREEN_HEIGHT)/2 : 0,
                    (TERMX > FULL_SCREEN_WIDTH) ? (TERMX-FULL_SCREEN_WIDTH)/2 : 0);

 wborder(w, LINE_XOXO, LINE_XOXO, LINE_OXOX, LINE_OXOX,
            LINE_OXXO, LINE_OOXX, LINE_XXOO, LINE_XOOX );

 std::vector<mtype *> types;
 std::vector<int> count;
 for (int i = 0; i < num_monsters; i++) {
  if (kills[i] > 0) {
   types.push_back(mtypes[i]);
   count.push_back(kills[i]);
  }
 }

 mvwprintz(w, 1, 32, c_white, "KILL COUNT:");

 if (types.size() == 0) {
  mvwprintz(w, 2, 2, c_white, _("You haven't killed any monsters yet!"));
  wrefresh(w);
  getch();
  werase(w);
  wrefresh(w);
  delwin(w);
  refresh_all();
  return;
 }
 int totalkills = 0;
 int hori = 1;
 int horimove = 0;
 int vert = -2;
 // display individual kill counts
 for (int i = 0; i < types.size(); i++) {
  hori = 1;
  if (i > 21) {
   hori = 28;
   vert = 20;
  }
  if( i > 43) {
   hori = 56;
   vert = 42;
  }
  mvwprintz(w, i - vert, hori, types[i]->color, "%c %s", types[i]->sym, types[i]->name.c_str());
  if (count[i] >= 10)
   horimove = -1;
  if (count[i] >= 100)
   horimove = -2;
  if (count[i] >= 1000)
   horimove = -3;
  mvwprintz(w, i - vert, hori + 22 + horimove, c_white, "%d", count[i]);
  totalkills += count[i];
  horimove = 0;
 }
 // Display total killcount at top of window
 mvwprintz(w, 1, 44, c_white, "%d", totalkills);

 wrefresh(w);
 getch();
 werase(w);
 wrefresh(w);
 delwin(w);
 refresh_all();
}

void game::disp_NPCs()
{
 WINDOW *w = newwin(FULL_SCREEN_HEIGHT, FULL_SCREEN_WIDTH,
                    (TERMY > FULL_SCREEN_HEIGHT) ? (TERMY-FULL_SCREEN_HEIGHT)/2 : 0,
                    (TERMX > FULL_SCREEN_WIDTH) ? (TERMX-FULL_SCREEN_WIDTH)/2 : 0);

 mvwprintz(w, 0, 0, c_white, _("Your position: %d:%d"), levx, levy);
 std::vector<npc*> closest;
 closest.push_back(cur_om->npcs[0]);
 for (int i = 1; i < cur_om->npcs.size(); i++) {
  if (closest.size() < 20)
   closest.push_back(cur_om->npcs[i]);
  else if (rl_dist(levx, levy, cur_om->npcs[i]->mapx, cur_om->npcs[i]->mapy) <
           rl_dist(levx, levy, closest[19]->mapx, closest[19]->mapy)) {
   for (int j = 0; j < 20; j++) {
    if (rl_dist(levx, levy, closest[j]->mapx, closest[j]->mapy) >
        rl_dist(levx, levy, cur_om->npcs[i]->mapx, cur_om->npcs[i]->mapy)) {
     closest.insert(closest.begin() + j, cur_om->npcs[i]);
     closest.erase(closest.end() - 1);
     j = 20;
    }
   }
  }
 }
 for (int i = 0; i < 20; i++)
  mvwprintz(w, i + 2, 0, c_white, "%s: %d:%d", closest[i]->name.c_str(),
            closest[i]->mapx, closest[i]->mapy);

 wrefresh(w);
 getch();
 werase(w);
 wrefresh(w);
 delwin(w);
}

faction* game::list_factions(std::string title)
{
 std::vector<faction> valfac;	// Factions that we know of.
 for (int i = 0; i < factions.size(); i++) {
  if (factions[i].known_by_u)
   valfac.push_back(factions[i]);
 }
 if (valfac.size() == 0) {	// We don't know of any factions!
  popup(_("You don't know of any factions.  Press Spacebar..."));
  return NULL;
 }

 WINDOW *w_list = newwin(FULL_SCREEN_HEIGHT, FULL_SCREEN_WIDTH,
                         ((TERMY > FULL_SCREEN_HEIGHT) ? (TERMY-FULL_SCREEN_HEIGHT)/2 : 0),
                         (TERMX > FULL_SCREEN_WIDTH) ? (TERMX-FULL_SCREEN_WIDTH)/2 : 0);
 WINDOW *w_info = newwin(FULL_SCREEN_HEIGHT-2, FULL_SCREEN_WIDTH-1 - MAX_FAC_NAME_SIZE,
                         1 + ((TERMY > FULL_SCREEN_HEIGHT) ? (TERMY-FULL_SCREEN_HEIGHT)/2 : 0),
                         MAX_FAC_NAME_SIZE + ((TERMX > FULL_SCREEN_WIDTH) ? (TERMX-FULL_SCREEN_WIDTH)/2 : 0));

 wborder(w_list, LINE_XOXO, LINE_XOXO, LINE_OXOX, LINE_OXOX,
                 LINE_OXXO, LINE_OOXX, LINE_XXOO, LINE_XOOX );

 int maxlength = FULL_SCREEN_WIDTH - 1 - MAX_FAC_NAME_SIZE;
 int sel = 0;

// Init w_list content
 mvwprintz(w_list, 1, 1, c_white, title.c_str());
 for (int i = 0; i < valfac.size(); i++) {
  nc_color col = (i == 0 ? h_white : c_white);
  mvwprintz(w_list, i + 2, 1, col, valfac[i].name.c_str());
 }
 wrefresh(w_list);
// Init w_info content
// fac_*_text() is in faction.cpp
 mvwprintz(w_info, 0, 0, c_white,
          _("Ranking: %s"), fac_ranking_text(valfac[0].likes_u).c_str());
 mvwprintz(w_info, 1, 0, c_white,
          _("Respect: %s"), fac_respect_text(valfac[0].respects_u).c_str());
 fold_and_print(w_info, 3, 0, maxlength, c_white, valfac[0].describe().c_str());
 wrefresh(w_info);
 InputEvent input;
 do {
  input = get_input();
  switch ( input ) {
  case DirectionS:	// Move selection down
   mvwprintz(w_list, sel + 2, 1, c_white, valfac[sel].name.c_str());
   if (sel == valfac.size() - 1)
    sel = 0;	// Wrap around
   else
    sel++;
   break;
  case DirectionN:	// Move selection up
   mvwprintz(w_list, sel + 2, 1, c_white, valfac[sel].name.c_str());
   if (sel == 0)
    sel = valfac.size() - 1;	// Wrap around
   else
    sel--;
   break;
  case Cancel:
  case Close:
   sel = -1;
   break;
  }
  if (input == DirectionS || input == DirectionN) {	// Changed our selection... update the windows
   mvwprintz(w_list, sel + 2, 1, h_white, valfac[sel].name.c_str());
   wrefresh(w_list);
   werase(w_info);
// fac_*_text() is in faction.cpp
   mvwprintz(w_info, 0, 0, c_white,
            _("Ranking: %s"), fac_ranking_text(valfac[sel].likes_u).c_str());
   mvwprintz(w_info, 1, 0, c_white,
            _("Respect: %s"), fac_respect_text(valfac[sel].respects_u).c_str());
   fold_and_print(w_info, 3, 0, maxlength, c_white, valfac[sel].describe().c_str());
   wrefresh(w_info);
  }
 } while (input != Cancel && input != Confirm && input != Close);
 werase(w_list);
 werase(w_info);
 delwin(w_list);
 delwin(w_info);
 refresh_all();
 if (sel == -1)
  return NULL;
 return &(factions[valfac[sel].id]);
}

void game::list_missions()
{
 WINDOW *w_missions = newwin(FULL_SCREEN_HEIGHT, FULL_SCREEN_WIDTH,
                              (TERMY > FULL_SCREEN_HEIGHT) ? (TERMY-FULL_SCREEN_HEIGHT)/2 : 0,
                              (TERMX > FULL_SCREEN_WIDTH) ? (TERMX-FULL_SCREEN_WIDTH)/2 : 0);

 int tab = 0, selection = 0;
 InputEvent input;
 do {
  werase(w_missions);
  //draw_tabs(w_missions, tab, "ACTIVE MISSIONS", "COMPLETED MISSIONS", "FAILED MISSIONS", NULL);
  std::vector<int> umissions;
  switch (tab) {
   case 0: umissions = u.active_missions;	break;
   case 1: umissions = u.completed_missions;	break;
   case 2: umissions = u.failed_missions;	break;
  }

  for (int i = 1; i < FULL_SCREEN_WIDTH-1; i++) {
   mvwputch(w_missions, 2, i, c_ltgray, LINE_OXOX);
   mvwputch(w_missions, FULL_SCREEN_HEIGHT-1, i, c_ltgray, LINE_OXOX);

   if (i > 2 && i < FULL_SCREEN_HEIGHT-1) {
    mvwputch(w_missions, i, 0, c_ltgray, LINE_XOXO);
    mvwputch(w_missions, i, 30, c_ltgray, LINE_XOXO);
    mvwputch(w_missions, i, FULL_SCREEN_WIDTH-1, c_ltgray, LINE_XOXO);
   }
  }

  draw_tab(w_missions, 7, _("ACTIVE MISSIONS"), (tab == 0) ? true : false);
  draw_tab(w_missions, 30, _("COMPLETED MISSIONS"), (tab == 1) ? true : false);
  draw_tab(w_missions, 56, "FAILED MISSIONS", (tab == 2) ? true : false);

  mvwputch(w_missions, 2,  0, c_white, LINE_OXXO); // |^
  mvwputch(w_missions, 2, FULL_SCREEN_WIDTH-1, c_white, LINE_OOXX); // ^|

  mvwputch(w_missions, FULL_SCREEN_HEIGHT-1, 0, c_ltgray, LINE_XXOO); // |
  mvwputch(w_missions, FULL_SCREEN_HEIGHT-1, FULL_SCREEN_WIDTH-1, c_ltgray, LINE_XOOX); // _|

  mvwputch(w_missions, 2, 30, c_white, (tab == 1) ? LINE_XOXX : LINE_XXXX); // + || -|
  mvwputch(w_missions, FULL_SCREEN_HEIGHT-1, 30, c_white, LINE_XXOX); // _|_

  for (int i = 0; i < umissions.size(); i++) {
   mission *miss = find_mission(umissions[i]);
   nc_color col = c_white;
   if (i == u.active_mission && tab == 0)
    col = c_ltred;
   if (selection == i)
    mvwprintz(w_missions, 3 + i, 1, hilite(col), miss->name().c_str());
   else
    mvwprintz(w_missions, 3 + i, 1, col, miss->name().c_str());
  }

  if (selection >= 0 && selection < umissions.size()) {
   mission *miss = find_mission(umissions[selection]);
   mvwprintz(w_missions, 4, 31, c_white,
             miss->description.c_str());
   if (miss->deadline != 0)
    mvwprintz(w_missions, 5, 31, c_white, _("Deadline: %d (%d)"),
              miss->deadline, int(turn));
   mvwprintz(w_missions, 6, 31, c_white, _("Target: (%d, %d)   You: (%d, %d)"),
             miss->target.x, miss->target.y,
             (levx + int (MAPSIZE / 2)) / 2, (levy + int (MAPSIZE / 2)) / 2);
  } else {
   std::string nope;
   switch (tab) {
    case 0: nope = _("You have no active missions!"); break;
    case 1: nope = _("You haven't completed any missions!"); break;
    case 2: nope = _("You haven't failed any missions!"); break;
   }
   mvwprintz(w_missions, 4, 31, c_ltred, nope.c_str());
  }

  wrefresh(w_missions);
  input = get_input();
  switch (input) {
  case DirectionE:
   tab++;
   if (tab == 3)
    tab = 0;
   break;
  case DirectionW:
   tab--;
   if (tab < 0)
    tab = 2;
   break;
  case DirectionS:
   selection++;
   if (selection >= umissions.size())
    selection = 0;
   break;
  case DirectionN:
   selection--;
   if (selection < 0)
    selection = umissions.size() - 1;
   break;
  case Confirm:
   u.active_mission = selection;
   break;
  }

 } while (input != Cancel && input != Close);


 werase(w_missions);
 delwin(w_missions);
 refresh_all();
}

void game::draw()
{
    // Draw map
    werase(w_terrain);
    draw_ter();
    draw_footsteps();

    // Draw Status
    draw_HP();
    werase(w_status);
    werase(w_status2);
    u.disp_status(w_status, w_status2, this);

    const int sideStyle = OPTIONS[OPT_SIDEBAR_STYLE];

    WINDOW *time_window = sideStyle ? w_status2 : w_status;
    wmove(time_window, sideStyle ? 0 : 1, sideStyle ? 15 : 41);
    if ( u.has_item_with_flag("WATCH") ) {
        wprintz(time_window, c_white, turn.print_time().c_str());
    } else {
        std::vector<std::pair<char, nc_color> > vGlyphs;
        vGlyphs.push_back(std::make_pair('_', c_red));
        vGlyphs.push_back(std::make_pair('_', c_cyan));
        vGlyphs.push_back(std::make_pair('.', c_brown));
        vGlyphs.push_back(std::make_pair(',', c_blue));
        vGlyphs.push_back(std::make_pair('+', c_yellow));
        vGlyphs.push_back(std::make_pair('c', c_ltblue));
        vGlyphs.push_back(std::make_pair('*', c_yellow));
        vGlyphs.push_back(std::make_pair('C', c_white));
        vGlyphs.push_back(std::make_pair('+', c_yellow));
        vGlyphs.push_back(std::make_pair('c', c_ltblue));
        vGlyphs.push_back(std::make_pair('.', c_brown));
        vGlyphs.push_back(std::make_pair(',', c_blue));
        vGlyphs.push_back(std::make_pair('_', c_red));
        vGlyphs.push_back(std::make_pair('_', c_cyan));

        const int iHour = turn.getHour();
        wprintz(time_window, c_white, "[");
        bool bAddTrail = false;

        for (int i=0; i < 14; i+=2) {
            if (iHour >= 8+i && iHour <= 13+(i/2)) {
                wputch(time_window, hilite(c_white), ' ');

            } else if (iHour >= 6+i && iHour <= 7+i) {
                wputch(time_window, hilite(vGlyphs[i].second), vGlyphs[i].first);
                bAddTrail = true;

            } else if (iHour >= (18+i)%24 && iHour <= (19+i)%24) {
                wputch(time_window, vGlyphs[i+1].second, vGlyphs[i+1].first);

            } else if (bAddTrail && iHour >= 6+(i/2)) {
                wputch(time_window, hilite(c_white), ' ');

            } else {
                wputch(time_window, c_white, ' ');
            }
        }

        wprintz(time_window, c_white, "]");
    }

    oter_id cur_ter = cur_om->ter((levx + int(MAPSIZE / 2)) / 2, (levy + int(MAPSIZE / 2)) / 2, levz);
    std::string tername = oterlist[cur_ter].name;
    werase(w_location);
    mvwprintz(w_location, 0,  0, oterlist[cur_ter].color, utf8_substr(tername, 0, 14).c_str());

    if (levz < 0) {
        mvwprintz(w_location, 0, 18, c_ltgray, _("Underground"));
    } else {
        mvwprintz(w_location, 0, 18, weather_data[weather].color, weather_data[weather].name.c_str());
    }

    nc_color col_temp = c_blue;
    if (temperature >= 90) {
        col_temp = c_red;
    } else if (temperature >= 75) {
        col_temp = c_yellow;
    } else if (temperature >= 60) {
        col_temp = c_ltgreen;
    } else if (temperature >= 50) {
        col_temp = c_cyan;
    } else if (temperature >  32) {
        col_temp = c_ltblue;
    }

    wprintz(w_location, col_temp, (std::string(" ") + print_temperature(temperature)).c_str());
    wrefresh(w_location);

    //Safemode coloring
    WINDOW *day_window = sideStyle ? w_status2 : w_status;
    mvwprintz(day_window, 0, sideStyle ? 0 : 41, c_white, _("%s, day %d"), _(season_name[turn.get_season()].c_str()), turn.days() + 1);
    if (run_mode != 0 || autosafemode != 0) {
        int iPercent = ((turnssincelastmon*100)/OPTIONS[OPT_AUTOSAFEMODETURNS]);
        wmove(w_status, sideStyle ? 4 : 1, getmaxx(w_status) - 4);
        const char *letters[] = {"S", "A", "F", "E"};
        for (int i = 0; i < 4; i++) {
            nc_color c = (run_mode == 0 && iPercent < (i + 1) * 25) ? c_red : c_green;
            wprintz(w_status, c, letters[i]);
        }
    }
    wrefresh(w_status);
    wrefresh(w_status2);

    std::string *graffiti = m.graffiti_at(u.posx, u.posy).contents;
    if (graffiti) {
        add_msg(_("Written here: %s"), utf8_substr(*graffiti, 0, 40).c_str());
    }

    // Draw messages
    write_msg();
}

bool game::isBetween(int test, int down, int up)
{
	if(test>down && test<up) return true;
	else return false;
}

void game::draw_ter(int posx, int posy)
{
 mapRain.clear();
// posx/posy default to -999
 if (posx == -999)
  posx = u.posx + u.view_offset_x;
 if (posy == -999)
  posy = u.posy + u.view_offset_y;
 m.build_map_cache(this);
 m.draw(this, w_terrain, point(posx, posy));

 // Draw monsters
 int distx, disty;
 for (int i = 0; i < z.size(); i++) {
  disty = abs(z[i].posy - posy);
  distx = abs(z[i].posx - posx);
  if (distx <= VIEWX && disty <= VIEWY && u_see(&(z[i]))) {
   z[i].draw(w_terrain, posx, posy, false);
   mapRain[VIEWY + z[i].posy - posy][VIEWX + z[i].posx - posx] = false;
  } else if (z[i].has_flag(MF_WARM) && distx <= VIEWX && disty <= VIEWY &&
           (u.has_active_bionic("bio_infrared") || u.has_trait(PF_INFRARED)))
   mvwputch(w_terrain, VIEWY + z[i].posy - posy, VIEWX + z[i].posx - posx,
            c_red, '?');
 }
 // Draw NPCs
 for (int i = 0; i < active_npc.size(); i++) {
  disty = abs(active_npc[i]->posy - posy);
  distx = abs(active_npc[i]->posx - posx);
  if (distx <= VIEWX && disty <= VIEWY &&
      u_see(active_npc[i]->posx, active_npc[i]->posy))
   active_npc[i]->draw(w_terrain, posx, posy, false);
 }
 if (u.has_active_bionic("bio_scent_vision")) {
  for (int realx = posx - VIEWX; realx <= posx + VIEWX; realx++) {
   for (int realy = posy - VIEWY; realy <= posy + VIEWY; realy++) {
    if (scent(realx, realy) != 0) {
     int tempx = posx - realx, tempy = posy - realy;
     if (!(isBetween(tempx, -2, 2) && isBetween(tempy, -2, 2))) {
      if (mon_at(realx, realy) != -1)
       mvwputch(w_terrain, realy + VIEWY - posy, realx + VIEWX - posx,
                c_white, '?');
      else
       mvwputch(w_terrain, realy + VIEWY - posy, realx + VIEWX - posx,
                c_magenta, '#');
     }
    }
   }
  }
 }
 wrefresh(w_terrain);
 if (u.has_disease("visuals") || (u.has_disease("hot_head") && u.disease_intensity("hot_head") != 1))
   hallucinate(posx, posy);
}

void game::refresh_all()
{
 m.reset_vehicle_cache();
 draw();
 draw_minimap();
 draw_HP();
 wrefresh(w_messages);
 refresh();
}

void game::draw_HP()
{
    werase(w_HP);
    int current_hp;
    nc_color color;
    std::string health_bar = "";

    // The HP window can be in "tall" mode (7x14) or "wide" mode (14x7).
    bool wide = (getmaxy(w_HP) == 7);
    int hpx = wide ? 7 : 0;
    int hpy = wide ? 0 : 1;
    int dy  = wide ? 1 : 2;
    for (int i = 0; i < num_hp_parts; i++) {
        current_hp = u.hp_cur[i];
        if (current_hp == u.hp_max[i]){
          color = c_green;
          health_bar = "|||||";
        } else if (current_hp > u.hp_max[i] * .9) {
          color = c_green;
          health_bar = "||||\\";
        } else if (current_hp > u.hp_max[i] * .8) {
          color = c_ltgreen;
          health_bar = "||||";
        } else if (current_hp > u.hp_max[i] * .7) {
          color = c_ltgreen;
          health_bar = "|||\\";
        } else if (current_hp > u.hp_max[i] * .6) {
          color = c_yellow;
          health_bar = "|||";
        } else if (current_hp > u.hp_max[i] * .5) {
          color = c_yellow;
          health_bar = "||\\";
        } else if (current_hp > u.hp_max[i] * .4) {
          color = c_ltred;
          health_bar = "||";
        } else if (current_hp > u.hp_max[i] * .3) {
          color = c_ltred;
          health_bar = "|\\";
        } else if (current_hp > u.hp_max[i] * .2) {
          color = c_red;
          health_bar = "|";
        } else if (current_hp > u.hp_max[i] * .1) {
          color = c_red;
          health_bar = "\\";
        } else if (current_hp > 0) {
          color = c_red;
          health_bar = ":";
        } else {
          color = c_ltgray;
          health_bar = "-----";
        }
        wmove(w_HP, i * dy + hpy, hpx);
        if (u.has_trait(PF_SELFAWARE)) {
            wprintz(w_HP, color, "%3d  ", current_hp);
        } else {
            wprintz(w_HP, color, health_bar.c_str());

            //Add the trailing symbols for a not-quite-full health bar
            int bar_remainder = 5;
            while(bar_remainder > health_bar.size()){
                --bar_remainder;
                wprintz(w_HP, c_white, ".");
            }
        }
    }

    static const char *body_parts[] = { _("HEAD"), _("TORSO"), _("L ARM"),
                           _("R ARM"), _("L LEG"), _("R LEG"), _("POWER") };
    int num_parts = sizeof(body_parts) / sizeof(body_parts[0]);
    for (int i = 0; i < num_parts; i++) {
        nc_color c = c_ltgray;
        const char *str = body_parts[i];
        wmove(w_HP, i * dy, 0);
        if (wide)
            wprintz(w_HP, c, " ");
        wprintz(w_HP, c, str);
        if (!wide)
            wprintz(w_HP, c, ":");
    }

    int powx = hpx;
    int powy = wide ? 6 : 13;
    if (u.max_power_level == 0){
        wmove(w_HP, powy, powx);
        if (wide)
            for (int i = 0; i < 2; i++)
                wputch(w_HP, c_ltgray, LINE_OXOX);
        else
            wprintz(w_HP, c_ltgray, " --   ");
    } else {
        if (u.power_level == u.max_power_level){
            color = c_blue;
        } else if (u.power_level >= u.max_power_level * .5){
            color = c_ltblue;
        } else if (u.power_level > 0){
            color = c_yellow;
        } else {
            color = c_red;
        }
        mvwprintz(w_HP, powy, powx, color, "%-3d", u.power_level);
    }
    wrefresh(w_HP);
}

void game::draw_minimap()
{
 // Draw the box
 werase(w_minimap);
 mvwputch(w_minimap, 0, 0, c_white, LINE_OXXO);
 mvwputch(w_minimap, 0, 6, c_white, LINE_OOXX);
 mvwputch(w_minimap, 6, 0, c_white, LINE_XXOO);
 mvwputch(w_minimap, 6, 6, c_white, LINE_XOOX);
 for (int i = 1; i < 6; i++) {
  mvwputch(w_minimap, i, 0, c_white, LINE_XOXO);
  mvwputch(w_minimap, i, 6, c_white, LINE_XOXO);
  mvwputch(w_minimap, 0, i, c_white, LINE_OXOX);
  mvwputch(w_minimap, 6, i, c_white, LINE_OXOX);
 }

 int cursx = (levx + int(MAPSIZE / 2)) / 2;
 int cursy = (levy + int(MAPSIZE / 2)) / 2;

 bool drew_mission = false;
 point targ(-1, -1);
 if (u.active_mission >= 0 && u.active_mission < u.active_missions.size())
  targ = find_mission(u.active_missions[u.active_mission])->target;
 else
  drew_mission = true;

 if (targ.x == -1)
  drew_mission = true;

 for (int i = -2; i <= 2; i++) {
  for (int j = -2; j <= 2; j++) {
   int omx = cursx + i;
   int omy = cursy + j;
   bool seen = false;
   oter_id cur_ter = ot_null;
   long note_sym = 0;
   bool note = false;
   if (omx >= 0 && omx < OMAPX && omy >= 0 && omy < OMAPY) {
    cur_ter = cur_om->ter(omx, omy, levz);
    seen    = cur_om->seen(omx, omy, levz);
    if (cur_om->has_note(omx,omy,levz))
    {
        if (cur_om->note(omx,omy,levz)[1] == ':')
            note_sym = cur_om->note(omx,omy,levz)[0];
        note = true;
    }
   } else if ((omx < 0 || omx >= OMAPX) && (omy < 0 || omy >= OMAPY)) {
    if (omx < 0) omx += OMAPX;
    else         omx -= OMAPX;
    if (omy < 0) omy += OMAPY;
    else         omy -= OMAPY;
    cur_ter = om_diag->ter(omx, omy, levz);
    seen    = om_diag->seen(omx, omy, levz);
    if (om_diag->has_note(omx,omy,levz))
    {
        if (om_diag->note(omx,omy,levz)[1] == ':')
            note_sym = om_diag->note(omx,omy,levz)[0];
        note = true;
    }
   } else if (omx < 0 || omx >= OMAPX) {
    if (omx < 0) omx += OMAPX;
    else         omx -= OMAPX;
    cur_ter = om_hori->ter(omx, omy, levz);
    seen    = om_hori->seen(omx, omy, levz);
    if (om_hori->has_note(omx,omy,levz))
    {
        if (om_hori->note(omx,omy,levz)[1] == ':')
            note_sym = om_hori->note(omx,omy,levz)[0];
        note = true;
    }
   } else if (omy < 0 || omy >= OMAPY) {
    if (omy < 0) omy += OMAPY;
    else         omy -= OMAPY;
    cur_ter = om_vert->ter(omx, omy, levz);
    seen    = om_vert->seen(omx, omy, levz);
    if (om_vert->has_note(omx,omy,levz))
    {
        if (om_vert->note(omx,omy,levz)[1] == ':')
            note_sym = om_vert->note(omx,omy,levz)[0];
        note = true;
    }
   } else {
    dbg(D_ERROR) << "game:draw_minimap: No data loaded! omx: "
                 << omx << " omy: " << omy;
    debugmsg("No data loaded! omx: %d omy: %d", omx, omy);
   }
   nc_color ter_color = oterlist[cur_ter].color;
   long ter_sym = oterlist[cur_ter].sym;
   if (note)
   {
       ter_sym = note_sym ? note_sym : 'N';
       ter_color = c_yellow;
   }
   if (seen) {
    if (!drew_mission && targ.x == omx && targ.y == omy) {
     drew_mission = true;
     if (i != 0 || j != 0)
      mvwputch   (w_minimap, 3 + j, 3 + i, red_background(ter_color), ter_sym);
     else
      mvwputch_hi(w_minimap, 3,     3,     ter_color, ter_sym);
    } else if (i == 0 && j == 0)
     mvwputch_hi(w_minimap, 3,     3,     ter_color, ter_sym);
    else
     mvwputch   (w_minimap, 3 + j, 3 + i, ter_color, ter_sym);
   }
  }
 }

// Print arrow to mission if we have one!
 if (!drew_mission) {
  double slope;
  if (cursx != targ.x)
   slope = double(targ.y - cursy) / double(targ.x - cursx);
  if (cursx == targ.x || abs(slope) > 3.5 ) { // Vertical slope
   if (targ.y > cursy)
    mvwputch(w_minimap, 6, 3, c_red, '*');
   else
    mvwputch(w_minimap, 0, 3, c_red, '*');
  } else {
   int arrowx = 3, arrowy = 3;
   if (abs(slope) >= 1.) { // y diff is bigger!
    arrowy = (targ.y > cursy ? 6 : 0);
    arrowx = 3 + 3 * (targ.y > cursy ? slope : (0 - slope));
    if (arrowx < 0)
     arrowx = 0;
    if (arrowx > 6)
     arrowx = 6;
   } else {
    arrowx = (targ.x > cursx ? 6 : 0);
    arrowy = 3 + 3 * (targ.x > cursx ? slope : (0 - slope));
    if (arrowy < 0)
     arrowy = 0;
    if (arrowy > 6)
     arrowy = 6;
   }
   mvwputch(w_minimap, arrowy, arrowx, c_red, '*');
  }
 }

 wrefresh(w_minimap);
}

void game::hallucinate(const int x, const int y)
{
 for (int i = 0; i <= TERRAIN_WINDOW_WIDTH; i++) {
  for (int j = 0; j <= TERRAIN_WINDOW_HEIGHT; j++) {
   if (one_in(10)) {
    char ter_sym = terlist[m.ter(i + x - VIEWX + rng(-2, 2), j + y - VIEWY + rng(-2, 2))].sym;
    nc_color ter_col = terlist[m.ter(i + x - VIEWX + rng(-2, 2), j + y - VIEWY+ rng(-2, 2))].color;
    mvwputch(w_terrain, j, i, ter_col, ter_sym);
   }
  }
 }
 wrefresh(w_terrain);
}

float game::natural_light_level() const
{
 float ret = 0;

 if (levz >= 0) {
  ret = turn.sunlight();
  ret += weather_data[weather].light_modifier;
 }

 return std::max(0.0f, ret);
}

unsigned char game::light_level()
{
 //already found the light level for now?
 if(turn == latest_lightlevel_turn)
  return latest_lightlevel;

 int ret;
 if (levz < 0)	// Underground!
  ret = 1;
 else {
  ret = turn.sunlight();
  ret -= weather_data[weather].sight_penalty;
 }
 for (int i = 0; i < events.size(); i++) {
  // The EVENT_DIM event slowly dims the sky, then relights it
  // EVENT_DIM has an occurance date of turn + 50, so the first 25 dim it
  if (events[i].type == EVENT_DIM) {
   int turns_left = events[i].turn - int(turn);
   i = events.size();
   if (turns_left > 25)
    ret = (ret * (turns_left - 25)) / 25;
   else
    ret = (ret * (25 - turns_left)) / 25;
  }
 }
 if (ret < 8 && event_queued(EVENT_ARTIFACT_LIGHT))
  ret = 8;
 if(ret < 1)
  ret = 1;

 latest_lightlevel = ret;
 latest_lightlevel_turn = turn;
 return ret;
}

void game::reset_light_level()
{
 latest_lightlevel = 0;
 latest_lightlevel_turn = 0;
}

//Gets the next free ID, also used for player ID's.
int game::assign_npc_id()
{
 int ret = next_npc_id;
 next_npc_id++;
 return ret;
}

int game::assign_faction_id()
{
 int ret = next_faction_id;
 next_faction_id++;
 return ret;
}

faction* game::faction_by_id(int id)
{
 for (int i = 0; i < factions.size(); i++) {
  if (factions[i].id == id)
   return &(factions[i]);
 }
 return NULL;
}

faction* game::random_good_faction()
{
 std::vector<int> valid;
 for (int i = 0; i < factions.size(); i++) {
  if (factions[i].good >= 5)
   valid.push_back(i);
 }
 if (valid.size() > 0) {
  int index = valid[rng(0, valid.size() - 1)];
  return &(factions[index]);
 }
// No good factions exist!  So create one!
 faction newfac(assign_faction_id());
 do
  newfac.randomize();
 while (newfac.good < 5);
 newfac.id = factions.size();
 factions.push_back(newfac);
 return &(factions[factions.size() - 1]);
}

faction* game::random_evil_faction()
{
 std::vector<int> valid;
 for (int i = 0; i < factions.size(); i++) {
  if (factions[i].good <= -5)
   valid.push_back(i);
 }
 if (valid.size() > 0) {
  int index = valid[rng(0, valid.size() - 1)];
  return &(factions[index]);
 }
// No good factions exist!  So create one!
 faction newfac(assign_faction_id());
 do
  newfac.randomize();
 while (newfac.good > -5);
 newfac.id = factions.size();
 factions.push_back(newfac);
 return &(factions[factions.size() - 1]);
}

bool game::sees_u(int x, int y, int &t)
{
 // TODO: [lightmap] Apply default monster vison levels here
 //                  the light map should deal lighting from player or fires
 int range = light_level();

 // Set to max possible value if the player is lit brightly
 if (m.light_at(u.posx, u.posy) >= LL_LOW)
  range = DAYLIGHT_LEVEL;

 int mondex = mon_at(x,y);
 if (mondex != -1) {
  if(z[mondex].has_flag(MF_VIS10))
   range -= 50;
  else if(z[mondex].has_flag(MF_VIS20))
   range -= 40;
  else if(z[mondex].has_flag(MF_VIS30))
   range -= 30;
  else if(z[mondex].has_flag(MF_VIS40))
   range -= 20;
  else if(z[mondex].has_flag(MF_VIS50))
   range -= 10;
 }
 if( range <= 0)
  range = 1;

 return (!(u.has_active_bionic("bio_cloak") || u.has_active_bionic("bio_night") ||
           u.has_artifact_with(AEP_INVISIBLE)) && m.sees(x, y, u.posx, u.posy, range, t));
}

bool game::u_see(int x, int y)
{
 int wanted_range = rl_dist(u.posx, u.posy, x, y);

 bool can_see = false;
 if (wanted_range < u.clairvoyance())
  can_see = true;
 else if (wanted_range <= u.sight_range(light_level()) ||
          (wanted_range <= u.sight_range(DAYLIGHT_LEVEL) &&
            m.light_at(x, y) >= LL_LOW))
     can_see = m.pl_sees(u.posx, u.posy, x, y, wanted_range);
     if (u.has_active_bionic("bio_night") && wanted_range < 15 && wanted_range > u.sight_range(1))
        return false;

 return can_see;
}

bool game::u_see(player *p)
{
 return u_see(p->posx, p->posy);
}

bool game::u_see(monster *mon)
{
 int dist = rl_dist(u.posx, u.posy, mon->posx, mon->posy);
 if (u.has_trait(PF_ANTENNAE) && dist <= 3)
  return true;
 if (mon->has_flag(MF_DIGS) && !u.has_active_bionic("bio_ground_sonar") &&
     dist > 1)
  return false;	// Can't see digging monsters until we're right next to them

 return u_see(mon->posx, mon->posy);
}

bool game::pl_sees(player *p, monster *mon, int &t)
{
 // TODO: [lightmap] Allow npcs to use the lightmap
 if (mon->has_flag(MF_DIGS) && !p->has_active_bionic("bio_ground_sonar") &&
     rl_dist(p->posx, p->posy, mon->posx, mon->posy) > 1)
  return false;	// Can't see digging monsters until we're right next to them
 int range = p->sight_range(light_level());
 return m.sees(p->posx, p->posy, mon->posx, mon->posy, range, t);
}

point game::find_item(item *it)
{
 if (u.has_item(it))
  return point(u.posx, u.posy);
 point ret = m.find_item(it);
 if (ret.x != -1 && ret.y != -1)
  return ret;
 for (int i = 0; i < active_npc.size(); i++) {
  if (active_npc[i]->inv.has_item(it))
   return point(active_npc[i]->posx, active_npc[i]->posy);
 }
 return point(-999, -999);
}

void game::remove_item(item *it)
{
 point ret;
 if (it == &u.weapon) {
  u.remove_weapon();
  return;
 }
 if (!u.inv.remove_item(it).is_null()) {
  return;
 }
 for (int i = 0; i < u.worn.size(); i++) {
  if (it == &u.worn[i]) {
   u.worn.erase(u.worn.begin() + i);
   return;
  }
 }
 ret = m.find_item(it);
 if (ret.x != -1 && ret.y != -1) {
  for (int i = 0; i < m.i_at(ret.x, ret.y).size(); i++) {
   if (it == &m.i_at(ret.x, ret.y)[i]) {
    m.i_rem(ret.x, ret.y, i);
    return;
   }
  }
 }
 for (int i = 0; i < active_npc.size(); i++) {
  if (it == &active_npc[i]->weapon) {
   active_npc[i]->remove_weapon();
   return;
  }
  if (!active_npc[i]->inv.remove_item(it).is_null()) {
   return;
  }
  for (int j = 0; j < active_npc[i]->worn.size(); j++) {
   if (it == &active_npc[i]->worn[j]) {
    active_npc[i]->worn.erase(active_npc[i]->worn.begin() + j);
    return;
   }
  }
 }
}

bool vector_has(std::vector<int> vec, int test)
{
 for (int i = 0; i < vec.size(); i++) {
  if (vec[i] == test)
   return true;
 }
 return false;
}

// Print monster info to the given window, and return the lowest row (0-indexed)
// to which we printed. This is used to share a window with the message log and
// make optimal use of space.
int game::mon_info(WINDOW *w)
{
    const int width = getmaxx(w);
    const int maxheight = 12;
    const int startrow = OPTIONS[OPT_SIDEBAR_STYLE] ? 1 : 0;

    int buff;
    int newseen = 0;
    const int iProxyDist = (OPTIONS[OPT_SAFEMODEPROXIMITY] <= 0) ? 60 : OPTIONS[OPT_SAFEMODEPROXIMITY];
    int newdist = 4096;
    int newtarget = -1;
    // 7 0 1	unique_types uses these indices;
    // 6 8 2	0-7 are provide by direction_from()
    // 5 4 3	8 is used for local monsters (for when we explain them below)
    std::vector<int> unique_types[9];
    // dangerous_types tracks whether we should print in red to warn the player
    bool dangerous[8];
    for (int i = 0; i < 8; i++)
        dangerous[i] = false;

    direction dir_to_mon, dir_to_npc;
    int viewx = u.posx + u.view_offset_x;
    int viewy = u.posy + u.view_offset_y;
    for (int i = 0; i < z.size(); i++) {
        if (u_see(&(z[i]))) {
            dir_to_mon = direction_from(viewx, viewy, z[i].posx, z[i].posy);
            int index = (abs(viewx - z[i].posx) <= VIEWX &&
                         abs(viewy - z[i].posy) <= VIEWY) ?
                         8 : dir_to_mon;

            monster_attitude matt = z[i].attitude(&u);
            if (MATT_ATTACK == matt || MATT_FOLLOW == matt) {
                int j;
                if (index < 8 && sees_u(z[i].posx, z[i].posy, j))
                    dangerous[index] = true;

                int mondist = rl_dist(u.posx, u.posy, z[i].posx, z[i].posy);
                if (mondist <= iProxyDist) {
                    newseen++;
                    if ( mondist < newdist ) {
                        newdist = mondist; // todo: prioritize dist * attack+follow > attack > follow
                        newtarget = i; // todo: populate alt targeting map
                    }
                }
            }

            if (!vector_has(unique_types[dir_to_mon], z[i].type->id))
                unique_types[index].push_back(z[i].type->id);
        }
    }

    for (int i = 0; i < active_npc.size(); i++) {
        point npcp(active_npc[i]->posx, active_npc[i]->posy);
        if (u_see(npcp.x, npcp.y)) { // TODO: NPC invis
            if (active_npc[i]->attitude == NPCATT_KILL)
                if (rl_dist(u.posx, u.posy, npcp.x, npcp.y) <= iProxyDist)
                    newseen++;

            dir_to_npc = direction_from(viewx, viewy, npcp.x, npcp.y);
            int index = (abs(viewx - npcp.x) <= VIEWX &&
                         abs(viewy - npcp.y) <= VIEWY) ?
                         8 : dir_to_npc;
            unique_types[index].push_back(-1 - i);
        }
    }

    if (newseen > mostseen) {
        if (u.activity.type == ACT_REFILL_VEHICLE)
            cancel_activity_query(_("Monster Spotted!"));
        cancel_activity_query(_("Monster spotted!"));
        turnssincelastmon = 0;
        if (run_mode == 1) {
            run_mode = 2;	// Stop movement!
            if ( last_target == -1 && newtarget != -1 ) {
                last_target = newtarget;
            }
        }
    } else if (autosafemode && newseen == 0) { // Auto-safemode
        turnssincelastmon++;
        if (turnssincelastmon >= OPTIONS[OPT_AUTOSAFEMODETURNS] && run_mode == 0)
            run_mode = 1;
    }

    if (newseen == 0 && run_mode == 2)
        run_mode = 1;

    mostseen = newseen;

    // Print the direction headings
    // Reminder:
    // 7 0 1	unique_types uses these indices;
    // 6 8 2	0-7 are provide by direction_from()
    // 5 4 3	8 is used for local monsters (for when we explain them below)

    const char *dir_labels[] = {
        _("North:"), _("NE:"), _("East:"), _("SE:"),
        _("South:"), _("SW:"), _("West:"), _("NW:") };
    int widths[8];
    for (int i = 0; i < 8; i++) {
        widths[i] = strlen(dir_labels[i]);
    }
    const int row1spaces = width - (widths[7] + widths[0] + widths[1]);
    const int row3spaces = width - (widths[5] + widths[4] + widths[3]);
    int xcoords[8];
    const int ycoords[] = { 0, 0, 1, 2, 2, 2, 1, 0 };
    xcoords[0] = widths[7] +  row1spaces / 3;
    xcoords[1] = widths[7] - (row1spaces / 3) + row1spaces + widths[0];
    xcoords[4] = widths[5] +  row3spaces / 3;
    xcoords[3] = widths[5] - (row3spaces / 3) + row3spaces + widths[4];
    xcoords[2] = (xcoords[1] + xcoords[3]) / 2;
    xcoords[5] = xcoords[6] = xcoords[7] = 0;
    for (int i = 0; i < 8; i++) {
        nc_color c = unique_types[i].empty() ? c_dkgray
                   : (dangerous[i] ? c_ltred : c_ltgray);
        mvwprintz(w, ycoords[i] + startrow, xcoords[i], c, dir_labels[i]);
    }

    // The list of symbols needs a space on each end.
    const int symroom = row1spaces / 3 - 2;

    // Print the symbols of all monsters in all directions.
    for (int i = 0; i < 8; i++) {
        point pr(xcoords[i] + strlen(dir_labels[i]) + 1, ycoords[i] + startrow);

        const int typeshere = unique_types[i].size();
        for (int j = 0; j < typeshere && j < symroom; j++) {
            buff = unique_types[i][j];
            nc_color c;
            char sym;

            if (symroom < typeshere && j == symroom - 1) {
                // We've run out of room!
                c = c_white;
                sym = '+';
            } else if (buff < 0) { // It's an NPC!
                switch (active_npc[(buff + 1) * -1]->attitude) {
                    case NPCATT_KILL:   c = c_red;     break;
                    case NPCATT_FOLLOW: c = c_ltgreen; break;
                    case NPCATT_DEFEND: c = c_green;   break;
                    default:            c = c_pink;    break;
                }
                sym = '@';
            } else { // It's a monster!
                c   = mtypes[buff]->color;
                sym = mtypes[buff]->sym;
            }
            mvwputch(w, pr.y, pr.x, c, sym);

            pr.x++;
        }
    } // for (int i = 0; i < 8; i++)

    // Now we print their full names!

    bool listed_it[num_monsters]; // Don't list any twice!
    for (int i = 0; i < num_monsters; i++)
        listed_it[i] = false;

    // Start printing monster names on row 4. Rows 0-2 are for labels, and row 3
    // is blank.
    point pr(0, 4 + startrow);

    int lastrowprinted = 2 + startrow;

    // Print monster names, starting with those at location 8 (nearby).
    for (int j = 8; j >= 0 && pr.y < maxheight; j--) {
        // Separate names by some number of spaces (more for local monsters).
        int namesep = (j == 8 ? 2 : 1);
        for (int i = 0; i < unique_types[j].size() && pr.y < maxheight; i++) {
            buff = unique_types[j][i];
            // buff < 0 means an NPC!  Don't list those.
            if (buff >= 0 && !listed_it[buff]) {
                listed_it[buff] = true;
                std::string name = mtypes[buff]->name;

                // Move to the next row if necessary. (The +2 is for the "Z ").
                if (pr.x + 2 + name.length() >= width) {
                    pr.y++;
                    pr.x = 0;
                }

                if (pr.y < maxheight) { // Don't print if we've overflowed
                    lastrowprinted = pr.y;
                    mvwputch(w, pr.y, pr.x, mtypes[buff]->color, mtypes[buff]->sym);
                    pr.x += 2; // symbol and space
                    nc_color danger = c_dkgray;
                    if (mtypes[buff]->difficulty >= 30)
                        danger = c_red;
                    else if (mtypes[buff]->difficulty >= 16)
                        danger = c_ltred;
                    else if (mtypes[buff]->difficulty >= 8)
                        danger = c_white;
                    else if (mtypes[buff]->agro > 0)
                        danger = c_ltgray;
                    mvwprintz(w, pr.y, pr.x, danger, name.c_str());
                    pr.x += name.length() + namesep;
                }
            }
        }
    }

    return lastrowprinted;
}

void game::cleanup_dead()
{
    for( int i = 0; i < z.size(); i++ ) {
        if( z[i].dead || z[i].hp <= 0 ) {
            dbg (D_INFO) << string_format( "cleanup_dead: z[%d] %d,%d dead:%c hp:%d %s",
                                           i, z[i].posx, z[i].posy, (z[i].dead?'1':'0'),
                                           z[i].hp, z[i].type->name.c_str() );
            z.erase( z.begin() + i );
            if( last_target == i ) {
                last_target = -1;
            } else if( last_target > i ) {
                last_target--;
            }
            i--;
        }
    }

    //Cleanup any dead npcs.
    //This will remove the npc object, it is assumed that they have been transformed into
    //dead bodies before this.
    for (int i = 0; i < active_npc.size(); i++)
    {
        if (active_npc[i]->dead)
        {
            int npc_id = active_npc[i]->getID();
            active_npc.erase( active_npc.begin() + i );
            cur_om->remove_npc(npc_id);
            i--;
        }
    }
}

void game::monmove()
{
 cleanup_dead();
 for (int i = 0; i < z.size(); i++) {
  while (!z[i].dead && !z[i].can_move_to(this, z[i].posx, z[i].posy)) {
// If we can't move to our current position, assign us to a new one
   if (debugmon)
   {
    dbg(D_ERROR) << "game:monmove: " << z[i].name().c_str()
                 << " can't move to its location! (" << z[i].posx
                 << ":" << z[i].posy << "), "
                 << m.tername(z[i].posx, z[i].posy).c_str();
    debugmsg("%s can't move to its location! (%d:%d), %s", z[i].name().c_str(),
             z[i].posx, z[i].posy, m.tername(z[i].posx, z[i].posy).c_str());
   }
   bool okay = false;
   int xdir = rng(1, 2) * 2 - 3, ydir = rng(1, 2) * 2 - 3; // -1 or 1
   int startx = z[i].posx - 3 * xdir, endx = z[i].posx + 3 * xdir;
   int starty = z[i].posy - 3 * ydir, endy = z[i].posy + 3 * ydir;
   for (int x = startx; x != endx && !okay; x += xdir) {
    for (int y = starty; y != endy && !okay; y += ydir){
     if (z[i].can_move_to(this, x, y)) {
      z[i].posx = x;
      z[i].posy = y;
      okay = true;
     }
    }
   }
   if (!okay)
    z[i].dead = true;
  }

  if (!z[i].dead) {
   z[i].process_effects(this);
   if (z[i].hurt(0))
    kill_mon(i, false);
  }

  m.mon_in_field(z[i].posx, z[i].posy, this, &(z[i]));

  while (z[i].moves > 0 && !z[i].dead) {
   z[i].made_footstep = false;
   z[i].plan(this);	// Formulate a path to follow
   z[i].move(this);	// Move one square, possibly hit u
   z[i].process_triggers(this);
   m.mon_in_field(z[i].posx, z[i].posy, this, &(z[i]));
   if (z[i].hurt(0)) {	// Maybe we died...
    kill_mon(i, false);
    z[i].dead = true;
   }
  }

  if (!z[i].dead) {
   if (u.has_active_bionic("bio_alarm") && u.power_level >= 1 &&
       rl_dist(u.posx, u.posy, z[i].posx, z[i].posy) <= 5) {
    u.power_level--;
    add_msg(_("Your motion alarm goes off!"));
    cancel_activity_query(_("Your motion alarm goes off!"));
    if (u.has_disease("sleep") || u.has_disease("lying_down")) {
     u.rem_disease("sleep");
     u.rem_disease("lying_down");
    }
   }
// We might have stumbled out of range of the player; if so, kill us
   if (z[i].posx < 0 - (SEEX * MAPSIZE) / 6 ||
       z[i].posy < 0 - (SEEY * MAPSIZE) / 6 ||
       z[i].posx > (SEEX * MAPSIZE * 7) / 6 ||
       z[i].posy > (SEEY * MAPSIZE * 7) / 6   ) {
// Re-absorb into local group, if applicable
    int group = valid_group((mon_id)(z[i].type->id), levx, levy, levz);
    if (group != -1) {
     cur_om->zg[group].population++;
     if (cur_om->zg[group].population / (cur_om->zg[group].radius * cur_om->zg[group].radius) > 5 &&
         !cur_om->zg[group].diffuse )
      cur_om->zg[group].radius++;
    } else if (MonsterGroupManager::Monster2Group((mon_id)(z[i].type->id)) != "GROUP_NULL") {
     cur_om->zg.push_back(mongroup(MonsterGroupManager::Monster2Group((mon_id)(z[i].type->id)),
                                  levx, levy, levz, 1, 1));
    }
    z[i].dead = true;
   } else
    z[i].receive_moves();
  }
 }

 cleanup_dead();

// Now, do active NPCs.
 for (int i = 0; i < active_npc.size(); i++) {
  int turns = 0;
  if(active_npc[i]->hp_cur[hp_head] <= 0 || active_npc[i]->hp_cur[hp_torso] <= 0)
   active_npc[i]->die(this);
  else {
   active_npc[i]->reset(this);
   active_npc[i]->suffer(this);
   while (!active_npc[i]->dead && active_npc[i]->moves > 0 && turns < 10) {
    turns++;
    active_npc[i]->move(this);
    //build_monmap();
   }
   if (turns == 10) {
    add_msg(_("%s's brain explodes!"), active_npc[i]->name.c_str());
    active_npc[i]->die(this);
   }
  }
 }
 cleanup_dead();
}

bool game::sound(int x, int y, int vol, std::string description)
{
 vol *= 1.5; // Scale it a little
// First, alert all monsters (that can hear) to the sound
 for (int i = 0; i < z.size(); i++) {
  if (z[i].can_hear()) {
   int dist = rl_dist(x, y, z[i].posx, z[i].posy);
   int volume = vol - (z[i].has_flag(MF_GOODHEARING) ? int(dist / 2) : dist);
   z[i].wander_to(x, y, volume);
   z[i].process_trigger(MTRIG_SOUND, volume);
  }
 }
// Loud sounds make the next spawn sooner!
 int spawn_range = int(MAPSIZE / 2) * SEEX;
 if (vol >= spawn_range) {
  int max = (vol - spawn_range);
  int min = int(max / 6);
  if (max > spawn_range * 4)
   max = spawn_range * 4;
  if (min > spawn_range * 4)
   min = spawn_range * 4;
  int change = rng(min, max);
  if (nextspawn < change)
   nextspawn = 0;
  else
   nextspawn -= change;
 }
// Next, display the sound as the player hears it
 if (description == "")
  return false;	// No description (e.g., footsteps)
 if (u.has_disease("deaf"))
  return false;	// We're deaf, can't hear it

 if (u.has_bionic("bio_ears"))
  vol *= 3.5;
 if (u.has_trait(PF_BADHEARING))
  vol *= .5;
 if (u.has_trait(PF_CANINE_EARS))
  vol *= 1.5;
 int dist = rl_dist(x, y, u.posx, u.posy);
 if (dist > vol)
  return false;	// Too far away, we didn't hear it!
 if (u.has_disease("sleep") &&
     ((!u.has_trait(PF_HEAVYSLEEPER) && dice(2, 20) < vol - dist) ||
      ( u.has_trait(PF_HEAVYSLEEPER) && dice(3, 20) < vol - dist)   )) {
  u.rem_disease("sleep");
  if (description != "alarm_clock")
   add_msg(_("You're woken up by a noise."));
  return true;
 } else if (description == "alarm_clock") {
  return false;
 }
 if (!u.has_bionic("bio_ears") && rng( (vol - dist) / 2, (vol - dist) ) >= 150) {
  int duration = (vol - dist - 130) / 4;
  if (duration > 40)
   duration = 40;
  u.add_disease("deaf", duration);
 }
 if (x != u.posx || y != u.posy) {
  if(u.activity.ignore_trivial != true) {
    std::string query;
    if (description == "") {
        query = string_format(_("Heard %s!"), description.c_str());
    } else {
        query = _("Heard a noise!");
    }
    if( cancel_activity_or_ignore_query(query.c_str()) ) {
        u.activity.ignore_trivial = true;
    }
  }
 } else {
     u.volume += vol;
 }

// We need to figure out where it was coming from, relative to the player
 int dx = x - u.posx;
 int dy = y - u.posy;
// If it came from us, don't print a direction
 if (dx == 0 && dy == 0) {
  capitalize_letter(description, 0);
  add_msg("%s", description.c_str());
  return true;
 }
 std::string direction = direction_name(direction_from(u.posx, u.posy, x, y));
 add_msg(_("From the %s you hear %s"), direction.c_str(), description.c_str());
 return true;
}

// add_footstep will create a list of locations to draw monster
// footsteps. these will be more or less accurate depending on the
// characters hearing and how close they are
void game::add_footstep(int x, int y, int volume, int distance, monster* source)
{
 if (x == u.posx && y == u.posy)
  return;
 else if (u_see(x, y))
  return;
 int err_offset;
 if (volume / distance < 2)
  err_offset = 3;
 else if (volume / distance < 3)
  err_offset = 2;
 else
  err_offset = 1;
 if (u.has_bionic("bio_ears"))
  err_offset--;
 if (u.has_trait(PF_BADHEARING))
  err_offset++;

 int origx = x, origy = y;
 std::vector<point> point_vector;
 for (x = origx-err_offset; x <= origx+err_offset; x++)
 {
     for (y = origy-err_offset; y <= origy+err_offset; y++)
     {
         point_vector.push_back(point(x,y));
     }
 }
 footsteps.push_back(point_vector);
 footsteps_source.push_back(source);
 return;
}

// draws footsteps that have been created by monsters moving about
void game::draw_footsteps()
{
 for (int i = 0; i < footsteps.size(); i++) {
     if (!u_see(footsteps_source[i]->posx,footsteps_source[i]->posy))
     {
         std::vector<point> unseen_points;
         for (int j = 0; j < footsteps[i].size(); j++)
         {
             if (!u_see(footsteps[i][j].x,footsteps[i][j].y))
             {
                 unseen_points.push_back(point(footsteps[i][j].x,
                                               footsteps[i][j].y));
             }
         }

         if (unseen_points.size() > 0)
         {
             point selected = unseen_points[rng(0,unseen_points.size() - 1)];

             mvwputch(w_terrain,
                      VIEWY + selected.y - u.posy - u.view_offset_y,
                      VIEWX + selected.x - u.posx - u.view_offset_x,
                      c_yellow, '?');
         }
     }
 }
 footsteps.clear();
 footsteps_source.clear();
 wrefresh(w_terrain);
 return;
}

void game::explosion(int x, int y, int power, int shrapnel, bool has_fire)
{
 timespec ts;	// Timespec for the animation of the explosion
 ts.tv_sec = 0;
 ts.tv_nsec = EXPLOSION_SPEED;
 int radius = sqrt(double(power / 4));
 int dam;
 std::string junk;
 int noise = power * (has_fire ? 2 : 10);

 if (power >= 30)
  sound(x, y, noise, _("a huge explosion!"));
 else
  sound(x, y, noise, _("an explosion!"));
 for (int i = x - radius; i <= x + radius; i++) {
  for (int j = y - radius; j <= y + radius; j++) {
   if (i == x && j == y)
    dam = 3 * power;
   else
    dam = 3 * power / (rl_dist(x, y, i, j));
   if (m.has_flag(bashable, i, j))
    m.bash(i, j, dam, junk);
   if (m.has_flag(bashable, i, j))	// Double up for tough doors, etc.
    m.bash(i, j, dam, junk);
   if (m.is_destructable(i, j) && rng(25, 100) < dam)
    m.destroy(this, i, j, false);

   int mon_hit = mon_at(i, j), npc_hit = npc_at(i, j);
   if (mon_hit != -1 && !z[mon_hit].dead &&
       z[mon_hit].hurt(rng(dam / 2, dam * 1.5))) {
    if (z[mon_hit].hp < 0 - (z[mon_hit].type->size < 2? 1.5:3) * z[mon_hit].type->hp)
     explode_mon(mon_hit); // Explode them if it was big overkill
    else
     kill_mon(mon_hit); // TODO: player's fault?

    int vpart;
    vehicle *veh = m.veh_at(i, j, vpart);
    if (veh)
     veh->damage (vpart, dam, false);
   }

   if (npc_hit != -1) {
    active_npc[npc_hit]->hit(this, bp_torso, 0, rng(dam / 2, dam * 1.5), 0);
    active_npc[npc_hit]->hit(this, bp_head,  0, rng(dam / 3, dam),       0);
    active_npc[npc_hit]->hit(this, bp_legs,  0, rng(dam / 3, dam),       0);
    active_npc[npc_hit]->hit(this, bp_legs,  1, rng(dam / 3, dam),       0);
    active_npc[npc_hit]->hit(this, bp_arms,  0, rng(dam / 3, dam),       0);
    active_npc[npc_hit]->hit(this, bp_arms,  1, rng(dam / 3, dam),       0);
    if (active_npc[npc_hit]->hp_cur[hp_head]  <= 0 ||
        active_npc[npc_hit]->hp_cur[hp_torso] <= 0   ) {
     active_npc[npc_hit]->die(this, true);
    }
   }
   if (u.posx == i && u.posy == j) {
    add_msg(_("You're caught in the explosion!"));
    u.hit(this, bp_torso, 0, rng(dam / 2, dam * 1.5), 0);
    u.hit(this, bp_head,  0, rng(dam / 3, dam),       0);
    u.hit(this, bp_legs,  0, rng(dam / 3, dam),       0);
    u.hit(this, bp_legs,  1, rng(dam / 3, dam),       0);
    u.hit(this, bp_arms,  0, rng(dam / 3, dam),       0);
    u.hit(this, bp_arms,  1, rng(dam / 3, dam),       0);
   }
   if (has_fire) {
    m.add_field(this, i, j, fd_fire, dam / 10);
   }
  }
 }
// Draw the explosion
 for (int i = 1; i <= radius; i++) {
  mvwputch(w_terrain, y - i + VIEWY - u.posy - u.view_offset_y,
                      x - i + VIEWX - u.posx - u.view_offset_x, c_red, '/');
  mvwputch(w_terrain, y - i + VIEWY - u.posy - u.view_offset_y,
                      x + i + VIEWX - u.posx - u.view_offset_x, c_red,'\\');
  mvwputch(w_terrain, y + i + VIEWY - u.posy - u.view_offset_y,
                      x - i + VIEWX - u.posx - u.view_offset_x, c_red,'\\');
  mvwputch(w_terrain, y + i + VIEWY - u.posy - u.view_offset_y,
                      x + i + VIEWX - u.posx - u.view_offset_x, c_red, '/');
  for (int j = 1 - i; j < 0 + i; j++) {
   mvwputch(w_terrain, y - i + VIEWY - u.posy - u.view_offset_y,
                       x + j + VIEWX - u.posx - u.view_offset_x, c_red,'-');
   mvwputch(w_terrain, y + i + VIEWY - u.posy - u.view_offset_y,
                       x + j + VIEWX - u.posx - u.view_offset_x, c_red,'-');
   mvwputch(w_terrain, y + j + VIEWY - u.posy - u.view_offset_y,
                       x - i + VIEWX - u.posx - u.view_offset_x, c_red,'|');
   mvwputch(w_terrain, y + j + VIEWY - u.posy - u.view_offset_y,
                       x + i + VIEWX - u.posx - u.view_offset_x, c_red,'|');
  }
  wrefresh(w_terrain);
  nanosleep(&ts, NULL);
 }

// The rest of the function is shrapnel
 if (shrapnel <= 0)
  return;
 int sx, sy, t, tx, ty;
 std::vector<point> traj;
 ts.tv_sec = 0;
 ts.tv_nsec = BULLET_SPEED;	// Reset for animation of bullets
 for (int i = 0; i < shrapnel; i++) {
  sx = rng(x - 2 * radius, x + 2 * radius);
  sy = rng(y - 2 * radius, y + 2 * radius);
  if (m.sees(x, y, sx, sy, 50, t))
   traj = line_to(x, y, sx, sy, t);
  else
   traj = line_to(x, y, sx, sy, 0);
  dam = rng(20, 60);
  for (int j = 0; j < traj.size(); j++) {
   if (j > 0 && u_see(traj[j - 1].x, traj[j - 1].y))
    m.drawsq(w_terrain, u, traj[j - 1].x, traj[j - 1].y, false, true);
   if (u_see(traj[j].x, traj[j].y)) {
    mvwputch(w_terrain, traj[j].y + VIEWY - u.posy - u.view_offset_y,
                        traj[j].x + VIEWX - u.posx - u.view_offset_x, c_red, '`');
    wrefresh(w_terrain);
    nanosleep(&ts, NULL);
   }
   tx = traj[j].x;
   ty = traj[j].y;
   if (mon_at(tx, ty) != -1) {
    dam -= z[mon_at(tx, ty)].armor_cut();
    if (z[mon_at(tx, ty)].hurt(dam))
     kill_mon(mon_at(tx, ty));
   } else if (npc_at(tx, ty) != -1) {
    body_part hit = random_body_part();
    if (hit == bp_eyes || hit == bp_mouth || hit == bp_head)
     dam = rng(2 * dam, 5 * dam);
    else if (hit == bp_torso)
     dam = rng(1.5 * dam, 3 * dam);
    int npcdex = npc_at(tx, ty);
    active_npc[npcdex]->hit(this, hit, rng(0, 1), 0, dam);
    if (active_npc[npcdex]->hp_cur[hp_head] <= 0 ||
        active_npc[npcdex]->hp_cur[hp_torso] <= 0) {
     active_npc[npcdex]->die(this);
    }
   } else if (tx == u.posx && ty == u.posy) {
    body_part hit = random_body_part();
    int side = rng(0, 1);
    add_msg(_("Shrapnel hits your %s!"), body_part_name(hit, side).c_str());
    u.hit(this, hit, rng(0, 1), 0, dam);
   } else {
       std::set<std::string> shrapnel_effects;
       m.shoot(this, tx, ty, dam, j == traj.size() - 1, shrapnel_effects );
   }
  }
 }
}

void game::flashbang(int x, int y, bool player_immune)
{
 int dist = rl_dist(u.posx, u.posy, x, y), t;
 if (dist <= 8 && !player_immune) {
  if (!u.has_bionic("bio_ears"))
   u.add_disease("deaf", 40 - dist * 4);
  if (m.sees(u.posx, u.posy, x, y, 8, t))
   u.infect("blind", bp_eyes, (12 - dist) / 2, 10 - dist, this);
 }
 for (int i = 0; i < z.size(); i++) {
  dist = rl_dist(z[i].posx, z[i].posy, x, y);
  if (dist <= 4)
   z[i].add_effect(ME_STUNNED, 10 - dist);
  if (dist <= 8) {
   if (z[i].has_flag(MF_SEES) && m.sees(z[i].posx, z[i].posy, x, y, 8, t))
    z[i].add_effect(ME_BLIND, 18 - dist);
   if (z[i].has_flag(MF_HEARS))
    z[i].add_effect(ME_DEAF, 60 - dist * 4);
  }
 }
 sound(x, y, 12, _("a huge boom!"));
// TODO: Blind/deafen NPC
}

void game::shockwave(int x, int y, int radius, int force, int stun, int dam_mult, bool ignore_player)
{
  //borrowed code from game::explosion()
  timespec ts;	// Timespec for the animation of the explosion
  ts.tv_sec = 0;
  ts.tv_nsec = EXPLOSION_SPEED;
    for (int i = 1; i <= radius; i++) {
  mvwputch(w_terrain, y - i + VIEWY - u.posy - u.view_offset_y,
                      x - i + VIEWX - u.posx - u.view_offset_x, c_blue, '/');
  mvwputch(w_terrain, y - i + VIEWY - u.posy - u.view_offset_y,
                      x + i + VIEWX - u.posx - u.view_offset_x, c_blue,'\\');
  mvwputch(w_terrain, y + i + VIEWY - u.posy - u.view_offset_y,
                      x - i + VIEWX - u.posx - u.view_offset_x, c_blue,'\\');
  mvwputch(w_terrain, y + i + VIEWY - u.posy - u.view_offset_y,
                      x + i + VIEWX - u.posx - u.view_offset_x, c_blue, '/');
  for (int j = 1 - i; j < 0 + i; j++) {
   mvwputch(w_terrain, y - i + VIEWY - u.posy - u.view_offset_y,
                       x + j + VIEWX - u.posx - u.view_offset_x, c_blue,'-');
   mvwputch(w_terrain, y + i + VIEWY - u.posy - u.view_offset_y,
                       x + j + VIEWX - u.posx - u.view_offset_x, c_blue,'-');
   mvwputch(w_terrain, y + j + VIEWY - u.posy - u.view_offset_y,
                       x - i + VIEWX - u.posx - u.view_offset_x, c_blue,'|');
   mvwputch(w_terrain, y + j + VIEWY - u.posy - u.view_offset_y,
                       x + i + VIEWX - u.posx - u.view_offset_x, c_blue,'|');
  }
  wrefresh(w_terrain);
  nanosleep(&ts, NULL);
 }
 // end borrowed code from game::explosion()

    sound(x, y, force*force*dam_mult/2, _("Crack!"));
    for (int i = 0; i < z.size(); i++)
    {
        if (rl_dist(z[i].posx, z[i].posy, x, y) <= radius)
        {
            add_msg(_("%s is caught in the shockwave!"), z[i].name().c_str());
            knockback(x, y, z[i].posx, z[i].posy, force, stun, dam_mult);
        }
    }
    for (int i = 0; i < active_npc.size(); i++)
    {
        if (rl_dist(active_npc[i]->posx, active_npc[i]->posy, x, y) <= radius)
        {
            add_msg(_("%s is caught in the shockwave!"), active_npc[i]->name.c_str());
            knockback(x, y, active_npc[i]->posx, active_npc[i]->posy, force, stun, dam_mult);
        }
    }
    if (rl_dist(u.posx, u.posy, x, y) <= radius && !ignore_player)
    {
        add_msg(_("You're caught in the shockwave!"));
        knockback(x, y, u.posx, u.posy, force, stun, dam_mult);
    }
    return;
}

/* Knockback target at (tx,ty) by force number of tiles in direction from (sx,sy) to (tx,ty)
   stun > 0 indicates base stun duration, and causes impact stun; stun == -1 indicates only impact stun
   dam_mult multiplies impact damage, bash effect on impact, and sound level on impact */

void game::knockback(int sx, int sy, int tx, int ty, int force, int stun, int dam_mult)
{
    std::vector<point> traj;
    traj.clear();
    traj = line_to(sx, sy, tx, ty, 0);
    traj.insert(traj.begin(), point(sx, sy)); // how annoying, line_to() doesn't include the originating point!
    traj = continue_line(traj, force);
    traj.insert(traj.begin(), point(tx, ty)); // how annoying, continue_line() doesn't either!

    knockback(traj, force, stun, dam_mult);
    return;
}

/* Knockback target at traj.front() along line traj; traj should already have considered knockback distance.
   stun > 0 indicates base stun duration, and causes impact stun; stun == -1 indicates only impact stun
   dam_mult multiplies impact damage, bash effect on impact, and sound level on impact */

void game::knockback(std::vector<point>& traj, int force, int stun, int dam_mult)
{
    int tx = traj.front().x;
    int ty = traj.front().y;
    if (mon_at(tx, ty) == -1 && npc_at(tx, ty) == -1 && (u.posx != tx && u.posy != ty))
    {
        debugmsg(_("Nothing at (%d,%d) to knockback!"), tx, ty);
        return;
    }
    //add_msg("line from %d,%d to %d,%d",traj.front().x,traj.front().y,traj.back().x,traj.back().y);
    std::string junk;
    int force_remaining = 0;
    if (mon_at(tx, ty) != -1)
    {
        monster *targ = &z[mon_at(tx, ty)];
        if (stun > 0)
        {
            targ->add_effect(ME_STUNNED, stun);
            add_msg(_("%s was stunned for %d turn%s!"), targ->name().c_str(), stun, stun>1?"s":"");
        }
        for(int i = 1; i < traj.size(); i++)
        {
            if (m.move_cost(traj[i].x, traj[i].y) == 0 && !m.has_flag(liquid, traj[i].x, traj[i].y)) // oops, we hit a wall!
            {
                targ->posx = traj[i-1].x;
                targ->posy = traj[i-1].y;
                force_remaining = traj.size() - i;
                if (stun != 0)
                {
                    if (targ->has_effect(ME_STUNNED))
                    {
                        targ->add_effect(ME_STUNNED, force_remaining);
                        add_msg(_("%s was stunned AGAIN for %d turn%s!"),
                                targ->name().c_str(), force_remaining, force_remaining>1?_("s"):"");
                    }
                    else
                    {
                        targ->add_effect(ME_STUNNED, force_remaining);
                        add_msg(_("%s was stunned for %d turn%s!"),
                                targ->name().c_str(), force_remaining, force_remaining>1?_("s"):"");
                    }
                    add_msg(_("%s took %d damage!"), targ->name().c_str(), dam_mult*force_remaining);
                    targ->hp -= dam_mult*force_remaining;
                    if (targ->hp <= 0)
                        targ->die(this);
                }
                m.bash(traj[i].x, traj[i].y, 2*dam_mult*force_remaining, junk);
                sound(traj[i].x, traj[i].y, dam_mult*force_remaining*force_remaining/2, junk);
                break;
            }
            else if (mon_at(traj[i].x, traj[i].y) != -1 || npc_at(traj[i].x, traj[i].y) != -1 ||
                      (u.posx == traj[i].x && u.posy == traj[i].y))
            {
                targ->posx = traj[i-1].x;
                targ->posy = traj[i-1].y;
                force_remaining = traj.size() - i;
                if (stun != 0)
                {
                    if (targ->has_effect(ME_STUNNED))
                    {
                        targ->add_effect(ME_STUNNED, force_remaining);
                        add_msg(_("%s was stunned AGAIN for %d turn%s!"),
                                targ->name().c_str(), force_remaining, force_remaining>1?_("s"):"");
                    }
                    else
                    {
                        targ->add_effect(ME_STUNNED, force_remaining);
                        add_msg(_("%s was stunned for %d turn%s!"),
                                targ->name().c_str(), force_remaining, force_remaining>1?_("s"):"");
                    }
                }
                traj.erase(traj.begin(), traj.begin()+i);
                if (mon_at(traj.front().x, traj.front().y) != -1)
                    add_msg(_("%s collided with someTHING else and sent IT flying!"), targ->name().c_str());
                else if (npc_at(traj.front().x, traj.front().y) != -1)
                    add_msg(_("%s collided with someone else and sent %s flying!"), targ->name().c_str(),
                            active_npc[npc_at(traj.front().x, traj.front().y)]->male?_("him"):_("her"));
                else if (u.posx == traj.front().x && u.posy == traj.front().y)
                    add_msg(_("%s collided with you and sent you flying!"), targ->name().c_str());
                knockback(traj, force_remaining, stun, dam_mult);
                break;
            }
            targ->posx = traj[i].x;
            targ->posy = traj[i].y;
            if(m.has_flag(liquid, targ->posx, targ->posy) && !targ->has_flag(MF_SWIMS) &&
                !targ->has_flag(MF_AQUATIC) && !targ->has_flag(MF_FLIES) && !targ->dead)
            {
                targ->hurt(9999);
                if (u_see(targ))
                    add_msg(_("The %s drowns!"), targ->name().c_str());
            }
            if(!m.has_flag(liquid, targ->posx, targ->posy) && targ->has_flag(MF_AQUATIC) && !targ->dead)
            {
                targ->hurt(9999);
                if (u_see(targ))
                    add_msg(_("The %s flops around and dies!"), targ->name().c_str());
            }
        }
    }
    else if (npc_at(tx, ty) != -1)
    {
        npc *targ = active_npc[npc_at(tx, ty)];
        if (stun > 0)
        {
            targ->add_disease("stunned", stun);
            add_msg(_("%s was stunned for %d turn%s!"), targ->name.c_str(), stun, stun>1?_("s"):"");
        }
        for(int i = 1; i < traj.size(); i++)
        {
            if (m.move_cost(traj[i].x, traj[i].y) == 0 && !m.has_flag(liquid, traj[i].x, traj[i].y)) // oops, we hit a wall!
            {
                targ->posx = traj[i-1].x;
                targ->posy = traj[i-1].y;
                force_remaining = traj.size() - i;
                if (stun != 0)
                {
                    if (targ->has_disease("stunned"))
                    {
                        targ->add_disease("stunned", force_remaining);
                        if (targ->has_disease("stunned"))
                            add_msg(_("%s was stunned AGAIN for %d turn%s!"),
                                     targ->name.c_str(), force_remaining, force_remaining>1?_("s"):"");
                    }
                    else
                    {
                        targ->add_disease("stunned", force_remaining);
                        if (targ->has_disease("stunned"))
                            add_msg(_("%s was stunned for %d turns!"),
                                     targ->name.c_str(), force_remaining, force_remaining>1?_("s"):"");
                    }
                    add_msg(_("%s took %d damage! (before armor)"), targ->name.c_str(), dam_mult*force_remaining);
                    if (one_in(2)) targ->hit(this, bp_arms, 0, force_remaining*dam_mult, 0);
                    if (one_in(2)) targ->hit(this, bp_arms, 1, force_remaining*dam_mult, 0);
                    if (one_in(2)) targ->hit(this, bp_legs, 0, force_remaining*dam_mult, 0);
                    if (one_in(2)) targ->hit(this, bp_legs, 1, force_remaining*dam_mult, 0);
                    if (one_in(2)) targ->hit(this, bp_torso, 0, force_remaining*dam_mult, 0);
                    if (one_in(2)) targ->hit(this, bp_head, 0, force_remaining*dam_mult, 0);
                    if (one_in(2)) targ->hit(this, bp_hands, 0, force_remaining*dam_mult, 0);
                }
                m.bash(traj[i].x, traj[i].y, 2*dam_mult*force_remaining, junk);
                sound(traj[i].x, traj[i].y, dam_mult*force_remaining*force_remaining/2, junk);
                break;
            }
            else if (mon_at(traj[i].x, traj[i].y) != -1 || npc_at(traj[i].x, traj[i].y) != -1 ||
                      (u.posx == traj[i].x && u.posy == traj[i].y))
            {
                targ->posx = traj[i-1].x;
                targ->posy = traj[i-1].y;
                force_remaining = traj.size() - i;
                if (stun != 0)
                {
                    if (targ->has_disease("stunned"))
                    {
                        add_msg(_("%s was stunned AGAIN for %d turn%s!"),
                                 targ->name.c_str(), force_remaining, force_remaining>1?_("s"):"");
                    }
                    else
                    {
                        add_msg(_("%s was stunned for %d turn%s!"),
                                 targ->name.c_str(), force_remaining, force_remaining>1?_("s"):"");
                    }
                    targ->add_disease("stunned", force_remaining);
                }
                traj.erase(traj.begin(), traj.begin()+i);
                if (mon_at(traj.front().x, traj.front().y) != -1)
                    add_msg(_("%s collided with someTHING else and sent IT flying!"), targ->name.c_str());
                else if (npc_at(traj.front().x, traj.front().y) != -1)
                    add_msg(_("%s collided with someone else and sent %s flying!"), targ->name.c_str(),
                            active_npc[npc_at(traj.front().x, traj.front().y)]->male?_("him"):_("her"));
                else if (u.posx == traj.front().x && u.posy == traj.front().y)
                    add_msg(_("%s collided with you and sent you flying!"), targ->name.c_str());
                knockback(traj, force_remaining, stun, dam_mult);
                break;
            }
            targ->posx = traj[i].x;
            targ->posy = traj[i].y;
        }
    }
    else if (u.posx == tx && u.posy == ty)
    {
        if (stun > 0)
        {
            u.add_disease("stunned", stun);
            add_msg(_("You were stunned for %d turns!"), stun);
        }
        for(int i = 1; i < traj.size(); i++)
        {
            if (m.move_cost(traj[i].x, traj[i].y) == 0 && !m.has_flag(liquid, traj[i].x, traj[i].y)) // oops, we hit a wall!
            {
                u.posx = traj[i-1].x;
                u.posy = traj[i-1].y;
                force_remaining = traj.size() - i;
                if (stun != 0)
                {
                    if (u.has_disease("stunned"))
                    {
                        add_msg(_("You were stunned AGAIN for %d turns!"), force_remaining);
                    }
                    else
                    {
                        add_msg(_("You were stunned for %d turns!"), force_remaining);
                    }
                    u.add_disease("stunned", force_remaining);
                    if (one_in(2)) u.hit(this, bp_arms, 0, force_remaining*dam_mult, 0);
                    if (one_in(2)) u.hit(this, bp_arms, 1, force_remaining*dam_mult, 0);
                    if (one_in(2)) u.hit(this, bp_legs, 0, force_remaining*dam_mult, 0);
                    if (one_in(2)) u.hit(this, bp_legs, 1, force_remaining*dam_mult, 0);
                    if (one_in(2)) u.hit(this, bp_torso, 0, force_remaining*dam_mult, 0);
                    if (one_in(2)) u.hit(this, bp_head, 0, force_remaining*dam_mult, 0);
                    if (one_in(2)) u.hit(this, bp_hands, 0, force_remaining*dam_mult, 0);
                }
                m.bash(traj[i].x, traj[i].y, 2*dam_mult*force_remaining, junk);
                sound(traj[i].x, traj[i].y, dam_mult*force_remaining*force_remaining/2, junk);
                break;
            }
            else if (mon_at(traj[i].x, traj[i].y) != -1 || npc_at(traj[i].x, traj[i].y) != -1)
            {
                u.posx = traj[i-1].x;
                u.posy = traj[i-1].y;
                force_remaining = traj.size() - i;
                if (stun != 0)
                {
                    if (u.has_disease("stunned"))
                    {
                        add_msg(_("You were stunned AGAIN for %d turns!"), force_remaining);
                    }
                    else
                    {
                        add_msg(_("You were stunned for %d turns!"), force_remaining);
                    }
                    u.add_disease("stunned", force_remaining);
                }
                traj.erase(traj.begin(), traj.begin()+i);
                if (mon_at(traj.front().x, traj.front().y) != -1)
                    add_msg(_("You collided with someTHING else and sent IT flying!"));
                else if (npc_at(traj.front().x, traj.front().y) != -1)
                    add_msg(_("You collided with someone else and sent %s flying!"),
                            active_npc[npc_at(traj.front().x, traj.front().y)]->male?_("him"):_("her"));
                knockback(traj, force_remaining, stun, dam_mult);
                break;
            }
            if(m.has_flag(liquid, u.posx, u.posy) && force_remaining < 1)
            {
                plswim(u.posx, u.posy);
            }
            else
            {
                u.posx = traj[i].x;
                u.posy = traj[i].y;
            }
        }
    }
    return;
}

void game::use_computer(int x, int y)
{
 if (u.has_trait(PF_ILLITERATE)) {
  add_msg(_("You can not read a computer screen!"));
  return;
 }

 if (u.has_trait(PF_HYPEROPIC) && !u.is_wearing("glasses_reading")
     && !u.is_wearing("glasses_bifocal")) {
  add_msg(_("You'll need to put on reading glasses before you can see the screen."));
  return;
 }

 computer* used = m.computer_at(x, y);

 if (used == NULL) {
  dbg(D_ERROR) << "game:use_computer: Tried to use computer at (" << x
               << ", " << y << ") - none there";
  debugmsg("Tried to use computer at (%d, %d) - none there", x, y);
  return;
 }

 used->use(this);

 refresh_all();
}

void game::resonance_cascade(int x, int y)
{
 int maxglow = 100 - 5 * trig_dist(x, y, u.posx, u.posy);
 int minglow =  60 - 5 * trig_dist(x, y, u.posx, u.posy);
 mon_id spawn;
 monster invader;
 if (minglow < 0)
  minglow = 0;
 if (maxglow > 0)
  u.add_disease("teleglow", rng(minglow, maxglow) * 100);
 int startx = (x < 8 ? 0 : x - 8), endx = (x+8 >= SEEX*3 ? SEEX*3 - 1 : x + 8);
 int starty = (y < 8 ? 0 : y - 8), endy = (y+8 >= SEEY*3 ? SEEY*3 - 1 : y + 8);
 for (int i = startx; i <= endx; i++) {
  for (int j = starty; j <= endy; j++) {
   switch (rng(1, 80)) {
   case 1:
   case 2:
    emp_blast(i, j);
    break;
   case 3:
   case 4:
   case 5:
    for (int k = i - 1; k <= i + 1; k++) {
     for (int l = j - 1; l <= j + 1; l++) {
      field_id type;
      switch (rng(1, 7)) {
       case 1: type = fd_blood;
       case 2: type = fd_bile;
       case 3:
       case 4: type = fd_slime;
       case 5: type = fd_fire;
       case 6:
       case 7: type = fd_nuke_gas;
      }
      if (!one_in(3))
	   m.add_field(this, k, l, type, 3);
     }
    }
    break;
   case  6:
   case  7:
   case  8:
   case  9:
   case 10:
    m.tr_at(i, j) = tr_portal;
    break;
   case 11:
   case 12:
    m.tr_at(i, j) = tr_goo;
    break;
   case 13:
   case 14:
   case 15:
    spawn = MonsterGroupManager::GetMonsterFromGroup("GROUP_NETHER", &mtypes);
    invader = monster(mtypes[spawn], i, j);
    z.push_back(invader);
    break;
   case 16:
   case 17:
   case 18:
    m.destroy(this, i, j, true);
    break;
   case 19:
    explosion(i, j, rng(1, 10), rng(0, 1) * rng(0, 6), one_in(4));
    break;
   }
  }
 }
}

void game::scrambler_blast(int x, int y)
{
 int mondex = mon_at(x, y);
 if (mondex != -1) {
  if (z[mondex].has_flag(MF_ELECTRONIC))
    z[mondex].make_friendly();
   add_msg(_("The %s sparks and begins searching for a target!"), z[mondex].name().c_str());
 }
}
void game::emp_blast(int x, int y)
{
 int rn;
 if (m.has_flag(console, x, y)) {
  add_msg(_("The %s is rendered non-functional!"), m.tername(x, y).c_str());
  m.ter_set(x, y, t_console_broken);
  return;
 }
// TODO: More terrain effects.
 switch (m.ter(x, y)) {
 case t_card_science:
 case t_card_military:
  rn = rng(1, 100);
  if (rn > 92 || rn < 40) {
   add_msg(_("The card reader is rendered non-functional."));
   m.ter_set(x, y, t_card_reader_broken);
  }
  if (rn > 80) {
   add_msg(_("The nearby doors slide open!"));
   for (int i = -3; i <= 3; i++) {
    for (int j = -3; j <= 3; j++) {
     if (m.ter(x + i, y + j) == t_door_metal_locked)
      m.ter_set(x + i, y + j, t_floor);
    }
   }
  }
  if (rn >= 40 && rn <= 80)
   add_msg(_("Nothing happens."));
  break;
 }
 int mondex = mon_at(x, y);
 if (mondex != -1) {
  if (z[mondex].has_flag(MF_ELECTRONIC)) {
   add_msg(_("The EMP blast fries the %s!"), z[mondex].name().c_str());
   int dam = dice(10, 10);
   if (z[mondex].hurt(dam))
    kill_mon(mondex); // TODO: Player's fault?
   else if (one_in(6))
    z[mondex].make_friendly();
  } else
   add_msg(_("The %s is unaffected by the EMP blast."), z[mondex].name().c_str());
 }
 if (u.posx == x && u.posy == y) {
  if (u.power_level > 0) {
   add_msg(_("The EMP blast drains your power."));
   int max_drain = (u.power_level > 40 ? 40 : u.power_level);
   u.charge_power(0 - rng(1 + max_drain / 3, max_drain));
  }
// TODO: More effects?
 }
// Drain any items of their battery charge
 for (int i = 0; i < m.i_at(x, y).size(); i++) {
  if (m.i_at(x, y)[i].is_tool() &&
      (dynamic_cast<it_tool*>(m.i_at(x, y)[i].type))->ammo == "battery")
   m.i_at(x, y)[i].charges = 0;
 }
// TODO: Drain NPC energy reserves
}

int game::npc_at(int x, int y)
{
 for (int i = 0; i < active_npc.size(); i++) {
  if (active_npc[i]->posx == x && active_npc[i]->posy == y && !active_npc[i]->dead)
   return i;
 }
 return -1;
}

int game::npc_by_id(int id)
{
 for (int i = 0; i < active_npc.size(); i++) {
  if (active_npc[i]->getID() == id)
   return i;
 }
 return -1;
}

int game::mon_at(int x, int y)
{
 for (int i = 0; i < z.size(); i++) {
  if (z[i].posx == x && z[i].posy == y) {
   if (z[i].dead)
    return -1;
   else
    return i;
  }
 }
 return -1;
}

bool game::is_empty(int x, int y)
{
 return ((m.move_cost(x, y) > 0 || m.has_flag(liquid, x, y)) &&
         npc_at(x, y) == -1 && mon_at(x, y) == -1 &&
         (u.posx != x || u.posy != y));
}

bool game::is_in_sunlight(int x, int y)
{
 return (m.is_outside(x, y) && light_level() >= 40 &&
         (weather == WEATHER_CLEAR || weather == WEATHER_SUNNY));
}

void game::kill_mon(int index, bool u_did_it)
{
 if (index < 0 || index >= z.size()) {
  dbg(D_ERROR) << "game:kill_mon: Tried to kill monster " << index
               << "! (" << z.size() << " in play)";
  if (debugmon)  debugmsg("Tried to kill monster %d! (%d in play)", index, z.size());
  return;
 }
 if (!z[index].dead) {
  z[index].dead = true;
  if (u_did_it) {
   if (z[index].has_flag(MF_GUILT)) {
    mdeath tmpdeath;
    tmpdeath.guilt(this, &(z[index]));
   }
   if (z[index].type->species != species_hallu)
    kills[z[index].type->id]++;	// Increment our kill counter
  }
  for (int i = 0; i < z[index].inv.size(); i++)
   m.add_item_or_charges(z[index].posx, z[index].posy, z[index].inv[i]);
  z[index].die(this);
 }
}

void game::explode_mon(int index)
{
 if (index < 0 || index >= z.size()) {
  dbg(D_ERROR) << "game:explode_mon: Tried to explode monster " << index
               << "! (" << z.size() << " in play)";
  debugmsg("Tried to explode monster %d! (%d in play)", index, z.size());
  return;
 }
 if (!z[index].dead) {
  z[index].dead = true;
  kills[z[index].type->id]++;	// Increment our kill counter
// Send body parts and blood all over!
  mtype* corpse = z[index].type;
  if (corpse->mat == "flesh" || corpse->mat == "veggy") { // No chunks otherwise
   int num_chunks;
   switch (corpse->size) {
    case MS_TINY:   num_chunks =  1; break;
    case MS_SMALL:  num_chunks =  2; break;
    case MS_MEDIUM: num_chunks =  4; break;
    case MS_LARGE:  num_chunks =  8; break;
    case MS_HUGE:   num_chunks = 16; break;
   }
   itype_id meat;
   if (corpse->has_flag(MF_POISON)) {
    if (corpse->mat == "flesh")
     meat = "meat_tainted";
    else
     meat = "veggy_tainted";
   } else {
    if (corpse->mat == "flesh")
     meat = "meat";
    else
     meat = "veggy";
   }

   int posx = z[index].posx, posy = z[index].posy;
   for (int i = 0; i < num_chunks; i++) {
    int tarx = posx + rng(-3, 3), tary = posy + rng(-3, 3);
    std::vector<point> traj = line_to(posx, posy, tarx, tary, 0);

    bool done = false;
    for (int j = 0; j < traj.size() && !done; j++) {
     tarx = traj[j].x;
     tary = traj[j].y;
// Choose a blood type and place it
     field_id blood_type = fd_blood;
     if (corpse->dies == &mdeath::boomer)
      blood_type = fd_bile;
     else if (corpse->dies == &mdeath::acid)
      blood_type = fd_acid;

      m.add_field(this, tarx, tary, blood_type, 1);

     if (m.move_cost(tarx, tary) == 0) {
      std::string tmp = "";
      if (m.bash(tarx, tary, 3, tmp))
       sound(tarx, tary, 18, tmp);
      else {
       if (j > 0) {
        tarx = traj[j - 1].x;
        tary = traj[j - 1].y;
       }
       done = true;
      }
     }
    }
    m.spawn_item(tarx, tary, meat, turn);
   }
  }
 }

 // there WAS an erasure of the monster here, but it caused issues with loops
 // we should structure things so that z.erase is only called in specified cleanup
 // functions

 if (last_target == index)
  last_target = -1;
 else if (last_target > index)
   last_target--;
}

void game::revive_corpse(int x, int y, int n)
{
    if (m.i_at(x, y).size() <= n)
    {
        debugmsg("Tried to revive a non-existent corpse! (%d, %d), #%d of %d", x, y, n, m.i_at(x, y).size());
        return;
    }
    item* it = &m.i_at(x, y)[n];
    revive_corpse(x, y, it);
    m.i_rem(x, y, n);
}

void game::revive_corpse(int x, int y, item *it)
{
    if (it->type->id != "corpse" || it->corpse == NULL)
    {
        debugmsg("Tried to revive a non-corpse.");
        return;
    }
    int burnt_penalty = it->burnt;
    monster mon(it->corpse, x, y);
    mon.speed = int(mon.speed * .8) - burnt_penalty / 2;
    mon.hp    = int(mon.hp    * .7) - burnt_penalty;
    if (it->damage > 0)
    {
        mon.speed /= it->damage + 1;
        mon.hp /= it->damage + 1;
    }
    mon.no_extra_death_drops = true;
    z.push_back(mon);
}

void game::open()
{
    int openx, openy;
    if (!choose_adjacent(_("Open"), openx, openy))
        return;

    u.moves -= 100;
    bool didit = false;

    int vpart;
    vehicle *veh = m.veh_at(openx, openy, vpart);
    if (veh && veh->part_flag(vpart, vpf_openable)) {
        if (veh->parts[vpart].open) {
            add_msg(_("That door is already open."));
            u.moves += 100;
        } else {
            veh->parts[vpart].open = 1;
            veh->insides_dirty = true;
        }
        return;
    }

    if (m.is_outside(u.posx, u.posy))
        didit = m.open_door(openx, openy, false);
    else
        didit = m.open_door(openx, openy, true);

    if (!didit) {
        switch(m.ter(openx, openy)) {
        case t_door_locked:
        case t_door_locked_interior:
        case t_door_locked_alarm:
        case t_door_bar_locked:
            add_msg(_("The door is locked!"));
            break;	// Trying to open a locked door uses the full turn's movement
        case t_door_o:
            add_msg(_("That door is already open."));
            u.moves += 100;
            break;
        default:
            add_msg(_("No door there."));
            u.moves += 100;
        }
    }
}

void game::close()
{
    int closex, closey;
    if (!choose_adjacent(_("Close"), closex, closey))
        return;

    bool didit = false;

    int vpart;
    vehicle *veh = m.veh_at(closex, closey, vpart);
    if (mon_at(closex, closey) != -1)
        add_msg(_("There's a %s in the way!"),
                z[mon_at(closex, closey)].name().c_str());
    else if (veh && veh->part_flag(vpart, vpf_openable) &&
             veh->parts[vpart].open) {
        veh->parts[vpart].open = 0;
        veh->insides_dirty = true;
        didit = true;
    } else if (m.i_at(closex, closey).size() > 0)
        add_msg(_("There's %s in the way!"), m.i_at(closex, closey).size() == 1 ?
                m.i_at(closex, closey)[0].tname(this).c_str() : _("some stuff"));
    else if (closex == u.posx && closey == u.posy)
        add_msg(_("There's some buffoon in the way!"));
    else if (m.ter(closex, closey) == t_window_domestic &&
             m.is_outside(u.posx, u.posy))  {
        add_msg(_("You cannot close the curtains from outside. You must be inside the building."));
    } else if (m.has_furn(closex, closey) &&
               m.furn(closex, closey) != f_canvas_door_o &&
               m.furn(closex, closey) != f_skin_door_o) {
       add_msg(_("There's a %s in the way!"), m.furnname(closex, closey).c_str());
    } else
        didit = m.close_door(closex, closey, true);

    if (didit)
        u.moves -= 90;
}

void game::smash()
{
    const int move_cost = (u.weapon.is_null() ? 80 : u.weapon.attack_time() * 0.8);
    bool didit = false;
    std::string bashsound, extra;
    int smashskill = int(u.str_cur / 2.5 + u.weapon.type->melee_dam);
    int smashx, smashy;

    if (!choose_adjacent(_("Smash"), smashx, smashy))
        return;

    const int full_pulp_threshold = 4;
    std::list<item*> corpses;
    for (int i = 0; i < m.i_at(smashx, smashy).size(); ++i)
    {
        item *it = &m.i_at(smashx, smashy)[i];
        if (it->type->id == "corpse" && it->damage < full_pulp_threshold)
        {
            corpses.push_back(it);
        }
    }
    if (corpses.size() > 0)
    {
        add_msg(_("You swing at the corpse%s."), corpses.size() > 1 ? _("s") : "");

        // numbers logic: a str 8 character with a butcher knife (4 bash, 18 cut)
        // should have at least a 50% chance of damaging an intact zombie corpse (75 volume).
        // a str 8 character with a baseball bat (28 bash, 0 cut) should have around a 25% chance.

        int cut_power = u.weapon.type->melee_cut;
        // stabbing weapons are a lot less effective at pulping
        if (u.weapon.has_flag("STAB") || u.weapon.has_flag("SPEAR"))
        {
            cut_power /= 2;
        }
        double pulp_power = sqrt((double)(u.str_cur + u.weapon.type->melee_dam)) * sqrt((double)(cut_power + 1));
        pulp_power *= 20; // constant multiplier to get the chance right
        int rn = rng(0, pulp_power);
        while (rn > 0 && !corpses.empty())
        {
            item *it = corpses.front();
            corpses.pop_front();
            int damage = rn / it->volume();
            if (damage + it->damage > full_pulp_threshold)
            {
                damage = full_pulp_threshold - it->damage;
            }
            rn -= (damage + 1) * it->volume(); // slight efficiency loss to swing

            // chance of a critical success, higher chance for small critters
            // comes AFTER the loss of power from the above calculation
            if (one_in(it->volume()))
            {
                damage++;
            }

            if (damage > 0)
            {
                add_msg(_("You %sdamage the %s!"), (damage > 1 ? _("greatly ") : ""), it->tname().c_str());
                it->damage += damage;
                if (it->damage >= 4)
                {
                    add_msg(_("The corpse is now thoroughly pulped."));
                    it->damage = 4;
                    // TODO mark corpses as inactive when appropriate
                }
                // Splatter some blood around
                for (int x = smashx - 1; x <= smashx + 1; x++) {
                    for (int y = smashy - 1; y <= smashy + 1; y++) {
                        if (!one_in(damage+1)) {
                             m.add_field(this, x, y, fd_blood, 1);
                        }
                    }
                }
            }
        }
        u.moves -= move_cost;
        return; // don't smash terrain if we've smashed a corpse
    }
    else
    {
        didit = m.bash(smashx, smashy, smashskill, bashsound);
    }

    if (didit)
    {
        if (extra != "")
        {
            add_msg(extra.c_str());
        }
        sound(smashx, smashy, 18, bashsound);
        // TODO: Move this elsewhere, like maybe into the map on-break code
        if (m.has_flag(alarmed, smashx, smashy) &&
            !event_queued(EVENT_WANTED))
        {
            sound(smashx, smashy, 40, _("An alarm sounds!"));
            add_event(EVENT_WANTED, int(turn) + 300, 0, levx, levy);
        }
        u.moves -= move_cost;
        if (u.skillLevel("melee") == 0)
        {
            u.practice(turn, "melee", rng(0, 1) * rng(0, 1));
        }
        if (u.weapon.made_of("glass") &&
            rng(0, u.weapon.volume() + 3) < u.weapon.volume())
        {
            add_msg(_("Your %s shatters!"), u.weapon.tname(this).c_str());
            for (int i = 0; i < u.weapon.contents.size(); i++)
            {
                m.add_item_or_charges(u.posx, u.posy, u.weapon.contents[i]);
            }
            sound(u.posx, u.posy, 24, "");
            u.hit(this, bp_hands, 1, 0, rng(0, u.weapon.volume()));
            if (u.weapon.volume() > 20)
            {
                // Hurt left arm too, if it was big
                u.hit(this, bp_hands, 0, 0, rng(0, u.weapon.volume() * .5));
            }
            u.remove_weapon();
        }
    }
    else
    {
        add_msg(_("There's nothing there!"));
    }
}

void game::use_item(char chInput)
{
 char ch;
 if (chInput == '.')
  ch = inv(_("Use item:"));
 else
  ch = chInput;

 if (ch == ' ') {
  add_msg(_("Never mind."));
  return;
 }
 last_action += ch;
 u.use(this, ch);
}

void game::use_wielded_item()
{
  u.use_wielded(this);
}

bool game::choose_adjacent(std::string verb, int &x, int &y)
{
    refresh_all();
    std::string query_text = verb + _(" where? (Direction button)");
    mvwprintw(w_terrain, 0, 0, query_text.c_str());
    wrefresh(w_terrain);
    DebugLog() << "calling get_input() for " << verb << "\n";
    InputEvent input = get_input();
    last_action += input;
    if (input == Cancel || input == Close)
        return false;
    else
        get_direction(x, y, input);
    if (x == -2 || y == -2) {
        add_msg(_("Invalid direction."));
        return false;
    }
    x += u.posx;
    y += u.posy;
    return true;
}

bool game::vehicle_near ()
{
 for (int dx = -1; dx <= 1; dx++) {
  for (int dy = -1; dy <= 1; dy++) {
   if (m.veh_at(u.posx + dx, u.posy + dy))
    return true;
  }
 }
 return false;
}

bool game::pl_refill_vehicle (vehicle &veh, int part, bool test)
{
    if (!veh.part_flag(part, vpf_fuel_tank))
        return false;
    item* it = NULL;
    item *p_itm = NULL;
    int min_charges = -1;
    bool i_cont = false;

    std::string ftype = veh.part_info(part).fuel_type;
    itype_id itid = default_ammo(ftype);
    if (u.weapon.is_container() && u.weapon.contents.size() > 0 &&
        u.weapon.contents[0].type->id == itid)
    {
        it = &u.weapon;
        p_itm = &u.weapon.contents[0];
        min_charges = u.weapon.contents[0].charges;
        i_cont = true;
    }
    else if (u.weapon.type->id == itid)
    {
        it = &u.weapon;
        p_itm = it;
        min_charges = u.weapon.charges;
    }
    else
    {
        it = &u.inv.item_or_container(itid);
        if (!it->is_null())
        {
            if (it->type->id == itid)
            {
                p_itm = it;
            }
            else
            {
                //ah, must be a container of the thing
                p_itm = &(it->contents[0]);
                i_cont = true;
            }
            min_charges = p_itm->charges;
        }
    }
    if (it->is_null())
        return false;
    else if (test)
        return true;

    int fuel_per_charge = 1;
    if( ftype == "plutonium" ) { fuel_per_charge = 1000; }
    else if( ftype == "plasma" ) { fuel_per_charge = 100; }
    int max_fuel = veh.part_info(part).size;
    int dch = (max_fuel - veh.parts[part].amount) / fuel_per_charge;
    if (dch < 1)
        dch = 1;
    bool rem_itm = min_charges <= dch;
    int used_charges = rem_itm? min_charges : dch;
    veh.parts[part].amount += used_charges * fuel_per_charge;
    if (veh.parts[part].amount > max_fuel)
        veh.parts[part].amount = max_fuel;

    add_msg (_("You %s %s's %s%s."), ftype == "battery" ? _("recharge") : _("refill"), veh.name.c_str(),
             ftype == "battery" ? _("battery") : (ftype == "plutonium" ? _("reactor") : _("fuel tank")),
             veh.parts[part].amount == max_fuel? _(" to its maximum") : "");

    p_itm->charges -= used_charges;
    if (rem_itm)
    {
        if (i_cont)
        {
            it->contents.erase(it->contents.begin());
        }
        else if (&u.weapon == it)
        {
            u.remove_weapon();
        }
        else
        {
            u.inv.remove_item_by_letter(it->invlet);
        }
    }
    return true;
}

void game::handbrake ()
{
 vehicle *veh = m.veh_at (u.posx, u.posy);
 if (!veh)
  return;
 add_msg (_("You pull a handbrake."));
 veh->cruise_velocity = 0;
 if (veh->last_turn != 0 && rng (15, 60) * 100 < abs(veh->velocity)) {
  veh->skidding = true;
  add_msg (_("You lose control of %s."), veh->name.c_str());
  veh->turn (veh->last_turn > 0? 60 : -60);
 } else if (veh->velocity < 0)
  veh->stop();
 else {
  veh->velocity = veh->velocity / 2 - 10*100;
  if (veh->velocity < 0)
      veh->stop();
 }
 u.moves = 0;
}

void game::exam_vehicle(vehicle &veh, int examx, int examy, int cx, int cy)
{
    veh_interact vehint;
    vehint.cx = cx;
    vehint.cy = cy;
    vehint.exec(this, &veh, examx, examy);
//    debugmsg ("exam_vehicle cmd=%c %d", vehint.sel_cmd, (int) vehint.sel_cmd);
    if (vehint.sel_cmd != ' ')
    {                                                        // TODO: different activity times
        u.activity = player_activity(ACT_VEHICLE,
                                     vehint.sel_cmd == 'f' || vehint.sel_cmd == 's' ||
                                     vehint.sel_cmd == 'c' ? 200 : 20000,
                                     (int) vehint.sel_cmd, 0, "");
        u.activity.values.push_back (veh.global_x());    // values[0]
        u.activity.values.push_back (veh.global_y());    // values[1]
        u.activity.values.push_back (vehint.cx);   // values[2]
        u.activity.values.push_back (vehint.cy);   // values[3]
        u.activity.values.push_back (-vehint.ddx - vehint.cy);   // values[4]
        u.activity.values.push_back (vehint.cx - vehint.ddy);   // values[5]
        u.activity.values.push_back (vehint.sel_part); // values[6]
        u.activity.values.push_back (vehint.sel_type); // int. might make bitmask
        u.moves = 0;
    }
    refresh_all();
    draw_minimap(); // TODO: Figure out why this is necessary.
}

// A gate handle is adjacent to a wall section, and next to that wall section on one side or
// another is the gate.  There may be a handle on the other side, but this is optional.
// The gate continues until it reaches a non-floor tile, so they can be arbitrary length.
//
//   |  !|!  -++-++-  !|++++-
//   +   +      !      +
//   +   +   -++-++-   +
//   +   +             +
//   +   +   !|++++-   +
//  !|   |!        !   |
//
// The terrain type of the handle is passed in, and that is used to determine the type of
// the wall and gate.
void game::open_gate( game *g, const int examx, const int examy, const enum ter_id handle_type ) {

 enum ter_id v_wall_type;
 enum ter_id h_wall_type;
 enum ter_id door_type;
 enum ter_id floor_type;
 const char *pull_message;
 const char *open_message;
 const char *close_message;

 switch(handle_type) {
 case t_gates_mech_control:
  v_wall_type = t_wall_v;
  h_wall_type = t_wall_h;
  door_type   = t_door_metal_locked;
  floor_type  = t_floor;
  pull_message = _("You turn the handle...");
  open_message = _("The gate is opened!");
  close_message = _("The gate is closed!");
  break;

 case t_gates_control_concrete:
  v_wall_type = t_concrete_v;
  h_wall_type = t_concrete_h;
  door_type   = t_door_metal_locked;
  floor_type  = t_floor;
  pull_message = _("You turn the handle...");
  open_message = _("The gate is opened!");
  close_message = _("The gate is closed!");
  break;

 case t_barndoor:
  v_wall_type = t_wall_wood;
  h_wall_type = t_wall_wood;
  door_type   = t_door_metal_locked;
  floor_type  = t_dirtfloor;
  pull_message = _("You pull the rope...");
  open_message = _("The barn doors opened!");
  close_message = _("The barn doors closed!");
  break;

 case t_palisade_pulley:
  v_wall_type = t_palisade;
  h_wall_type = t_palisade;
  door_type   = t_palisade_gate;
  floor_type  = t_palisade_gate_o;
  pull_message = _("You pull the rope...");
  open_message = _("The palisade gate swings open!");
  close_message = _("The palisade gate swings closed with a crash!");
  break;

  default: return; // No matching gate type
 }

 g->add_msg(pull_message);
 g->u.moves -= 900;

 bool open = false;
 bool close = false;

 for (int wall_x = -1; wall_x <= 1; wall_x++) {
   for (int wall_y = -1; wall_y <= 1; wall_y++) {
     for (int gate_x = -1; gate_x <= 1; gate_x++) {
       for (int gate_y = -1; gate_y <= 1; gate_y++) {
         if ((wall_x + wall_y == 1 || wall_x + wall_y == -1) &&  // make sure wall not diagonally opposite to handle
             (gate_x + gate_y == 1 || gate_x + gate_y == -1) &&  // same for gate direction
            ((wall_y != 0 && (g->m.ter(examx+wall_x, examy+wall_y) == h_wall_type)) ||  //horizontal orientation of the gate
             (wall_x != 0 && (g->m.ter(examx+wall_x, examy+wall_y) == v_wall_type)))) { //vertical orientation of the gate

           int cur_x = examx+wall_x+gate_x;
           int cur_y = examy+wall_y+gate_y;

           if (!close && (g->m.ter(examx+wall_x+gate_x, examy+wall_y+gate_y) == door_type)) {  //opening the gate...
             open = true;
             while (g->m.ter(cur_x, cur_y) == door_type) {
               g->m.ter_set(cur_x, cur_y, floor_type);
               cur_x = cur_x+gate_x;
               cur_y = cur_y+gate_y;
             }
           }

           if (!open && (g->m.ter(examx+wall_x+gate_x, examy+wall_y+gate_y) == floor_type)) {  //closing the gate...
             close = true;
             while (g->m.ter(cur_x, cur_y) == floor_type) {
               g->m.ter_set(cur_x, cur_y, door_type);
               cur_x = cur_x+gate_x;
               cur_y = cur_y+gate_y;
             }
           }
         }
       }
     }
   }
 }

 if(open){
   g->add_msg(open_message);
 } else if(close){
   g->add_msg(close_message);
 } else {
   add_msg(_("Nothing happens."));
 }
}

void game::moving_vehicle_dismount(int tox, int toy)
{
    int vpart;
    vehicle *veh = m.veh_at(u.posx, u.posy, vpart);
    if (!veh) {
        debugmsg("Tried to exit non-existent vehicle.");
        return;
    }
    if (u.posx == tox && u.posy == toy) {
        debugmsg("Need somewhere to dismount towards.");
        return;
    }
    int d = (45 * (direction_from(u.posx, u.posy, tox, toy)) - 90) % 360;
    add_msg(_("You dive from the %s."), veh->name.c_str());
    m.unboard_vehicle(this, u.posx, u.posy);
    u.moves -= 200;
    // Dive three tiles in the direction of tox and toy
    fling_player_or_monster(&u, 0, d, 30, true);
    // Hit the ground according to vehicle speed
    if (!m.has_flag(swimmable, u.posx, u.posy)) {
        if (veh->velocity > 0)
            fling_player_or_monster(&u, 0, veh->face.dir(), veh->velocity / (float)100);
        else
            fling_player_or_monster(&u, 0, veh->face.dir() + 180, -(veh->velocity) / (float)100);
    }
    return;
}

void game::control_vehicle()
{
    int veh_part;
    vehicle *veh = m.veh_at(u.posx, u.posy, veh_part);

    if (veh && veh->player_in_control(&u)) {
        std::string message = veh->use_controls();
        if (!message.empty())
            add_msg(message.c_str());
    } else if (veh && veh->part_with_feature(veh_part, vpf_controls) >= 0
                   && u.in_vehicle) {
        u.controlling_vehicle = true;
        add_msg(_("You take control of the %s."), veh->name.c_str());
    } else {
        int examx, examy;
        if (!choose_adjacent(_("Control vehicle"), examx, examy))
            return;
        veh = m.veh_at(examx, examy, veh_part);
        if (!veh) {
            add_msg(_("No vehicle there."));
            return;
        }
        if (veh->part_with_feature(veh_part, vpf_controls) < 0) {
            add_msg(_("No controls there."));
            return;
        }
        std::string message = veh->use_controls();
        if (!message.empty())
            add_msg(message.c_str());
    }
}

void game::examine()
{
 int examx, examy;
 if (!choose_adjacent(_("Examine"), examx, examy))
    return;

 int veh_part = 0;
 vehicle *veh = m.veh_at (examx, examy, veh_part);
 if (veh) {
  int vpcargo = veh->part_with_feature(veh_part, vpf_cargo, false);
  int vpkitchen = veh->part_with_feature(veh_part, vpf_kitchen, true);
  if ((vpcargo >= 0 && veh->parts[vpcargo].items.size() > 0) || vpkitchen >= 0)
   pickup(examx, examy, 0);
  else if (u.in_vehicle)
   add_msg (_("You can't do that while onboard."));
  else if (abs(veh->velocity) > 0)
   add_msg (_("You can't do that on moving vehicle."));
  else
   exam_vehicle (*veh, examx, examy);
 }

 if (m.has_flag(console, examx, examy)) {
  use_computer(examx, examy);
  return;
 }
 const furn_t *xfurn_t = &furnlist[m.furn(examx,examy)];
 const ter_t *xter_t = &terlist[m.ter(examx,examy)];
 iexamine xmine;

 if (m.has_furn(examx, examy))
   (xmine.*xfurn_t->examine)(this,&u,&m,examx,examy);
 else
   (xmine.*xter_t->examine)(this,&u,&m,examx,examy);

 bool none = true;
 if (xter_t->examine != &iexamine::none || xfurn_t->examine != &iexamine::none)
   none = false;

 if (m.has_flag(sealed, examx, examy)) {
   if (none) add_msg(_("The %s is firmly sealed."), m.name(examx, examy).c_str());
 } else {
   //examx,examy has no traps, is a container and doesn't have a special examination function
  if (m.tr_at(examx, examy) == tr_null && m.i_at(examx, examy).size() == 0 && m.has_flag(container, examx, examy) && none)
   add_msg(_("It is empty."));
  else
   if (!veh)pickup(examx, examy, 0);
 }
  //check for disarming traps last to avoid disarming query black box issue.
 if(m.tr_at(examx, examy) != tr_null) xmine.trap(this,&u,&m,examx,examy);

}

#define ADVINVOFS 7
// abstract of selected origin which can be inventory, or  map tile / vehicle storage / aggregate
struct advanced_inv_area {
    const int id;
    const int hscreenx;
    const int hscreeny;
    const int offx;
    const int offy;
    int x;
    int y;
    const std::string name;
    const std::string shortname;
    bool canputitems;
    vehicle *veh;
    int vstor;
    int size;
    std::string desc;
    int volume, weight;
    int max_size, max_volume;
};

// for printing items in environment
struct advanced_inv_listitem {
    int idx;
    int area;
    item *it;
    std::string name;
    bool autopickup;
    int stacks;
    int volume;
    int weight;
    int cat;
};

// left/right listwindows
struct advanced_inv_pane {
    int pos;
    int area, offx, offy, size, vstor;  // quick lookup later
    int index, max_page, max_index, page;
    std::string area_string;
    int sortby;
    int issrc;
    vehicle *veh;
    WINDOW *window;
    std::vector<advanced_inv_listitem> items;
    int numcats;
};

int getsquare(int c , int &off_x, int &off_y, std::string &areastring, advanced_inv_area *squares) {
    int ret=-1;
    if (!( c >= 0 && c <= 10 )) return ret;
    ret=c;
    off_x = squares[ret].offx;
    off_y = squares[ret].offy;
    areastring = squares[ret].name;
    return ret;
}

int getsquare(char c , int &off_x, int &off_y, std::string &areastring, advanced_inv_area *squares) {
    int ret=-1;
    switch(c)
    {
        case '0':
        case 'I':
            ret=0;
            break;
        case '1':
        case 'B':
            ret=1;
            break;
        case '2':
        case 'J':
            ret=2;
            break;
        case '3':
        case 'N':
            ret=3;
            break;
        case '4':
        case 'H':
            ret=4;
            break;
        case '5':
        case 'G':
            ret=5;
            break;
        case '6':
        case 'L':
            ret=6;
            break;
        case '7':
        case 'Y':
            ret=7;
            break;
        case '8':
        case 'K':
            ret=8;
            break;
        case '9':
        case 'U':
            ret=9;
            break;
        case 'a':
            ret=10;
            break;
        default :
            return -1;
    }
    return getsquare(ret,off_x,off_y,areastring, squares);
}

void advprintItems(advanced_inv_pane &pane, advanced_inv_area* squares, bool active, game* g)
{
    std::vector<advanced_inv_listitem> &items = pane.items;
    WINDOW* window = pane.window;
    int page = pane.page;
    int selected_index = pane.index;
    bool isinventory = ( pane.area == 0 );
    bool isall = ( pane.area == 10 );
    int itemsPerPage;
    itemsPerPage = getmaxy( window ) - ADVINVOFS; // fixme
    int columns = getmaxx( window );
    int rightcol = columns - 8;
    int amount_column = columns - 15;
    nc_color norm = active ? c_white : c_dkgray;
    std::string spaces(getmaxx(window)-4, ' ');
    bool compact=(TERMX<=100);

    if(isinventory) {
        mvwprintz( window, 4, rightcol, c_ltgreen, "%3d %3d", g->u.weight_carried(), g->u.volume_carried() );
    } else {
        int hrightcol=rightcol; // intentionally -not- shifting rightcol since heavy items are rare, and we're stingy on screenspace
        if ( squares[pane.area].weight > 999 ) { // this is potentially the total of 9 tiles
          hrightcol--;
          if ( squares[pane.area].weight > 9999 ) { // not uncommon
            hrightcol--;
            if ( squares[pane.area].weight > 99999 ) { // hohum. time to consider tile destruction and sinkholes elsewhere?
              hrightcol--;
            }
          }
        }
        if ( squares[pane.area].volume > 999 ) { // pile 'o dead bears
          hrightcol--;
          if ( squares[pane.area].volume > 9999 ) { // theoretical limit; 1024*9
            hrightcol--;
          }
        }

        mvwprintz( window, 4, hrightcol, norm, "%3d %3d", squares[pane.area].weight, squares[pane.area].volume);
    }

    mvwprintz( window, 5, ( compact ? 1 : 4 ), c_ltgray, _("Name (charges)") );
    mvwprintz( window, 5, rightcol - 7, c_ltgray, _("%s weight vol"), ( isinventory ? _("amt") : ( isall ? _("src") : "   " ) ) );

    for(int i = page * itemsPerPage , x = 0 ; i < items.size() && x < itemsPerPage ; i++ ,x++) {
      if ( items[i].volume == -8 ) { // I'm a header!
        mvwprintz(window,6+x,( columns - items[i].name.size()-6 )/2,c_cyan, "[%s]", items[i].name.c_str() );
      } else {
        nc_color thiscolor = active ? items[i].it->color(&g->u) : norm;
        nc_color thiscolordark = c_dkgray;

        if(active && selected_index == x)
        {
            thiscolor = hilite(thiscolor);
            thiscolordark = hilite(thiscolordark);
            if ( compact ) {
                mvwprintz(window,6+x,1,thiscolor, "  %s", spaces.c_str());
            } else {
                mvwprintz(window,6+x,1,thiscolor, ">>%s", spaces.c_str());
            }

        }
        mvwprintz(window, 6 + x, ( compact ? 1 : 4 ), thiscolor, "%s", items[i].it->tname(g).c_str() );

        if(items[i].it->charges > 0) {
            wprintz(window, thiscolor, " (%d)",items[i].it->charges);
        } else if(items[i].it->contents.size() == 1 && items[i].it->contents[0].charges > 0) {
            wprintz(window, thiscolor, " (%d)",items[i].it->contents[0].charges);
        }

        if( isinventory && items[i].stacks > 1 ) {
            mvwprintz(window, 6 + x, amount_column, thiscolor, "[%d]", items[i].stacks);
        } else if ( isall ) {
            mvwprintz(window, 6 + x, amount_column, thiscolor, "%s", squares[items[i].area].shortname.c_str());
        }
//mvwprintz(window, 6 + x, amount_column-3, thiscolor, "%d", items[i].cat);
        int xrightcol=rightcol;
        if ( items[i].weight > 999 ) { // rare. bear = 2000
          xrightcol--;
          if ( items[i].weight > 9999 ) { // anything beyond this is excessive. Enjoy your clear plastic bottle of neutronium
            xrightcol--;
          }
        }
        if ( items[i].volume > 999 ) { // does not exist, but can fit in 1024 tile limit
          xrightcol--;
          if ( items[i].volume > 9999 ) { // oh hey what about z levels. best give up now
            xrightcol--;
          }
        }
        mvwprintz(window, 6 + x, xrightcol, (items[i].weight > 0 ? thiscolor : thiscolordark),
            "%3d", items[i].weight );

        wprintz(window, (items[i].volume > 0 ? thiscolor : thiscolordark), " %3d", items[i].volume );
        if(active && items[i].autopickup==true) {
          mvwprintz(window,6+x,1, magenta_background(items[i].it->color(&g->u)),"%s",(compact?items[i].it->tname(g).substr(0,1):">").c_str());
        }
      }
    }


}

// should probably move to an adv_inv_pane class

enum advanced_inv_sortby {
    SORTBY_NONE = 1 , SORTBY_NAME, SORTBY_WEIGHT, SORTBY_VOLUME, SORTBY_CHARGES, SORTBY_CATEGORY, NUM_SORTBY
};

struct advanced_inv_sort_case_insensitive_less : public std::binary_function< char,char,bool > {
    bool operator () (char x, char y) const {
        return toupper( static_cast< unsigned char >(x)) < toupper( static_cast< unsigned char >(y));
    }
};

struct advanced_inv_sorter {
    int sortby;
    advanced_inv_sorter(int sort) { sortby=sort; };
    bool operator()(const advanced_inv_listitem& d1, const advanced_inv_listitem& d2) {
        if ( sortby != SORTBY_NAME ) {
            switch(sortby) {
                case SORTBY_WEIGHT: {
                    if ( d1.weight != d2.weight ) return d1.weight > d2.weight;
                    break;
                }
                case SORTBY_VOLUME: {
                    if ( d1.volume != d2.volume ) return d1.volume > d2.volume;
                    break;
                }
                case SORTBY_CHARGES: {
                    if ( d1.it->charges != d2.it->charges ) return d1.it->charges > d2.it->charges;
                    break;
                }
                case SORTBY_CATEGORY: {
                    if ( d1.cat != d2.cat ) {
                      return d1.cat < d2.cat;
                    } else if ( d1.volume == -8 ) {
                      return true;
                    } else if ( d2.volume == -8 ) {
                      return false;
                    }
                    break;
                }
                default: return d1.idx > d2.idx; break;
            };
        }
        // secondary sort by name
        std::string n1=d1.name;
        std::string n2=d2.name;
        return std::lexicographical_compare( n1.begin(), n1.end(),
            n2.begin(), n2.end(), advanced_inv_sort_case_insensitive_less() );
    };
};

void advanced_inv_menu_square(advanced_inv_area* squares, uimenu *menu ) {
    int ofs=-25-4;
    int sel=menu->selected+1;
    for ( int i=1; i < 10; i++ ) {
        char key=(char)(i+48);
        char bracket[3]="[]";
        if ( squares[i].vstor >= 0 ) strcpy(bracket,"<>");
        bool canputitems=( squares[i].canputitems && menu->entries[i-1].enabled ? true : false);
        nc_color bcolor = ( canputitems ? ( sel == i ? h_cyan : c_cyan ) : c_dkgray );
        nc_color kcolor = ( canputitems ? ( sel == i ? h_ltgreen : c_ltgreen ) : c_dkgray );
        mvwprintz(menu->window,squares[i].hscreenx+5,squares[i].hscreeny+ofs, bcolor, "%c", bracket[0]);
        wprintz(menu->window, kcolor, "%c", key);
        wprintz(menu->window, bcolor, "%c", bracket[1]);
    }
}

void advanced_inv_print_header(advanced_inv_area* squares, advanced_inv_pane &pane, int sel=-1 )
{
    WINDOW* window=pane.window;
    int area=pane.area;
    int wwidth=getmaxx(window);
    int ofs=wwidth-25-2-14;
    for ( int i=0; i < 11; i++ ) {
        char key=( i == 0 ? 'I' : ( i == 10 ? 'A' : (char)(i+48) ) );
        char bracket[3]="[]";
        if ( squares[i].vstor >= 0 ) strcpy(bracket,"<>");
        nc_color bcolor = ( squares[i].canputitems ? ( area == i || ( area == 10 && i != 0 ) ? c_cyan : c_ltgray ) : c_red );
        nc_color kcolor = ( squares[i].canputitems ? ( area == i ? c_ltgreen : ( i == sel ? c_cyan : c_ltgray ) ) : c_red );
        mvwprintz(window,squares[i].hscreenx,squares[i].hscreeny+ofs, bcolor, "%c", bracket[0]);
        wprintz(window, kcolor, "%c", key);
        wprintz(window, bcolor, "%c", bracket[1]);
    }
}

void advanced_inv_update_area( advanced_inv_area &area, game *g ) {
    int i = area.id;
    player u = g->u;
    area.x = g->u.posx+area.offx;
    area.y = g->u.posy+area.offy;
    area.size = 0;
    area.veh = NULL;
    area.vstor = -1;
    area.desc = "";
    if( i > 0 && i < 10 ) {
        int vp = 0;
        area.veh = g->m.veh_at( u.posx+area.offx,u.posy+area.offy, vp );
        if ( area.veh ) {
            area.vstor = area.veh->part_with_feature(vp, vpf_cargo, false);
        }
        if ( area.vstor >= 0 ) {
            area.desc = area.veh->name;
            area.canputitems=true;
            area.size = area.veh->parts[area.vstor].items.size();
            area.max_size = MAX_ITEM_IN_VEHICLE_STORAGE;
            area.max_volume = area.veh->max_volume(area.vstor);
        } else {
            area.canputitems=(!(g->m.has_flag(noitem,u.posx+area.offx,u.posy+area.offy)) && !(g->m.has_flag(sealed,u.posx+area.offx,u.posy+area.offy) ));
            area.size = g->m.i_at(u.posx+area.offx,u.posy+area.offy).size();
            area.max_size = MAX_ITEM_IN_SQUARE;
            area.max_volume = g->m.max_volume(u.posx+area.offx,u.posy+area.offy);
            if (g->m.graffiti_at(u.posx+area.offx,u.posy+area.offy).contents) {
                area.desc = g->m.graffiti_at(u.posx+area.offx,u.posy+area.offy).contents->c_str();
            }
        }
    } else if ( i == 0 ) {
        area.size=u.inv.size();
        area.canputitems=true;
    } else {
        area.desc = _("All 9 squares");
        area.canputitems=true;
    }
    area.volume=0; // must update in main function
    area.weight=0; // must update in main function
}

int advanced_inv_getinvcat(item *it) {
    if ( it->is_gun() ) return 0;
    if ( it->is_ammo() ) return 1;
    if ( it->is_weap() ) return 2;
    if ( it->is_tool() ) return 3;
    if ( it->is_armor() ) return 4;
    if ( it->is_food_container() ) return 5;
    if ( it->is_food() ) {
        it_comest* comest = dynamic_cast<it_comest*>(it->type);
        return ( comest->comesttype != "MED" ? 5 : 6 );
    }
    if ( it->is_book() ) return 7;
    if (it->is_gunmod() || it->is_bionic()) return 8;
    return 9;
}

void game::advanced_inv()
{
    u.inv.sort();
    u.inv.restack(&u);

    const int head_height = 5;
    const int min_w_height = 10;
    const int min_w_width = FULL_SCREEN_WIDTH;
    const int max_w_width = 120;

    const int left = 0;  // readability, should be #define..
    const int right = 1;
    const int isinventory = 0;
    const int isall = 10;
    std::string sortnames[8] = { "-none-", _("none"), _("name"), _("weight"), _("volume"), _("charges"), _("category"), "-" };
    std::string invcats[10] = { _("guns"), _("ammo"), _("weapons"), _("tools"), _("clothing"), _("food"), _("drugs"), _("books"), _("mods"), _("other") };
    bool checkshowmsg=false;
    bool showmsg=false;

    int itemsPerPage = 10;
    int w_height = (TERMY<min_w_height+head_height) ? min_w_height : TERMY-head_height;
    int w_width = (TERMX<min_w_width) ? min_w_width : (TERMX>max_w_width) ? max_w_width : (int)TERMX;

    int headstart = 0; //(TERMY>w_height)?(TERMY-w_height)/2:0;
    int colstart = (TERMX > w_width) ? (TERMX - w_width)/2 : 0;
    WINDOW *head = newwin(head_height,w_width, headstart, colstart);
    WINDOW *left_window = newwin(w_height,w_width/2, headstart+head_height,colstart);
    WINDOW *right_window = newwin(w_height,w_width/2, headstart+head_height,colstart+w_width/2);

    itemsPerPage=getmaxy(left_window)-ADVINVOFS;
    // todo: awaiting ui::menu // last_tmpdest=-1;
    bool exit = false;
    bool redraw = true;
    bool recalc = true;
    int lastCh = 0;

    advanced_inv_area squares[11] = {
        {0, 2, 25, 0, 0, 0, 0, _("Inventory"), "IN", false, NULL, -1, 0, "", 0, 0, 0, 0 },
        {1, 3, 30, -1, 1, 0, 0, _("South West"), "SW", false, NULL, -1, 0, "", 0, 0, 0, 0 },
        {2, 3, 33, 0, 1, 0, 0, _("South"), "S", false, NULL, -1, 0, "", 0, 0, 0, 0 },
        {3, 3, 36, 1, 1, 0, 0, _("South East"), "SE", false, NULL, -1, 0, "", 0, 0, 0, 0 },
        {4, 2, 30, -1, 0, 0, 0, _("West"), "W", false, NULL, -1, 0, "", 0, 0, 0, 0 },
        {5, 2, 33, 0, 0, 0, 0, _("Directly below you"), "DN", false, NULL, -1, 0, "", 0, 0, 0, 0 },
        {6, 2, 36, 1, 0, 0, 0, _("East"), "E", false, NULL, -1, 0, "", 0, 0, 0, 0 },
        {7, 1, 30, -1, -1, 0, 0, _("North West"), "NW", false, NULL, -1, 0, "", 0, 0, 0, 0 },
        {8, 1, 33, 0, -1, 0, 0, _("North"), "N", false, NULL, -1, 0, "", 0, 0, 0, 0 },
        {9, 1, 36, 1, -1, 0, 0, _("North East"), "NE", false, NULL, -1, 0, "", 0, 0, 0, 0 },
        {10, 3, 25, 0, 0, 0, 0, _("Surrounding area"), "AL", false, NULL, -1, 0, "", 0, 0, 0, 0 }
    };

    for ( int i = 0; i < 11; i++ ) {
        advanced_inv_update_area(squares[i], this);
    }


    std::vector<advanced_inv_listitem> listitem_stub;
    advanced_inv_pane panes[2] = {
        {0,  5, 0, 0, 0, -1,  0, 0, 0, 0,  _("Initializing..."), 1, 0, NULL, NULL, listitem_stub, 0},
        {1,  isinventory, 0, 0, 0, -1,  0, 0, 0, 0,  _("Initializing..."), 1, 0, NULL, NULL, listitem_stub, 0},
    };

    panes[left].sortby = uistate.adv_inv_leftsort;
    panes[right].sortby = uistate.adv_inv_rightsort;
    panes[left].area = uistate.adv_inv_leftarea;
    panes[right].area = uistate.adv_inv_rightarea;
    bool moved=( uistate.adv_inv_last_coords.x != u.posx || uistate.adv_inv_last_coords.y != u.posy );
    if ( !moved || panes[left].area == isinventory ) {
        panes[left].index = uistate.adv_inv_leftindex;
        panes[left].page = uistate.adv_inv_leftpage;
    }
    if ( !moved || panes[right].area == isinventory ) {
        panes[right].index = uistate.adv_inv_rightindex;
        panes[right].page = uistate.adv_inv_rightpage;
    }

    panes[left].window = left_window;
    panes[right].window = right_window;

    int src = left; // the active screen , 0 for left , 1 for right.
    int dest = right;
    int max_inv = inv_chars.size() - u.worn.size() - ( u.is_armed() || u.weapon.is_style() ? 1 : 0 );

    while(!exit)
    {
        dest = (src==left ? right : left);
        if ( recalc ) redraw=true;
        if(redraw)
        {
            max_inv = inv_chars.size() - u.worn.size() - ( u.is_armed() || u.weapon.is_style() ? 1 : 0 );
            for (int i = 0; i < 2; i++) {
                int idest = (i==left ? right : left);

                // calculate the offset.
                getsquare(panes[i].area, panes[i].offx, panes[i].offy, panes[i].area_string, squares);

                if(recalc) {

                    panes[i].items.clear();
                    bool hascat[10]={false,false,false,false,false,false,false,false,false,false};
                    panes[i].numcats=0;
                    int avolume=0;
                    int aweight=0;
                    if(panes[i].area == isinventory) {

                        invslice stacks = u.inv.slice(0, u.inv.size());
                        for( int x = 0; x < stacks.size(); ++x ) {
                            item& item = stacks[x]->front();
                            advanced_inv_listitem it;
                            it.idx=x;
                            // todo: for the love of gods create a u.inv.stack_by_int()
                            int size = u.inv.stack_by_letter(item.invlet).size();
                            if ( size < 1 ) size = 1;
                            it.name=item.tname(this);
                            it.autopickup=hasPickupRule(it.name);
                            it.stacks=size;
                            it.weight=item.weight() * size;
                            it.volume=item.volume() * size;
                            it.cat=advanced_inv_getinvcat(&item);
                            it.it=&item;
                            it.area=panes[i].area;
                            if( !hascat[it.cat] ) {
                                hascat[it.cat]=true;
                                panes[i].numcats++;
                                if(panes[i].sortby == SORTBY_CATEGORY) {
                                    advanced_inv_listitem itc;
                                    itc.idx=-8; itc.stacks=-8; itc.weight=-8; itc.volume=-8;
                                    itc.cat=it.cat; itc.name=invcats[it.cat];
                                    itc.area=panes[i].area;
                                    panes[i].items.push_back(itc);
                                }
                            }
                            avolume+=it.volume;
                            aweight+=it.weight;
                            panes[i].items.push_back(it);
                        }
                    } else {

                        int s1 = panes[i].area;
                        int s2 = panes[i].area;
                        if ( panes[i].area == isall ) {
                            s1 = 1;
                            s2 = 9;
                        }
                        for(int s = s1; s <= s2; s++) {
                            int savolume=0;
                            int saweight=0;
                            advanced_inv_update_area(squares[s], this);
                            //mvprintw(s+(i*10), 0, "%d %d                                   ",i,s);
                            if( panes[idest].area != s && squares[s].canputitems ) {
                                std::vector<item>& items = squares[s].vstor >= 0 ?
                                    squares[s].veh->parts[squares[s].vstor].items :
                                    m.i_at(squares[s].x , squares[s].y );
                                for(int x = 0; x < items.size() ; x++) {
                                    advanced_inv_listitem it;
                                    it.idx=x;
                                    it.name=items[x].tname(this);
                                    it.autopickup=hasPickupRule(it.name);
                                    it.stacks=1;
                                    it.weight=items[x].weight();
                                    it.volume=items[x].volume();
                                    it.cat=advanced_inv_getinvcat(&items[x]);
                                    it.it=&items[x];
                                    it.area=s;
                                    if( ! hascat[it.cat] ) {
                                        hascat[it.cat]=true;
                                        panes[i].numcats++;
                                        if(panes[i].sortby == SORTBY_CATEGORY) {
                                            advanced_inv_listitem itc;
                                            itc.idx=-8; itc.stacks=-8; itc.weight=-8; itc.volume=-8;
                                            itc.cat=it.cat; itc.name=invcats[it.cat]; itc.area=s;
                                            panes[i].items.push_back(itc);
                                        }
                                    }

                                    savolume+=it.volume;
                                    saweight+=it.weight;
                                    panes[i].items.push_back(it);

                                } // for(int x = 0; x < items.size() ; x++)

                            } // if( panes[idest].area != s && squares[s].canputitems )
                            avolume+=savolume;
                            aweight+=saweight;
                        } // for(int s = s1; s <= s2; s++)

                    } // if(panes[i].area ?? isinventory)

                    advanced_inv_update_area(squares[panes[i].area], this);

                    squares[panes[i].area].volume = avolume;
                    squares[panes[i].area].weight = aweight;

                    panes[i].veh = squares[panes[i].area].veh; // <--v-- todo deprecate
                    panes[i].vstor = squares[panes[i].area].vstor;
                    panes[i].size = panes[i].items.size();

                    // sort the stuff
                    switch(panes[i].sortby) {
                        case SORTBY_NONE:
                            if ( i != isinventory ) {
                                std::sort( panes[i].items.begin(), panes[i].items.end(), advanced_inv_sorter(SORTBY_NONE) );
                            }
                            break;
                        default:
                            std::sort( panes[i].items.begin(), panes[i].items.end(), advanced_inv_sorter( panes[i].sortby ) );
                            break;
                    }
                }

                // paginate (not sure why)
                panes[i].max_page = (int)ceil(panes[i].size/(itemsPerPage+0.0)); //(int)ceil(panes[i].size/20.0);
                panes[i].max_index = panes[i].page == (-1 + panes[i].max_page) ? ((panes[i].size % itemsPerPage)==0?itemsPerPage:panes[i].size % itemsPerPage) : itemsPerPage;
                // check if things are out of bound
                panes[i].index = (panes[i].index >= panes[i].max_index) ? panes[i].max_index - 1 : panes[i].index;


                panes[i].page = panes[i].max_page == 0 ? 0 : ( panes[i].page >= panes[i].max_page ? panes[i].max_page - 1 : panes[i].page);

                if( panes[i].sortby == SORTBY_CATEGORY && panes[i].items.size() > 0 ) {
                  int lpos = panes[i].index + (panes[i].page * itemsPerPage);
                  if ( lpos < panes[i].items.size() && panes[i].items[lpos].volume == -8 ) {
                     panes[i].index += ( panes[i].index+1 >= itemsPerPage ? -1 : 1 );
                  }
                }

                // draw the stuff
                werase(panes[i].window);



                advprintItems( panes[i], squares, (src == i), this );

                int sel=-1;
                if ( panes[i].size > 0 ) sel = panes[i].items[panes[i].index].area;

                advanced_inv_print_header(squares,panes[i], sel );
                // todo move --v to --^
                mvwprintz(panes[i].window,1,2,src == i ? c_cyan : c_ltgray, "%s", panes[i].area_string.c_str());
                mvwprintz(panes[i].window, 2, 2, src == i ? c_green : c_dkgray , "%s", squares[panes[i].area].desc.c_str() );

            }

            recalc=false;

            werase(head);
            {
                wborder(head,LINE_XOXO,LINE_XOXO,LINE_OXOX,LINE_OXOX,LINE_OXXO,LINE_OOXX,LINE_XXOO,LINE_XOOX);
                int line=1;
                if( checkshowmsg || showmsg ) {
                  for (int i = messages.size() - 1; i >= 0 && line < 4; i--) {
                    std::string mes = messages[i].message;
                    if (messages[i].count > 1) {
                      std::stringstream mesSS;
                      mesSS << mes << " x " << messages[i].count;
                      mes = mesSS.str();
                    }
                    nc_color col = c_dkgray;
                    if (int(messages[i].turn) >= curmes) {
                       col = c_ltred;
                       showmsg=true;
                    } else {
                       col = c_ltgray;
                    }
                    if ( showmsg ) mvwprintz(head, line, 2, col, mes.c_str());
                    line++;
                  }
                }
                if ( ! showmsg ) {
                  mvwprintz(head,0,w_width-18,c_white,_("< [?] show log >"));
                  mvwprintz(head,1,2, c_white, _("hjkl or arrow keys to move cursor, [m]ove item between panes,"));
                  mvwprintz(head,2,2, c_white, _("1-9 (or GHJKLYUBNI) to select square for active tab, 0 for inventory,"));
                  mvwprintz(head,3,2, c_white, _("[e]xamine item,  [s]ort display, toggle auto[p]ickup, [q]uit."));
                } else {
                  mvwprintz(head,0,w_width-19,c_white,"< [?] show help >");
                }
            }

            if(panes[src].max_page > 1 ) {
                mvwprintz(panes[src].window, 4, 2, c_ltblue, _("[<] page %d of %d [>]"), panes[src].page+1, panes[src].max_page);
            }
            redraw = false;
        }

        int list_pos = panes[src].index + (panes[src].page * itemsPerPage);
        int item_pos = panes[src].size > 0 ? panes[src].items[list_pos].idx : 0;
        // todo move
        for (int i = 0; i < 2; i++) {
            if ( src == i ) {
                wattron(panes[i].window, c_cyan);
            }
            wborder(panes[i].window,LINE_XOXO,LINE_XOXO,LINE_OXOX,LINE_OXOX,LINE_OXXO,LINE_OOXX,LINE_XXOO,LINE_XOOX);
            mvwprintw(panes[i].window, 0, 3, _("< [s]ort: %s >"), sortnames[ ( panes[i].sortby <= 6 ? panes[i].sortby : 0 ) ].c_str() );
            int max=( panes[i].area == isinventory ? max_inv : MAX_ITEM_IN_SQUARE );
            if ( panes[i].area == isall ) max *= 9;
            int fmtw=7 + ( panes[i].size > 99 ? 3 : panes[i].size > 9 ? 2 : 1 ) + ( max > 99 ? 3 : max > 9 ? 2 : 1 );
            mvwprintw(panes[i].window,0 ,(w_width/2)-fmtw,"< %d/%d >", panes[i].size, max );
            if ( src == i ) {
                wattroff(panes[i].window, c_white);
            }
        }

        wrefresh(head);
        wrefresh(panes[left].window);
        wrefresh(panes[right].window);

        int changex = -1;
        int changey = 0;
        bool donothing = false;


        int c = lastCh ? lastCh : getch();
        lastCh = 0;
        int changeSquare;

        if(c == 'i')
            c = (char)'0';

        if(c == 'a' ) c = (char)'a';

        changeSquare = getsquare((char)c, panes[src].offx, panes[src].offy, panes[src].area_string, squares);

        if(changeSquare != -1)
        {
            if(panes[left].area == changeSquare || panes[right].area == changeSquare) // do nthing
            {
                lastCh = (int)popup_getkey(_("same square!"));
                if(lastCh == 'q' || lastCh == KEY_ESCAPE || lastCh == ' ' ) lastCh=0;
            }
            else if(squares[changeSquare].canputitems)
            {
                panes[src].area = changeSquare;
                panes[src].page = 0;
                panes[src].index = 0;
            }
            else
            {
                popup(_("You can't put items there"));
            }
            recalc = true;
        }
        else if('m' == c || 'M' == c)
        {
            // If the active screen has no item.
            if( panes[src].size == 0 ) {
                continue;
            } else if ( item_pos == -8 ) {
                continue; // category header
            }
            int destarea = panes[dest].area;
            if ( panes[dest].area == isall || 'M' == c ) {
                // popup("Choose a specific square in the destination window.");  continue;
                bool valid=false;
                uimenu m; /* using new uimenu class */
                m.text=_("Select destination");
                m.pad_left=9; /* free space for advanced_inv_menu_square */
                char buf[1024];

                for(int i=1; i < 10; i++) {
                    buf[0]=0;
                    int safe=snprintf(buf,128, "%2d/%d%s", squares[i].size, MAX_ITEM_IN_SQUARE, (squares[i].size >= MAX_ITEM_IN_SQUARE ? _(" (FULL)") : "" ) );
                    if ( safe >= 128 || safe < 0 ) {
                        popup(_(":-O this shouldn't happen (BUG)")); return;
                    }
                    std::string prefix = buf;
                    m.entries.push_back( uimenu_entry( /* std::vector<uimenu_entry> */
                        i, /* return value */
                        (squares[i].canputitems && i != panes[src].area), /* enabled */
                        i+48, /* hotkey */
                        prefix + " " +
                          squares[i].name + " " +
                          ( squares[i].vstor >= 0 ? squares[i].veh->name : "" ) /* entry text */
                    ) );
                }

                m.selected=uistate.adv_inv_last_popup_dest-1; // selected keyed to uimenu.entries, which starts at 0;
                m.show(); // generate and show window.
                while ( m.ret == UIMENU_INVALID && m.keypress != 'q' && m.keypress != KEY_ESCAPE ) {
                    advanced_inv_menu_square(squares, &m ); // render a fancy ascii grid at the left of the menu
                    m.query(false); // query, but don't loop
                }
                if ( m.ret >= 0 && m.ret <= 9 ) { // is it a square?
                    if ( m.ret == panes[src].area ) { // should never happen, but sanity checks keep developers sane.
                        popup(_("Can't move stuff to the same place."));
                    } else if ( ! squares[m.ret].canputitems ) { // this was also disabled in it's uimenu_entry
                        popup(_("Invalid. Like the menu said."));
                    } else {
                        destarea = m.ret;
                        valid=true;
                        uistate.adv_inv_last_popup_dest=m.ret;
                    }
                }
                if ( ! valid ) continue;
            }
// from inventory
            if(panes[src].area == isinventory) {

                int max = (squares[destarea].max_size - squares[destarea].size);
                int volmax = max;
                int free_volume = ( squares[ destarea ].vstor >= 0 ?
                    squares[ destarea ].veh->free_volume( squares[ destarea ].vstor ) :
                    m.free_volume ( squares[ destarea ].x, squares[ destarea ].y )
                ) * 100;
                // TODO figure out a better way to get the item. Without invlets.
                item* it = &u.inv.slice(item_pos, 1).front()->front();
                std::list<item>& stack = u.inv.stack_by_letter(it->invlet);

                int amount = 1;
                int volume = it->volume() * 100; // sigh

                bool askamount = false;
                if ( stack.size() > 1) {
                    amount = stack.size();
                    askamount = true;
                } else if ( it->count_by_charges() ) {
                    amount = it->charges;
                    volume = it->type->volume;
                    askamount = true;
                }

                if ( volume > 0 && volume * amount > free_volume ) {
                    volmax = int( free_volume / volume );
                    if ( volmax == 0 ) {
                        popup(_("Destination area is full. Remove some items first."));
                        continue;
                    }
                    if ( stack.size() > 1) {
                        max = ( volmax < max ? volmax : max );
                    } else if ( it->count_by_charges() ) {
                        max = volmax;
                    }
                } else if ( it->count_by_charges() ) {
                    max = amount;
                }
                if ( max == 0 ) {
                    popup(_("Destination area has too many items. Remove some first."));
                    continue;
                }
                if ( askamount ) {
                    std::string popupmsg=_("How many do you want to move? (0 to cancel)");
                    if(amount > max) {
                        popupmsg=_("Destination can only hold ") + helper::to_string(max) + _("! Move how many? (0 to cancel) ");
                    }
                    // fixme / todo make popup take numbers only (m = accept, q = cancel)
                    amount = helper::to_int(
                        string_input_popup( popupmsg, 20,
                             helper::to_string(
                                 ( amount > max ? max : amount )
                             )
                        )
                    );
                }
                recalc=true;
                if(stack.size() > 1) { // if the item is stacked
                    if ( amount != 0 && amount <= stack.size() ) {
                        amount = amount > max ? max : amount;
                        std::list<item> moving_items = u.inv.remove_partial_stack(it->invlet,amount);
                        bool chargeback=false;
                        int moved=0;
                        for(std::list<item>::iterator iter = moving_items.begin();
                            iter != moving_items.end();
                            ++iter)
                        {

                          if ( chargeback == true ) {
                                u.i_add(*iter,this);
                          } else {
                            if(squares[destarea].vstor >= 0) {
                                if(squares[destarea].veh->add_item(squares[destarea].vstor,*iter) == false) {
                                    // testme
                                    u.i_add(*iter,this);
                                    popup(_("Destination full. %d / %d moved. Please report a bug if items have vanished."),moved,amount);
                                    chargeback=true;
                                }
                            } else {
                                if(m.add_item_or_charges(squares[destarea].x, squares[destarea].y, *iter, 0) == false) {
                                    // testme
                                    u.i_add(*iter,this);
                                    popup(_("Destination full. %d / %d moved. Please report a bug if items have vanished."),moved,amount);
                                    chargeback=true;
                                }
                            }
                            moved++;
                          }
                        }
                        if ( moved != 0 ) u.moves -= 100;
                    }
                } else if(it->count_by_charges()) {
                    if(amount != 0 && amount <= it->charges ) {

                        item moving_item = u.inv.remove_item_by_charges(it->invlet,amount);

                        if (squares[destarea].vstor>=0) {
                            if(squares[destarea].veh->add_item(squares[destarea].vstor,moving_item) == false) {
                                // fixme add item back
                                u.i_add(moving_item,this);
                                popup(_("Destination full. Please report a bug if items have vanished."));
                                continue;
                            }
                        } else {
                            if ( m.add_item_or_charges(squares[destarea].x, squares[destarea].y, moving_item, 0) == false ) {
                                // fixme add item back
                                u.i_add(moving_item,this);
                                popup(_("Destination full. Please report a bug if items have vanished."));
                                continue;
                            }
                        }
                        u.moves -= 100;
                    }
                } else {
                    item moving_item = u.inv.remove_item_by_letter(it->invlet);
                    if(squares[destarea].vstor>=0) {
                        if(squares[destarea].veh->add_item(squares[destarea].vstor, moving_item) == false) {
                           // fixme add item back (test)
                           u.i_add(moving_item,this);
                           popup(_("Destination full. Please report a bug if items have vanished."));
                           continue;
                        }
                    } else {
                        if(m.add_item_or_charges(squares[destarea].x, squares[destarea].y, moving_item) == false) {
                           // fixme add item back (test)
                           u.i_add(moving_item,this);
                           popup(_("Destination full. Please report a bug if items have vanished."));
                           continue;
                        }
                    }
                    u.moves -= 100;
                }
// from map / vstor
            } else {
                int s;
                if(panes[src].area == isall) {
                    s = panes[src].items[list_pos].area;
                    // todo: phase out these vars? ---v // temp_fudge pending tests/cleanup
                    panes[src].offx = squares[s].offx;
                    panes[src].offy = squares[s].offy;
                    panes[src].vstor = squares[s].vstor;
                    panes[src].veh = squares[s].veh;
                    recalc = true;
                } else {
                    s = panes[src].area;
                }
                if ( s == destarea ) {
                    popup(_("Source area is the same as destination (%s)."),squares[destarea].name.c_str());
                    continue;
                }

                std::vector<item> src_items = squares[s].vstor >= 0 ?
                    squares[s].veh->parts[squares[s].vstor].items :
                    m.i_at(squares[s].x,squares[s].y);
                if(src_items[item_pos].made_of(LIQUID))
                {
                    popup(_("You can't pick up a liquid."));
                    continue;
                }
                else // from veh/map
                {
                    if ( destarea == isinventory ) // if destination is inventory
                    {
                        if(!u.can_pickVolume(src_items[item_pos].volume()))
                        {
                            popup(_("There's no room in your inventory."));
                            continue;
                        }
                        else if(!u.can_pickWeight(src_items[item_pos].weight()))
                        {
                            popup(_("This is too heavy!"));
                            continue;
                        }
                        else if(squares[destarea].size >= max_inv)
                        {
                            popup(_("Too many itens"));
                            continue;
                        }
                    }

                    recalc=true;

                    item new_item = src_items[item_pos];

                    if(destarea == isinventory) {
                        new_item.invlet = nextinv;
                        advance_nextinv();
                        u.i_add(new_item,this);
                        u.moves -= 100;
                    } else if (squares[destarea].vstor >= 0) {
                        if( squares[destarea].veh->add_item( squares[destarea].vstor, new_item ) == false) {
                            popup(_("Destination area is full. Remove some items first"));
                            continue;
                        }
                    } else {
                        if ( m.add_item_or_charges(squares[destarea].x, squares[destarea].y, new_item, 0 ) == false ) {
                            popup(_("Destination area is full. Remove some items first"));
                            continue;
                        }
                    }
                    if(panes[src].vstor>=0) {
                        panes[src].veh->remove_item (panes[src].vstor, item_pos);
                    } else {
                        m.i_rem(u.posx+panes[src].offx,u.posy+panes[src].offy, item_pos);
                    }
                }
            }
        } else if('?' == c) {
            showmsg=(!showmsg);
            checkshowmsg=false;
            redraw=true;
        } else if('s' == c) {
            // int ch = uimenu(true, "Sort by... ", "Unsorted (recently added first)", "name", "weight", "volume", "charges", NULL );
            redraw=true;
            uimenu sm; /* using new uimenu class */
            sm.text=_("Sort by... ");
            sm.entries.push_back(uimenu_entry(SORTBY_NONE, true, 'u', _("Unsorted (recently added first)") ));
            sm.entries.push_back(uimenu_entry(SORTBY_NAME, true, 'n', sortnames[SORTBY_NAME]));
            sm.entries.push_back(uimenu_entry(SORTBY_WEIGHT, true, 'w', sortnames[SORTBY_WEIGHT]));
            sm.entries.push_back(uimenu_entry(SORTBY_VOLUME, true, 'v', sortnames[SORTBY_VOLUME]));
            sm.entries.push_back(uimenu_entry(SORTBY_CHARGES, true, 'x', sortnames[SORTBY_CHARGES]));
            sm.entries.push_back(uimenu_entry(SORTBY_CATEGORY, true, 'c', sortnames[SORTBY_CATEGORY]));
            sm.selected=panes[src].sortby-1; /* pre-select current sort. uimenu.selected is entries[index] (starting at 0), not return value */
            sm.query(); /* calculate key and window variables, generate window, and loop until we get a valid answer */
            if(sm.ret < 1) continue; /* didn't get a valid answer =[ */
            panes[src].sortby = sm.ret;

            if ( src == left ) {
                uistate.adv_inv_leftsort=sm.ret;
            } else {
                uistate.adv_inv_rightsort=sm.ret;
            }
            recalc = true;
        } else if('p' == c) {
            if(panes[src].size == 0) {
                continue;
            } else if ( item_pos == -8 ) {
                continue; // category header
            }
            if ( panes[src].items[list_pos].autopickup == true ) {
                removePickupRule(panes[src].items[list_pos].name);
                panes[src].items[list_pos].autopickup=false;
            } else {
                addPickupRule(panes[src].items[list_pos].name);
                panes[src].items[list_pos].autopickup=true;
            }
            redraw = true;
        } else if('e' == c) {
            if(panes[src].size == 0) {
                continue;
            } else if ( item_pos == -8 ) {
                continue; // category header
            }
            item *it = panes[src].items[list_pos].it;
            int ret=0;
            if(panes[src].area == isinventory ) {
                char pleaseDeprecateMe=it->invlet;
                ret=inventory_item_menu(pleaseDeprecateMe, 0, w_width/2
                   // fixme: replace compare_split_screen_popup which requires y=0 for item menu to function right
                   // colstart + ( src == left ? w_width/2 : 0 ), 50
                );
                recalc=true;
                checkshowmsg=true;
            } else {
                std::vector<iteminfo> vThisItem, vDummy, vMenu;
                it->info(true, &vThisItem, this);
                vThisItem.push_back(iteminfo(_("DESCRIPTION"), "\n----------\n"));
                vThisItem.push_back(iteminfo(_("DESCRIPTION"), _("\n\n\n\n\n [up / page up] previous\n [down / page down] next")));
                ret=compare_split_screen_popup( 1 + colstart + ( src == isinventory ? w_width/2 : 0 ),
                    (w_width/2)-2, 0, it->tname(this), vThisItem, vDummy );
            }
            if ( ret == KEY_NPAGE || ret == KEY_DOWN ) {
                changey += 1;
                lastCh='e';
            } else if ( ret == KEY_PPAGE || ret == KEY_UP ) {
                changey += -1;
                lastCh='e';
            }
            redraw = true;
        }
        else if( 'q' == c || KEY_ESCAPE == c || ' ' == c )
        {
            exit = true;
        }
        else if('>' == c || KEY_NPAGE == c)
        {
            panes[src].page++;
            if( panes[src].page >= panes[src].max_page ) panes[src].page = 0;
            redraw = true;
        }
        else if('<' == c || KEY_PPAGE == c)
        {
            panes[src].page--;
            if( panes[src].page < 0 ) panes[src].page = panes[src].max_page;
            redraw = true;
        }
        else
        {
            switch(c)
            {
                case 'j':
                case KEY_DOWN:
                    changey = 1;
                    break;
                case 'k':
                case KEY_UP:
                    changey = -1;
                    break;
                case 'h':
                case KEY_LEFT:
                    changex = 0;
                    break;
                case 'l':
                case KEY_RIGHT:
                    changex = 1;
                    break;
                case '\t':
                    changex = dest;
                    break;
                default :
                    donothing = true;
                    break;
            }
        }
        if(!donothing)
        {
          if ( changey != 0 ) {
            for ( int l=2; l > 0; l-- ) {
              panes[src].index += changey;
              if ( panes[src].index < 0 ) {
                  panes[src].page--;
                  if( panes[src].page < 0 ) {
                    panes[src].page = panes[src].max_page-1;
                    panes[src].index = panes[src].items.size() - 1 - ( panes[src].page * itemsPerPage );
                  } else {
                    panes[src].index = itemsPerPage; // corrected at the start of next iteration
                  }
              } else if ( panes[src].index >= panes[src].max_index ) {
                  panes[src].page++;
                  if( panes[src].page >= panes[src].max_page ) panes[src].page = 0;
                  panes[src].index = 0;
              }
              int lpos=panes[src].index + (panes[src].page * itemsPerPage);
              if ( lpos < panes[src].items.size() && panes[src].items[lpos].volume != -8 ) {
                  l=0;
              }

            }
            redraw = true;
          }
          if ( changex >= 0 ) {
            src = changex;
            redraw = true;
          }
        }
    }

    uistate.adv_inv_last_coords.x = u.posx;
    uistate.adv_inv_last_coords.y = u.posy;
    uistate.adv_inv_leftarea = panes[left].area;
    uistate.adv_inv_rightarea = panes[right].area;
    uistate.adv_inv_leftindex = panes[left].index;
    uistate.adv_inv_leftpage = panes[left].page;
    uistate.adv_inv_rightindex = panes[right].index;
    uistate.adv_inv_rightpage = panes[right].page;

    werase(head);
    werase(panes[left].window);
    werase(panes[right].window);
    delwin(head);
    delwin(panes[left].window);
    delwin(panes[right].window);
    refresh_all();
}

//Shift player by one tile, look_around(), then restore previous position.
//represents carfully peeking around a corner, hence the large move cost.
void game::peek()
{
    int prevx, prevy, peekx, peeky;

    if (!choose_adjacent(_("Peek"), peekx, peeky))
        return;

    if (m.move_cost(peekx, peeky) == 0)
        return;

    u.moves -= 200;
    prevx = u.posx;
    prevy = u.posy;
    u.posx = peekx;
    u.posy = peeky;
    look_around();
    u.posx = prevx;
    u.posy = prevy;
}
////////////////////////////////////////////////////////////////////////////////////////////
point game::look_debug(point coords) {
  draw_ter();
  int lx = u.posx + u.view_offset_x, ly = u.posy + u.view_offset_y;

  int mx, my;
  int ch;
  int nextch=0;
  InputEvent input;

  std::string padding=std::string(46,' ');

  const int lookHeight=TERMY-12+VIEW_OFFSET_Y;
  WINDOW* w_look = newwin(lookHeight+1, 48, 12+VIEW_OFFSET_Y, VIEWX * 2 + 8+VIEW_OFFSET_X);
  wborder(w_look, LINE_XOXO, LINE_XOXO, LINE_OXOX, LINE_OXOX,
                  LINE_OXXO, LINE_OOXX, LINE_XXOO, LINE_XOOX );
  mvwprintz(w_look, 1, 1, c_white, _("Looking Around"));
  wrefresh(w_look);
  bool skip=false;

  int pter=-1;
/* variables used by currently inactive debug code.
  int fsel=-1;
  int fset=-1;
*/
  int trsel=-1;
  int trset=-1;
  do {
    if (nextch!=0) {
      ch=nextch;
      nextch=0;skip=false;
      if(ch) input = get_input(ch);
    } else if ( skip ) {
      skip = false;
      input=Nothing;
      ch=0;
    } else {
      ch=(int)getch();
      if(ch) input = get_input(ch);
    }
    get_direction(mx, my, input);
    if (mx != -2 && my != -2) {	// Directional key pressed
      lx += mx;
      ly += my;
    }

    werase(w_terrain);
    draw_ter(lx, ly);
    mvwprintz(w_look, 0, 2 ,c_ltgray, "< %d,%d >",lx,ly);
    for (int i = 1; i < lookHeight; i++) {
      mvwprintz(w_look, i, 1, c_white, padding.c_str());
    }

    // Debug helper 2, child of debug helper
    int veh_part = 0;
    vehicle *veh = m.veh_at(lx, ly, veh_part);
    int veh_in=-1;
    if(veh) veh_in=veh->is_inside(veh_part);

    int off=1;
    int boff=lookHeight-1;

    int tter=m.ter(lx, ly);
    ter_t terrain_type = terlist[m.ter(lx, ly)];
    furn_t furniture_type = furnlist[m.furn(lx, ly)];

    mvwputch(w_look, off, 2, terrain_type.color, terrain_type.sym);
    mvwprintw(w_look, off, 4, _("%d: %s; movecost %d"), m.ter(lx, ly),
         terrain_type.name.c_str(),
         terrain_type.movecost
    );
    off++; // 2

    mvwputch(w_look, off, 2, furniture_type.color, furniture_type.sym);
    mvwprintw(w_look, off, 4, _("%d: %s; movecost %d movestr %d"), m.furn(lx, ly),
         furniture_type.name.c_str(),
         furniture_type.movecost,
         furniture_type.move_str_req
    );
    off++; // 3

    mvwprintw(w_look, off, 2, _("dist: %d u_see: %d light: %d v_in: %d"), rl_dist(u.posx, u.posy, lx, ly), u_see(lx, ly), m.light_at(lx,ly), veh_in );
    off++; // 3

    std::string extras="";
    if(veh_in >= 0) extras+=_(" [vehicle]");
    if(m.has_flag(indoors, lx, ly)) extras+=_(" [indoors]");
    if(m.has_flag(supports_roof, lx, ly)) extras+=_(" [roof]");

    mvwprintw(w_look, off, 1, "%s %s", m.features(lx, ly).c_str(),extras.c_str());
    off++;

    field &curfield = m.field_at(lx, ly);
    if (curfield.fieldCount() > 0) {
		field_entry *cur = NULL;
		for(std::map<field_id, field_entry*>::iterator field_list_it = curfield.getFieldStart(); field_list_it != curfield.getFieldEnd(); ++field_list_it){
			cur = field_list_it->second;
			if(cur == NULL) continue;
			mvwprintz(w_look, off, 1, fieldlist[cur->getFieldType()].color[cur->getFieldDensity()-1], _("field: %s (%d) density %d age %d"),
				fieldlist[cur->getFieldType()].name[cur->getFieldDensity()-1].c_str(), cur->getFieldType(), cur->getFieldDensity(), cur->getFieldAge()
			);
			off++; // 4ish
		}
    }

    trap_id curtrap=m.tr_at(lx, ly);
    if (curtrap != tr_null) {
       mvwprintz(w_look, off, 1, traps[curtrap]->color, _("trap: %s (%d)"),
           traps[curtrap]->name.c_str(), curtrap
       );
       off++; // 5
    }

    int dex = mon_at(lx, ly);
    if (dex != -1) {
        z[mon_at(lx, ly)].draw(w_terrain, lx, ly, true);
        z[mon_at(lx, ly)].print_info(this, w_look);
        off+=6;
    } else if (npc_at(lx, ly) != -1) {
        active_npc[npc_at(lx, ly)]->draw(w_terrain, lx, ly, true);
        active_npc[npc_at(lx, ly)]->print_info(w_look);
        off+=6;
    } else if (veh) {
        mvwprintw(w_look, off, 1, _("There is a %s there. Parts:"), veh->name.c_str());
        off++;
        veh->print_part_desc(w_look, off, 48, veh_part);
        off+=6;
        m.drawsq(w_terrain, u, lx, ly, true, true, lx, ly);
    } else {
        m.drawsq(w_terrain, u, lx, ly, true, true, lx, ly);
    }

    if (!m.has_flag(container, lx, ly) && m.i_at(lx, ly).size() > 0)
    {
        mvwprintw(w_look, off, 1, _("There is a %s there."),
                  m.i_at(lx, ly)[0].tname(this).c_str()); off++;
        if (m.i_at(lx, ly).size() > 1) {
            mvwprintw(w_look, off, 1, _("There are %d other items there as well."),m.i_at(lx, ly).size()-1); off++;
        }
    }


    if (m.graffiti_at(lx, ly).contents)
      mvwprintw(w_look, off, 1, _("Graffiti: %s"), m.graffiti_at(lx, ly).contents->c_str()); off++;

    mvwprintw(w_look, boff, 1, _("[t] add trap, [f] add field effect")); boff--;
    mvwprintw(w_look, boff, 1, _("[g] edit m_ter")); boff--;

    wrefresh(w_look);
    wrefresh(w_terrain);

    if(ch == 'g') {
      ///////////////////////////////////////////
      ///// tile edit
      int pwh=TERMY;
      int pww=48;
      int pwy=0;
      int pwx=VIEWX * 2 + 8+VIEW_OFFSET_X;

      WINDOW* w_pickter = newwin(pwh, pww, pwy, pwx);
      wborder(w_pickter, LINE_XOXO, LINE_XOXO, LINE_OXOX, LINE_OXOX,
                 LINE_OXXO, LINE_OOXX, LINE_XXOO, LINE_XOOX );
      wrefresh(w_pickter);

      int pickh=pwh-2;
      int pickw=pww-2;
      int cur_t=0;

      if( pter < 0 ) pter=tter;
      int lastpter=pter;
      int xmax=pickw; //int(pickw/2);
      int ymax=int(num_terrain_types/xmax);
      int subch=0;
      point pterp=point(-1,-1);
      point lastpterp=point(-1,-1);
      point tterp=point(-1,-1);

      do {
            cur_t=0;
            for (int y=2; y < pickh && cur_t < num_terrain_types; y+=2) {
              for (int x=2; x < pickw && cur_t < num_terrain_types; x++,cur_t++) {

                 ter_t ttype = terlist[cur_t];
                 mvwputch(w_pickter, y, x, ttype.color, ttype.sym);

                 if(cur_t == pter) {
                    pterp=point(x,y);
                 } else if(cur_t == lastpter) {
                    lastpterp=point(x,y);
                 } else if (cur_t == tter) {
                    tterp=point(x,y);
                 }
              }
            }

            mvwputch(w_pickter, lastpterp.y+1, lastpterp.x-1, c_ltgreen, ' ');
            mvwputch(w_pickter, lastpterp.y-1, lastpterp.x+1, c_ltgreen, ' ');
            mvwputch(w_pickter, lastpterp.y+1, lastpterp.x+1, c_ltgreen, ' ');
            mvwputch(w_pickter, lastpterp.y-1, lastpterp.x-1, c_ltgreen, ' ');

            mvwputch(w_pickter, tterp.y+1, tterp.x, c_ltgray, '^');
            mvwputch(w_pickter, tterp.y-1, tterp.x, c_ltgray, 'v');

            mvwputch(w_pickter, pterp.y+1, pterp.x-1, c_ltgreen, LINE_XXOO);
            mvwputch(w_pickter, pterp.y-1, pterp.x+1, c_ltgreen, LINE_OOXX);
            mvwputch(w_pickter, pterp.y+1, pterp.x+1, c_ltgreen, LINE_XOOX);
            mvwputch(w_pickter, pterp.y-1, pterp.x-1, c_ltgreen, LINE_OXXO);

            wborder(w_pickter, LINE_XOXO, LINE_XOXO, LINE_OXOX, LINE_OXOX,
                 LINE_OXXO, LINE_OOXX, LINE_XXOO, LINE_XOOX );

            ter_t pttype = terlist[pter];

            mvwprintz(w_pickter, 0, 2, c_white, "< %d: %s >-----------",pter,pttype.name.c_str());
            int off=ymax*3;
            for (int i=off;i < 3; i++) {
              mvwprintw(w_pickter, i, 1, "%s",padding.c_str());
            }
              mvwprintz(w_pickter, off, 2, c_white, _("movecost %d"),pttype.movecost);
              //mvwprintw(w_pickter, off+1, 2, "%s", m.features(lx, ly).c_str());
              std::string extras="";
              if(pttype.flags & mfb(indoors)) extras+=_("[indoors] ");
              if(pttype.flags & mfb(supports_roof)) extras+=_("[roof] ");
              mvwprintw(w_pickter, off+2, 2, "%s", extras.c_str());

            wrefresh(w_pickter);
            ///////////////////////
            /// 0: 0 1 2 3
            /// 1: 4 5 6 7
            /// 3: 8 9
            subch=(int)getch();
            lastpter=pter;
            if( subch == KEY_LEFT ) {
                pter=(pter-1 >= 0 ? pter-1 : num_terrain_types - 1);
            } else if( subch == KEY_RIGHT ) {
                pter=(pter+1 < num_terrain_types ? pter+1 : 0 );
            } else if( subch == KEY_UP ) {
                pter=( pter-xmax+2 > 0 ? pter-xmax+2 : 0 );
            } else if( subch == KEY_DOWN ) {
                pter=( pter + xmax-2 < num_terrain_types ? pter+xmax-2 : num_terrain_types - 1);
            } else if( subch == 't' ) {
                nextch=subch;
            }
      } while (subch == KEY_UP || subch == KEY_DOWN || subch == KEY_LEFT || subch == KEY_RIGHT );

      werase(w_pickter);
      delwin(w_pickter);
      refresh_all();
      if( ( subch == KEY_ENTER || subch == '\n' || subch == 'g' ) && pter != tter) {
          ter_t tset = terlist[pter];
          m.ter_set(lx, ly, (ter_id)pter);
      }
      skip = true;


    } else if ( ch == 'f' ) {
      ///////////////////////////////////////////
      ///// field edit
		///This needs some serious rework for the new system. Disabled for now.
      /*int pwh=lookHeight-1;int pww=48;int pwy=0;int pwx=VIEWX * 2 + 8+VIEW_OFFSET_X;
      WINDOW* w_pickfield = newwin(pwh, pww, pwy, pwx);
      wborder(w_pickfield, LINE_XOXO, LINE_XOXO, LINE_OXOX, LINE_OXOX,
                 LINE_OXXO, LINE_OOXX, LINE_XXOO, LINE_XOOX );
      int fmax=pwh-4;
      int fshift=0;
      int subch=0;
      if ( fsel == -1 ) fsel=curfield.type;
      std::string fids[num_fields];
      fids[0]="-clear-";
      fids[fd_fire_vent]="fire_vent";
      fids[fd_push_items]="push_items";
      fids[fd_shock_vent]="shock_vent";
      fids[fd_acid_vent]="acid_vent";
      do {
        if( fsel < fshift ) {
            fshift=fsel;
        } else if ( fsel > fshift+fmax ) {
            fshift=fsel-fmax;
        }
            field_t ftype;
            std::string fnam;
            for ( int f=fshift; f<=fshift+fmax; f++ ) {
                  mvwprintz(w_pickfield, f+1-fshift, 1, c_white, "%s", padding.c_str());
                  if ( f < num_fields ) {
                      ftype = fieldlist[f];
                      fnam = ( ftype.name[0].size() == 0 ? fids[f] : ftype.name[0] );
                      mvwprintz(w_pickfield, f+1-fshift, 2, (fsel==f ? h_white : ( curfield.type == f ? c_green : c_ltgray ) ), "%d %s",f,fnam.c_str());
                  }
            }
            wrefresh(w_pickfield);

            subch=(int)getch();
            if(subch==KEY_UP) {
                fsel--;
            } else if (subch==KEY_DOWN) {
                fsel++;
            }
            if( fsel < 0 ) {
                fsel = num_fields-1;
            } else if ( fsel >= num_fields ) {
                fsel = 0;
            }

      } while (subch == KEY_UP || subch == KEY_DOWN || subch == KEY_LEFT || subch == KEY_RIGHT );
      if( ( subch == KEY_ENTER || subch == '\n' || subch == 'f' ) && curfield.type != fsel ) {
            if ( fsel == 0 ) {
                  fset=fsel;
                  m.remove_field(lx, ly);
            } else if ( fset < num_fields-1 ) {
                  int num=uimenu(false,"density?","1","2","3","-cancel-",NULL);
                  if(num<1 || num>3) {
                      nextch='t';
                  } else if ( curfield.type != fsel && num != curfield.density ) {
                      fset=fsel;
                      m.remove_field(lx, ly);
                      m.add_field(this, lx, ly, field_id(fset), num);
                  }
            }
      }
      werase(w_pickfield);
      wrefresh(w_pickfield);
      delwin(w_pickfield);
      wrefresh(w_look);
      skip = true;
	  */
    } else if ( ch == 't' ) {
      ///////////////////////////////////////////
      ///// trap edit
      int pwh=lookHeight-1;int pww=48;int pwy=0;int pwx=VIEWX * 2 + 8+VIEW_OFFSET_X;

      WINDOW* w_picktrap = newwin(pwh, pww, pwy, pwx);
      wborder(w_picktrap, LINE_XOXO, LINE_XOXO, LINE_OXOX, LINE_OXOX,
                 LINE_OXXO, LINE_OOXX, LINE_XXOO, LINE_XOOX );
      //
      int tmax=pwh-4;
      int tshift=0;
      int subch=0;
      if ( trsel == -1 ) trsel=curtrap;
      std::string trids[num_trap_types];
      trids[0]=_("-clear-");
      do {
        if( trsel < tshift ) {
            tshift=trsel;
        } else if ( trsel > tshift+tmax ) {
            tshift=trsel-tmax;
        }
            std::string tnam;
            for ( int t=tshift; t<=tshift+tmax; t++ ) {
                  mvwprintz(w_picktrap, t+1-tshift, 1, c_white, "%s", padding.c_str());
                  if ( t < num_trap_types ) {
                      tnam = ( traps[t]->name.size() == 0 ? trids[t] : traps[t]->name );
                      mvwputch(w_picktrap, t+1-tshift, 2, traps[t]->color, traps[t]->sym);
                      mvwprintz(w_picktrap, t+1-tshift, 4, (trsel==t ? h_white : ( curtrap == t ? c_green : c_ltgray ) ), "%d %s", t, tnam.c_str() );
                  }
            }
            wrefresh(w_picktrap);

            subch=(int)getch();
            if(subch==KEY_UP) {
                trsel--;
            } else if (subch==KEY_DOWN) {
                trsel++;
            }
            if( trsel < 0 ) {
                trsel = num_trap_types-1;
            } else if ( trsel >= num_trap_types ) {
                trsel = 0;
            }

      } while (subch == KEY_UP || subch == KEY_DOWN || subch == KEY_LEFT || subch == KEY_RIGHT );
      if( ( subch == KEY_ENTER || subch == '\n' || subch == 't' ) && curtrap != trsel ) {
          if ( trsel == 0 ) {
              trset=trsel;
              m.add_trap(lx, ly, trap_id(trset));
          } else if ( trsel < num_trap_types-1 ) {
              trset=trsel;
              m.add_trap(lx, ly, trap_id(trset));
          }
      }
      werase(w_picktrap);
      wrefresh(w_picktrap);

      delwin(w_picktrap);
      wrefresh(w_look);
      skip = true;
      //
    }
  } while (input != Close && input != Cancel && input != Confirm);
  if (input == Confirm) return point(lx, ly);
  return point(-1, -1);
}

////////////////////////////////////////////////////////////////////////////////////////////
point game::look_around()
{
 draw_ter();
 int lx = u.posx + u.view_offset_x, ly = u.posy + u.view_offset_y;
 int mx, my;
 InputEvent input;

 const int lookHeight = 13;
 const int lookWidth = getmaxx(w_messages);
 int lookY = TERMY - lookHeight + 1;
 if (getbegy(w_messages) < lookY) lookY = getbegy(w_messages);
 WINDOW* w_look = newwin(lookHeight, lookWidth, lookY, getbegx(w_messages));
 wborder(w_look, LINE_XOXO, LINE_XOXO, LINE_OXOX, LINE_OXOX,
                 LINE_OXXO, LINE_OOXX, LINE_XXOO, LINE_XOOX );
 mvwprintz(w_look, 1, 1, c_white, _("Looking Around"));
 mvwprintz(w_look, 2, 1, c_white, _("Use directional keys to move the cursor"));
 mvwprintz(w_look, 3, 1, c_white, _("to a nearby square."));
 wrefresh(w_look);
 do {
  werase(w_terrain);
  draw_ter(lx, ly);
  for (int i = 1; i < lookHeight - 1; i++) {
   for (int j = 1; j < lookWidth - 1; j++)
    mvwputch(w_look, i, j, c_white, ' ');
  }

  // Debug helper
  //mvwprintw(w_look, 6, 1, "Items: %d", m.i_at(lx, ly).size() );
  int junk;
  int veh_part = 0;
  int off = 4;
  vehicle *veh = m.veh_at(lx, ly, veh_part);
  if (u_see(lx, ly)) {
   std::string tile = m.tername(lx, ly);
   if (m.has_furn(lx, ly))
    tile += "; " + m.furnname(lx, ly);

   if (m.move_cost(lx, ly) == 0)
    mvwprintw(w_look, 1, 1, _("%s; Impassable"), tile.c_str());
   else
    mvwprintw(w_look, 1, 1, _("%s; Movement cost %d"), tile.c_str(),
                                                    m.move_cost(lx, ly) * 50);
   mvwprintw(w_look, 2, 1, "%s", m.features(lx, ly).c_str());

   field &tmpfield = m.field_at(lx, ly);

   if (tmpfield.fieldCount() > 0) {
		field_entry *cur = NULL;
		for(std::map<field_id, field_entry*>::iterator field_list_it = tmpfield.getFieldStart(); field_list_it != tmpfield.getFieldEnd(); ++field_list_it){
			cur = field_list_it->second;
			if(cur == NULL) continue;
			mvwprintz(w_look, off, 1, fieldlist[cur->getFieldType()].color[cur->getFieldDensity()-1], "%s",
				fieldlist[cur->getFieldType()].name[cur->getFieldDensity()-1].c_str());
			off++; // 4ish
		}
    }
   //if (tmpfield.type != fd_null)
   // mvwprintz(w_look, 4, 1, fieldlist[tmpfield.type].color[tmpfield.density-1],
   //           "%s", fieldlist[tmpfield.type].name[tmpfield.density-1].c_str());

   if (m.tr_at(lx, ly) != tr_null &&
       u.per_cur - u.encumb(bp_eyes) >= traps[m.tr_at(lx, ly)]->visibility)
    mvwprintz(w_look, ++off, 1, traps[m.tr_at(lx, ly)]->color, "%s",
              traps[m.tr_at(lx, ly)]->name.c_str());

   int dex = mon_at(lx, ly);
   if (dex != -1 && u_see(&(z[dex])))
   {
       z[mon_at(lx, ly)].draw(w_terrain, lx, ly, true);
       z[mon_at(lx, ly)].print_info(this, w_look);
       if (!m.has_flag(container, lx, ly))
       {
           if (m.i_at(lx, ly).size() > 1)
           {
               mvwprintw(w_look, 3, 1, _("There are several items there."));
           }
           else if (m.i_at(lx, ly).size() == 1)
           {
               mvwprintw(w_look, 3, 1, _("There is an item there."));
           }
       } else {
           mvwprintw(w_look, 3, 1, _("You cannot see what is inside of it."));
       }
   }
   else if (npc_at(lx, ly) != -1)
   {
       active_npc[npc_at(lx, ly)]->draw(w_terrain, lx, ly, true);
       active_npc[npc_at(lx, ly)]->print_info(w_look);
       if (!m.has_flag(container, lx, ly))
       {
           if (m.i_at(lx, ly).size() > 1)
           {
               mvwprintw(w_look, 3, 1, _("There are several items there."));
           }
           else if (m.i_at(lx, ly).size() == 1)
           {
               mvwprintw(w_look, 3, 1, _("There is an item there."));
           }
       } else {
           mvwprintw(w_look, 3, 1, _("You cannot see what is inside of it."));
       }
   }
   else if (veh)
   {
       mvwprintw(w_look, 3, 1, _("There is a %s there. Parts:"), veh->name.c_str());
       veh->print_part_desc(w_look, ++off, 48, veh_part);
       m.drawsq(w_terrain, u, lx, ly, true, true, lx, ly);
   }
   else if (!m.has_flag(container, lx, ly) && m.i_at(lx, ly).size() > 0)
   {
       mvwprintw(w_look, 3, 1, _("There is a %s there."),
                 m.i_at(lx, ly)[0].tname(this).c_str());
       if (m.i_at(lx, ly).size() > 1)
       {
           mvwprintw(w_look, ++off, 1, _("There are other items there as well."));
       }
       m.drawsq(w_terrain, u, lx, ly, true, true, lx, ly);
   } else if (m.has_flag(container, lx, ly)) {
       mvwprintw(w_look, 3, 1, _("You cannot see what is inside of it."));
       m.drawsq(w_terrain, u, lx, ly, true, false, lx, ly);
   }
   else if (lx == u.posx + u.view_offset_x && ly == u.posy + u.view_offset_y)
   {
       int x,y;
       x = getmaxx(w_terrain)/2 - u.view_offset_x;
       y = getmaxy(w_terrain)/2 - u.view_offset_y;
       mvwputch_inv(w_terrain, y, x, u.color(), '@');

       mvwprintw(w_look, 1, 1, _("You (%s)"), u.name.c_str());
       if (veh) {
           mvwprintw(w_look, 3, 1, _("There is a %s there. Parts:"), veh->name.c_str());
           veh->print_part_desc(w_look, 4, 48, veh_part);
           m.drawsq(w_terrain, u, lx, ly, true, true, lx, ly);
   }

   }
   else
   {
       m.drawsq(w_terrain, u, lx, ly, true, true, lx, ly);
   }
  } else if (u.sight_impaired() &&
              m.light_at(lx, ly) == LL_BRIGHT &&
              rl_dist(u.posx, u.posy, lx, ly) < u.unimpaired_range() &&
              m.sees(u.posx, u.posy, lx, ly, u.unimpaired_range(), junk)) {
   if (u.has_disease("boomered"))
    mvwputch_inv(w_terrain, ly - u.posy + VIEWY, lx - u.posx + VIEWX, c_pink, '#');
   else
    mvwputch_inv(w_terrain, ly - u.posy + VIEWY, lx - u.posx + VIEWX, c_ltgray, '#');
   mvwprintw(w_look, 1, 1, _("Bright light."));
  } else {
   mvwputch(w_terrain, VIEWY, VIEWX, c_white, 'x');
   mvwprintw(w_look, 1, 1, _("Unseen."));
  }
  if (m.graffiti_at(lx, ly).contents)
   mvwprintw(w_look, ++off + 1, 1, _("Graffiti: %s"), m.graffiti_at(lx, ly).contents->c_str());
  wrefresh(w_look);
  wrefresh(w_terrain);

  DebugLog() << __FUNCTION__ << "calling get_input() \n";
  input = get_input();
  if (!u_see(lx, ly))
   mvwputch(w_terrain, ly - u.posy + VIEWY, lx - u.posx + VIEWX, c_black, ' ');
  get_direction(mx, my, input);
  if (mx != -2 && my != -2) {	// Directional key pressed
   lx += mx;
   ly += my;
  }
 } while (input != Close && input != Cancel && input != Confirm);

 werase(w_look);
 delwin(w_look);
 if (input == Confirm)
  return point(lx, ly);
 return point(-1, -1);
}

bool game::list_items_match(std::string sText, std::string sPattern)
{
 size_t iPos;

 do {
  iPos = sPattern.find(",");

  if (sText.find((iPos == std::string::npos) ? sPattern : sPattern.substr(0, iPos)) != std::string::npos)
   return true;

  if (iPos != std::string::npos)
   sPattern = sPattern.substr(iPos+1, sPattern.size());

 } while(iPos != std::string::npos);

 return false;
}

std::vector<map_item_stack> game::find_nearby_items(int iSearchX, int iSearchY)
{
    std::vector<item> here;
    std::map<std::string, map_item_stack> temp_items;
    std::vector<map_item_stack> ret;

    std::vector<point> points = closest_points_first(iSearchX, u.posx, u.posy);

    for (std::vector<point>::iterator p_it = points.begin();
        p_it != points.end(); p_it++)
    {
        if (p_it->y >= u.posy - iSearchY && p_it->y <= u.posy + iSearchY &&
           u_see(p_it->x,p_it->y) &&
           (!m.has_flag(container, p_it->x, p_it->y) ||
           (rl_dist(u.posx, u.posy, p_it->x, p_it->y) == 1 && !m.has_flag(sealed, p_it->x, p_it->y))))
            {
                temp_items.clear();
                here.clear();
                here = m.i_at(p_it->x, p_it->y);
                for (int i = 0; i < here.size(); i++)
                {
                    const std::string name = here[i].tname(this);
                    if (temp_items.find(name) == temp_items.end())
                    {
                        temp_items[name] = map_item_stack(here[i], p_it->x - u.posx, p_it->y - u.posy);
                    }
                    else
                    {
                        temp_items[name].count++;
                    }
                }
                for (std::map<std::string, map_item_stack>::iterator iter = temp_items.begin();
                     iter != temp_items.end();
                     ++iter)
                {
                    ret.push_back(iter->second);
                }
 
            }
    }
    return ret;
}

std::vector<map_item_stack> game::filter_item_stacks(std::vector<map_item_stack> stack, std::string filter)
{
    std::vector<map_item_stack> ret;

    std::string sFilterPre = "";
    std::string sFilterTemp = filter;
    if (sFilterTemp != "" && filter.substr(0, 1) == "-")
    {
        sFilterPre = "-";
        sFilterTemp = sFilterTemp.substr(1, sFilterTemp.size()-1);
    }

    for (std::vector<map_item_stack>::iterator iter = stack.begin(); iter != stack.end(); ++iter)
    {
        std::string name = iter->example.tname(this);
        if (sFilterTemp == "" || ((sFilterPre != "-" && list_items_match(name, sFilterTemp)) ||
                                  (sFilterPre == "-" && !list_items_match(name, sFilterTemp))))
        {
            ret.push_back(*iter);
        }
    }
    return ret;
}

std::string game::ask_item_filter(WINDOW* window, int rows)
{
    for (int i = 0; i < rows-1; i++)
    {
        mvwprintz(window, i, 1, c_black, "%s", "\
                                                     ");
    }

    mvwprintz(window, 2, 2, c_white, "%s", _("Type part of an item's name to see"));
    mvwprintz(window, 3, 2, c_white, "%s", _("nearby matching items."));
    mvwprintz(window, 5, 2, c_white, "%s", _("Seperate multiple items with ,"));
    mvwprintz(window, 6, 2, c_white, "%s", _("Example: back,flash,aid, ,band"));
    //TODO: fix up the filter code so that "-" applies to each comma-separated bit
    //or, failing that, make the description sound more like what the current behavior does
    mvwprintz(window, 8, 2, c_white, "%s", _("To exclude items, place - in front"));
    mvwprintz(window, 9, 2, c_white, "%s", _("Example: -pipe,chunk,steel"));
    wrefresh(window);
<<<<<<< HEAD
    return string_input_popup("Filter:", 55, sFilter, _("UP: history, CTRL-U clear line, ESC: abort, ENTER: save"), "item_filter", 256);
=======
    return string_input_popup(_("Filter:"), 55, sFilter);
>>>>>>> f9073b9a
}


void game::draw_trail_to_square(std::vector<point>& vPoint, int x, int y)
{
    //Remove previous trail, if any
    for (int i = 0; i < vPoint.size(); i++)
    {
        m.drawsq(w_terrain, u, vPoint[i].x, vPoint[i].y, false, true);
    }

    //Draw new trail
    vPoint = line_to(u.posx, u.posy, u.posx + x, u.posy + y, 0);
    for (int i = 1; i < vPoint.size(); i++)
    {
        m.drawsq(w_terrain, u, vPoint[i-1].x, vPoint[i-1].y, true, true);
    }

    mvwputch(w_terrain, vPoint[vPoint.size()-1].y + VIEWY - u.posy - u.view_offset_y,
                        vPoint[vPoint.size()-1].x + VIEWX - u.posx - u.view_offset_x, c_white, 'X');

    wrefresh(w_terrain);
}

//helper method so we can keep list_items shorter
void game::reset_item_list_state(WINDOW* window, int height)
{
    const int width = OPTIONS[OPT_SIDEBAR_STYLE] ? 45 : 55;
    for (int i = 1; i < TERMX; i++)
    {
        if (i < width)
        {
            mvwputch(window, 0, i, c_ltgray, LINE_OXOX); // -
            mvwputch(window, TERMY-height-1-VIEW_OFFSET_Y*2, i, c_ltgray, LINE_OXOX); // -
        }

        if (i < TERMY-height-VIEW_OFFSET_Y*2)
        {
            mvwputch(window, i, 0, c_ltgray, LINE_XOXO); // |
            mvwputch(window, i, width - 1, c_ltgray, LINE_XOXO); // |
        }
    }

    mvwputch(window, 0, 0,         c_ltgray, LINE_OXXO); // |^
    mvwputch(window, 0, width - 1, c_ltgray, LINE_OOXX); // ^|

    mvwputch(window, TERMY-height-1-VIEW_OFFSET_Y*2, 0,         c_ltgray, LINE_XXXO); // |-
    mvwputch(window, TERMY-height-1-VIEW_OFFSET_Y*2, width - 1, c_ltgray, LINE_XOXX); // -|


    std::vector<std::string> tokens;
    if (sFilter != "")
    {
        tokens.push_back(_("<R>eset"));
    }

    tokens.push_back(_("<E>xamine"));
    tokens.push_back(_("<C>ompare"));
    tokens.push_back(_("<F>ilter"));
    tokens.push_back(_("<+/->Priority"));

    int gaps = tokens.size()+1;
    int letters = 0;
    int n = tokens.size();
    for (int i = 0; i < n; i++) {
        letters += utf8_width(tokens[i].c_str())-2; //length ignores < >
    }

    int usedwidth = letters;
    const int gap_spaces = (width - usedwidth) / gaps;
    usedwidth += gap_spaces * gaps;
    int xpos = gap_spaces + (width - usedwidth) / 2;
    const int ypos = TERMY - height - 1 - VIEW_OFFSET_Y * 2;

    for (int i = 0; i < n; i++) {
        xpos += shortcut_print(window, ypos, xpos, c_white, c_ltgreen, tokens[i].c_str()) + gap_spaces;
    }

    refresh_all();
}

//returns the first non prority items.
int game::list_filter_high_priority(std::vector<map_item_stack> &stack, std::string prorities)
{
    //TODO:optimize if necessary
    std::vector<map_item_stack> tempstack; // temp
    for(int i = 0 ; i < stack.size() ; i++)
    {
        std::string name = stack[i].example.tname(this);
        if(prorities == "" || !list_items_match(name,prorities))
        {
            tempstack.push_back(stack[i]);
            stack.erase(stack.begin()+i);
            i--;
        }
    }
    int id = stack.size();
    for(int i = 0 ; i < tempstack.size() ; i++)
    {
        stack.push_back(tempstack[i]);
    }
    return id;
}
int game::list_filter_low_priority(std::vector<map_item_stack> &stack, int start,std::string prorities)
{
    //TODO:optimize if necessary
    std::vector<map_item_stack> tempstack; // temp
    for(int i = start ; i < stack.size() ; i++)
    {
        std::string name = stack[i].example.tname(this);
        if(prorities != "" && list_items_match(name,prorities))
        {
            tempstack.push_back(stack[i]);
            stack.erase(stack.begin()+i);
            i--;
        }
    }
    int id = stack.size();
    for(int i = 0 ; i < tempstack.size() ; i++)
    {
        stack.push_back(tempstack[i]);
    }
    return id;
}

void game::list_items()
{
    int iInfoHeight = 12;
    const int width = OPTIONS[OPT_SIDEBAR_STYLE] ? 45 : 55;
    WINDOW* w_items = newwin(TERMY-iInfoHeight-VIEW_OFFSET_Y*2, width, VIEW_OFFSET_Y, TERRAIN_WINDOW_WIDTH + VIEW_OFFSET_X);
    WINDOW* w_item_info = newwin(iInfoHeight-1, width - 2, TERMY-iInfoHeight-VIEW_OFFSET_Y, TERRAIN_WINDOW_WIDTH+1+VIEW_OFFSET_X);
    WINDOW* w_item_info_border = newwin(iInfoHeight, width, TERMY-iInfoHeight-VIEW_OFFSET_Y, TERRAIN_WINDOW_WIDTH+VIEW_OFFSET_X);

    //Area to search +- of players position.
    const int iSearchX = 12 + (u.per_cur * 2);
    const int iSearchY = 12 + (u.per_cur * 2);

    //this stores the items found, along with the coordinates
    std::vector<map_item_stack> ground_items = find_nearby_items(iSearchX, iSearchY);
    //this stores only those items that match our filter
    std::vector<map_item_stack> filtered_items = (sFilter != "" ?
                                                  filter_item_stacks(ground_items, sFilter) :
                                                  ground_items);
    int highPEnd = list_filter_high_priority(filtered_items,list_item_upvote);
    int lowPStart = list_filter_low_priority(filtered_items,highPEnd,list_item_downvote);
    const int iItemNum = ground_items.size();

    const int iStoreViewOffsetX = u.view_offset_x;
    const int iStoreViewOffsetY = u.view_offset_y;

    int iActive = 0; // Item index that we're looking at
    const int iMaxRows = TERMY-iInfoHeight-2-VIEW_OFFSET_Y*2;
    int iStartPos = 0;
    int iActiveX = 0;
    int iActiveY = 0;
    int iLastActiveX = -1;
    int iLastActiveY = -1;
    std::vector<point> vPoint;
    InputEvent input = Undefined;
    long ch = 0; //this is a long because getch returns a long
    bool reset = true;
    bool refilter = true;
    int iFilter = 0;
    bool bStopDrawing = false;
    do
    {
        if (ground_items.size() > 0)
        {
            u.view_offset_x = 0;
            u.view_offset_y = 0;

            if (ch == 'I' || ch == 'c' || ch == 'C')
            {
                compare(iActiveX, iActiveY);
                reset = true;
                refresh_all();
            }
            else if (ch == 'f' || ch == 'F')
            {
                sFilter = ask_item_filter(w_item_info, iInfoHeight);
                reset = true;
                refilter = true;
            }
            else if (ch == 'r' || ch == 'R')
            {
                sFilter = "";
                filtered_items = ground_items;
                iLastActiveX = -1;
                iLastActiveY = -1;
                reset = true;
                refilter = true;
            }
            else if ((ch == 'e' || ch == 'E') && filtered_items.size())
            {
                item oThisItem = filtered_items[iActive].example;
                std::vector<iteminfo> vThisItem, vDummy;

                oThisItem.info(true, &vThisItem);
                compare_split_screen_popup(0, width - 5, TERMY-VIEW_OFFSET_Y*2, oThisItem.tname(this), vThisItem, vDummy);

                getch(); // wait until the user presses a key to wipe the screen
                iLastActiveX = -1;
                iLastActiveY = -1;
                reset = true;
            }
            else if(ch == '+')
            {
                std::string temp = string_input_popup(_("High Priority:"), width, list_item_upvote, _("UP: history, CTRL-U clear line, ESC: abort, ENTER: save"), "list_item_priority", 256);
                list_item_upvote = temp;
                refilter = true;
                reset = true;
            }
            else if(ch == '-')
            {
                std::string temp = string_input_popup(_("Low Priority:"), width, list_item_downvote, _("UP: history, CTRL-U clear line, ESC: abort, ENTER: save"), "list_item_downvote", 256);
                list_item_downvote = temp;
                refilter = true;
                reset = true;
            }
            if (refilter)
            {
                filtered_items = filter_item_stacks(ground_items, sFilter);
                highPEnd = list_filter_high_priority(filtered_items,list_item_upvote);
                lowPStart = list_filter_low_priority(filtered_items,highPEnd,list_item_downvote);
                iActive = 0;
                iLastActiveX = -1;
                iLastActiveY = -1;
                refilter = false;
            }
            if (reset)
            {
                reset_item_list_state(w_items, iInfoHeight);
                reset = false;
            }

            bStopDrawing = false;

            // we're switching on input here, whereas above it was if/else clauses on a char
            switch(input)
            {
                case DirectionN:
                    iActive--;
                    if (iActive < 0)
                    {
                        iActive = 0;
                        bStopDrawing = true;
                    }
                    break;
                case DirectionS:
                    iActive++;
                    if (iActive >= iItemNum - iFilter)
                    {
                        iActive = iItemNum - iFilter-1;
                        bStopDrawing = true;
                    }
                    break;
            }

            if (!bStopDrawing)
            {
                if (iItemNum - iFilter > iMaxRows)
                {
                    iStartPos = iActive - (iMaxRows - 1) / 2;

                    if (iStartPos < 0)
                    {
                        iStartPos = 0;
                    }
                    else if (iStartPos + iMaxRows > iItemNum - iFilter)
                    {
                        iStartPos = iItemNum - iFilter - iMaxRows;
                    }
                }

                for (int i = 0; i < iMaxRows; i++)
                {
                    wmove(w_items, i + 1, 1);
                    for (int i = 1; i < width - 1; i++)
                        wprintz(w_items, c_black, " ");
                }

                int iNum = 0;
                iFilter = ground_items.size() - filtered_items.size();
                iActiveX = 0;
                iActiveY = 0;
                std::string sActiveItemName;
                item activeItem;
                std::stringstream sText;
                bool high = true;
                bool low = false;
                int index = 0;
                for (std::vector<map_item_stack>::iterator iter = filtered_items.begin() ;
                     iter != filtered_items.end();
                     ++iter,++index)
                {
                    if(index == highPEnd)
                    {
                        high = false;
                    }
                    if(index == lowPStart)
                    {
                        low = true;
                    }
                    if (iNum >= iStartPos && iNum < iStartPos + ((iMaxRows > iItemNum) ? iItemNum : iMaxRows) )
                    {
                        if (iNum == iActive)
                        {
                            iActiveX = iter->x;
                            iActiveY = iter->y;
                            sActiveItemName = iter->example.tname(this);
                            activeItem = iter->example;
                        }
                        sText.str("");
                        sText << iter->example.tname(this);
                        if (iter->count > 1)
                        {
                            sText << " " << "[" << iter->count << "]";
                        }
                        mvwprintz(w_items, 1 + iNum - iStartPos, 2,
                                  ((iNum == iActive) ? c_ltgreen : (high ? c_yellow : (low ? c_red : c_white))),
                                  "%s", (sText.str()).c_str());
                        int numw = iItemNum > 9 ? 2 : 1;
                        mvwprintz(w_items, 1 + iNum - iStartPos, width - (5 + numw),
                                  ((iNum == iActive) ? c_ltgreen : c_ltgray), "%*d %s",
                                  numw, trig_dist(0, 0, iter->x, iter->y),
                                  direction_name_short(direction_from(0, 0, iter->x, iter->y)).c_str()
                                 );
                     }
                     iNum++;
                }

                mvwprintz(w_items, 0, (width - 9) / 2 + ((iItemNum - iFilter > 9) ? 0 : 1),
                          c_ltgreen, " %*d", ((iItemNum - iFilter > 9) ? 2 : 1), iActive+1);
                wprintz(w_items, c_white, " / %*d ", ((iItemNum - iFilter > 9) ? 2 : 1), iItemNum - iFilter);

                werase(w_item_info);
                fold_and_print(w_item_info,1,1,width - 5, c_white, "%s", activeItem.info().c_str());

                for (int j=0; j < iInfoHeight-1; j++)
                {
                    mvwputch(w_item_info_border, j, 0, c_ltgray, LINE_XOXO);
                }

                for (int j=0; j < iInfoHeight-1; j++)
                {
                    mvwputch(w_item_info_border, j, width - 1, c_ltgray, LINE_XOXO);
                }

                for (int j=0; j < width - 1; j++)
                {
                    mvwputch(w_item_info_border, iInfoHeight-1, j, c_ltgray, LINE_OXOX);
                }

                mvwputch(w_item_info_border, iInfoHeight-1, 0, c_ltgray, LINE_XXOO);
                mvwputch(w_item_info_border, iInfoHeight-1, width - 1, c_ltgray, LINE_XOOX);

                //Only redraw trail/terrain if x/y position changed
                if (iActiveX != iLastActiveX || iActiveY != iLastActiveY)
                {
                    iLastActiveX = iActiveX;
                    iLastActiveY = iActiveY;

                    draw_trail_to_square(vPoint, iActiveX, iActiveY);
                }

                wrefresh(w_items);
                wrefresh(w_item_info_border);
                wrefresh(w_item_info);
            }

            refresh();
            ch = getch();
            input = get_input(ch);
        }
        else
        {
            add_msg(_("You dont see any items around you!"));
            ch = ' ';
            input = Close;
        }
    }
    while (input != Close && input != Cancel);

    u.view_offset_x = iStoreViewOffsetX;
    u.view_offset_y = iStoreViewOffsetY;

    werase(w_items);
    werase(w_item_info);
    werase(w_item_info_border);
    delwin(w_items);
    delwin(w_item_info);
    delwin(w_item_info_border);
    refresh_all(); // TODO - figure out what precisely needs refreshing, rather than the whole screen
}

// Pick up items at (posx, posy).
void game::pickup(int posx, int posy, int min)
{
 //min == -1 is Autopickup

 item_exchanges_since_save += 1; // Keeping this simple.
 write_msg();
 if (u.weapon.type->id == "bio_claws_weapon") {
  if (min != -1)
   add_msg(_("You cannot pick up items with your claws out!"));
  return;
 }
 bool weight_is_okay = (u.weight_carried() <= u.weight_capacity() * .25);
 bool volume_is_okay = (u.volume_carried() <= u.volume_capacity() -  2);
 bool from_veh = false;
 int veh_part = 0;
 int k_part = 0;
 vehicle *veh = m.veh_at (posx, posy, veh_part);
 if (min != -1 && veh) {
  k_part = veh->part_with_feature(veh_part, vpf_kitchen);
  veh_part = veh->part_with_feature(veh_part, vpf_cargo, false);
  from_veh = veh && veh_part >= 0 &&
             veh->parts[veh_part].items.size() > 0 &&
             query_yn(_("Get items from %s?"), veh->part_info(veh_part).name);

  if (!from_veh && k_part >= 0) {
    if (veh->fuel_left("water")) {
      if (query_yn(_("Have a drink?"))) {
        veh->drain("water", 1);

        item water(itypes["water_clean"], 0);
        u.eat(this, u.inv.add_item(water).invlet);
        u.moves -= 250;
      }
    } else {
      add_msg(_("The water tank is empty."));
    }
  }
 }
 if ((!from_veh) && m.i_at(posx, posy).size() == 0)
 {
     return;
 }
 // Not many items, just grab them
 if ((from_veh ? veh->parts[veh_part].items.size() : m.i_at(posx, posy).size() ) <= min && min != -1)
 {
  int iter = 0;
  item newit = from_veh ? veh->parts[veh_part].items[0] : m.i_at(posx, posy)[0];
  if (newit.made_of(LIQUID)) {
   add_msg(_("You can't pick up a liquid!"));
   return;
  }
  if (newit.invlet == 0) {
   newit.invlet = nextinv;
   advance_nextinv();
  }
  while (iter <= inv_chars.size() && u.has_item(newit.invlet) &&
         !u.i_at(newit.invlet).stacks_with(newit)) {
   newit.invlet = nextinv;
   iter++;
   advance_nextinv();
  }
  if (iter > inv_chars.size()) {
   add_msg(_("You're carrying too many items!"));
   return;
  } else if (u.weight_carried() + newit.weight() > u.weight_capacity()) {
   add_msg(_("The %s is too heavy!"), newit.tname(this).c_str());
   decrease_nextinv();
  } else if (u.volume_carried() + newit.volume() > u.volume_capacity()) {
   if (u.is_armed()) {
    if (!u.weapon.has_flag("NO_UNWIELD")) {
     if (newit.is_armor() && // Armor can be instantly worn
         query_yn(_("Put on the %s?"), newit.tname(this).c_str())) {
      if(u.wear_item(this, &newit)){
       if (from_veh)
        veh->remove_item (veh_part, 0);
       else
        m.i_clear(posx, posy);
      }
     } else if (query_yn(_("Drop your %s and pick up %s?"),
                u.weapon.tname(this).c_str(), newit.tname(this).c_str())) {
      if (from_veh)
       veh->remove_item (veh_part, 0);
      else
       m.i_clear(posx, posy);
      m.add_item_or_charges(posx, posy, u.remove_weapon(), 1);
      u.wield(this, u.i_add(newit, this).invlet);
      u.moves -= 100;
      add_msg(_("Wielding %c - %s"), newit.invlet, newit.tname(this).c_str());
     } else
      decrease_nextinv();
    } else {
     add_msg(_("There's no room in your inventory for the %s, and you can't\
 unwield your %s."), newit.tname(this).c_str(), u.weapon.tname(this).c_str());
     decrease_nextinv();
    }
   } else {
    u.wield(this, u.i_add(newit, this).invlet);
    if (from_veh)
     veh->remove_item (veh_part, 0);
    else
     m.i_clear(posx, posy);
    u.moves -= 100;
    add_msg(_("Wielding %c - %s"), newit.invlet, newit.tname(this).c_str());
   }
  } else if (!u.is_armed() &&
             (u.volume_carried() + newit.volume() > u.volume_capacity() - 2 ||
              newit.is_weap() || newit.is_gun())) {
   u.weapon = newit;
   if (from_veh)
    veh->remove_item (veh_part, 0);
   else
    m.i_clear(posx, posy);
   u.moves -= 100;
   add_msg(_("Wielding %c - %s"), newit.invlet, newit.tname(this).c_str());
  } else {
   newit = u.i_add(newit, this);
   if (from_veh)
    veh->remove_item (veh_part, 0);
   else
    m.i_clear(posx, posy);
   u.moves -= 100;
   add_msg("%c - %s", newit.invlet, newit.tname(this).c_str());
  }
  if (weight_is_okay && u.weight_carried() >= u.weight_capacity() * .25)
   add_msg(_("You're overburdened!"));
  if (volume_is_okay && u.volume_carried() > u.volume_capacity() - 2) {
   add_msg(_("You struggle to carry such a large volume!"));
  }
  return;
 }

 const int sideStyle = OPTIONS[OPT_SIDEBAR_STYLE];

 // Otherwise, we have Autopickup, 2 or more items and should list them, etc.
 int maxmaxitems = TERMY;
 #ifndef MAXLISTHEIGHT
  maxmaxitems = sideStyle ? TERMY : getmaxy(w_messages) - 3;
 #endif

 int itemsH = 12;
 int pickupBorderRows = 3;

 // The pickup list may consume the entire terminal, minus space needed for its
 // header/footer and the item info window.
 int minleftover = itemsH + pickupBorderRows;
 if(maxmaxitems > TERMY - minleftover) maxmaxitems = TERMY - minleftover;

 const int minmaxitems = sideStyle ? 6 : 9;

 std::vector <item> here = from_veh? veh->parts[veh_part].items : m.i_at(posx, posy);
 std::vector<bool> getitem;
 getitem.resize(here.size(), false);

 int maxitems=here.size();
 maxitems=(maxitems < minmaxitems ? minmaxitems : (maxitems > maxmaxitems ? maxmaxitems : maxitems ));

 int pickupH = maxitems + pickupBorderRows;
 int pickupW = getmaxx(w_messages);
 int pickupY = VIEW_OFFSET_Y;
 int pickupX = getbegx(w_messages);

 int itemsW = pickupW;
 int itemsY = sideStyle ? pickupY + pickupH : TERMY - itemsH;
 int itemsX = pickupX;

 WINDOW* w_pickup    = newwin(pickupH, pickupW, pickupY, pickupX);
 WINDOW* w_item_info = newwin(itemsH,  itemsW,  itemsY,  itemsX);

 int ch = ' ';
 int start = 0, cur_it, iter;
 int new_weight = u.weight_carried(), new_volume = u.volume_carried();
 bool update = true;
 mvwprintw(w_pickup, 0,  0, _("PICK UP (, = all)"));
 int selected=0;
 int last_selected=-1;

 if (min == -1) { //Auto Pickup, select matching items
    bool bFoundSomething = false;

    //Loop through Items lowest Volume first
    bool bPickup = false;

    for(int iVol=0, iNumChecked = 0; iNumChecked < here.size(); iVol++) {
        for (int i = 0; i < here.size(); i++) {
            bPickup = false;
            if (here[i].volume() == iVol) {
                iNumChecked++;

                //Auto Pickup all items with 0 Volume and Weight
                if (OPTIONS[OPT_AUTO_PICKUP_ZERO]) {
                    if (here[i].volume() == 0 && here[i].weight() == 0) {
                        bPickup = true;
                    }
                }

                //Check the Pickup Rules
                if ( mapAutoPickupItems[here[i].tname(this)] ) {
                    bPickup = true;
                }
            }

            if (bPickup) {
                getitem[i] = bPickup;
                bFoundSomething = true;
            }
        }
    }

    if (!bFoundSomething) {
        return;
    }
 } else {
 // Now print the two lists; those on the ground and about to be added to inv
 // Continue until we hit return or space
  do {
   static const std::string pickup_chars = "abcdefghijklmnopqrstuvwxyzABCDEFGHIJKLMNOPQRSTUVWXYZ0123456789:;";
   size_t idx=-1;
   for (int i = 1; i < pickupH; i++) {
     mvwprintw(w_pickup, i, 0, "                                                ");
   }
   if ((ch == '<' || ch == KEY_PPAGE) && start > 0) {
    start -= maxitems;
    selected = start;
    mvwprintw(w_pickup, maxitems + 2, 0, "         ");
   } else if ((ch == '>' || ch == KEY_NPAGE) && start + maxitems < here.size()) {
    start += maxitems;
    selected = start;
    mvwprintw(w_pickup, maxitems + 2, pickupH, "            ");
   } else if ( ch == KEY_UP ) {
       selected--;
       if ( selected < 0 ) {
           selected = here.size()-1;
           start = (int)( here.size() / maxitems ) * maxitems;
           if (start >= here.size()-1) start -= maxitems;
       } else if ( selected < start ) {
           start -= maxitems;
       }
   } else if ( ch == KEY_DOWN ) {
       selected++;
       if ( selected >= here.size() ) {
           selected=0;
           start=0;
       } else if ( selected >= start + maxitems ) {
           start+=maxitems;
       }
   } else if ( selected >= 0 && (
                  ( ch == KEY_RIGHT && !getitem[selected]) ||
                  ( ch == KEY_LEFT && getitem[selected] )
             ) ) {
       idx = selected;
   } else if ( ch == '`' ) {
       std::string ext = string_input_popup(_("Enter 2 letters (case sensitive):"), 2);
       if(ext.size() == 2) {
            int p1=pickup_chars.find(ext.at(0));
            int p2=pickup_chars.find(ext.at(1));
            if ( p1 != -1 && p2 != -1 ) {
                 idx=pickup_chars.size() + ( p1 * pickup_chars.size() ) + p2;
            }
       }
   } else {
       idx = pickup_chars.find(ch);
   }

   if ( idx < here.size()) {
    getitem[idx] = ( ch == KEY_RIGHT ? true : ( ch == KEY_LEFT ? false : !getitem[idx] ) );
    if ( ch != KEY_RIGHT && ch != KEY_LEFT) {
       selected = idx;
       start = (int)( idx / maxitems ) * maxitems;
    }

    if (getitem[idx]) {
        new_weight += here[idx].weight();
        new_volume += here[idx].volume();
    } else {
        new_weight -= here[idx].weight();
        new_volume -= here[idx].volume();
    }
    update = true;
   }

   if ( selected != last_selected ) {
       last_selected = selected;
       werase(w_item_info);
       if ( selected >= 0 && selected <= here.size()-1 ) {
           fold_and_print(w_item_info,1,2,48-3, c_ltgray, "%s",  here[selected].info().c_str());
       }
       wborder(w_item_info, LINE_XOXO, LINE_XOXO, LINE_OXOX, LINE_OXOX,
                            LINE_OXXO, LINE_OOXX, LINE_XXOO, LINE_XOOX );
       mvwprintw(w_item_info, 0, 2, "< %s >", here[selected].tname(this).c_str() );
       wrefresh(w_item_info);
   }

   if (ch == ',') {
    int count = 0;
    for (int i = 0; i < here.size(); i++) {
     if (getitem[i])
      count++;
     else {
      new_weight += here[i].weight();
      new_volume += here[i].volume();
     }
     getitem[i] = true;
    }
    if (count == here.size()) {
     for (int i = 0; i < here.size(); i++)
      getitem[i] = false;
     new_weight = u.weight_carried();
     new_volume = u.volume_carried();
    }
    update = true;
   }
   for (cur_it = start; cur_it < start + maxitems; cur_it++) {
    mvwprintw(w_pickup, 1 + (cur_it % maxitems), 0,
              "                                        ");
    if (cur_it < here.size()) {
     nc_color icolor=here[cur_it].color(&u);
     if(cur_it == selected) {
         icolor=hilite(icolor);
     }

     if (cur_it < pickup_chars.size() ) {
        mvwputch(w_pickup, 1 + (cur_it % maxitems), 0, icolor, char(pickup_chars[cur_it]));
     } else {
        int p=cur_it - pickup_chars.size();
        int p1=p / pickup_chars.size();
        int p2=p % pickup_chars.size();
        mvwprintz(w_pickup, 1 + (cur_it % maxitems), 0, icolor, "`%c%c",char(pickup_chars[p1]),char(pickup_chars[p2]));
     }
     if (getitem[cur_it])
      wprintz(w_pickup, c_ltblue, " + ");
     else
      wprintw(w_pickup, " - ");
     wprintz(w_pickup, icolor, here[cur_it].tname(this).c_str());
     if (here[cur_it].charges > 0)
      wprintz(w_pickup, icolor, " (%d)", here[cur_it].charges);
    }
   }

   int pw = pickupW;
   const char *unmark = _("[left] Unmark");
   const char *scroll = _("[up/dn] Scroll");
   const char *mark   = _("[right] Mark");
   mvwprintw(w_pickup, maxitems + 1, 0,                         unmark);
   mvwprintw(w_pickup, maxitems + 1, (pw - strlen(scroll)) / 2, scroll);
   mvwprintw(w_pickup, maxitems + 1,  pw - strlen(mark),        mark);
   const char *prev = _("[pgup] Prev");
   const char *all = _("[,] All");
   const char *next   = _("[pgdn] Next");
   if (start > 0)
    mvwprintw(w_pickup, maxitems + 2, 0, prev);
   mvwprintw(w_pickup, maxitems + 2, (pw - strlen(all)) / 2, all);
   if (cur_it < here.size())
    mvwprintw(w_pickup, maxitems + 2, pw - strlen(next), next);

   if (update) {		// Update weight & volume information
    update = false;
    mvwprintw(w_pickup, 0,  7, "                           ");
    mvwprintz(w_pickup, 0,  9,
              (new_weight >= u.weight_capacity() * .25 ? c_red : c_white),
              _("Wgt %d"), new_weight);
    wprintz(w_pickup, c_white, "/%d", int(u.weight_capacity() * .25));
    mvwprintz(w_pickup, 0, 22,
              (new_volume > u.volume_capacity() - 2 ? c_red : c_white),
              _("Vol %d"), new_volume);
    wprintz(w_pickup, c_white, "/%d", u.volume_capacity() - 2);
   }
   wrefresh(w_pickup);
 /* No longer using
   ch = input();
    because it pulls a: case KEY_DOWN:  return 'j';
 */
   ch = (int)getch();

  } while (ch != ' ' && ch != '\n' && ch != KEY_ESCAPE);
  if (ch != '\n') {
   werase(w_pickup);
   wrefresh(w_pickup);
   werase(w_item_info);
   wrefresh(w_item_info);
   delwin(w_pickup);
   delwin(w_item_info);
   add_msg(_("Never mind."));
   refresh_all();
   return;
  }
 }

 // At this point we've selected our items, now we add them to our inventory
 int curmit = 0;
 bool got_water = false;	// Did we try to pick up water?
 bool offered_swap = false;
 std::map<std::string, int> mapPickup;
 for (int i = 0; i < here.size(); i++) {
  iter = 0;
  // This while loop guarantees the inventory letter won't be a repeat. If it
  // tries all 52 letters, it fails and we don't pick it up.
  if (getitem[i] && here[i].made_of(LIQUID))
   got_water = true;
  else if (getitem[i]) {
   iter = 0;
   while (iter < inv_chars.size() && (here[i].invlet == 0 ||
                        (u.has_item(here[i].invlet) &&
                         !u.i_at(here[i].invlet).stacks_with(here[i]))) ) {
    here[i].invlet = nextinv;
    iter++;
    advance_nextinv();
   }
   if (iter == inv_chars.size()) {
    add_msg(_("You're carrying too many items!"));
    werase(w_pickup);
    wrefresh(w_pickup);
    delwin(w_pickup);
    return;
   } else if (u.weight_carried() + here[i].weight() > u.weight_capacity()) {
    add_msg(_("The %s is too heavy!"), here[i].tname(this).c_str());
    decrease_nextinv();
   } else if (u.volume_carried() + here[i].volume() > u.volume_capacity()) {
    if (u.is_armed()) {
     if (!u.weapon.has_flag("NO_UNWIELD")) {
      if (here[i].is_armor() && // Armor can be instantly worn
          query_yn(_("Put on the %s?"), here[i].tname(this).c_str())) {
       if(u.wear_item(this, &(here[i])))
       {
        if (from_veh)
         veh->remove_item (veh_part, curmit);
        else
         m.i_rem(posx, posy, curmit);
        curmit--;
       }
      } else if (!offered_swap) {
       if (query_yn(_("Drop your %s and pick up %s?"),
                u.weapon.tname(this).c_str(), here[i].tname(this).c_str())) {
        if (from_veh)
         veh->remove_item (veh_part, curmit);
        else
         m.i_rem(posx, posy, curmit);
        m.add_item_or_charges(posx, posy, u.remove_weapon(), 1);
        u.wield(this, u.i_add(here[i], this).invlet);
        mapPickup[here[i].tname(this)]++;
        curmit--;
        u.moves -= 100;
        add_msg(_("Wielding %c - %s"), u.weapon.invlet, u.weapon.tname(this).c_str());
       }
       offered_swap = true;
      } else
       decrease_nextinv();
     } else {
      add_msg(_("There's no room in your inventory for the %s, and you can't\
  unwield your %s."), here[i].tname(this).c_str(), u.weapon.tname(this).c_str());
      decrease_nextinv();
     }
    } else {
     u.wield(this, u.i_add(here[i], this).invlet);
     mapPickup[here[i].tname(this)]++;
     if (from_veh)
      veh->remove_item (veh_part, curmit);
     else
      m.i_rem(posx, posy, curmit);
     curmit--;
     u.moves -= 100;
    }
   } else if (!u.is_armed() &&
            (u.volume_carried() + here[i].volume() > u.volume_capacity() - 2 ||
              here[i].is_weap() || here[i].is_gun())) {
    u.weapon = here[i];
    if (from_veh)
     veh->remove_item (veh_part, curmit);
    else
     m.i_rem(posx, posy, curmit);
    u.moves -= 100;
    curmit--;
   } else {
    u.i_add(here[i], this);
    mapPickup[here[i].tname(this)]++;
    if (from_veh)
     veh->remove_item (veh_part, curmit);
    else
     m.i_rem(posx, posy, curmit);
    u.moves -= 100;
    curmit--;
   }
  }
  curmit++;
 }

 if (min == -1) { //Auto pickup item message
     if (mapPickup.size() > 0) {
        std::stringstream sTemp;

        for (std::map<std::string, int>::iterator iter = mapPickup.begin(); iter != mapPickup.end(); ++iter) {
            if (sTemp.str() != "") {
                sTemp << ", ";
            }

            sTemp << iter->second << " " << iter->first;
        }

        add_msg((_("You pick up: ") + sTemp.str()).c_str());
     }
 }

 if (got_water)
  add_msg(_("You can't pick up a liquid!"));
 if (weight_is_okay && u.weight_carried() >= u.weight_capacity() * .25)
  add_msg(_("You're overburdened!"));
 if (volume_is_okay && u.volume_carried() > u.volume_capacity() - 2) {
  add_msg(_("You struggle to carry such a large volume!"));
 }
 werase(w_pickup);
 wrefresh(w_pickup);
 werase(w_item_info);
 wrefresh(w_item_info);
 delwin(w_pickup);
 delwin(w_item_info);
}

// Handle_liquid returns false if we didn't handle all the liquid.
bool game::handle_liquid(item &liquid, bool from_ground, bool infinite)
{
 if (!liquid.made_of(LIQUID)) {
  dbg(D_ERROR) << "game:handle_liquid: Tried to handle_liquid a non-liquid!";
  debugmsg("Tried to handle_liquid a non-liquid!");
  return false;
 }
 if (liquid.type->id == "gasoline" && vehicle_near() && query_yn(_("Refill vehicle?"))) {
  int vx = u.posx, vy = u.posy;
  refresh_all();
  if (choose_adjacent(_("Refill vehicle"), vx, vy)) {
   vehicle *veh = m.veh_at (vx, vy);
   if (veh) {
    ammotype ftype = "gasoline";
    int fuel_cap = veh->fuel_capacity(ftype);
    int fuel_amnt = veh->fuel_left(ftype);
    if (fuel_cap < 1)
     add_msg (_("This vehicle doesn't use %s."), ammo_name(ftype).c_str());
    else if (fuel_amnt == fuel_cap)
     add_msg (_("Already full."));
    else if (from_ground && query_yn(_("Pump until full?"))) {
     u.assign_activity(this, ACT_REFILL_VEHICLE, 2 * (fuel_cap - fuel_amnt));
     u.activity.placement = point(vx, vy);
    } else { // Not pump
     veh->refill ("gasoline", liquid.charges);
     add_msg (_("You refill %s with %s%s."), veh->name.c_str(),
              ammo_name(ftype).c_str(),
              veh->fuel_left(ftype) >= fuel_cap? _(" to its maximum") : "");
     u.moves -= 100;
     return true;
    }
   } else // if (veh)
    add_msg (_("There isn't any vehicle there."));
   return false;
  } // if (choose_adjacent("Refill vehicle", vx, vy))

 } else { // Not filling vehicle

   // Ask to pour rotten liquid (milk!) from the get-go
  if (!from_ground && liquid.rotten(this) &&
      query_yn(_("Pour %s on the ground?"), liquid.tname(this).c_str())) {
   m.add_item_or_charges(u.posx, u.posy, liquid, 1);
   return true;
  }

  std::stringstream text;
  text << _("Container for ") << liquid.tname(this);
  char ch = inv_type(text.str().c_str(), IC_CONTAINER);
  if (!u.has_item(ch)) {
    // No container selected (escaped, ...), ask to pour
    // we asked to pour rotten already
   if (!from_ground && !liquid.rotten(this) &&
       query_yn(_("Pour %s on the ground?"), liquid.tname(this).c_str())) {
    m.add_item_or_charges(u.posx, u.posy, liquid, 1);
    return true;
   }
   return false;
  }

  item *cont = &(u.i_at(ch));
  if (cont == NULL || cont->is_null()) {
    // Container is null, ask to pour.
    // we asked to pour rotten already
   if (!from_ground && !liquid.rotten(this) &&
       query_yn(_("Pour %s on the ground?"), liquid.tname(this).c_str())) {
    m.add_item_or_charges(u.posx, u.posy, liquid, 1);
    return true;
   }
   add_msg(_("Never mind."));
   return false;

  } else if (liquid.is_ammo() && (cont->is_tool() || cont->is_gun())) {
// for filling up chainsaws, jackhammers and flamethrowers
   ammotype ammo = "NULL";
   int max = 0;

   if (cont->is_tool()) {
    it_tool* tool = dynamic_cast<it_tool*>(cont->type);
    ammo = tool->ammo;
    max = tool->max_charges;
   } else {
    it_gun* gun = dynamic_cast<it_gun*>(cont->type);
    ammo = gun->ammo;
    max = gun->clip;
   }

   ammotype liquid_type = liquid.ammo_type();

   if (ammo != liquid_type) {
    add_msg(_("Your %s won't hold %s."), cont->tname(this).c_str(),
                                      liquid.tname(this).c_str());
    return false;
   }

   if (max <= 0 || cont->charges >= max) {
    add_msg(_("Your %s can't hold any more %s."), cont->tname(this).c_str(),
                                               liquid.tname(this).c_str());
    return false;
   }

   if (cont->charges > 0 && cont->curammo->id != liquid.type->id) {
    add_msg(_("You can't mix loads in your %s."), cont->tname(this).c_str());
    return false;
   }

   add_msg(_("You pour %s into your %s."), liquid.tname(this).c_str(),
                                        cont->tname(this).c_str());
   cont->curammo = dynamic_cast<it_ammo*>(liquid.type);
   if (infinite)
    cont->charges = max;
   else {
    cont->charges += liquid.charges;
    if (cont->charges > max) {
     int extra = cont->charges - max;
     cont->charges = max;
     liquid.charges = extra;
     add_msg(_("There's some left over!"));
     return false;
    }
   }
   return true;

  } else if (!cont->is_container()) {
   add_msg(_("That %s won't hold %s."), cont->tname(this).c_str(),
                                     liquid.tname(this).c_str());
   return false;
  } else        // filling up normal containers
    {
      // first, check if liquid types are compatible
      if (!cont->contents.empty())
      {
        if  (cont->contents[0].type->id != liquid.type->id)
        {
          add_msg(_("You can't mix loads in your %s."), cont->tname(this).c_str());
          return false;
        }
      }

      // ok, liquids are compatible.  Now check what the type of liquid is
      // this will determine how much the holding container can hold

      it_container* container = dynamic_cast<it_container*>(cont->type);
      int holding_container_charges;

      if (liquid.type->is_food())
      {
        it_comest* tmp_comest = dynamic_cast<it_comest*>(liquid.type);
        holding_container_charges = container->contains * tmp_comest->charges;
      }
      else if (liquid.type->is_ammo())
      {
        it_ammo* tmp_ammo = dynamic_cast<it_ammo*>(liquid.type);
        holding_container_charges = container->contains * tmp_ammo->count;
      }
      else
        holding_container_charges = container->contains;

      // if the holding container is NOT empty
      if (!cont->contents.empty())
      {
        // case 1: container is completely full
        if (cont->contents[0].charges == holding_container_charges)
        {
          add_msg(_("Your %s can't hold any more %s."), cont->tname(this).c_str(),
                                                   liquid.tname(this).c_str());
          return false;
        }

        // case 2: container is half full

        if (infinite)
        {
          cont->contents[0].charges = holding_container_charges;
          add_msg(_("You pour %s into your %s."), liquid.tname(this).c_str(),
                                        cont->tname(this).c_str());
          return true;
        }
        else // Container is finite, not empty and not full, add liquid to it
        {
          add_msg(_("You pour %s into your %s."), liquid.tname(this).c_str(),
                    cont->tname(this).c_str());
          cont->contents[0].charges += liquid.charges;
          if (cont->contents[0].charges > holding_container_charges)
          {
            int extra = cont->contents[0].charges - holding_container_charges;
            cont->contents[0].charges = holding_container_charges;
            liquid.charges = extra;
            add_msg(_("There's some left over!"));
            // Why not try to find another container here?
            return false;
          }
          return true;
        }
      }
      else  // pouring into an empty container
      {
        if (!cont->has_flag("WATERTIGHT"))  // invalid container types
        {
          add_msg(_("That %s isn't water-tight."), cont->tname(this).c_str());
          return false;
        }
        else if (!(cont->has_flag("SEALS")))
        {
          add_msg(_("You can't seal that %s!"), cont->tname(this).c_str());
          return false;
        }
        // pouring into a valid empty container
        int default_charges = 1;

        if (liquid.is_food())
        {
          it_comest* comest = dynamic_cast<it_comest*>(liquid.type);
          default_charges = comest->charges;
        }
        else if (liquid.is_ammo())
        {
          it_ammo* ammo = dynamic_cast<it_ammo*>(liquid.type);
          default_charges = ammo->count;
        }

        if (infinite) // if filling from infinite source, top it to max
          liquid.charges = container->contains * default_charges;
        else if (liquid.charges > container->contains * default_charges)
        {
          add_msg(_("You fill your %s with some of the %s."), cont->tname(this).c_str(),
                                                    liquid.tname(this).c_str());
          u.inv.unsort();
          int oldcharges = liquid.charges - container->contains * default_charges;
          liquid.charges = container->contains * default_charges;
          cont->put_in(liquid);
          liquid.charges = oldcharges;
          return false;
        }
        cont->put_in(liquid);
        return true;
      }
    }
    return false;
  }
 return true;
}

void game::drop(char chInput)
{
 std::vector<item> dropped;

 if (chInput == '.')
  dropped = multidrop();
 else {
  if (u.inv.item_by_letter(chInput).is_null()) {
   dropped.push_back(u.i_rem(chInput));
  } else {
   dropped.push_back(u.inv.remove_item_by_letter(chInput));
  }
 }

 if (dropped.size() == 0) {
  add_msg(_("Never mind."));
  return;
 }

 item_exchanges_since_save += dropped.size();

 itype_id first = itype_id(dropped[0].type->id);
 bool same = true;
 for (int i = 1; i < dropped.size() && same; i++) {
  if (dropped[i].type->id != first)
   same = false;
 }

 int veh_part = 0;
 bool to_veh = false;
 vehicle *veh = m.veh_at(u.posx, u.posy, veh_part);
 if (veh) {
  veh_part = veh->part_with_feature (veh_part, vpf_cargo);
  to_veh = veh_part >= 0;
 }
 if (dropped.size() == 1 || same) {
  if (to_veh) {
   add_msg(_("You put your %s%s in the %s's %s."), dropped[0].tname(this).c_str(),
          (dropped.size() == 1 ? "" : _("s")), veh->name.c_str(),
          veh->part_info(veh_part).name);
  } else {
   add_msg(ngettext("You drop your %s.", "You drop your %ss", dropped.size()),
           dropped[0].tname(this).c_str()); // FIXME: real plurals... someday
  }
 } else {
  if (to_veh)
   add_msg(_("You put several items in the %s's %s."), veh->name.c_str(),
           veh->part_info(veh_part).name);
  else
   add_msg(_("You drop several items."));
 }

 if (to_veh) {
  bool vh_overflow = false;
  for (int i = 0; i < dropped.size(); i++) {
   vh_overflow = vh_overflow || !veh->add_item (veh_part, dropped[i]);
   if (vh_overflow)
    m.add_item_or_charges(u.posx, u.posy, dropped[i], 1);
  }
  if (vh_overflow)
   add_msg (_("The trunk is full, so some items fall on the ground."));
 } else {
  for (int i = 0; i < dropped.size(); i++)
   m.add_item_or_charges(u.posx, u.posy, dropped[i], 2);
 }
}

void game::drop_in_direction()
{
 int dirx, diry;
 if (!choose_adjacent(_("Drop"), dirx, diry))
  return;

 int veh_part = 0;
 bool to_veh = false;
 vehicle *veh = m.veh_at(dirx, diry, veh_part);
 if (veh) {
  veh_part = veh->part_with_feature (veh_part, vpf_cargo);
  to_veh = veh->type != veh_null && veh_part >= 0;
 }

 if (m.has_flag(noitem, dirx, diry) || m.has_flag(sealed, dirx, diry)) {
  add_msg(_("You can't place items there!"));
  return;
 }

 std::string verb = (m.move_cost(dirx, diry) == 0 ? _("put") : _("drop"));
 std::string prep = (m.move_cost(dirx, diry) == 0 ? _("in")  : _("on")  );

 std::vector<item> dropped = multidrop();

 if (dropped.size() == 0) {
  add_msg(_("Never mind."));
  return;
 }

 item_exchanges_since_save += dropped.size();

 itype_id first = itype_id(dropped[0].type->id);
 bool same = true;
 for (int i = 1; i < dropped.size() && same; i++) {
  if (dropped[i].type->id != first)
   same = false;
 }
 if (dropped.size() == 1 || same)
 {
  if (to_veh)
   add_msg(_("You put your %s%s in the %s's %s."), dropped[0].tname(this).c_str(),
          (dropped.size() == 1 ? "" : _("s")), veh->name.c_str(),
          veh->part_info(veh_part).name);
  else
   add_msg(_("You %s your %s%s %s the %s."), verb.c_str(),
           dropped[0].tname(this).c_str(),
           (dropped.size() == 1 ? "" : _("s")), prep.c_str(),
           m.name(dirx, diry).c_str());
 } else {
  if (to_veh)
   add_msg(_("You put several items in the %s's %s."), veh->name.c_str(),
           veh->part_info(veh_part).name);
  else
   add_msg(_("You %s several items %s the %s."), verb.c_str(), prep.c_str(),
           m.name(dirx, diry).c_str());
 }
 if (to_veh) {
  bool vh_overflow = false;
  for (int i = 0; i < dropped.size(); i++) {
   vh_overflow = vh_overflow || !veh->add_item (veh_part, dropped[i]);
   if (vh_overflow)
    m.add_item_or_charges(dirx, diry, dropped[i], 1);
  }
  if (vh_overflow)
   add_msg (_("The trunk is full, so some items fall on the ground."));
 } else {
  for (int i = 0; i < dropped.size(); i++)
   m.add_item_or_charges(dirx, diry, dropped[i], 1);
 }
}

void game::reassign_item(char ch)
{
 if (ch == '.') {
     ch = inv(_("Reassign item:"));
 }
 if (ch == ' ') {
  add_msg(_("Never mind."));
  return;
 }
 if (!u.has_item(ch)) {
  add_msg(_("You do not have that item."));
  return;
 }
 char newch = popup_getkey(_("%c - %s; enter new letter."), ch,
                           u.i_at(ch).tname().c_str());
 if (inv_chars.find(newch) == std::string::npos) {
  add_msg(_("%c is not a valid inventory letter."), newch);
  return;
 }
 item* change_from = &(u.i_at(ch));
 if (u.has_item(newch)) {
  item* change_to = &(u.i_at(newch));
  change_to->invlet = ch;
  add_msg("%c - %s", ch, change_to->tname().c_str());
 }
 change_from->invlet = newch;
 add_msg("%c - %s", newch, change_from->tname().c_str());
}

void game::plthrow(char chInput)
{
 char ch;

 if (chInput != '.') {
  ch = chInput;
 } else {
  ch = inv(_("Throw item:"));
  refresh_all();
 }

 int range = u.throw_range(u.lookup_item(ch));
 if (range < 0) {
  add_msg(_("You don't have that item."));
  return;
 } else if (range == 0) {
  add_msg(_("That is too heavy to throw."));
  return;
 }
 item thrown = u.i_at(ch);
  if( std::find(unreal_itype_ids.begin(), unreal_itype_ids.end(),
    thrown.type->id) != unreal_itype_ids.end()) {
  add_msg(_("That's part of your body, you can't throw that!"));
  return;
 }

 m.draw(this, w_terrain, point(u.posx, u.posy));

 std::vector <monster> mon_targets;
 std::vector <int> targetindices;
 int passtarget = -1;
 for (int i = 0; i < z.size(); i++) {
   if (u_see(&(z[i]))) {
     z[i].draw(w_terrain, u.posx, u.posy, true);
     if(rl_dist( u.posx, u.posy, z[i].posx, z[i].posy ) <= range) {
       mon_targets.push_back(z[i]);
       targetindices.push_back(i);
       if (i == last_target) {
	 passtarget = mon_targets.size() - 1;
       }
     }
   }
 }

 int x = u.posx;
 int y = u.posy;

 // target() sets x and y, or returns false if we canceled (by pressing Esc)
 std::vector <point> trajectory = target(x, y, u.posx - range, u.posy - range,
					 u.posx + range, u.posy + range,
					 mon_targets, passtarget, &thrown);
 if (trajectory.size() == 0)
  return;
 if (passtarget != -1)
  last_target = targetindices[passtarget];

 // Throw a single charge of a stacking object.
 if( thrown.count_by_charges() && thrown.charges > 1 ) {
     u.i_at(ch).charges--;
     thrown.charges = 1;
 } else {
     u.i_rem(ch);
 }

 u.moves -= 125;
 u.practice(turn, "throw", 10);

 throw_item(u, x, y, thrown, trajectory);
}

void game::plfire(bool burst)
{
 char reload_invlet = 0;
 if (!u.weapon.is_gun())
  return;
 vehicle *veh = m.veh_at(u.posx, u.posy);
 if (veh && veh->player_in_control(&u) && u.weapon.is_two_handed(&u)) {
  add_msg (_("You need a free arm to drive!"));
  return;
 }
 if (u.weapon.has_flag("CHARGE") && !u.weapon.active) {
  if (u.has_charges("UPS_on", 1) || u.has_charges("UPS_off", 1) ||
      u.has_charges("adv_UPS_on", 1) || u.has_charges("adv_UPS_off", 1)) {
   add_msg(_("Your %s starts charging."), u.weapon.tname().c_str());
   u.weapon.charges = 0;
   u.weapon.curammo = dynamic_cast<it_ammo*>(itypes["charge_shot"]);
   u.weapon.active = true;
   return;
  } else {
   add_msg(_("You need a charged UPS."));
   return;
  }
 }

 if ((u.weapon.has_flag("STR8_DRAW")  && u.str_cur <  4) ||
     (u.weapon.has_flag("STR10_DRAW") && u.str_cur <  5) ||
     (u.weapon.has_flag("STR12_DRAW") && u.str_cur <  6)   ) {
  add_msg(_("You're not strong enough to draw the bow!"));
  return;
 }

 if (u.weapon.has_flag("RELOAD_AND_SHOOT") && u.weapon.charges == 0) {
  reload_invlet = u.weapon.pick_reload_ammo(u, true);
  if (reload_invlet == 0) {
   add_msg(_("Out of ammo!"));
   return;
  }

  u.weapon.reload(u, reload_invlet);
  u.moves -= u.weapon.reload_time(u);
  refresh_all();
 }

 if (u.weapon.num_charges() == 0 && !u.weapon.has_flag("RELOAD_AND_SHOOT")) {
  add_msg(_("You need to reload!"));
  return;
 }
 if (u.weapon.has_flag("FIRE_100") && u.weapon.num_charges() < 100) {
  add_msg(_("Your %s needs 100 charges to fire!"), u.weapon.tname().c_str());
  return;
 }
 if (u.weapon.has_flag("USE_UPS") && !u.has_charges("UPS_off", 5) &&
     !u.has_charges("UPS_on", 5) && !u.has_charges("adv_UPS_off", 53) &&
     !u.has_charges("adv_UPS_on", 3)) {
  add_msg(_("You need a UPS with at least 5 charges or an advanced UPS with at least 3 charged to fire that!"));
  return;
 }

 int range = u.weapon.range(&u);

 m.draw(this, w_terrain, point(u.posx, u.posy));

// Populate a list of targets with the zombies in range and visible
 std::vector <monster> mon_targets;
 std::vector <int> targetindices;
 int passtarget = -1;
 for (int i = 0; i < z.size(); i++) {
   if (u_see(&(z[i]))) {
     z[i].draw(w_terrain, u.posx, u.posy, true);
     if(rl_dist( u.posx, u.posy, z[i].posx, z[i].posy ) <= range) {
       mon_targets.push_back(z[i]);
       targetindices.push_back(i);
       if (i == last_target) {
	 passtarget = mon_targets.size() - 1;
       }
     }
   }
 }

 int x = u.posx;
 int y = u.posy;

 // target() sets x and y, and returns an empty vector if we canceled (Esc)
 std::vector <point> trajectory = target(x, y, u.posx - range, u.posy - range,
					 u.posx + range, u.posy + range,
					 mon_targets, passtarget, &u.weapon);

 draw_ter(); // Recenter our view
 if (trajectory.size() == 0) {
  if(u.weapon.has_flag("RELOAD_AND_SHOOT"))
  {
      u.moves += u.weapon.reload_time(u);
      unload(u.weapon);
      u.moves += u.weapon.reload_time(u) / 2; // unloading time
  }
  return;
 }
 if (passtarget != -1) { // We picked a real live target
  last_target = targetindices[passtarget]; // Make it our default for next time
  z[targetindices[passtarget]].add_effect(ME_HIT_BY_PLAYER, 100);
 }

 if (u.weapon.has_flag("USE_UPS")) {
  if (u.has_charges("adv_UPS_off", 3))
   u.use_charges("adv_UPS_off", 3);
  else if (u.has_charges("adv_UPS_on", 3))
   u.use_charges("adv_UPS_on", 3);
  else if (u.has_charges("UPS_off", 5))
   u.use_charges("UPS_off", 5);
  else if (u.has_charges("UPS_on", 5))
   u.use_charges("UPS_on", 5);
 }
 if (u.weapon.mode == "MODE_BURST")
  burst = true;

// Train up our skill
 it_gun* firing = dynamic_cast<it_gun*>(u.weapon.type);
 int num_shots = 1;
 if (burst)
  num_shots = u.weapon.burst_size();
 if (num_shots > u.weapon.num_charges())
   num_shots = u.weapon.num_charges();
 if (u.skillLevel(firing->skill_used) == 0 ||
     (firing->ammo != "BB" && firing->ammo != "nail"))
     u.practice(turn, firing->skill_used, 4 + (num_shots / 2));
 if (u.skillLevel("gun") == 0 ||
     (firing->ammo != "BB" && firing->ammo != "nail"))
     u.practice(turn, "gun", 5);

 fire(u, x, y, trajectory, burst);
}

void game::butcher()
{
 if (u.in_vehicle)
 {
     add_msg(_("You can't butcher while driving!"));
     return;
 }
 std::vector<int> corpses;
 for (int i = 0; i < m.i_at(u.posx, u.posy).size(); i++) {
  if (m.i_at(u.posx, u.posy)[i].type->id == "corpse")
   corpses.push_back(i);
 }
 if (corpses.size() == 0) {
  add_msg(_("There are no corpses here to butcher."));
  return;
 }
 int factor = u.butcher_factor();
 if (factor == 999) {
  add_msg(_("You don't have a sharp item to butcher with."));
  return;
 }
// We do it backwards to prevent the deletion of a corpse from corrupting our
// vector of indices.
 for (int i = corpses.size() - 1; i >= 0; i--) {
  mtype *corpse = m.i_at(u.posx, u.posy)[corpses[i]].corpse;
  if (query_yn(_("Butcher the %s corpse?"), corpse->name.c_str())) {
   int time_to_cut;
   switch (corpse->size) {	// Time in turns to cut up te corpse
    case MS_TINY:   time_to_cut =  2; break;
    case MS_SMALL:  time_to_cut =  5; break;
    case MS_MEDIUM: time_to_cut = 10; break;
    case MS_LARGE:  time_to_cut = 18; break;
    case MS_HUGE:   time_to_cut = 40; break;
   }
   time_to_cut *= 100;	// Convert to movement points
   time_to_cut += factor * 5;	// Penalty for poor tool
   if (time_to_cut < 250)
    time_to_cut = 250;
   u.assign_activity(this, ACT_BUTCHER, time_to_cut, corpses[i]);
   u.moves = 0;
   return;
  }
 }
}

void game::complete_butcher(int index)
{
 // corpses can disappear (rezzing!), so check for that
 if (m.i_at(u.posx, u.posy).size() <= index || m.i_at(u.posx, u.posy)[index].typeId() != "corpse") {
  add_msg(_("There's no corpse to butcher!"));
  return;
 }
 mtype* corpse = m.i_at(u.posx, u.posy)[index].corpse;
 std::vector<item> contents = m.i_at(u.posx, u.posy)[index].contents;
 int age = m.i_at(u.posx, u.posy)[index].bday;
 m.i_rem(u.posx, u.posy, index);
 int factor = u.butcher_factor();
 int pieces, pelts, bones, sinews, feathers;
 double skill_shift = 0.;

 int sSkillLevel = u.skillLevel("survival");

 switch (corpse->size) {
  case MS_TINY:   pieces =  1; pelts =  1; bones = 1; sinews = 1; feathers = 2;  break;
  case MS_SMALL:  pieces =  2; pelts =  3; bones = 4; sinews = 4; feathers = 6;  break;
  case MS_MEDIUM: pieces =  4; pelts =  6; bones = 9; sinews = 9; feathers = 11; break;
  case MS_LARGE:  pieces =  8; pelts = 10; bones = 14;sinews = 14; feathers = 17;break;
  case MS_HUGE:   pieces = 16; pelts = 18; bones = 21;sinews = 21; feathers = 24;break;
 }

 skill_shift += rng(0, sSkillLevel - 3);
 skill_shift += rng(0, u.dex_cur - 8) / 4;
 if (u.str_cur < 4)
  skill_shift -= rng(0, 5 * (4 - u.str_cur)) / 4;
 if (factor > 0)
  skill_shift -= rng(0, factor / 5);

 int practice = 4 + pieces;
 if (practice > 20)
  practice = 20;
 u.practice(turn, "survival", practice);

 pieces += int(skill_shift);
 if (skill_shift < 5)  {	// Lose some pelts and bones
  pelts += (skill_shift - 5);
  bones += (skill_shift - 2);
  sinews += (skill_shift - 8);
  feathers += (skill_shift - 1);
 }

 if (bones > 0) {
  if (corpse->has_flag(MF_BONES)) {
    m.spawn_item(u.posx, u.posy, "bone", age, bones);
   add_msg(_("You harvest some usable bones!"));
  } else if (corpse->mat == "veggy") {
    m.spawn_item(u.posx, u.posy, "plant_sac", age, bones);
   add_msg(_("You harvest some fluid bladders!"));
  }
 }

 if (sinews > 0) {
  if (corpse->has_flag(MF_BONES)) {
    m.spawn_item(u.posx, u.posy, "sinew", age, sinews);
   add_msg(_("You harvest some usable sinews!"));
  } else if (corpse->mat == "veggy") {
    m.spawn_item(u.posx, u.posy, "plant_fibre", age, sinews);
   add_msg(_("You harvest some plant fibres!"));
  }
 }

 if ((corpse->has_flag(MF_FUR) || corpse->has_flag(MF_LEATHER)) &&
     pelts > 0) {
  add_msg(_("You manage to skin the %s!"), corpse->name.c_str());
  int fur = 0;
  int leather = 0;

  if (corpse->has_flag(MF_FUR) && corpse->has_flag(MF_LEATHER)) {
   fur = rng(0, pelts);
   leather = pelts - fur;
  } else if (corpse->has_flag(MF_FUR)) {
   fur = pelts;
  } else {
   leather = pelts;
  }

  if(fur) m.spawn_item(u.posx, u.posy, "fur", age, fur);
  if(leather) m.spawn_item(u.posx, u.posy, "leather", age, leather);
 }

 if (feathers > 0) {
  if (corpse->has_flag(MF_FEATHER)) {
    m.spawn_item(u.posx, u.posy, "feather", age, feathers);
   add_msg(_("You harvest some feathers!"));
  }
 }

 //Add a chance of CBM recovery. For shocker and cyborg corpses.
 if (corpse->has_flag(MF_CBM)) {
  //As long as the factor is above -4 (the sinew cutoff), you will be able to extract cbms
  if(skill_shift >= 0){
   add_msg(_("You discover a CBM in the %s!"), corpse->name.c_str());
   //To see if it spawns a battery
   if(rng(0,1) == 1){ //The battery works
    m.spawn_item(u.posx, u.posy, "bio_power_storage", age);
   }else{//There is a burnt out CBM
    m.spawn_item(u.posx, u.posy, "burnt_out_bionic", age);
   }
  }
  if(skill_shift >= 0){
   //To see if it spawns a random additional CBM
   if(rng(0,1) == 1){ //The CBM works
    Item_tag bionic_item = item_controller->id_from("bionics");
    m.spawn_item(u.posx, u.posy, bionic_item, age);
   }else{//There is a burnt out CBM
    m.spawn_item(u.posx, u.posy, "burnt_out_bionic", age);
   }
  }
 }

 // Recover hidden items
 for (int i = 0; i < contents.size(); i++) {
   if ((skill_shift + 10) * 5 > rng(0,100)) {
     add_msg(_("You discover a %s in the %s!"), contents[i].tname().c_str(), corpse->name.c_str());
     m.add_item_or_charges(u.posx, u.posy, contents[i]);
   } else if (contents[i].is_bionic()){
     m.spawn_item(u.posx, u.posy, "burnt_out_bionic", age);
   }
 }

 if (pieces <= 0)
  add_msg(_("Your clumsy butchering destroys the meat!"));
 else {
  itype_id meat;
  if (corpse->has_flag(MF_POISON)) {
    if (corpse->mat == "flesh")
     meat = "meat_tainted";
    else
     meat = "veggy_tainted";
  } else {
   if (corpse->mat == "flesh" || corpse->mat == "hflesh")
    if(corpse->has_flag(MF_HUMAN))
     meat = "human_flesh";
    else
     meat = "meat";
   else
    meat = "veggy";
  }
  item tmpitem=item_controller->create(meat, age);
  tmpitem.corpse=dynamic_cast<mtype*>(corpse);
  while ( pieces > 0 ) {
    pieces--;
    m.add_item_or_charges(u.posx, u.posy, tmpitem);
  }
  add_msg(_("You butcher the corpse."));
 }
}

void game::forage()
{
  int veggy_chance = rng(1, 20);

  if (veggy_chance < u.skillLevel("survival"))
  {
    add_msg(_("You found some wild veggies!"));
    u.practice(turn, "survival", 10);
    m.spawn_item(u.activity.placement.x, u.activity.placement.y, "veggy_wild", turn, 0);
    m.ter_set(u.activity.placement.x, u.activity.placement.y, t_dirt);
  }
  else
  {
    add_msg(_("You didn't find anything."));
    if (u.skillLevel("survival") < 7)
        u.practice(turn, "survival", rng(3, 6));
    else
        u.practice(turn, "survival", 1);
    if (one_in(2))
        m.ter_set(u.activity.placement.x, u.activity.placement.y, t_dirt);
  }
}

void game::eat(char chInput)
{
 char ch;
 if (u.has_trait(PF_RUMINANT) && m.ter(u.posx, u.posy) == t_underbrush &&
     query_yn(_("Eat underbrush?"))) {
  u.moves -= 400;
  u.hunger -= 10;
  m.ter_set(u.posx, u.posy, t_grass);
  add_msg(_("You eat the underbrush."));
  return;
 }
 if (chInput == '.')
  ch = inv_type(_("Consume item:"), IC_COMESTIBLE);
 else
  ch = chInput;

 if (ch == ' ') {
  add_msg(_("Never mind."));
  return;
 }

 if (!u.has_item(ch)) {
  add_msg(_("You don't have item '%c'!"), ch);
  return;
 }
 u.eat(this, u.lookup_item(ch));
}

void game::wear(char chInput)
{
 char ch;
 if (chInput == '.')
  ch = inv_type(_("Wear item:"), IC_ARMOR);
 else
  ch = chInput;

 if (ch == ' ') {
  add_msg(_("Never mind."));
  return;
 }
 u.wear(this, ch);
}

void game::takeoff(char chInput)
{
 char ch;
 if (chInput == '.')
  ch = inv_type(_("Take off item:"), IC_NULL);
 else
  ch = chInput;

 if (u.takeoff(this, ch))
  u.moves -= 250; // TODO: Make this variable
 else
  add_msg(_("Invalid selection."));
}

void game::reload(char chInput)
{
 //Quick and dirty hack
 //Save old weapon in temp variable
 //Wield item that should be unloaded
 //Reload weapon
 //Put unloaded item back into inventory
 //Wield old weapon
 bool bSwitch = false;
 item oTempWeapon;
 item inv_it = u.inv.item_by_letter(chInput);

 if (u.weapon.invlet != chInput && !inv_it.is_null()) {
  oTempWeapon = u.weapon;
  u.weapon = inv_it;
  u.inv.remove_item_by_letter(chInput);
  bSwitch = true;
 }

 if (bSwitch || u.weapon.invlet == chInput) {
  reload();
  u.activity.moves_left = 0;
  monmove();
  process_activity();
 }

 if (bSwitch) {
  u.inv.push_back(u.weapon);
  u.weapon = oTempWeapon;
 }
}

void game::reload()
{
 if (u.weapon.is_gun()) {
  if (u.weapon.has_flag("RELOAD_AND_SHOOT")) {
   add_msg(_("Your %s does not need to be reloaded; it reloads and fires in a \
single action."), u.weapon.tname().c_str());
   return;
  }
  if (u.weapon.ammo_type() == "NULL") {
   add_msg(_("Your %s does not reload normally."), u.weapon.tname().c_str());
   return;
  }
  if (u.weapon.charges == u.weapon.clip_size()) {
      int alternate_magazine = -1;
      for (int i = 0; i < u.weapon.contents.size(); i++)
      {
          if ((u.weapon.contents[i].is_gunmod() &&
               (u.weapon.contents[i].typeId() == "spare_mag" &&
                u.weapon.contents[i].charges < (dynamic_cast<it_gun*>(u.weapon.type))->clip)) ||
              ((u.weapon.contents[i].has_flag("MODE_AUX") &&
                u.weapon.contents[i].charges < u.weapon.contents[i].clip_size())))
          {
              alternate_magazine = i;
          }
      }
      if(alternate_magazine == -1) {
          add_msg(_("Your %s is fully loaded!"), u.weapon.tname(this).c_str());
          return;
      }
  }
  char invlet = u.weapon.pick_reload_ammo(u, true);
  if (invlet == 0) {
   add_msg(_("Out of ammo!"));
   return;
  }
  u.assign_activity(this, ACT_RELOAD, u.weapon.reload_time(u), -1, invlet);
  u.moves = 0;
 } else if (u.weapon.is_tool()) {
  it_tool* tool = dynamic_cast<it_tool*>(u.weapon.type);
  if (tool->ammo == "NULL") {
   add_msg(_("You can't reload a %s!"), u.weapon.tname(this).c_str());
   return;
  }
  char invlet = u.weapon.pick_reload_ammo(u, true);
  if (invlet == 0) {
// Reload failed
   add_msg(_("Out of %s!"), ammo_name(tool->ammo).c_str());
   return;
  }
  u.assign_activity(this, ACT_RELOAD, u.weapon.reload_time(u), -1, invlet);
  u.moves = 0;
 } else if (!u.is_armed())
  add_msg(_("You're not wielding anything."));
 else
  add_msg(_("You can't reload a %s!"), u.weapon.tname(this).c_str());
 refresh_all();
}

// Unload a containter, gun, or tool
// If it's a gun, some gunmods can also be loaded
void game::unload(char chInput)
{	// this is necessary to prevent re-selection of the same item later
    item it = (u.inv.remove_item_by_letter(chInput));
    if (!it.is_null())
    {
        unload(it);
        u.i_add(it, this);
    }
    else
    {
        item ite;
        if (u.weapon.invlet == chInput) {	// item is wielded as weapon.
            if (std::find(martial_arts_itype_ids.begin(), martial_arts_itype_ids.end(), u.weapon.type->id) != martial_arts_itype_ids.end()){
                return; //ABORT!
            } else {
                ite = u.weapon;
                u.weapon = item(itypes["null"], 0); //ret_null;
                unload(ite);
                u.weapon = ite;
                return;
            }
        } else {	//this is that opportunity for reselection where the original container is worn, see issue #808
            item& itm = u.i_at(chInput);
            if (!itm.is_null())
            {
                unload(itm);
            }
        }
    }
}

void game::unload(item& it)
{
    if ( it.has_flag("NO_UNLOAD") ||
         (!it.is_gun() && it.contents.size() == 0 && (!it.is_tool() || it.ammo_type() == "NULL")) )
    {
        add_msg(_("You can't unload a %s!"), it.tname(this).c_str());
        return;
    }
    int spare_mag = -1;
    int has_m203 = -1;
    int has_shotgun = -1;
    if (it.is_gun()) {
        spare_mag = it.has_gunmod ("spare_mag");
        has_m203 = it.has_gunmod ("m203");
        has_shotgun = it.has_gunmod ("u_shotgun");
    }
    if (it.is_container() ||
        (it.charges == 0 &&
         (spare_mag == -1 || it.contents[spare_mag].charges <= 0) &&
         (has_m203 == -1 || it.contents[has_m203].charges <= 0) &&
         (has_shotgun == -1 || it.contents[has_shotgun].charges <= 0)))
    {
        if (it.contents.size() == 0)
        {
            if (it.is_gun())
            {
                add_msg(_("Your %s isn't loaded, and is not modified."),
                        it.tname(this).c_str());
            }
            else
            {
                add_msg(_("Your %s isn't charged.") , it.tname(this).c_str());
            }
            return;
        }
        // Unloading a container!
        u.moves -= 40 * it.contents.size();
        std::vector<item> new_contents;	// In case we put stuff back
        while (it.contents.size() > 0)
        {
            item content = it.contents[0];
            int iter = 0;
// Pick an inventory item for the contents
            while ((content.invlet == 0 || u.has_item(content.invlet)) && iter < inv_chars.size())
            {
                content.invlet = nextinv;
                advance_nextinv();
                iter++;
            }
            if (content.made_of(LIQUID))
            {
                if (!handle_liquid(content, false, false))
                {
                    new_contents.push_back(content);// Put it back in (we canceled)
                }
            } else {
                if (u.volume_carried() + content.volume() <= u.volume_capacity() &&
                    u.weight_carried() + content.weight() <= u.weight_capacity() &&
                    iter < inv_chars.size())
                {
                    add_msg(_("You put the %s in your inventory."), content.tname(this).c_str());
                    u.i_add(content, this);
                } else {
                    add_msg(_("You drop the %s on the ground."), content.tname(this).c_str());
                    m.add_item_or_charges(u.posx, u.posy, content, 1);
                }
            }
            it.contents.erase(it.contents.begin());
        }
        it.contents = new_contents;
        return;
    }
// Unloading a gun or tool!
 u.moves -= int(it.reload_time(u) / 2);

 // Default to unloading the gun, but then try other alternatives.
 item* weapon = &it;
 if (weapon->is_gun()) {	// Gun ammo is combined with existing items
  // If there's an active gunmod, unload it first.
  item* active_gunmod = weapon->active_gunmod();
  if (active_gunmod != NULL && active_gunmod->charges > 0)
   weapon = active_gunmod;
  // Then try and unload a spare magazine if there is one.
  else if (spare_mag != -1 && weapon->contents[spare_mag].charges > 0)
   weapon = &weapon->contents[spare_mag];
  // Then try the grenade launcher
  else if (has_m203 != -1 && weapon->contents[has_m203].charges > 0)
   weapon = &weapon->contents[has_m203];
  // Then try an underslung shotgun
  else if (has_shotgun != -1 && weapon->contents[has_shotgun].charges > 0)
   weapon = &weapon->contents[has_shotgun];
 }

 item newam;

 if (weapon->curammo != NULL) {
  newam = item(weapon->curammo, turn);
 } else {
  newam = item(itypes[default_ammo(weapon->ammo_type())], turn);
 }
 if(weapon->typeId() == "adv_UPS_off" || weapon->typeId() == "adv_UPS_on") {
    int chargesPerPlutonium = 500;
    int chargesRemoved = weapon->charges - (weapon-> charges % chargesPerPlutonium);;
    int plutoniumRemoved = chargesRemoved / chargesPerPlutonium;
    if(chargesRemoved < weapon->charges) {
        add_msg(_("You can't remove partially depleted plutonium!"));
    }
    if(plutoniumRemoved > 0) {
        add_msg(_("You remove %i plutonium from the advanced UPS"), plutoniumRemoved);
        newam.charges = plutoniumRemoved;
        weapon->charges -= chargesRemoved;
    } else { return; }
 } else {
    newam.charges = weapon->charges;
    weapon->charges = 0;
 }

 if (newam.made_of(LIQUID)) {
  if (!handle_liquid(newam, false, false))
   weapon->charges += newam.charges;	// Put it back in
 } else if(newam.charges > 0) {
  int iter = 0;
  while ((newam.invlet == 0 || u.has_item(newam.invlet)) && iter < inv_chars.size()) {
   newam.invlet = nextinv;
   advance_nextinv();
   iter++;
  }
  if (u.weight_carried() + newam.weight() < u.weight_capacity() &&
      u.volume_carried() + newam.volume() < u.volume_capacity() && iter < inv_chars.size()) {
   u.i_add(newam, this);
  } else {
   m.add_item_or_charges(u.posx, u.posy, newam, 1);
  }
 }
 // null the curammo, but only if we did empty the item
 if (weapon->charges == 0) {
  weapon->curammo = NULL;
 }
}

void game::wield(char chInput)
{
 if (u.weapon.has_flag("NO_UNWIELD")) {
// Bionics can't be unwielded
  add_msg(_("You cannot unwield your %s."), u.weapon.tname(this).c_str());
  return;
 }
 char ch;
 if (chInput == '.') {
  if (u.styles.empty())
   ch = inv(_("Wield item:"));
  else
   ch = inv(_("Wield item: Press - to choose a style"));
 } else
  ch = chInput;

 bool success = false;
 if (ch == '-')
  success = u.wield(this, -3);
 else
  success = u.wield(this, u.lookup_item(ch));

 if (success)
  u.recoil = 5;
}

void game::read()
{
 char ch = inv_type(_("Read:"), IC_BOOK);
 u.read(this, ch);
}

void game::chat()
{
    if (active_npc.size() == 0)
    {
        add_msg(_("You talk to yourself for a moment."));
        return;
    }

    std::vector<npc*> available;

    for (int i = 0; i < active_npc.size(); i++)
    {
        if (u_see(active_npc[i]->posx, active_npc[i]->posy) && rl_dist(u.posx, u.posy, active_npc[i]->posx, active_npc[i]->posy) <= 24)
        {
            available.push_back(active_npc[i]);
        }
    }

    if (available.size() == 0)
    {
        add_msg(_("There's no-one close enough to talk to."));
        return;
    }
    else if (available.size() == 1)
    {
        available[0]->talk_to_u(this);
    }
    else
    {
        std::vector<std::string> npcs;

        for (int i = 0; i < available.size(); i++)
        {
            npcs.push_back(available[i]->name);
        }
        npcs.push_back(_("Cancel"));

        int npc_choice = menu_vec(true, _("Who do you want to talk to?"), npcs) - 1;

        if(npc_choice >= 0 && npc_choice < available.size())
        {
            available[npc_choice]->talk_to_u(this);
        }
    }
    u.moves -= 100;
}

void game::pldrive(int x, int y) {
 if (run_mode == 2) { // Monsters around and we don't wanna run
   add_msg(_("Monster spotted--run mode is on! "
           "(%s to turn it off or %s to ignore monster.)"),
           press_x(ACTION_TOGGLE_SAFEMODE).c_str(),
           from_sentence_case(press_x(ACTION_IGNORE_ENEMY)).c_str());
  return;
 }
 int part = -1;
 vehicle *veh = m.veh_at (u.posx, u.posy, part);
 if (!veh) {
  dbg(D_ERROR) << "game:pldrive: can't find vehicle! Drive mode is now off.";
  debugmsg ("game::pldrive error: can't find vehicle! Drive mode is now off.");
  u.in_vehicle = false;
  return;
 }
 int pctr = veh->part_with_feature (part, vpf_controls);
 if (pctr < 0) {
  add_msg (_("You can't drive the vehicle from here. You need controls!"));
  return;
 }

 int thr_amount = 10 * 100;
 if (veh->cruise_on)
  veh->cruise_thrust (-y * thr_amount);
 else {
  veh->thrust (-y);
 }
 veh->turn (15 * x);
 if (veh->skidding && veh->valid_wheel_config()) {
  if (rng (0, 100) < u.dex_cur + u.skillLevel("driving") * 2) {
   add_msg (_("You regain control of the %s."), veh->name.c_str());
   veh->velocity = veh->forward_velocity();
   veh->skidding = false;
   veh->move.init (veh->turn_dir);
  }
 }
 // Don't spend turns to adjust cruise speed.
 if( x != 0 || !veh->cruise_on ){ u.moves = 0; }

 if (x != 0 && veh->velocity != 0 && one_in(4))
     u.practice(turn, "driving", 1);
}

void game::plmove(int x, int y)
{
 if (run_mode == 2) { // Monsters around and we don't wanna run
   add_msg(_("Monster spotted--safe mode is on! \
(%s to turn it off or %s to ignore monster.)"),
           press_x(ACTION_TOGGLE_SAFEMODE).c_str(),
           from_sentence_case(press_x(ACTION_IGNORE_ENEMY)).c_str());
  return;
 }
 if (u.has_disease("stunned")) {
  x = rng(u.posx - 1, u.posx + 1);
  y = rng(u.posy - 1, u.posy + 1);
 } else {
  x += u.posx;
  y += u.posy;

  if (moveCount % 60 == 0) {
   if (u.has_bionic("bio_torsionratchet")) {
    u.charge_power(1);
   }
  }
 }

 dbg(D_PEDANTIC_INFO) << "game:plmove: From ("<<u.posx<<","<<u.posy<<") to ("<<x<<","<<y<<")";

// Check if our movement is actually an attack on a monster
 int mondex = mon_at(x, y);
 bool displace = false;	// Are we displacing a monster?
 if (mondex != -1) {
  if (z[mondex].friendly == 0) {
   int udam = u.hit_mon(this, &z[mondex]);
   char sMonSym = '%';
   nc_color cMonColor = z[mondex].type->color;
   if (z[mondex].hurt(udam))
    kill_mon(mondex, true);
   else
    sMonSym = z[mondex].symbol();
   hit_animation(x - u.posx + VIEWX - u.view_offset_x,
                 y - u.posy + VIEWY - u.view_offset_y,
                 red_background(cMonColor), sMonSym);
   return;
  } else
   displace = true;
 }
// If not a monster, maybe there's an NPC there
 int npcdex = npc_at(x, y);
 if (npcdex != -1) {
	 if(!active_npc[npcdex]->is_enemy()){
		if (!query_yn(_("Really attack %s?"), active_npc[npcdex]->name.c_str())) {
				if (active_npc[npcdex]->is_friend()) {
					add_msg(_("%s moves out of the way."), active_npc[npcdex]->name.c_str());
					active_npc[npcdex]->move_away_from(this, u.posx, u.posy);
				}

				return;	// Cancel the attack
		} else {
			active_npc[npcdex]->hit_by_player = true; //The NPC knows we started the fight, used for morale penalty.
		}
	 }

	 u.hit_player(this, *active_npc[npcdex]);
	 active_npc[npcdex]->make_angry();
	 if (active_npc[npcdex]->hp_cur[hp_head]  <= 0 ||
		 active_npc[npcdex]->hp_cur[hp_torso] <= 0   ) {
			 active_npc[npcdex]->die(this, true);
	 }
	 return;
 }

// Otherwise, actual movement, zomg
 if (u.has_disease("amigara")) {
  int curdist = 999, newdist = 999;
  for (int cx = 0; cx < SEEX * MAPSIZE; cx++) {
   for (int cy = 0; cy < SEEY * MAPSIZE; cy++) {
    if (m.ter(cx, cy) == t_fault) {
     int dist = rl_dist(cx, cy, u.posx, u.posy);
     if (dist < curdist)
      curdist = dist;
     dist = rl_dist(cx, cy, x, y);
     if (dist < newdist)
      newdist = dist;
    }
   }
  }
  if (newdist > curdist) {
   add_msg(_("You cannot pull yourself away from the faultline..."));
   return;
  }
 }

 if (u.has_disease("in_pit")) {
  if (rng(0, 40) > u.str_cur + int(u.dex_cur / 2)) {
   add_msg(_("You try to escape the pit, but slip back in."));
   u.moves -= 100;
   return;
  } else {
   add_msg(_("You escape the pit!"));
   u.rem_disease("in_pit");
  }
 }
 if (u.has_disease("downed")) {
  if (rng(0, 40) > u.dex_cur + int(u.str_cur / 2)) {
   add_msg(_("You struggle to stand."));
   u.moves -= 100;
   return;
  } else {
   add_msg(_("You stand up."));
   u.rem_disease("downed");
   u.moves -= 100;
   return;
  }
 }

 int vpart0 = -1, vpart1 = -1, dpart = -1;
 vehicle *veh0 = m.veh_at(u.posx, u.posy, vpart0);
 vehicle *veh1 = m.veh_at(x, y, vpart1);
 bool veh_closed_door = false;
 if (veh1) {
  dpart = veh1->part_with_feature (vpart1, vpf_openable);
  veh_closed_door = dpart >= 0 && !veh1->parts[dpart].open;
 }

 if (veh0 && abs(veh0->velocity) > 100) {
  if (!veh1) {
   if (query_yn(_("Dive from moving vehicle?"))) {
    moving_vehicle_dismount(x, y);
   }
   return;
  } else if (veh1 != veh0) {
   add_msg(_("There is another vehicle in the way."));
   return;
  } else if (veh1->part_with_feature(vpart1, vpf_boardable) < 0) {
   add_msg(_("That part of the vehicle is currently unsafe."));
   return;
  }
 }


 if (m.move_cost(x, y) > 0) { // move_cost() of 0 = impassible (e.g. a wall)
  if (u.underwater)
   u.underwater = false;

  //Ask for EACH bad field, maybe not? Maybe say "theres X bad shit in there don't do it."
  field_entry *cur = NULL;
  field &tmpfld = m.field_at(x, y);
  for(std::map<field_id, field_entry*>::iterator field_list_it = tmpfld.getFieldStart();
      field_list_it != tmpfld.getFieldEnd(); ++field_list_it) {
		cur = field_list_it->second;
		if(cur == NULL) continue;
		if (cur->is_dangerous() &&
			!query_yn(_("Really step into that %s?"), cur->name().c_str()))
			return;
	}


// no need to query if stepping into 'benign' traps
/*
  if (m.tr_at(x, y) != tr_null &&
      u.per_cur - u.encumb(bp_eyes) >= traps[m.tr_at(x, y)]->visibility &&
      !query_yn(_("Really step onto that %s?"),traps[m.tr_at(x, y)]->name.c_str()))
   return;
*/

  if (m.tr_at(x, y) != tr_null &&
      u.per_cur - u.encumb(bp_eyes) >= traps[m.tr_at(x, y)]->visibility)
      {
        if (!traps[m.tr_at(x, y)]->is_benign())
                  if (!query_yn(_("Really step onto that %s?"),traps[m.tr_at(x, y)]->name.c_str()))
             return;
      }

// Calculate cost of moving
  bool diag = trigdist && u.posx != x && u.posy != y;
  u.moves -= u.run_cost(m.combined_movecost(u.posx, u.posy, x, y), diag);

// Adjust recoil down
  if (u.recoil > 0) {
    if (int(u.str_cur / 2) + u.skillLevel("gun") >= u.recoil)
    u.recoil = 0;
   else {
     u.recoil -= int(u.str_cur / 2) + u.skillLevel("gun");
    u.recoil = int(u.recoil / 2);
   }
  }
  if ((!u.has_trait(PF_PARKOUR) && m.move_cost(x, y) > 2) ||
      ( u.has_trait(PF_PARKOUR) && m.move_cost(x, y) > 4    ))
  {
   if (veh1 && m.move_cost(x,y) != 2)
    add_msg(_("Moving past this %s is slow!"), veh1->part_info(vpart1).name);
   else
    add_msg(_("Moving past this %s is slow!"), m.name(x, y).c_str());
  }
  if (m.has_flag(rough, x, y) && (!u.in_vehicle)) {
   if (one_in(5) && u.armor_bash(bp_feet) < rng(2, 5)) {
    add_msg(_("You hurt your feet on the %s!"), m.tername(x, y).c_str());
    u.hit(this, bp_feet, 0, 0, 1);
    u.hit(this, bp_feet, 1, 0, 1);
   }
  }
  if (m.has_flag(sharp, x, y) && !one_in(3) && !one_in(40 - int(u.dex_cur/2))
      && (!u.in_vehicle)) {
   if (!u.has_trait(PF_PARKOUR) || one_in(4)) {
    body_part bp = random_body_part();
    int side = rng(0, 1);
    if(u.hit(this, bp, side, 0, rng(1, 4)) > 0)
     add_msg(_("You cut your %s on the %s!"), body_part_name(bp, side).c_str(), m.tername(x, y).c_str());
   }
  }
  if (!u.has_artifact_with(AEP_STEALTH) && !u.has_trait(PF_LEG_TENTACLES)) {
   if (u.has_trait(PF_LIGHTSTEP))
    sound(x, y, 2, "");	// Sound of footsteps may awaken nearby monsters
   else
    sound(x, y, 6, "");	// Sound of footsteps may awaken nearby monsters
  }
  if (one_in(20) && u.has_artifact_with(AEP_MOVEMENT_NOISE))
   sound(x, y, 40, _("You emit a rattling sound."));
// If we moved out of the nonant, we need update our map data
  if (m.has_flag(swimmable, x, y) && u.has_disease("onfire")) {
   add_msg(_("The water puts out the flames!"));
   u.rem_disease("onfire");
  }
// displace is set at the top of this function.
  if (displace) { // We displaced a friendly monster!
// Immobile monsters can't be displaced.
   if (z[mondex].has_flag(MF_IMMOBILE)) {
// ...except that turrets can be picked up.
// TODO: Make there a flag, instead of hard-coded to mon_turret
    if (z[mondex].type->id == mon_turret) {
     if (query_yn(_("Deactivate the turret?"))) {
      z.erase(z.begin() + mondex);
      u.moves -= 100;
      m.spawn_item(x, y, "bot_turret", turn);
     }
     return;
    } else {
     add_msg(_("You can't displace your %s."), z[mondex].name().c_str());
     return;
    }
   }
   z[mondex].move_to(this, u.posx, u.posy);
   add_msg(_("You displace the %s."), z[mondex].name().c_str());
  }
  if (x < SEEX * int(MAPSIZE / 2) || y < SEEY * int(MAPSIZE / 2) ||
      x >= SEEX * (1 + int(MAPSIZE / 2)) || y >= SEEY * (1 + int(MAPSIZE / 2)))
   update_map(x, y);

// If the player is in a vehicle, unboard them from the current part
  if (u.in_vehicle)
   m.unboard_vehicle(this, u.posx, u.posy);

// Move the player
  u.posx = x;
  u.posy = y;

  //Autopickup
  if (OPTIONS[OPT_AUTO_PICKUP] && (!OPTIONS[OPT_AUTO_PICKUP_SAFEMODE] || mostseen == 0) && (m.i_at(u.posx, u.posy)).size() > 0) {
   pickup(u.posx, u.posy, -1);
  }

// If the new tile is a boardable part, board it
  if (veh1 && veh1->part_with_feature(vpart1, vpf_boardable) >= 0)
   m.board_vehicle(this, u.posx, u.posy, &u);

  if (m.tr_at(x, y) != tr_null) { // We stepped on a trap!
   trap* tr = traps[m.tr_at(x, y)];
   if (!u.avoid_trap(tr)) {
    trapfunc f;
    (f.*(tr->act))(this, x, y);
   }
  }

// Some martial art styles have special effects that trigger when we move
  if(u.weapon.type->id == "style_capoeira"){
    if (u.disease_level("attack_boost") < 2)
     u.add_disease("attack_boost", 2, 2, 2);
    if (u.disease_level("dodge_boost") < 2)
     u.add_disease("dodge_boost", 2, 2, 2);
  } else if(u.weapon.type->id == "style_ninjutsu"){
    u.add_disease("attack_boost", 2, 1, 3);
  } else if(u.weapon.type->id == "style_crane"){
    if (!u.has_disease("dodge_boost"))
     u.add_disease("dodge_boost", 1, 3, 3);
  } else if(u.weapon.type->id == "style_leopard"){
    u.add_disease("attack_boost", 2, 1, 4);
  } else if(u.weapon.type->id == "style_dragon"){
    if (!u.has_disease("damage_boost"))
     u.add_disease("damage_boost", 2, 3, 3);
  } else if(u.weapon.type->id == "style_lizard"){
    bool wall = false;
    for (int wallx = x - 1; wallx <= x + 1 && !wall; wallx++) {
     for (int wally = y - 1; wally <= y + 1 && !wall; wally++) {
      if (m.has_flag(supports_roof, wallx, wally))
       wall = true;
     }
    }
    if (wall)
     u.add_disease("attack_boost", 2, 2, 8);
    else
     u.rem_disease("attack_boost");
  }

// List items here
  if (!u.has_disease("blind") && m.i_at(x, y).size() <= 3 &&
                                  m.i_at(x, y).size() != 0) {
   std::string buff = _("You see here ");
   for (int i = 0; i < m.i_at(x, y).size(); i++) {
    buff += m.i_at(x, y)[i].tname(this);
    if (i + 2 < m.i_at(x, y).size())
     buff += _(", ");
    else if (i + 1 < m.i_at(x, y).size())
     buff += _(", and ");
   }
   buff += _(".");
   add_msg(buff.c_str());
  } else if (m.i_at(x, y).size() != 0)
   add_msg(_("There are many items here."));
  if (veh1 && veh1->part_with_feature(vpart1, vpf_controls) >= 0
           && u.in_vehicle)
      add_msg(_("There are vehicle controls here.  %s to drive."),
              press_x(ACTION_CONTROL_VEHICLE).c_str() );

 } else if (!m.has_flag(swimmable, x, y) && u.has_active_bionic("bio_probability_travel")) { //probability travel through walls but not water
  int tunneldist = 0;
  // tile is impassable
  while((m.move_cost(x + tunneldist*(x - u.posx), y + tunneldist*(y - u.posy)) == 0 &&
         // but allow water tiles
         !m.has_flag(swimmable, x + tunneldist*(x - u.posx), y + tunneldist*(y - u.posy))) ||
         // a monster is there
         ((mon_at(x + tunneldist*(x - u.posx), y + tunneldist*(y - u.posy)) != -1 ||
           // so keep tunneling
           npc_at(x + tunneldist*(x - u.posx), y + tunneldist*(y - u.posy)) != -1) &&
          // assuming we've already started
          tunneldist > 0))
  {
      tunneldist += 1; //add 1 to tunnel distance for each impassable tile in the line
      if(tunneldist * 10 > u.power_level) //oops, not enough energy! Tunneling costs 10 bionic power per impassable tile
      {
          add_msg(_("You try to quantum tunnel through the barrier but are reflected! Try again with more energy!"));
          tunneldist = 0; //we didn't tunnel anywhere
          break;
      }
      if(tunneldist > 24)
      {
          add_msg(_("It's too dangerous to tunnel that far!"));
          tunneldist = 0;
          break;    //limit maximum tunneling distance
      }
  }
  if(tunneldist) //you tunneled
  {
    if (u.in_vehicle)
        m.unboard_vehicle(this, u.posx, u.posy);
    u.power_level -= (tunneldist * 10); //tunneling costs 10 bionic power per impassable tile
    u.moves -= 100; //tunneling costs 100 moves
    u.posx += (tunneldist + 1) * (x - u.posx); //move us the number of tiles we tunneled in the x direction, plus 1 for the last tile
    u.posy += (tunneldist + 1) * (y - u.posy); //ditto for y
    add_msg(_("You quantum tunnel through the %d-tile wide barrier!"), tunneldist);
    if (m.veh_at(u.posx, u.posy, vpart1) && m.veh_at(u.posx, u.posy, vpart1)->part_with_feature(vpart1, vpf_boardable) >= 0)
        m.board_vehicle(this, u.posx, u.posy, &u);
  }
  else //or you couldn't tunnel due to lack of energy
  {
      u.power_level -= 10; //failure is expensive!
  }

 } else if (veh_closed_door) { // move_cost <= 0
  veh1->parts[dpart].open = 1;
  veh1->insides_dirty = true;
  u.moves -= 100;
  add_msg (_("You open the %s's %s."), veh1->name.c_str(),
                                    veh1->part_info(dpart).name);

 } else if (m.has_flag(swimmable, x, y)) { // Dive into water!
// Requires confirmation if we were on dry land previously
  if ((m.has_flag(swimmable, u.posx, u.posy) &&
      m.move_cost(u.posx, u.posy) == 0) || query_yn(_("Dive into the water?"))) {
   if (m.move_cost(u.posx, u.posy) > 0 && u.swim_speed() < 500)
     add_msg(_("You start swimming.  %s to dive underwater."),
             press_x(ACTION_MOVE_DOWN).c_str());
   plswim(x, y);
  }

 } else { // Invalid move
  if (u.has_disease("blind") || u.has_disease("stunned")) {
// Only lose movement if we're blind
   add_msg(_("You bump into a %s!"), m.name(x, y).c_str());
   u.moves -= 100;
  } else if (m.open_door(x, y, !m.is_outside(u.posx, u.posy)))
   u.moves -= 100;
  else if (m.ter(x, y) == t_door_locked || m.ter(x, y) == t_door_locked_alarm || m.ter(x, y) == t_door_locked_interior) {
   u.moves -= 100;
   add_msg(_("That door is locked!"));
  }
  else if (m.ter(x, y) == t_door_bar_locked) {
   u.moves -= 80;
   add_msg(_("You rattle the bars but the door is locked!"));
  }
 }
}

void game::plswim(int x, int y)
{
 if (x < SEEX * int(MAPSIZE / 2) || y < SEEY * int(MAPSIZE / 2) ||
     x >= SEEX * (1 + int(MAPSIZE / 2)) || y >= SEEY * (1 + int(MAPSIZE / 2)))
  update_map(x, y);
 bool diagonal=( x != u.posx && y != u.posy );
 u.posx = x;
 u.posy = y;
 if (!m.has_flag(swimmable, x, y)) {
  dbg(D_ERROR) << "game:plswim: Tried to swim in "
               << m.tername(x, y).c_str() << "!";
  debugmsg("Tried to swim in %s!", m.tername(x, y).c_str());
  return;
 }
 if (u.has_disease("onfire")) {
  add_msg(_("The water puts out the flames!"));
  u.rem_disease("onfire");
 }
 int movecost = u.swim_speed();
 u.practice(turn, "swimming", 1);
 if (movecost >= 500) {
  if (!u.underwater) {
   add_msg(_("You sink%s!"), (movecost >= 400 ? _(" like a rock") : ""));
   u.underwater = true;
   u.oxygen = 30 + 2 * u.str_cur;
  }
 }
 if (u.oxygen <= 5 && u.underwater) {
  if (movecost < 500)
    popup(_("You need to breathe! (%s to surface.)"),
          press_x(ACTION_MOVE_UP).c_str());
  else
   popup(_("You need to breathe but you can't swim!  Get to dry land, quick!"));
 }
 u.moves -= (movecost > 200 ? 200 : movecost)  * (trigdist && diagonal ? 1.41 : 1 );
 u.inv.rust_iron_items();
}

void game::fling_player_or_monster(player *p, monster *zz, const int& dir, float flvel, bool controlled)
{
    int steps = 0;
    bool is_u = p && (p == &u);
    int dam1, dam2;

    bool is_player;
    if (p)
        is_player = true;
    else
    if (zz)
        is_player = false;
    else
    {
     dbg(D_ERROR) << "game:fling_player_or_monster: "
                     "neither player nor monster";
     debugmsg ("game::fling neither player nor monster");
     return;
    }

    tileray tdir(dir);
    std::string sname, snd;
    if (p)
    {
        if (is_u)
            sname = std::string (_("You are"));
        else
            sname = p->name + _(" is");
    }
    else
        sname = zz->name() + _(" is");
    int range = flvel / 10;
    int x = (is_player? p->posx : zz->posx);
    int y = (is_player? p->posy : zz->posy);
    while (range > 0)
    {
        tdir.advance();
        x = (is_player? p->posx : zz->posx) + tdir.dx();
        y = (is_player? p->posy : zz->posy) + tdir.dy();
        std::string dname;
        bool thru = true;
        bool slam = false;
        int mondex = mon_at(x, y);
        dam1 = flvel / 3 + rng (0, flvel * 1 / 3);
        if (controlled)
            dam1 = std::max(dam1 / 2 - 5, 0);
        if (mondex >= 0)
        {
            slam = true;
            dname = z[mondex].name();
            dam2 = flvel / 3 + rng (0, flvel * 1 / 3);
            if (z[mondex].hurt(dam2))
             kill_mon(mondex, false);
            else
             thru = false;
            if (is_player)
             p->hitall (this, dam1, 40);
            else
                zz->hurt(dam1);
        } else if (m.move_cost(x, y) == 0 && !m.has_flag(swimmable, x, y)) {
            slam = true;
            int vpart;
            vehicle *veh = m.veh_at(x, y, vpart);
            dname = veh ? veh->part_info(vpart).name : m.tername(x, y).c_str();
            if (m.has_flag(bashable, x, y))
                thru = m.bash(x, y, flvel, snd);
            else
                thru = false;
            if (snd.length() > 0)
                add_msg (_("You hear a %s"), snd.c_str());
            if (is_player)
                p->hitall (this, dam1, 40);
            else
                zz->hurt (dam1);
            flvel = flvel / 2;
        }
        if (slam && dam1)
            add_msg (_("%s slammed against the %s for %d damage!"), sname.c_str(), dname.c_str(), dam1);
        if (thru)
        {
            if (is_player)
            {
                p->posx = x;
                p->posy = y;
            }
            else
            {
                zz->posx = x;
                zz->posy = y;
            }
        }
        else
            break;
        range--;
        steps++;
        timespec ts;   // Timespec for the animation
        ts.tv_sec = 0;
        ts.tv_nsec = BILLION / 20;
        nanosleep (&ts, 0);
    }

    if (!m.has_flag(swimmable, x, y))
    {
        // fall on ground
        dam1 = rng (flvel / 3, flvel * 2 / 3) / 2;
        if (controlled)
            dam1 = std::max(dam1 / 2 - 5, 0);
        if (is_player)
        {
            int dex_reduce = p->dex_cur < 4? 4 : p->dex_cur;
            dam1 = dam1 * 8 / dex_reduce;
            if (p->has_trait(PF_PARKOUR))
            {
                dam1 /= 2;
            }
            if (dam1 > 0)
            {
                p->hitall (this, dam1, 40);
            }
        } else {
            zz->hurt (dam1);
        }
        if (is_u)
        {
            if (dam1 > 0)
            {
                add_msg (_("You fall on the ground for %d damage."), dam1);
            } else if (!controlled) {
                add_msg (_("You land on the ground."));
            }
        }
    }
    else if (is_u)
    {
        if (controlled)
            add_msg (_("You dive into water."));
        else
            add_msg (_("You fall into water."));
    }
}

void game::vertical_move(int movez, bool force)
{
// > and < are used for diving underwater.
 if (m.move_cost(u.posx, u.posy) == 0 && m.has_flag(swimmable, u.posx, u.posy)){
  if (movez == -1) {
   if (u.underwater) {
    add_msg(_("You are already underwater!"));
    return;
   }
   if (u.worn_with_flag("FLOATATION")) {
    add_msg(_("You can't dive while wearing a flotation device."));
    return;
   }
   u.underwater = true;
   u.oxygen = 30 + 2 * u.str_cur;
   add_msg(_("You dive underwater!"));
  } else {
   if (u.swim_speed() < 500) {
    u.underwater = false;
    add_msg(_("You surface."));
   } else
    add_msg(_("You can't surface!"));
  }
  return;
 }
// Force means we're going down, even if there's no staircase, etc.
// This happens with sinkholes and the like.
 if (!force && ((movez == -1 && !m.has_flag(goes_down, u.posx, u.posy)) ||
                (movez ==  1 && !m.has_flag(goes_up,   u.posx, u.posy))) &&
                !(m.ter(u.posx, u.posy) == t_elevator)) {
  add_msg(_("You can't go %s here!"), (movez == -1 ? _("down") : _("up")));
  return;
 }

 map tmpmap(&traps);
 tmpmap.load(this, levx, levy, levz + movez, false);
// Find the corresponding staircase
 int stairx = -1, stairy = -1;
 bool rope_ladder = false;
 if (force) {
  stairx = u.posx;
  stairy = u.posy;
 } else { // We need to find the stairs.
  int best = 999;
   for (int i = u.posx - SEEX * 2; i <= u.posx + SEEX * 2; i++) {
    for (int j = u.posy - SEEY * 2; j <= u.posy + SEEY * 2; j++) {
    if (rl_dist(u.posx, u.posy, i, j) <= best &&
        ((movez == -1 && tmpmap.has_flag(goes_up, i, j)) ||
         (movez == 1 && (tmpmap.has_flag(goes_down, i, j) ||
                         tmpmap.ter(i, j) == t_manhole_cover)) ||
         ((movez == 2 || movez == -2) && tmpmap.ter(i, j) == t_elevator))) {
     stairx = i;
     stairy = j;
     best = rl_dist(u.posx, u.posy, i, j);
    }
   }
  }

  if (stairx == -1 || stairy == -1) { // No stairs found!
   if (movez < 0) {
    if (tmpmap.move_cost(u.posx, u.posy) == 0) {
     popup(_("Halfway down, the way down becomes blocked off."));
     return;
    } else if (u.has_amount("rope_30", 1)) {
     if (query_yn(_("There is a sheer drop halfway down. Climb your rope down?"))){
      rope_ladder = true;
      u.use_amount("rope_30", 1);
     } else
      return;
    } else if (!query_yn(_("There is a sheer drop halfway down.  Jump?")))
     return;
   }
   stairx = u.posx;
   stairy = u.posy;
  }
 }

 bool replace_monsters = false;
// Replace the stair monsters if we just came back
 if (abs(monstairx - levx) <= 1 && abs(monstairy - levy) <= 1 &&
     monstairz == levz + movez)
  replace_monsters = true;

 if (!force) {
  monstairx = levx;
  monstairy = levy;
  monstairz = levz;
 }
 // Despawn monsters, only push them onto the stair monster list if we're taking stairs.
 despawn_monsters( abs(movez) == 1 && !force );
 z.clear();

// Figure out where we know there are up/down connectors
 std::vector<point> discover;
 for (int x = 0; x < OMAPX; x++) {
  for (int y = 0; y < OMAPY; y++) {
   if (cur_om->seen(x, y, levz) &&
       ((movez ==  1 && oterlist[ cur_om->ter(x, y, levz) ].known_up) ||
        (movez == -1 && oterlist[ cur_om->ter(x, y, levz) ].known_down) ))
    discover.push_back( point(x, y) );
  }
 }

 int z_coord = levz + movez;
 // Fill in all the tiles we know about (e.g. subway stations)
 for (int i = 0; i < discover.size(); i++) {
  int x = discover[i].x, y = discover[i].y;
  cur_om->seen(x, y, z_coord) = true;
  if (movez ==  1 && !oterlist[ cur_om->ter(x, y, z_coord) ].known_down &&
      !cur_om->has_note(x, y, z_coord))
   cur_om->add_note(x, y, z_coord, _("AUTO: goes down"));
  if (movez == -1 && !oterlist[ cur_om->ter(x, y, z_coord) ].known_up &&
      !cur_om->has_note(x, y, z_coord))
   cur_om->add_note(x, y, z_coord, _("AUTO: goes up"));
 }

 levz += movez;
 u.moves -= 100;
 m.clear_vehicle_cache();
 m.vehicle_list.clear();
 m.load(this, levx, levy, levz);
 u.posx = stairx;
 u.posy = stairy;
 if (rope_ladder)
  m.ter_set(u.posx, u.posy, t_rope_up);
 if (m.ter(stairx, stairy) == t_manhole_cover) {
  m.spawn_item(stairx + rng(-1, 1), stairy + rng(-1, 1), "manhole_cover", 0);
  m.ter_set(stairx, stairy, t_manhole);
 }

 if (replace_monsters)
  replace_stair_monsters();

 m.spawn_monsters(this);

 if (force) {	// Basically, we fell.
  if (u.has_trait(PF_WINGS_BIRD))
   add_msg(_("You flap your wings and flutter down gracefully."));
  else {
   int dam = int((u.str_max / 4) + rng(5, 10)) * rng(1, 3);//The bigger they are
   dam -= rng(u.dodge(this), u.dodge(this) * 3);
   if (dam <= 0)
    add_msg(_("You fall expertly and take no damage."));
   else {
    add_msg(_("You fall heavily, taking %d damage."), dam);
    u.hurtall(dam);
   }
  }
 }

 if (m.tr_at(u.posx, u.posy) != tr_null) { // We stepped on a trap!
  trap* tr = traps[m.tr_at(u.posx, u.posy)];
  if (force || !u.avoid_trap(tr)) {
   trapfunc f;
   (f.*(tr->act))(this, u.posx, u.posy);
  }
 }

 set_adjacent_overmaps(true);
 refresh_all();
}


void game::update_map(int &x, int &y)
{
 int shiftx = 0, shifty = 0;
 int olevx = 0, olevy = 0;
 while (x < SEEX * int(MAPSIZE / 2)) {
  x += SEEX;
  shiftx--;
 }
 while (x >= SEEX * (1 + int(MAPSIZE / 2))) {
  x -= SEEX;
  shiftx++;
 }
 while (y < SEEY * int(MAPSIZE / 2)) {
  y += SEEY;
  shifty--;
 }
 while (y >= SEEY * (1 + int(MAPSIZE / 2))) {
  y -= SEEY;
  shifty++;
 }
 m.shift(this, levx, levy, levz, shiftx, shifty);
 levx += shiftx;
 levy += shifty;
 if (levx < 0) {
  levx += OMAPX * 2;
  olevx = -1;
 } else if (levx > OMAPX * 2 - 1) {
  levx -= OMAPX * 2;
  olevx = 1;
 }
 if (levy < 0) {
  levy += OMAPY * 2;
  olevy = -1;
 } else if (levy > OMAPY * 2 - 1) {
  levy -= OMAPY * 2;
  olevy = 1;
 }
 if (olevx != 0 || olevy != 0) {
  cur_om->save();
  cur_om = &overmap_buffer.get(this, cur_om->pos().x + olevx, cur_om->pos().y + olevy);
 }
 set_adjacent_overmaps();

 // Shift monsters if we're actually shifting
 if(shiftx || shifty)
  despawn_monsters(false, shiftx, shifty);

 // Shift NPCs
 for (int i = 0; i < active_npc.size(); i++) {
  active_npc[i]->shift(shiftx, shifty);
  if (active_npc[i]->posx < 0 - SEEX * 2 ||
      active_npc[i]->posy < 0 - SEEX * 2 ||
      active_npc[i]->posx >     SEEX * (MAPSIZE + 2) ||
      active_npc[i]->posy >     SEEY * (MAPSIZE + 2)   ) {
   active_npc[i]->mapx = levx + (active_npc[i]->posx / SEEX);
   active_npc[i]->mapy = levy + (active_npc[i]->posy / SEEY);
   active_npc[i]->posx %= SEEX;
   active_npc[i]->posy %= SEEY;
    //don't remove them from the overmap list.
   active_npc.erase(active_npc.begin() + i); //Remove the npc from the active list. It remains in the overmap list.
   i--;
  }
 }
    // Check for overmap saved npcs that should now come into view.
    // Put those in the active list.
    load_npcs();
 // Spawn monsters if appropriate
 m.spawn_monsters(this);	// Static monsters
 if (turn >= nextspawn)
  spawn_mon(shiftx, shifty);
// Shift scent
 unsigned int newscent[SEEX * MAPSIZE][SEEY * MAPSIZE];
 for (int i = 0; i < SEEX * MAPSIZE; i++) {
  for (int j = 0; j < SEEY * MAPSIZE; j++)
   newscent[i][j] = scent(i + (shiftx * SEEX), j + (shifty * SEEY));
 }
 for (int i = 0; i < SEEX * MAPSIZE; i++) {
  for (int j = 0; j < SEEY * MAPSIZE; j++)
   scent(i, j) = newscent[i][j];

 }
 // Make sure map cache is consistent since it may have shifted.
 m.build_map_cache(this);
// Update what parts of the world map we can see
 update_overmap_seen();
 draw_minimap();
}

void game::set_adjacent_overmaps(bool from_scratch)
{
 bool do_h = false, do_v = false, do_d = false;
 int hori_disp = (levx > OMAPX) ? 1 : -1;
 int vert_disp = (levy > OMAPY) ? 1 : -1;
 int diag_posx = cur_om->pos().x + hori_disp;
 int diag_posy = cur_om->pos().y + vert_disp;

 if(!om_hori || om_hori->pos().x != diag_posx || om_hori->pos().y != cur_om->pos().y || from_scratch)
  do_h = true;
 if(!om_vert || om_vert->pos().x != cur_om->pos().x || om_vert->pos().y != diag_posy || from_scratch)
  do_v = true;
 if(!om_diag || om_diag->pos().x != diag_posx || om_diag->pos().y != diag_posy || from_scratch)
  do_d = true;

 if(do_h){
  om_hori = &overmap_buffer.get(this, diag_posx, cur_om->pos().y);
 }
 if(do_v){
  om_vert = &overmap_buffer.get(this, cur_om->pos().x, diag_posy);
 }
 if(do_d){
  om_diag = &overmap_buffer.get(this, diag_posx, diag_posy);
 }
}

void game::update_overmap_seen()
{
 int omx = (levx + int(MAPSIZE / 2)) / 2, omy = (levy + int(MAPSIZE / 2)) / 2;
 int dist = u.overmap_sight_range(light_level());
 cur_om->seen(omx, omy, levz) = true; // We can always see where we're standing
 if (dist == 0)
  return; // No need to run the rest!
 for (int x = omx - dist; x <= omx + dist; x++) {
  for (int y = omy - dist; y <= omy + dist; y++) {
   std::vector<point> line = line_to(omx, omy, x, y, 0);
   int sight_points = dist;
   int cost = 0;
   for (int i = 0; i < line.size() && sight_points >= 0; i++) {
    int lx = line[i].x, ly = line[i].y;
    if (lx >= 0 && lx < OMAPX && ly >= 0 && ly < OMAPY)
     cost = oterlist[cur_om->ter(lx, ly, levz)].see_cost;
    else if ((lx < 0 || lx >= OMAPX) && (ly < 0 || ly >= OMAPY)) {
     if (lx < 0) lx += OMAPX;
     else        lx -= OMAPX;
     if (ly < 0) ly += OMAPY;
     else        ly -= OMAPY;
     cost = oterlist[om_diag->ter(lx, ly, levz)].see_cost;
    } else if (lx < 0 || lx >= OMAPX) {
     if (lx < 0) lx += OMAPX;
     else        lx -= OMAPX;
     cost = oterlist[om_hori->ter(lx, ly, levz)].see_cost;
    } else if (ly < 0 || ly >= OMAPY) {
     if (ly < 0) ly += OMAPY;
     else        ly -= OMAPY;
     cost = oterlist[om_vert->ter(lx, ly, levz)].see_cost;
    }
    sight_points -= cost;
   }
   if (sight_points >= 0) {
    int tmpx = x, tmpy = y;
    if (tmpx >= 0 && tmpx < OMAPX && tmpy >= 0 && tmpy < OMAPY)
     cur_om->seen(tmpx, tmpy, levz) = true;
    else if ((tmpx < 0 || tmpx >= OMAPX) && (tmpy < 0 || tmpy >= OMAPY)) {
     if (tmpx < 0) tmpx += OMAPX;
     else          tmpx -= OMAPX;
     if (tmpy < 0) tmpy += OMAPY;
     else          tmpy -= OMAPY;
     om_diag->seen(tmpx, tmpy, levz) = true;
    } else if (tmpx < 0 || tmpx >= OMAPX) {
     if (tmpx < 0) tmpx += OMAPX;
     else          tmpx -= OMAPX;
     om_hori->seen(tmpx, tmpy, levz) = true;
    } else if (tmpy < 0 || tmpy >= OMAPY) {
     if (tmpy < 0) tmpy += OMAPY;
     else          tmpy -= OMAPY;
     om_vert->seen(tmpx, tmpy, levz) = true;
    }
   }
  }
 }
}

point game::om_location()
{
 point ret;
 ret.x = int( (levx + int(MAPSIZE / 2)) / 2);
 ret.y = int( (levy + int(MAPSIZE / 2)) / 2);
 return ret;
}

void game::replace_stair_monsters()
{
 for (int i = 0; i < coming_to_stairs.size(); i++)
  z.push_back(coming_to_stairs[i].mon);
 coming_to_stairs.clear();
}

void game::update_stair_monsters()
{
 if (abs(levx - monstairx) > 1 || abs(levy - monstairy) > 1)
  return;

 for (int i = 0; i < coming_to_stairs.size(); i++) {
  coming_to_stairs[i].count--;
  if (coming_to_stairs[i].count <= 0) {
   int startx = rng(0, SEEX * MAPSIZE - 1), starty = rng(0, SEEY * MAPSIZE - 1);
   bool found_stairs = false;
   for (int x = 0; x < SEEX * MAPSIZE && !found_stairs; x++) {
    for (int y = 0; y < SEEY * MAPSIZE && !found_stairs; y++) {
     int sx = (startx + x) % (SEEX * MAPSIZE),
         sy = (starty + y) % (SEEY * MAPSIZE);
     if (m.has_flag(goes_up, sx, sy) || m.has_flag(goes_down, sx, sy)) {
      found_stairs = true;
      int mposx = sx, mposy = sy;
      int tries = 0;
      while (!is_empty(mposx, mposy) && tries < 10) {
       mposx = sx + rng(-2, 2);
       mposy = sy + rng(-2, 2);
       tries++;
      }
      if (tries < 10) {
       coming_to_stairs[i].mon.posx = sx;
       coming_to_stairs[i].mon.posy = sy;
       z.push_back( coming_to_stairs[i].mon );
       if (u_see(sx, sy))
        add_msg(_("A %s comes %s the %s!"), coming_to_stairs[i].mon.name().c_str(),
                (m.has_flag(goes_up, sx, sy) ? _("down") : _("up")),
                m.tername(sx, sy).c_str());
      }
     }
    }
   }
   coming_to_stairs.erase(coming_to_stairs.begin() + i);
   i--;
  }
 }
 if (coming_to_stairs.empty()) {
  monstairx = -1;
  monstairy = -1;
  monstairz = 999;
 }
}

void game::despawn_monsters(const bool stairs, const int shiftx, const int shifty)
{
 for (unsigned int i = 0; i < z.size(); i++) {
  // If either shift argument is non-zero, we're shifting.
  if(shiftx != 0 || shifty != 0) {
   z[i].shift(shiftx, shifty);
   if (z[i].posx >= 0 - SEEX             && z[i].posy >= 0 - SEEX &&
       z[i].posx <= SEEX * (MAPSIZE + 1) && z[i].posy <= SEEY * (MAPSIZE + 1))
     // We're inbounds, so don't despawn after all.
     continue;
  }

  if (stairs && z[i].will_reach(this, u.posx, u.posy)) {
   int turns = z[i].turns_to_reach(this, u.posx, u.posy);
   if (turns < 999)
    coming_to_stairs.push_back( monster_and_count(z[i], 1 + turns) );
  } else if ( (z[i].spawnmapx != -1) ||
      ((stairs || shiftx != 0 || shifty != 0) && z[i].friendly != 0 ) ) {
    // translate shifty relative coordinates to submapx, submapy, subtilex, subtiley
    real_coords rc(levx, levy, z[i].posx, z[i].posy); // this is madness
    z[i].spawnmapx = rc.sub.x;
    z[i].spawnmapy = rc.sub.y;
    z[i].spawnposx = rc.sub_pos.x;
    z[i].spawnposy = rc.sub_pos.y;

    tinymap tmp(&traps);
    tmp.load(this, z[i].spawnmapx, z[i].spawnmapy, levz, false);
    tmp.add_spawn(&(z[i]));
    tmp.save(cur_om, turn, z[i].spawnmapx, z[i].spawnmapy, levz);
  } else {
   	// No spawn site, so absorb them back into a group.
   int group = valid_group((mon_id)(z[i].type->id), levx + shiftx, levy + shifty, levz);
   if (group != -1) {
    cur_om->zg[group].population++;
    if (cur_om->zg[group].population / (cur_om->zg[group].radius * cur_om->zg[group].radius) > 5 &&
        !cur_om->zg[group].diffuse)
     cur_om->zg[group].radius++;
   }
  }
  // Shifting needs some cleanup for despawned monsters since they won't be cleared afterwards.
  if(shiftx != 0 || shifty != 0) {
    z.erase(z.begin()+i);
    i--;
  }
 }
}

void game::spawn_mon(int shiftx, int shifty)
{
 int nlevx = levx + shiftx;
 int nlevy = levy + shifty;
 int group;
 int monx, mony;
 int dist;
 int pop, rad;
 int iter;
 int t;
 // Create a new NPC?
 if (OPTIONS[OPT_RANDOM_NPC] && one_in(100 + 15 * cur_om->npcs.size())) {
  npc * tmp = new npc();
  tmp->normalize(this);
  tmp->randomize(this);
  //tmp->stock_missions(this);
  tmp->spawn_at(cur_om, levx, levy, levz);
  tmp->place_near(this, SEEX * 2 * (tmp->mapx - levx) + rng(0 - SEEX, SEEX), SEEY * 2 * (tmp->mapy - levy) + rng(0 - SEEY, SEEY));
  tmp->form_opinion(&u);
  //tmp->attitude = NPCATT_TALK; //Form opinion seems to set the attitude.
  tmp->mission = NPC_MISSION_NULL;
  int mission_index = reserve_random_mission(ORIGIN_ANY_NPC,
                                             om_location(), tmp->getID());
  if (mission_index != -1)
  tmp->chatbin.missions.push_back(mission_index);
  active_npc.push_back(tmp);
 }

// Now, spawn monsters (perhaps)
 monster zom;
 for (int i = 0; i < cur_om->zg.size(); i++) { // For each valid group...
 	if (cur_om->zg[i].posz != levz) { continue; } // skip other levels - hack
  group = 0;
  if(cur_om->zg[i].diffuse)
   dist = square_dist(nlevx, nlevy, cur_om->zg[i].posx, cur_om->zg[i].posy);
  else
   dist = trig_dist(nlevx, nlevy, cur_om->zg[i].posx, cur_om->zg[i].posy);
  pop = cur_om->zg[i].population;
  rad = cur_om->zg[i].radius;
  if (dist <= rad) {
// (The area of the group's territory) in (population/square at this range)
// chance of adding one monster; cap at the population OR 16
   while ( (cur_om->zg[i].diffuse ?
            long( pop) :
            long((1.0 - double(dist / rad)) * pop) )
	  > rng(0, (rad * rad)) &&
          rng(0, MAPSIZE * 4) > group && group < pop && group < MAPSIZE * 3)
    group++;

   cur_om->zg[i].population -= group;
   // Reduce group radius proportionally to remaining
   // population to maintain a minimal population density.
   if (cur_om->zg[i].population / (cur_om->zg[i].radius * cur_om->zg[i].radius) < 1.0 &&
       !cur_om->zg[i].diffuse)
     cur_om->zg[i].radius--;

   if (group > 0) // If we spawned some zombies, advance the timer
    nextspawn += rng(group * 4 + z.size() * 4, group * 10 + z.size() * 10);

   for (int j = 0; j < group; j++) {	// For each monster in the group...
     mon_id type = MonsterGroupManager::GetMonsterFromGroup( cur_om->zg[i].type, &mtypes,
                                                             &group, (int)turn );
     zom = monster(mtypes[type]);
     iter = 0;
     do {
      monx = rng(0, SEEX * MAPSIZE - 1);
      mony = rng(0, SEEY * MAPSIZE - 1);
      if (shiftx == 0 && shifty == 0) {
       if (one_in(2))
        shiftx = 1 - 2 * rng(0, 1);
       else
        shifty = 1 - 2 * rng(0, 1);
      }
      if (shiftx == -1)
       monx = (SEEX * MAPSIZE) / 6;
      else if (shiftx == 1)
       monx = (SEEX * MAPSIZE * 5) / 6;
      if (shifty == -1)
       mony = (SEEY * MAPSIZE) / 6;
      if (shifty == 1)
       mony = (SEEY * MAPSIZE * 5) / 6;
      monx += rng(-5, 5);
      mony += rng(-5, 5);
      iter++;

     } while ((!zom.can_move_to(this, monx, mony) || !is_empty(monx, mony) ||
               m.sees(u.posx, u.posy, monx, mony, SEEX, t) || !m.is_outside(monx, mony) ||
               rl_dist(u.posx, u.posy, monx, mony) < 8) && iter < 50);
     if (iter < 50) {
      zom.spawn(monx, mony);
      z.push_back(zom);
     }
   }	// Placing monsters of this group is done!
   if (cur_om->zg[i].population <= 0) { // Last monster in the group spawned...
    cur_om->zg.erase(cur_om->zg.begin() + i); // ...so remove that group
    i--;	// And don't increment i.
   }
  }
 }
}

int game::valid_group(mon_id type, int x, int y, int z_coord)
{
 std::vector <int> valid_groups;
 std::vector <int> semi_valid;	// Groups that're ALMOST big enough
 int dist;
 for (int i = 0; i < cur_om->zg.size(); i++) {
 	if (cur_om->zg[i].posz != z_coord) { continue; }
  dist = trig_dist(x, y, cur_om->zg[i].posx, cur_om->zg[i].posy);
  if (dist < cur_om->zg[i].radius) {
   if(MonsterGroupManager::IsMonsterInGroup(cur_om->zg[i].type, type)) {
     valid_groups.push_back(i);
   }
  } else if (dist < cur_om->zg[i].radius + 3) {
   if(MonsterGroupManager::IsMonsterInGroup(cur_om->zg[i].type, type)) {
     semi_valid.push_back(i);
   }
  }
 }
 if (valid_groups.size() == 0) {
  if (semi_valid.size() == 0)
   return -1;
  else {
// If there's a group that's ALMOST big enough, expand that group's radius
// by one and absorb into that group.
   int semi = rng(0, semi_valid.size() - 1);
   if (!cur_om->zg[semi_valid[semi]].diffuse)
    cur_om->zg[semi_valid[semi]].radius++;
   return semi_valid[semi];
  }
 }
 return valid_groups[rng(0, valid_groups.size() - 1)];
}

void game::wait()
{
    const bool bHasWatch = u.has_item_with_flag("WATCH");

    uimenu as_m;
    as_m.text = _("Wait for how long?");
    as_m.entries.push_back(uimenu_entry(1, true, '1', (bHasWatch) ? _("5 Minutes") : _("Wait 300 heartbeats") ));
    as_m.entries.push_back(uimenu_entry(2, true, '2', (bHasWatch) ? _("30 Minutes") : _("Wait 1800 heartbeats") ));
    as_m.entries.push_back(uimenu_entry(3, true, '3', (bHasWatch) ? _("1 hour") : _("Wait till dawn") ));
    as_m.entries.push_back(uimenu_entry(4, true, '4', (bHasWatch) ? _("2 hours") : _("Wait till noon") ));
    as_m.entries.push_back(uimenu_entry(5, true, '5', (bHasWatch) ? _("3 hours") : _("Wait till dusk") ));
    as_m.entries.push_back(uimenu_entry(6, true, '6', (bHasWatch) ? _("6 hours") : _("Wait till midnight") ));
    as_m.entries.push_back(uimenu_entry(7, true, '7', _("Exit") ));
    as_m.query(); /* calculate key and window variables, generate window, and loop until we get a valid answer */

    const int iHour = turn.getHour();

    int time = 0;
    switch (as_m.ret) {
        case 1:
            time =   5000;
            break;
        case 2:
            time =  30000;
            break;
        case 3:
            time =  (bHasWatch) ? 60000 : (60000 * ((iHour <= 6) ? 6-iHour : 24-iHour+6));
            break;
        case 4:
            time = (bHasWatch) ? 120000 : (60000 * ((iHour <= 12) ? 12-iHour : 12-iHour+6));
            break;
        case 5:
            time = (bHasWatch) ? 180000 : (60000 * ((iHour <= 18) ? 18-iHour : 18-iHour+6));
            break;
        case 6:
            time = (bHasWatch) ? 360000 : (60000 * ((iHour <= 24) ? 24-iHour : 24-iHour+6));
            break;
        default:
            return;
    }

    u.assign_activity(this, ACT_WAIT, time, 0);
    u.activity.continuous = true;
    u.moves = 0;
}

void game::gameover()
{
 erase();
 gamemode->game_over(this);
 mvprintw(0, 35, _("GAME OVER"));
 inv(_("Inventory:"));
}

bool game::game_quit() { return (uquit == QUIT_MENU); }

bool game::game_error() { return (uquit == QUIT_ERROR); }

void game::write_msg()
{
    werase(w_messages);
    int maxlength = getmaxx(w_messages);

    // Print monster info and start our output below it.
    const int topline = mon_info(w_messages) + 2;

    int line = getmaxy(w_messages) - 1;
    for (int i = messages.size() - 1; i >= 0 && line >= topline; i--) {
        game_message &m = messages[i];
        std::string mstr = m.message;
        if (m.count > 1) {
            std::stringstream mesSS;
            mesSS << mstr << " x " << m.count;
            mstr = mesSS.str();
        }
        // Split the message into many if we must!
        nc_color col = c_dkgray;
        if (int(m.turn) >= curmes)
            col = c_ltred;
        else if (int(m.turn) + 5 >= curmes)
            col = c_ltgray;
        std::vector<std::string> folded = foldstring(mstr, maxlength);
        for (int j = folded.size() - 1; j >= 0 && line >= topline; j--, line--) {
            mvwprintz(w_messages, line, 0, col, folded[j].c_str());
        }
    }
    curmes = int(turn);
    wrefresh(w_messages);
}

void game::msg_buffer()
{
 WINDOW *w = newwin(FULL_SCREEN_HEIGHT, FULL_SCREEN_WIDTH,
                     (TERMY > FULL_SCREEN_HEIGHT) ? (TERMY-FULL_SCREEN_HEIGHT)/2 : 0,
                     (TERMX > FULL_SCREEN_WIDTH) ? (TERMX-FULL_SCREEN_WIDTH)/2 : 0);

 int offset = 0;
 InputEvent input;
 do {
  werase(w);
  wborder(w, LINE_XOXO, LINE_XOXO, LINE_OXOX, LINE_OXOX,
             LINE_OXXO, LINE_OOXX, LINE_XXOO, LINE_XOOX );
  mvwprintz(w, FULL_SCREEN_HEIGHT-1, 32, c_red, _("Press q to return"));

  int line = 1;
  int lasttime = -1;
  int i;
  for (i = 1; i <= 20 && line <= FULL_SCREEN_HEIGHT-2 && offset + i <= messages.size(); i++) {
   game_message *mtmp = &(messages[ messages.size() - (offset + i) ]);
   calendar timepassed = turn - mtmp->turn;

   if (int(timepassed) > lasttime) {
    mvwprintz(w, line, 3, c_ltblue, _("%s ago:"),
              timepassed.textify_period().c_str());
    line++;
    lasttime = int(timepassed);
   }

   if (line <= FULL_SCREEN_HEIGHT-2) { // Print the actual message... we may have to split it
    std::string mes = mtmp->message;
    if (mtmp->count > 1) {
     std::stringstream mesSS;
     mesSS << mes << " x " << mtmp->count;
     mes = mesSS.str();
    }
// Split the message into many if we must!
    std::vector<std::string> folded = foldstring(mes, FULL_SCREEN_WIDTH-2);
    for(int j=0; j<folded.size() && line <= FULL_SCREEN_HEIGHT-2; j++, line++) {
     mvwprintz(w, line, 1, c_ltgray, folded[j].c_str());
    }
   } // if (line <= 23)
  } //for (i = 1; i <= 10 && line <= 23 && offset + i <= messages.size(); i++)
  if (offset > 0)
   mvwprintz(w, FULL_SCREEN_HEIGHT-1, 27, c_magenta, "^^^");
  if (offset + i < messages.size())
   mvwprintz(w, FULL_SCREEN_HEIGHT-1, 51, c_magenta, "vvv");
  wrefresh(w);

  DebugLog() << __FUNCTION__ << "calling get_input() \n";
  input = get_input();
  int dirx = 0, diry = 0;

  get_direction(dirx, diry, input);
  if (diry == -1 && offset > 0)
   offset--;
  if (diry == 1 && offset < messages.size())
   offset++;

 } while (input != Close && input != Cancel && input != Confirm);

 werase(w);
 delwin(w);
 refresh_all();
}

void game::teleport(player *p)
{
 if (p == NULL)
  p = &u;
 int newx, newy, tries = 0;
 bool is_u = (p == &u);

 p->add_disease("teleglow", 300);
 do {
  newx = p->posx + rng(0, SEEX * 2) - SEEX;
  newy = p->posy + rng(0, SEEY * 2) - SEEY;
  tries++;
 } while (tries < 15 && !is_empty(newx, newy));
 bool can_see = (is_u || u_see(newx, newy));
 std::string You = (is_u ? _("You") : p->name);
 if (p->in_vehicle)
   m.unboard_vehicle (this, p->posx, p->posy);
 p->posx = newx;
 p->posy = newy;
 if (tries == 15) {
  if (m.move_cost(newx, newy) == 0) {	// TODO: If we land in water, swim
   if (can_see)
    add_msg(_("%s teleport%s into the middle of a %s!"), You.c_str(),
            (is_u ? "" : _("s")), m.name(newx, newy).c_str());
   p->hurt(this, bp_torso, 0, 500);
  } else if (mon_at(newx, newy) != -1) {
   int i = mon_at(newx, newy);
   if (can_see)
    add_msg(_("%s teleport%s into the middle of a %s!"), You.c_str(),
            (is_u ? "" : _("s")), z[i].name().c_str());
   explode_mon(i);
  }
 }
 if (is_u)
  update_map(u.posx, u.posy);
}

void game::nuke(int x, int y)
{
	// TODO: nukes hit above surface, not z = 0
    if (x < 0 || y < 0 || x >= OMAPX || y >= OMAPY)
        return;
    int mapx = x * 2, mapy = y * 2;
    map tmpmap(&traps);
    tmpmap.load(this, mapx, mapy, 0, false);
    for (int i = 0; i < SEEX * 2; i++)
    {
        for (int j = 0; j < SEEY * 2; j++)
        {
            if (!one_in(10))
                tmpmap.ter_set(i, j, t_rubble);
            if (one_in(3))
                tmpmap.add_field(NULL, i, j, fd_nuke_gas, 3);
            tmpmap.radiation(i, j) += rng(20, 80);
        }
    }
    tmpmap.save(cur_om, turn, mapx, mapy, 0);
    cur_om->ter(x, y, 0) = ot_crater;
    //Kill any npcs on that omap location.
    for(int i = 0; i < cur_om->npcs.size();i++)
        if(cur_om->npcs[i]->mapx/2== x && cur_om->npcs[i]->mapy/2 == y && cur_om->npcs[i]->omz == 0)
            cur_om->npcs[i]->marked_for_death = true;
}

std::vector<faction *> game::factions_at(int x, int y)
{
 std::vector<faction *> ret;
 for (int i = 0; i < factions.size(); i++) {
  if (factions[i].omx == cur_om->pos().x && factions[i].omy == cur_om->pos().y &&
      trig_dist(x, y, factions[i].mapx, factions[i].mapy) <= factions[i].size)
   ret.push_back(&(factions[i]));
 }
 return ret;
}

nc_color sev(int a)
{
 switch (a) {
  case 0: return c_cyan;
  case 1: return c_ltcyan;
  case 2: return c_ltblue;
  case 3: return c_blue;
  case 4: return c_ltgreen;
  case 5: return c_green;
  case 6: return c_yellow;
  case 7: return c_pink;
  case 8: return c_ltred;
  case 9: return c_red;
  case 10: return c_magenta;
  case 11: return c_brown;
  case 12: return c_cyan_red;
  case 13: return c_ltcyan_red;
  case 14: return c_ltblue_red;
  case 15: return c_blue_red;
  case 16: return c_ltgreen_red;
  case 17: return c_green_red;
  case 18: return c_yellow_red;
  case 19: return c_pink_red;
  case 20: return c_magenta_red;
  case 21: return c_brown_red;
 }
 return c_dkgray;
}

void game::display_scent()
{
 int div = 1 + query_int(_("Sensitivity"));
 draw_ter();
 for (int x = u.posx - getmaxx(w_terrain)/2; x <= u.posx + getmaxx(w_terrain)/2; x++) {
  for (int y = u.posy - getmaxy(w_terrain)/2; y <= u.posy + getmaxy(w_terrain)/2; y++) {
   int sn = scent(x, y) / (div * 2);
   mvwprintz(w_terrain, getmaxy(w_terrain)/2 + y - u.posy, getmaxx(w_terrain)/2 + x - u.posx, sev(sn/10), "%d",
             sn % 10);
  }
 }
 wrefresh(w_terrain);
 getch();
}

void game::init_autosave()
{
 moves_since_last_save = 0;
 item_exchanges_since_save = 0;
 last_save_timestamp = time(NULL);
}

/* Currently unused.
int game::autosave_timeout()
{
 if (!OPTIONS[OPT_AUTOSAVE])
  return -1; // -1 means block instead of timeout

 const double upper_limit = 60 * 1000;
 const double lower_limit = 5 * 1000;
 const double range = upper_limit - lower_limit;

 // Items exchanged
 const double max_changes = 20.0;
 const double max_moves = 500.0;

 double move_multiplier = 0.0;
 double changes_multiplier = 0.0;

 if( moves_since_last_save < max_moves )
  move_multiplier = 1 - (moves_since_last_save / max_moves);

 if( item_exchanges_since_save < max_changes )
  changes_multiplier = 1 - (item_exchanges_since_save / max_changes);

 double ret = lower_limit + (range * move_multiplier * changes_multiplier);
 return ret;
}
*/

void game::quicksave(){
    if(!moves_since_last_save && !item_exchanges_since_save){return;}//Don't autosave if the player hasn't done anything since the last autosave/quicksave,
    add_msg(_("Saving game, this may take a while"));

    time_t now = time(NULL);    //timestamp for start of saving procedure

    //perform save
    save();
    save_factions_missions_npcs();
    save_artifacts();
    save_maps();
    save_uistate();
    //Now reset counters for autosaving, so we don't immediately autosave after a quicksave or autosave.
    moves_since_last_save = 0;
    item_exchanges_since_save = 0;
    last_save_timestamp = now;
}

void game::autosave(){
    //Don't autosave if the min-autosave interval has not passed since the last autosave/quicksave.
    if(time(NULL) < last_save_timestamp + (60 * OPTIONS[OPT_AUTOSAVE_MINUTES])){return;}
    quicksave();    //Driving checks are handled by quicksave()
}

void intro()
{
 int maxx, maxy;
 getmaxyx(stdscr, maxy, maxx);
 const int minHeight = FULL_SCREEN_HEIGHT;
 const int minWidth = FULL_SCREEN_WIDTH;
 WINDOW* tmp = newwin(minHeight, minWidth, 0, 0);
 while (maxy < minHeight || maxx < minWidth) {
  werase(tmp);
  wprintw(tmp, _("\
Whoa. Whoa. Hey. This game requires a minimum terminal size of %dx%d. I'm\n\
sorry if your graphical terminal emulator went with the woefully-diminutive\n\
%dx%d as its default size, but that just won't work here.  Now stretch the\n\
window until you've got it at the right size (or bigger).\n"),
          minWidth, minHeight, maxx, maxy);
  wgetch(tmp);
  getmaxyx(stdscr, maxy, maxx);
 }
 werase(tmp);
 wrefresh(tmp);
 delwin(tmp);
 erase();
}

// (Press X (or Y)|Try) to Z
std::string game::press_x(action_id act)
{
    return press_x(act,_("Press "),"",_("Try"));
}
std::string game::press_x(action_id act, std::string key_bound, std::string key_unbound)
{
    return press_x(act,key_bound,"",key_unbound);
}
std::string game::press_x(action_id act, std::string key_bound_pre, std::string key_bound_suf, std::string key_unbound)
{
    std::vector<char> keys = keys_bound_to( action_id(act) );
    if (keys.empty()) {
        return key_unbound;
    } else {
        std::string keyed = key_bound_pre.append("");
        for (int j = 0; j < keys.size(); j++) {
            if (keys[j] == '\'' || keys[j] == '"'){
                if (j < keys.size() - 1) {
                    keyed += keys[j]; keyed += _(" or ");
                } else {
                    keyed += keys[j];
                }
            } else {
                if (j < keys.size() - 1) {
                    keyed += "'"; keyed += keys[j]; keyed += _("' or ");
                } else {
                    if (keys[j] == '_') {
                        keyed += _("'_' (underscore)");
                    } else {
                        keyed += "'"; keyed += keys[j]; keyed += "'";
                    }
                }
            }
        }
        return keyed.append(key_bound_suf.c_str());
    }
}
// ('Z'ing|zing) (\(X( or Y))\))
std::string game::press_x(action_id act, std::string act_desc)
{
    bool key_after=false;
    bool z_ing=false;
    char zing = tolower(act_desc.at(0));
    std::vector<char> keys = keys_bound_to( action_id(act) );
    if (keys.empty()) {
        return act_desc;
    } else {
        std::string keyed = ("");
        for (int j = 0; j < keys.size(); j++) {
            if (tolower(keys[j])==zing) {
                if (z_ing) {
                    keyed.replace(1,1,1,act_desc.at(0));
                    if (key_after) {
                        keyed += _(" or '");
                        keyed += (islower(act_desc.at(0)) ? toupper(act_desc.at(0))
                                                          : tolower(act_desc.at(0)));
                        keyed += "'";
                    } else {
                        keyed +=" ('";
                        keyed += (islower(act_desc.at(0)) ? toupper(act_desc.at(0))
                                                          : tolower(act_desc.at(0)));
                        keyed += "'";
                        key_after=true;
                    }
                } else {
                    std::string uhh="";
                    if (keys[j] == '\'' || keys[j] == '"'){
                        uhh+="("; uhh+=keys[j]; uhh+=")";
                    } else {
                        uhh+="'"; uhh+=keys[j]; uhh+="'";
                    }
                    if(act_desc.length()>1) {
                        uhh+=act_desc.substr(1);
                    }
                    if (keys[j] == '_') {
                        uhh += _(" (underscore)");
                    }
                    keyed.insert(0,uhh);
                    z_ing=true;
                }
            } else {
                if (key_after) {
                    if (keys[j] == '\'' || keys[j] == '"'){
                        keyed += _(" or "); keyed += keys[j];
                    } else if (keys[j] == '_') {
                        keyed += _("or '_' (underscore)");
                    } else {
                        keyed+=_(" or '"); keyed+=keys[j]; keyed+="'";
                    }
                } else {
                    if (keys[j] == '\'' || keys[j] == '"'){
                        keyed += " ("; keyed += keys[j];
                    } else if (keys[j] == '_') {
                        keyed += _(" ('_' (underscore)");
                    } else {
                        keyed += " ('"; keyed+=keys[j]; keyed+="'";
                    }
                   key_after=true;
                }
            }
        }
        if (!z_ing) {
            keyed.insert(0,act_desc);
        }
        if (key_after) {
            keyed+=")";
        }
        return keyed;
    }
}<|MERGE_RESOLUTION|>--- conflicted
+++ resolved
@@ -8009,11 +8009,7 @@
     mvwprintz(window, 8, 2, c_white, "%s", _("To exclude items, place - in front"));
     mvwprintz(window, 9, 2, c_white, "%s", _("Example: -pipe,chunk,steel"));
     wrefresh(window);
-<<<<<<< HEAD
-    return string_input_popup("Filter:", 55, sFilter, _("UP: history, CTRL-U clear line, ESC: abort, ENTER: save"), "item_filter", 256);
-=======
-    return string_input_popup(_("Filter:"), 55, sFilter);
->>>>>>> f9073b9a
+    return string_input_popup(_("Filter:"), 55, sFilter, _("UP: history, CTRL-U clear line, ESC: abort, ENTER: save"), "item_filter", 256);
 }
 
 
