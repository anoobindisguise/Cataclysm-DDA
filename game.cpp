#include "game.h"
#include "rng.h"
#include "input.h"
#include "keypress.h"
#include "output.h"
#include "skill.h"
#include "line.h"
#include "computer.h"
#include "veh_interact.h"
#include "advanced_inv.h"
#include "options.h"
#include "auto_pickup.h"
#include "mapbuffer.h"
#include "debug.h"
#include "editmap.h"
#include "bodypart.h"
#include "map.h"
#include "output.h"
#include "uistate.h"
#include "item_factory.h"
#include "helper.h"
#include "catajson.h"
#include "artifact.h"
#include "overmapbuffer.h"
#include "trap.h"
#include "mapdata.h"
#include "catacharset.h"
#include "translations.h"
#include "init.h"
#include "help.h"
#include "action.h"
#include "monstergenerator.h"
#include <map>
#include <set>
#include <algorithm>
#include <string>
#include <fstream>
#include <sstream>
#include <math.h>
#include <vector>

#ifdef _MSC_VER
#include "wdirent.h"
#include <direct.h>
#else
#include <unistd.h>
#include <dirent.h>
#endif
#include <sys/stat.h>
#include "debug.h"
#include "artifactdata.h"

#if (defined _WIN32 || defined __WIN32__)
#ifndef NOMINMAX
#define NOMINMAX
#endif
#include <windows.h>
#include <tchar.h>
#endif

#ifdef _MSC_VER
// MSVC doesn't have c99-compatible "snprintf", so do what picojson does and use _snprintf_s instead
#define snprintf _snprintf_s
#endif

#define dbg(x) dout((DebugLevel)(x),D_GAME) << __FILE__ << ":" << __LINE__ << ": "
void intro();
nc_color sev(int a); // Right now, ONLY used for scent debugging....

//The one and only game instance
game *g;

uistatedata uistate;

// This is the main game set-up process.
game::game() :
 w_terrain(NULL),
 w_minimap(NULL),
 w_HP(NULL),
 w_messages(NULL),
 w_location(NULL),
 w_status(NULL),
 w_status2(NULL),
 om_hori(NULL),
 om_vert(NULL),
 om_diag(NULL),
 gamemode(NULL)
{
    // do nothing, everything that was in here is moved to init_data() which is called immediately after g = new game; in main.cpp
    // The reason for this move is so that g is not uninitialized when it gets to installing the parts into vehicles.
}
void game::init_data()
{
 dout() << "Game initialized.";

 try {
 if(!json_good())
  throw (std::string)"Failed to initialize a static variable";
 // Gee, it sure is init-y around here!
    init_data_structures(); // initialize cata data structures
    load_json_dir("data/json"); // load it, load it all!
 init_npctalk();
 init_artifacts();
 init_weather();
 init_overmap();
 init_fields();
 init_faction_data();
 init_morale();
 init_mtypes();               // Set up monster types             (SEE mtypedef.cpp)
 init_techniques();           // Set up techniques                (SEE martialarts.cpp)
 init_itypes();               // Set up item types                (SEE itypedef.cpp)
 init_martialarts();          // Set up martial art styles        (SEE martialarts.cpp)
 item_controller->init(this); //Item manager
 init_monitems();             // Set up the items monsters carry  (SEE monitemsdef.cpp)
 init_traps();                // Set up the trap types            (SEE trapdef.cpp)
 init_mongroups();            // Set up monster groupings         (SEE mongroupdef.cpp)
 init_missions();             // Set up mission templates         (SEE missiondef.cpp)
 init_construction();         // Set up constructables            (SEE construction.cpp)
 init_autosave();             // Set up autosave
 init_diseases();             // Set up disease lookup table
 init_savedata_translation_tables();
 inp_mngr.init();            // Load input config JSON

<<<<<<< HEAD
 MonsterGenerator::generator().finalize_mtypes();
=======
 finalize_vehicles();
>>>>>>> c1d7d96f
 } catch(std::string &error_message)
 {
     uquit = QUIT_ERROR;
     if(!error_message.empty())
        debugmsg(error_message.c_str());
     return;
 }
 load_keyboard_settings();
 moveCount = 0;

 gamemode = new special_game; // Nothing, basically.
}

game::~game()
{
 delete gamemode;
 itypes.clear();
 for (int i = 0; i < mtypes.size(); i++)
  delete mtypes[i];
 delwin(w_terrain);
 delwin(w_minimap);
 delwin(w_HP);
 delwin(w_messages);
 delwin(w_location);
 delwin(w_status);
 delwin(w_status2);
}

// Fixed window sizes
#define MINIMAP_HEIGHT 7
#define MINIMAP_WIDTH 7

void game::init_ui(){
    // clear the screen
    clear();
    // set minimum FULL_SCREEN sizes
    FULL_SCREEN_WIDTH = 80;
    FULL_SCREEN_HEIGHT = 24;
    // print an intro screen, making sure the terminal is the correct size
    intro();

    int sidebarWidth = (OPTIONS["SIDEBAR_STYLE"] == "narrow") ? 45 : 55;

    #if (defined TILES || defined _WIN32 || defined __WIN32__)
        TERMX = sidebarWidth + ((int)OPTIONS["VIEWPORT_X"] * 2 + 1);
        TERMY = (int)OPTIONS["VIEWPORT_Y"] * 2 + 1;
        VIEWX = (OPTIONS["VIEWPORT_X"] > 60) ? 60 : OPTIONS["VIEWPORT_X"];
        VIEWY = (OPTIONS["VIEWPORT_Y"] > 60) ? 60 : OPTIONS["VIEWPORT_Y"];
        // TERMY is always odd, so make FULL_SCREEN_HEIGHT odd too
        FULL_SCREEN_HEIGHT = 25;

        // If we've chosen the narrow sidebar, we might need to make the
        // viewport wider to fill an 80-column window.
        while (TERMX < FULL_SCREEN_WIDTH) {
            TERMX += 2;
            VIEWX += 1;
        }

        VIEW_OFFSET_X = (OPTIONS["VIEWPORT_X"] > 60) ? (int)OPTIONS["VIEWPORT_X"]-60 : 0;
        VIEW_OFFSET_Y = (OPTIONS["VIEWPORT_Y"] > 60) ? (int)OPTIONS["VIEWPORT_Y"]-60 : 0;
        TERRAIN_WINDOW_WIDTH  = (VIEWX * 2) + 1;
        TERRAIN_WINDOW_HEIGHT = (VIEWY * 2) + 1;
    #else
        getmaxyx(stdscr, TERMY, TERMX);

        // try to make FULL_SCREEN_HEIGHT symmetric according to TERMY
        if (TERMY % 2) {
            FULL_SCREEN_HEIGHT = 25;
        } else {
            FULL_SCREEN_HEIGHT = 24;
        }

        // now that TERMX and TERMY are set,
        // check if sidebar style needs to be overridden
        sidebarWidth = use_narrow_sidebar() ? 45 : 55;

        //make sure TERRAIN_WINDOW_WIDTH and TERRAIN_WINDOW_HEIGHT are uneven
        // Until everything that expects uneven TERMXY gets refactored
        if (TERMX%2 == 1) {
            TERMX--;
        }

        if (TERMY%2 == 0) {
            TERMY--;
        }

        TERRAIN_WINDOW_WIDTH = (TERMX - sidebarWidth > 121) ? 121 : TERMX - sidebarWidth;
        TERRAIN_WINDOW_HEIGHT = (TERMY > 121) ? 121 : TERMY;

        VIEW_OFFSET_X = (TERMX - sidebarWidth > 121) ? (TERMX - sidebarWidth - 121)/2 : 0;
        VIEW_OFFSET_Y = (TERMY > 121) ? (TERMY - 121)/2 : 0;

        VIEWX = (TERRAIN_WINDOW_WIDTH - 1) / 2;
        VIEWY = (TERRAIN_WINDOW_HEIGHT - 1) / 2;
    #endif

    if (VIEWX < 12) {
        VIEWX = 12;
    }

    if (VIEWY < 12) {
        VIEWY = 12;
    }

    // Set up the main UI windows.
    w_terrain = newwin(TERRAIN_WINDOW_HEIGHT, TERRAIN_WINDOW_WIDTH, VIEW_OFFSET_Y, VIEW_OFFSET_X);
    werase(w_terrain);

    int minimapX, minimapY; // always MINIMAP_WIDTH x MINIMAP_HEIGHT in size
    int hpX, hpY, hpW, hpH;
    int messX, messY, messW, messH;
    int locX, locY, locW, locH;
    int statX, statY, statW, statH;
    int stat2X, stat2Y, stat2W, stat2H;

    if (use_narrow_sidebar()) {
        // First, figure out how large each element will be.
        hpH         = 7;
        hpW         = 14;
        statH       = 7;
        statW       = sidebarWidth - MINIMAP_WIDTH - hpW;
        locH        = 1;
        locW        = sidebarWidth;
        stat2H      = 2;
        stat2W      = sidebarWidth;
        messH       = TERMY - (statH + locH + stat2H);
        messW       = sidebarWidth;

        // Now position the elements relative to each other.
        minimapX = 0;
        minimapY = 0;
        hpX = minimapX + MINIMAP_WIDTH;
        hpY = 0;
        locX = 0;
        locY = minimapY + MINIMAP_HEIGHT;
        statX = hpX + hpW;
        statY = 0;
        stat2X = 0;
        stat2Y = locY + locH;
        messX = 0;
        messY = stat2Y + stat2H;
    } else {
        // standard sidebar style
        minimapX = 0;
        minimapY = 0;
        messX = MINIMAP_WIDTH;
        messY = 0;
        messW = sidebarWidth - messX;
        messH = 20;
        hpX = 0;
        hpY = MINIMAP_HEIGHT;
        hpH = 14;
        hpW = 7;
        locX = MINIMAP_WIDTH;
        locY = messY + messH;
        locH = 1;
        locW = sidebarWidth - locX;
        statX = 0;
        statY = locY + locH;
        statH = 4;
        statW = sidebarWidth;

        // The default style only uses one status window.
        // The second status window needs to consume the void at the bottom
        // of the sidebar.
        stat2X = 0;
        stat2Y = statY + statH;
        stat2H = TERMY - stat2Y;
        stat2W = sidebarWidth;
    }

    int _y = VIEW_OFFSET_Y;
    int _x = TERMX - VIEW_OFFSET_X - sidebarWidth;

    w_minimap = newwin(MINIMAP_HEIGHT, MINIMAP_WIDTH, _y + minimapY, _x + minimapX);
    werase(w_minimap);

    w_HP = newwin(hpH, hpW, _y + hpY, _x + hpX);
    werase(w_HP);

    w_messages = newwin(messH, messW, _y + messY, _x + messX);
    werase(w_messages);

    w_location = newwin(locH, locW, _y + locY, _x + locX);
    werase(w_location);

    w_status = newwin(statH, statW, _y + statY, _x + statX);
    werase(w_status);

    w_status2 = newwin(stat2H, stat2W, _y + stat2Y, _x + stat2X);
    werase(w_status2);
}

void game::setup()
{
 u = player();
 m = map(&traps); // Init the root map with our vectors
 _active_monsters.reserve(1000); // Reserve some space

// Even though we may already have 'd', nextinv will be incremented as needed
 nextinv = 'd';
 next_npc_id = 1;
 next_faction_id = 1;
 next_mission_id = 1;
// Clear monstair values
 monstairx = -1;
 monstairy = -1;
 monstairz = -1;
 last_target = -1;  // We haven't targeted any monsters yet
 curmes = 0;        // We haven't read any messages yet
 uquit = QUIT_NO;   // We haven't quit the game
 debugmon = false;  // We're not printing debug messages

 weather = WEATHER_CLEAR; // Start with some nice weather...
 // Weather shift in 30
 nextweather = HOURS((int)OPTIONS["INITIAL_TIME"]) + MINUTES(30);

 turnssincelastmon = 0; //Auto safe mode init
 autosafemode = OPTIONS["AUTOSAFEMODE"];

 footsteps.clear();
 footsteps_source.clear();
 clear_zombies();
 coming_to_stairs.clear();
 active_npc.clear();
 factions.clear();
 active_missions.clear();
 items_dragged.clear();
 messages.clear();
 events.clear();

 turn.set_season(SUMMER);    // ... with winter conveniently a long ways off

 // reset kill counts
 kills.clear();
// Set the scent map to 0
 for (int i = 0; i < SEEX * MAPSIZE; i++) {
  for (int j = 0; j < SEEX * MAPSIZE; j++)
   grscent[i][j] = 0;
 }

 load_auto_pickup(false); // Load global auto pickup rules

 if (opening_screen()) {// Opening menu
// Finally, draw the screen!
  refresh_all();
  draw();
 }
}

// Set up all default values for a new game
void game::start_game()
{
 turn = HOURS(OPTIONS["INITIAL_TIME"]);
 run_mode = (OPTIONS["SAFEMODE"] ? 1 : 0);
 mostseen = 0; // ...and mostseen is 0, we haven't seen any monsters yet.

 popup_nowait(_("Please wait as we build your world"));
// Init some factions.
 if (!load_master()) // Master data record contains factions.
  create_factions();
 cur_om = &overmap_buffer.get(this, 0, 0); // We start in the (0,0,0) overmap.

// Find a random house on the map, and set us there.
 cur_om->first_house(levx, levy);
 levx -= int(int(MAPSIZE / 2) / 2);
 levy -= int(int(MAPSIZE / 2) / 2);
 levz = 0;
// Start the overmap with out immediate neighborhood visible
 for (int i = -15; i <= 15; i++) {
  for (int j = -15; j <= 15; j++)
   cur_om->seen(levx + i, levy + j, 0) = true;
 }
// Convert the overmap coordinates to submap coordinates
 levx = levx * 2 - 1;
 levy = levy * 2 - 1;
 set_adjacent_overmaps(true);
// Init the starting map at this location.
 m.load(this, levx, levy, levz);
// Start us off somewhere in the shelter.
 u.posx = SEEX * int(MAPSIZE / 2) + 5;
 u.posy = SEEY * int(MAPSIZE / 2) + 6;
 u.str_cur = u.str_max;
 u.per_cur = u.per_max;
 u.int_cur = u.int_max;
 u.dex_cur = u.dex_max;
 nextspawn = int(turn);
 temperature = 65; // Springtime-appropriate?
 u.next_climate_control_check=0;  // Force recheck at startup
 u.last_climate_control_ret=false;

 //Reset character pickup rules
 vAutoPickupRules[2].clear();
 //Load NPCs. Set nearby npcs to active.
 load_npcs();
 //spawn the monsters
 m.spawn_monsters(this); // Static monsters
 //Put some NPCs in there!
 create_starting_npcs();

 //Create mutation_category_level
 u.set_highest_cat_level();
 //Calc mutation drench protection stats
 u.drench_mut_calc();

 MAPBUFFER.set_dirty();

 u.add_memorial_log(_("%s began their journey into the Cataclysm."), u.name.c_str());
}

void game::create_factions()
{
 int num = dice(4, 3);
 faction tmp(0);
 tmp.make_army();
 factions.push_back(tmp);
 for (int i = 0; i < num; i++) {
  tmp = faction(assign_faction_id());
  tmp.randomize();
  tmp.likes_u = 100;
  tmp.respects_u = 100;
  tmp.known_by_u = true;
  factions.push_back(tmp);
 }
}

//Make any nearby overmap npcs active, and put them in the right location.
void game::load_npcs()
{
    for (int i = 0; i < cur_om->npcs.size(); i++)
    {

        if (square_dist(levx + int(MAPSIZE / 2), levy + int(MAPSIZE / 2),
              cur_om->npcs[i]->mapx, cur_om->npcs[i]->mapy) <=
              int(MAPSIZE / 2) + 1 && !cur_om->npcs[i]->is_active(this))
        {
            int dx = cur_om->npcs[i]->mapx - levx, dy = cur_om->npcs[i]->mapy - levy;
            if (debugmon)debugmsg("game::load_npcs: Spawning static NPC, %d:%d (%d:%d)", levx, levy, cur_om->npcs[i]->mapx, cur_om->npcs[i]->mapy);

            npc * temp = cur_om->npcs[i];

            if (temp->posx == -1 || temp->posy == -1)
            {
                dbg(D_ERROR) << "game::load_npcs: Static NPC with no fine location "
                    "data (" << temp->posx << ":" << temp->posy << ").";
                debugmsg("game::load_npcs Static NPC with no fine location data (%d:%d) New loc data (%d:%d).",
                         temp->posx, temp->posy, SEEX * 2 * (temp->mapx - levx) + rng(0 - SEEX, SEEX),
                         SEEY * 2 * (temp->mapy - levy) + rng(0 - SEEY, SEEY));
                temp->posx = SEEX * 2 * (temp->mapx - levx) + rng(0 - SEEX, SEEX);
                temp->posy = SEEY * 2 * (temp->mapy - levy) + rng(0 - SEEY, SEEY);
            } else {
                if (debugmon) debugmsg("game::load_npcs Static NPC fine location %d:%d (%d:%d)", temp->posx, temp->posy, temp->posx + dx * SEEX, temp->posy + dy * SEEY);
                temp->posx += dx * SEEX;
                temp->posy += dy * SEEY;
            }

        //check if the loaded position doesn't already contain an object, monster or npc.
        //If it isn't free, spiralsearch for a free spot.
        temp->place_near(this, temp->posx, temp->posy);

        //In the rare case the npc was marked for death while it was on the overmap. Kill it.
        if (temp->marked_for_death)
            temp->die(this, false);
        else
            active_npc.push_back(temp);
        }
    }
}

void game::create_starting_npcs()
{
    if(!OPTIONS["STATIC_NPC"]) {
        return; //Do not generate a starting npc.
    }
 npc * tmp = new npc();
 tmp->normalize(this);
 tmp->randomize(this, (one_in(2) ? NC_DOCTOR : NC_NONE));
 tmp->spawn_at(cur_om, levx, levy, levz); //spawn the npc in the overmap.
 tmp->place_near(this, SEEX * int(MAPSIZE / 2) + SEEX, SEEY * int(MAPSIZE / 2) + 6);
 tmp->form_opinion(&u);
 tmp->attitude = NPCATT_NULL;
 tmp->mission = NPC_MISSION_SHELTER; //This sets the npc mission. This NPC remains in the shelter.
 tmp->chatbin.first_topic = TALK_SHELTER;
 tmp->chatbin.missions.push_back(
     reserve_random_mission(ORIGIN_OPENER_NPC, om_location(), tmp->getID()) ); //one random shelter mission/

 active_npc.push_back(tmp);
}

void game::cleanup_at_end(){
    write_msg();
    if (uquit == QUIT_DIED || uquit == QUIT_SUICIDE || uquit == QUIT_SAVED) {
        // Save the factions's, missions and set the NPC's overmap coords
        // Npcs are saved in the overmap.
        save_factions_missions_npcs(); //missions need to be saved as they are global for all saves.

        // save artifacts.
        save_artifacts();

        // and the overmap, and the local map.
        save_maps(); //Omap also contains the npcs who need to be saved.
    }

    // Clear the future weather for future projects
    future_weather.clear();

    if (uquit == QUIT_DIED)
    {
        popup_top(_("Game over! Press spacebar..."));
    }
    if (uquit == QUIT_DIED || uquit == QUIT_SUICIDE)
    {
        death_screen();
        u.add_memorial_log("%s %s", u.name.c_str(),
                uquit == QUIT_SUICIDE ? _("committed suicide.") : _("was killed."));
        write_memorial_file();
        u.memorial_log.clear();
        std::vector<std::string> characters = list_active_characters();
        if (characters.empty()) {
            if (OPTIONS["DELETE_WORLD"] == "yes" ||
                (OPTIONS["DELETE_WORLD"] == "query" && query_yn(_("Delete saved world?")))) {
                delete_save();
                MAPBUFFER.reset();
                MAPBUFFER.make_volatile();
            }
        } else if (OPTIONS["DELETE_WORLD"] != "no") {
            std::stringstream message;
            message << _("World retained. Characters remaining:");
            for (int i = 0; i < characters.size(); ++i) {
                message << "\n  " << characters[i];
            }
            popup(message.str().c_str());
        }
        if (gamemode) {
            delete gamemode;
            gamemode = new special_game; // null gamemode or something..
        }
    }
    overmap_buffer.clear();
}

// MAIN GAME LOOP
// Returns true if game is over (death, saved, quit, etc)
bool game::do_turn()
{
 if (is_game_over()) {
  cleanup_at_end();
  return true;
 }
// Actual stuff
 gamemode->per_turn(this);
 turn.increment();
 process_events();
 process_missions();
 if (turn.hours() == 0 && turn.minutes() == 0 && turn.seconds() == 0) // Midnight!
  cur_om->process_mongroups();

// Check if we've overdosed... in any deadly way.
 if (u.stim > 250) {
  add_msg(_("You have a sudden heart attack!"));
  u.add_memorial_log(_("Died of a drug overdose."));
  u.hp_cur[hp_torso] = 0;
 } else if (u.stim < -200 || u.pkill > 240) {
  add_msg(_("Your breathing stops completely."));
  u.add_memorial_log(_("Died of a drug overdose."));
  u.hp_cur[hp_torso] = 0;
 }
    // Check if we're starving or have starved
    if (u.hunger >= 3000){
        if (u.hunger >= 6000){
            add_msg(_("You have starved to death."));
            u.add_memorial_log(_("Died of starvation."));
            u.hp_cur[hp_torso] = 0;
        } else if (u.hunger >= 5000 && turn % 10 == 0){
            add_msg(_("Food..."));
        } else if (u.hunger >= 4000 && turn % 10 == 0){
            add_msg(_("You are STARVING!"));
        } else if (turn % 10 == 0){
            add_msg(_("You haven't eaten in over a week!"));
        }
    }

    // Check if we're dying of thirst
    if (u.thirst >= 600){
        if (u.thirst >= 1200){
            add_msg(_("You have died of dehydration."));
            u.add_memorial_log(_("Died of thirst."));
            u.hp_cur[hp_torso] = 0;
        } else if (u.thirst >= 1000 && turn % 10 == 0){
            add_msg(_("4 days... no water.."));
        } else if (u.thirst >= 800 && turn % 10 == 0){
            add_msg(_("You are THIRSTY!"));
        } else if (turn % 10 == 0){
            add_msg(_("You haven't had anything to drink in 2 days!"));
        }
    }

    // Check if we're falling asleep, unless we're sleeping
    if (u.fatigue >= 600 && !u.has_disease("sleep")){
        if (u.fatigue >= 1000){
            add_msg(_("Survivor sleep now."));
            u.add_memorial_log(_("Succumbed to lack of sleep."));
            u.fatigue -= 10;
            u.try_to_sleep(this);
        } else if (u.fatigue >= 800 && turn % 10 == 0){
            add_msg(_("Anywhere would be a good place to sleep..."));
        } else if (turn % 10 == 0) {
            add_msg(_("You haven't slept in 2 days!"));
        }
    }

 if (turn % 50 == 0) { // Hunger, thirst, & fatigue up every 5 minutes
  if ((!u.has_trait("LIGHTEATER") || !one_in(3)) &&
      (!u.has_bionic("bio_recycler") || turn % 300 == 0))
   u.hunger++;
  if ((!u.has_bionic("bio_recycler") || turn % 100 == 0) &&
      (!u.has_trait("PLANTSKIN") || !one_in(5)))
   u.thirst++;
  u.fatigue++;
  if (u.fatigue == 192 && !u.has_disease("lying_down") &&
      !u.has_disease("sleep")) {
   if (u.activity.type == ACT_NULL)
     add_msg(_("You're feeling tired.  %s to lie down for sleep."),
             press_x(ACTION_SLEEP).c_str());
   else
    cancel_activity_query(_("You're feeling tired."));
  }
  if (u.stim < 0)
   u.stim++;
  if (u.stim > 0)
   u.stim--;
  if (u.pkill > 0)
   u.pkill--;
  if (u.pkill < 0)
   u.pkill++;
  if (u.has_bionic("bio_solar") && is_in_sunlight(u.posx, u.posy))
   u.charge_power(1);
 }
 if (turn % 300 == 0) { // Pain up/down every 30 minutes
  if (u.pain > 0)
   u.pain -= 1 + int(u.pain / 10);
  else if (u.pain < 0)
   u.pain++;
// Mutation healing effects
  if (u.has_trait("FASTHEALER2") && one_in(5))
   u.healall(1);
  if (u.has_trait("REGEN") && one_in(2))
   u.healall(1);
  if (u.has_trait("ROT2") && one_in(5))
   u.hurtall(1);
  if (u.has_trait("ROT3") && one_in(2))
   u.hurtall(1);

  if (u.radiation > 1 && one_in(3))
   u.radiation--;
  u.get_sick(this);
 }

// Auto-save if autosave is enabled
 if (OPTIONS["AUTOSAVE"] &&
     turn % ((int)OPTIONS["AUTOSAVE_TURNS"] * 10) == 0)
     autosave();

 update_weather();

// The following happens when we stay still; 10/40 minutes overdue for spawn
 if ((!u.has_trait("INCONSPICUOUS") && turn > nextspawn +  100) ||
     ( u.has_trait("INCONSPICUOUS") && turn > nextspawn +  400)   ) {
  spawn_mon(-1 + 2 * rng(0, 1), -1 + 2 * rng(0, 1));
  nextspawn = turn;
 }

 process_activity();
 if(u.moves > 0) {
     while (u.moves > 0) {
          cleanup_dead();
          if (!u.has_disease("sleep") && u.activity.type == ACT_NULL)
              draw();

          if(handle_action()) {
              ++moves_since_last_save;
              u.action_taken();
          }

          if (is_game_over()) {
              cleanup_at_end();
              return true;
          }
     }
 } else {
     handle_key_blocking_activity();
 }
 update_scent();
 m.vehmove(this);
 m.process_fields(this);
 m.process_active_items(this);
 m.step_in_field(u.posx, u.posy, this);

 monmove();
 update_stair_monsters();
 u.reset(this);
 u.process_active_items(this);
 u.suffer(this);

 if (levz >= 0 && !u.is_underwater()) {
  weather_effect weffect;
  (weffect.*(weather_data[weather].effect))(this);
 }

 if (u.has_disease("sleep") && int(turn) % 300 == 0) {
  draw();
  refresh();
 }

 u.update_bodytemp(this);

 rustCheck();
 if (turn % 10 == 0)
  u.update_morale();
 return false;
}

void game::rustCheck()
{
    for (std::vector<Skill*>::iterator aSkill = ++Skill::skills.begin();
         aSkill != Skill::skills.end(); ++aSkill) {
        if (u.rust_rate() <= rng(0, 1000)) continue;
        bool charged_bio_mem = u.has_bionic("bio_memory") && u.power_level > 0;
        int oldSkillLevel = u.skillLevel(*aSkill);

        if (u.skillLevel(*aSkill).rust(turn, charged_bio_mem))
        {
            u.power_level--;
        }
        int newSkill =u.skillLevel(*aSkill);
        if (newSkill < oldSkillLevel)
        {
            add_msg(_("Your skill in %s has reduced to %d!"),
                    (*aSkill)->name().c_str(), newSkill);
        }
    }
}

void game::process_events()
{
 for (int i = 0; i < events.size(); i++) {
  events[i].per_turn(this);
  if (events[i].turn <= int(turn)) {
   events[i].actualize(this);
   events.erase(events.begin() + i);
   i--;
  }
 }
}

void game::process_activity()
{
 it_book* reading;
 bool no_recipes;
 if (u.activity.type != ACT_NULL) {
  if (int(turn) % 150 == 0) {
   draw();
  }
  if (u.activity.type == ACT_WAIT) { // Based on time, not speed
   u.activity.moves_left -= 100;
   u.pause(this);
  } else if (u.activity.type == ACT_GAME) {

    //Gaming takes time, not speed
    u.activity.moves_left -= 100;

    if (u.activity.type == ACT_GAME) {
      item& game_item = u.weapon.invlet == u.activity.invlet ?
                            u.weapon : u.inv.item_by_letter(u.activity.invlet);

      //Deduct 1 battery charge for every minute spent playing
      if(int(turn) % 10 == 0) {
        game_item.charges--;
        u.add_morale(MORALE_GAME, 1, 100); //1 points/min, almost 2 hours to fill
      }
      if(game_item.charges == 0) {
        u.activity.moves_left = 0;
        g->add_msg(_("The %s runs out of batteries."), game_item.name.c_str());
      }

    }
    u.pause(this);

  } else if (u.activity.type == ACT_REFILL_VEHICLE) {
   vehicle *veh = m.veh_at( u.activity.placement.x, u.activity.placement.y );
   if (!veh) {  // Vehicle must've moved or something!
    u.activity.moves_left = 0;
    return;
   }
   for(int i = -1; i <= 1; i++) {
    for(int j = -1; j <= 1; j++) {
     if(m.ter(u.posx + i, u.posy + j) == t_gas_pump) {
      for (int n = 0; n < m.i_at(u.posx + i, u.posy + j).size(); n++) {
       if (m.i_at(u.posx + i, u.posy + j)[n].type->id == "gasoline") {
        item* gas = &(m.i_at(u.posx + i, u.posy + j)[n]);
        int lack = (veh->fuel_capacity("gasoline") - veh->fuel_left("gasoline")) < 200 ?
                   (veh->fuel_capacity("gasoline") - veh->fuel_left("gasoline")) : 200;
        if (gas->charges > lack) {
         veh->refill ("gasoline", lack);
         gas->charges -= lack;
         u.activity.moves_left -= 100;
        } else {
         add_msg(_("With a clang and a shudder, the gasoline pump goes silent."));
         veh->refill ("gasoline", gas->charges);
         m.i_at(u.posx + i, u.posy + j).erase(m.i_at(u.posx + i, u.posy + j).begin() + n);
         u.activity.moves_left = 0;
        }
        i = 2; j = 2;
        break;
       }
      }
     }
    }
   }
   u.pause(this);
  } else {
   u.activity.moves_left -= u.moves;
   u.moves = 0;
  }

  if (u.activity.moves_left <= 0) { // We finished our activity!

   switch (u.activity.type) {

   case ACT_RELOAD:
    if (u.weapon.reload(u, u.activity.invlet))
     if (u.weapon.is_gun() && u.weapon.has_flag("RELOAD_ONE")) {
      add_msg(_("You insert a cartridge into your %s."),
              u.weapon.tname(this).c_str());
      if (u.recoil < 8)
       u.recoil = 8;
      if (u.recoil > 8)
       u.recoil = (8 + u.recoil) / 2;
     } else {
      add_msg(_("You reload your %s."), u.weapon.tname(this).c_str());
      u.recoil = 6;
     }
    else
     add_msg(_("Can't reload your %s."), u.weapon.tname(this).c_str());
    break;

   case ACT_READ:
    if (u.activity.index == -2)
     reading = dynamic_cast<it_book*>(u.weapon.type);
    else
     reading = dynamic_cast<it_book*>(u.inv.item_by_letter(u.activity.invlet).type);

    if (reading->fun != 0) {
     u.add_morale(MORALE_BOOK, reading->fun * 5, reading->fun * 15, 60, 30,
                  true, reading);
    }

    no_recipes = true;
    if (!reading->recipes.empty())
    {
        bool recipe_learned = u.try_study_recipe(this, reading);
        if (!u.studied_all_recipes(reading))
        {
            no_recipes = false;
        }

        // for books that the player cannot yet read due to skill level or have no skill component,
        // but contain lower level recipes, break out once recipe has been studied
        if (reading->type == NULL || (u.skillLevel(reading->type) < (int)reading->req))
        {
            if (recipe_learned)
                add_msg(_("The rest of the book is currently still beyond your understanding."));
            break;
        }
    }

    if (u.skillLevel(reading->type) < (int)reading->level) {
     int originalSkillLevel = u.skillLevel(reading->type);
     int min_ex = reading->time / 10 + u.int_cur / 4,
         max_ex = reading->time /  5 + u.int_cur / 2 - originalSkillLevel;
     if (min_ex < 1)
     {
         min_ex = 1;
     }
     if (max_ex < 2)
     {
         max_ex = 2;
     }
     if (max_ex > 10)
     {
         max_ex = 10;
     }
     if (max_ex < min_ex)
     {
         max_ex = min_ex;
     }

     min_ex *= originalSkillLevel + 1;
     max_ex *= originalSkillLevel + 1;

     u.skillLevel(reading->type).readBook(min_ex, max_ex, turn, reading->level);

     add_msg(_("You learn a little about %s! (%d%%%%)"), reading->type->name().c_str(),
             u.skillLevel(reading->type).exercise());

     if (u.skillLevel(reading->type) == originalSkillLevel && (u.activity.continuous || query_yn(_("Study %s?"), reading->type->name().c_str()))) {
      //If we just started studying, tell the player how to stop
      if(!u.activity.continuous) {
        add_msg(_("Now studying %s, %s to stop early."),
              reading->type->name().c_str(),
              press_x(ACTION_PAUSE).c_str());
      }
      u.cancel_activity();
      if (u.activity.index == -2) {
       u.read(this,u.weapon.invlet);
      } else {
       u.read(this,u.activity.invlet);
      }
      if (u.activity.type != ACT_NULL) {
        u.activity.continuous = true;
        return;
      }
     }

     u.activity.continuous = false;

     int new_skill_level = (int)u.skillLevel(reading->type);
     if (new_skill_level > originalSkillLevel) {
      add_msg(_("You increase %s to level %d."),
              reading->type->name().c_str(),
              new_skill_level);

      if(new_skill_level % 4 == 0) {
       u.add_memorial_log(_("Reached skill level %d in %s."),
                      new_skill_level, reading->type->name().c_str());
      }
     }

     if (u.skillLevel(reading->type) == (int)reading->level) {
      if (no_recipes) {
       add_msg(_("You can no longer learn from %s."), reading->name.c_str());
      } else {
       add_msg(_("Your skill level won't improve, but %s has more recipes for you."), reading->name.c_str());
      }
     }
    }
    break;

   case ACT_WAIT:
    u.activity.continuous = false;
    add_msg(_("You finish waiting."));
    break;

   case ACT_CRAFT:
   case ACT_LONGCRAFT:
    complete_craft();
    break;

   case ACT_DISASSEMBLE:
    complete_disassemble();
    break;

   case ACT_BUTCHER:
    complete_butcher(u.activity.index);
    break;

   case ACT_FORAGE:
    forage();
    break;

   case ACT_BUILD:
    complete_construction();
    break;

   case ACT_TRAIN:
    {
    Skill* skill = Skill::skill(u.activity.name);
    int new_skill_level = u.skillLevel(skill) + 1;
    u.skillLevel(skill).level(new_skill_level);
    add_msg(_("You finish training %s to level %d."),
            skill->name().c_str(),
            new_skill_level);
    if(new_skill_level % 4 == 0) {
      u.add_memorial_log(_("Reached skill level %d in %s."),
                     new_skill_level, skill->name().c_str());
    }
    }

    break;

   case ACT_VEHICLE:
    complete_vehicle (this);
    break;
   }

   bool act_veh = (u.activity.type == ACT_VEHICLE);
   bool act_longcraft = (u.activity.type == ACT_LONGCRAFT);
   u.activity.type = ACT_NULL;
   if (act_veh) {
    if (u.activity.values.size() < 7)
    {
     dbg(D_ERROR) << "game:process_activity: invalid ACT_VEHICLE values: "
                  << u.activity.values.size();
     debugmsg ("process_activity invalid ACT_VEHICLE values:%d",
                u.activity.values.size());
    }
    else {
     vehicle *veh = m.veh_at(u.activity.values[0], u.activity.values[1]);
     if (veh) {
      exam_vehicle(*veh, u.activity.values[0], u.activity.values[1],
                         u.activity.values[2], u.activity.values[3]);
      return;
     } else
     {
      dbg(D_ERROR) << "game:process_activity: ACT_VEHICLE: vehicle not found";
      debugmsg ("process_activity ACT_VEHICLE: vehicle not found");
     }
    }
   } else if (act_longcraft) {
    if (making_would_work(u.lastrecipe))
     make_all_craft(u.lastrecipe);
   }
  }
 }
}

void game::cancel_activity()
{
 u.cancel_activity();
}

bool game::cancel_activity_or_ignore_query(const char* reason, ...) {
  if(u.activity.type == ACT_NULL) return false;
  char buff[1024];
  va_list ap;
  va_start(ap, reason);
  vsprintf(buff, reason, ap);
  va_end(ap);
  std::string s(buff);

  bool force_uc = OPTIONS["FORCE_CAPITAL_YN"];
  int ch=(int)' ';

    std::string stop_phrase[NUM_ACTIVITIES] = {
        _(" Stop?"), _(" Stop reloading?"),
        _(" Stop reading?"), _(" Stop playing?"),
        _(" Stop waiting?"), _(" Stop crafting?"),
        _(" Stop crafting?"), _(" Stop disassembly?"),
        _(" Stop butchering?"), _(" Stop foraging?"),
        _(" Stop construction?"), _(" Stop construction?"),
        _(" Stop pumping gas?"), _(" Stop training?")
    };

    std::string stop_message = s + stop_phrase[u.activity.type] +
            _(" (Y)es, (N)o, (I)gnore further distractions and finish.");

    do {
        ch = popup_getkey(stop_message.c_str());
    } while (ch != '\n' && ch != ' ' && ch != KEY_ESCAPE &&
             ch != 'Y' && ch != 'N' && ch != 'I' &&
             (force_uc || (ch != 'y' && ch != 'n' && ch != 'i')));

  if (ch == 'Y' || ch == 'y') {
    u.cancel_activity();
  } else if (ch == 'I' || ch == 'i' ) {
    return true;
  }
  return false;
}

void game::cancel_activity_query(const char* message, ...)
{
 char buff[1024];
 va_list ap;
 va_start(ap, message);
 vsprintf(buff, message, ap);
 va_end(ap);
 std::string s(buff);

 bool doit = false;;

    std::string stop_phrase[NUM_ACTIVITIES] = {
        _(" Stop?"), _(" Stop reloading?"),
        _(" Stop reading?"), _(" Stop playing?"),
        _(" Stop waiting?"), _(" Stop crafting?"),
        _(" Stop crafting?"), _(" Stop disassembly?"),
        _(" Stop butchering?"), _(" Stop foraging?"),
        _(" Stop construction?"), _(" Stop construction?"),
        _(" Stop pumping gas?"), _(" Stop training?")
    };

    std::string stop_message = s + stop_phrase[u.activity.type];

    if (ACT_NULL == u.activity.type) {
        doit = false;
    } else if (query_yn(stop_message.c_str())) {
        doit = true;
    }

 if (doit)
  u.cancel_activity();
}

void game::update_weather()
{
    season_type season;
    // Default to current weather, and update to the furthest future weather if any.
    weather_segment prev_weather = {temperature, weather, nextweather};
    if( !future_weather.empty() )
    {
        prev_weather = future_weather.back();
    }

    while( prev_weather.deadline < turn + HOURS(MAX_FUTURE_WEATHER) )
    {
        weather_segment new_weather;
        // Pick a new weather type (most likely the same one)
        int chances[NUM_WEATHER_TYPES];
        int total = 0;
        season = prev_weather.deadline.get_season();
        for (int i = 0; i < NUM_WEATHER_TYPES; i++) {
            // Reduce the chance for freezing-temp-only weather to 0 if it's above freezing
            // and vice versa.
            if ((weather_data[i].avg_temperature[season] < 32 && temperature > 32) ||
                (weather_data[i].avg_temperature[season] > 32 && temperature < 32)   )
            {
                chances[i] = 0;
            } else {
                chances[i] = weather_shift[season][prev_weather.weather][i];
                if (weather_data[i].dangerous && u.has_artifact_with(AEP_BAD_WEATHER))
                {
                    chances[i] = chances[i] * 4 + 10;
                }
                total += chances[i];
            }
        }
        int choice = rng(0, total - 1);
        new_weather.weather = WEATHER_CLEAR;

        if (total > 0)
        {
            while (choice >= chances[new_weather.weather])
            {
                choice -= chances[new_weather.weather];
                new_weather.weather = weather_type(int(new_weather.weather) + 1);
            }
        } else {
            new_weather.weather = weather_type(int(new_weather.weather) + 1);
        }
        // Advance the weather timer
        int minutes = rng(weather_data[new_weather.weather].mintime,
                          weather_data[new_weather.weather].maxtime);
        new_weather.deadline = prev_weather.deadline + MINUTES(minutes);
        if (new_weather.weather == WEATHER_SUNNY && new_weather.deadline.is_night())
        {
            new_weather.weather = WEATHER_CLEAR;
        }

        // Now update temperature
        if (!one_in(4))
        { // 3 in 4 chance of respecting avg temp for the weather
            int average = weather_data[weather].avg_temperature[season];
            if (prev_weather.temperature < average)
            {
                new_weather.temperature = prev_weather.temperature + 1;
            } else if (prev_weather.temperature > average) {
                new_weather.temperature = prev_weather.temperature - 1;
            } else {
                new_weather.temperature = prev_weather.temperature;
            }
        } else {// 1 in 4 chance of random walk
            new_weather.temperature = prev_weather.temperature + rng(-1, 1);
        }

        if (turn.is_night())
        {
            new_weather.temperature += rng(-2, 1);
        } else {
            new_weather.temperature += rng(-1, 2);
        }
        prev_weather = new_weather;
        future_weather.push_back(new_weather);
    }

    if( turn >= nextweather )
    {
        weather_type old_weather = weather;
        weather = future_weather.front().weather;
        temperature = future_weather.front().temperature;
        nextweather = future_weather.front().deadline;
        future_weather.pop_front();
        if (weather != old_weather && weather_data[weather].dangerous &&
            levz >= 0 && m.is_outside(u.posx, u.posy))
        {
            cancel_activity_query(_("The weather changed to %s!"), weather_data[weather].name.c_str());
        }
    }
}

int game::get_temperature()
{
    point location = om_location();
    int tmp_temperature = temperature;

    tmp_temperature += m.temperature(u.posx, u.posy);

    return tmp_temperature;
}

int game::assign_mission_id()
{
 int ret = next_mission_id;
 next_mission_id++;
 return ret;
}

void game::give_mission(mission_id type)
{
 mission tmp = mission_types[type].create(this);
 active_missions.push_back(tmp);
 u.active_missions.push_back(tmp.uid);
 u.active_mission = u.active_missions.size() - 1;
 mission_start m_s;
 mission *miss = find_mission(tmp.uid);
 (m_s.*miss->type->start)(this, miss);
}

void game::assign_mission(int id)
{
 u.active_missions.push_back(id);
 u.active_mission = u.active_missions.size() - 1;
 mission_start m_s;
 mission *miss = find_mission(id);
 (m_s.*miss->type->start)(this, miss);
}

int game::reserve_mission(mission_id type, int npc_id)
{
 mission tmp = mission_types[type].create(this, npc_id);
 active_missions.push_back(tmp);
 return tmp.uid;
}

int game::reserve_random_mission(mission_origin origin, point p, int npc_id)
{
 std::vector<int> valid;
 mission_place place;
 for (int i = 0; i < mission_types.size(); i++) {
  for (int j = 0; j < mission_types[i].origins.size(); j++) {
   if (mission_types[i].origins[j] == origin &&
       (place.*mission_types[i].place)(this, p.x, p.y)) {
    valid.push_back(i);
    j = mission_types[i].origins.size();
   }
  }
 }

 if (valid.empty())
  return -1;

 int index = valid[rng(0, valid.size() - 1)];

 return reserve_mission(mission_id(index), npc_id);
}

npc* game::find_npc(int id)
{
    //All the active NPCS are listed in the overmap.
    for (int i = 0; i < cur_om->npcs.size(); i++)
    {
        if (cur_om->npcs[i]->getID() == id)
            return (cur_om->npcs[i]);
    }
    return NULL;
}

int game::kill_count(std::string mon){
    if (kills.find(mon) != kills.end()){
        return kills[mon];
    }
    return 0;
}

mission* game::find_mission(int id)
{
 for (int i = 0; i < active_missions.size(); i++) {
  if (active_missions[i].uid == id)
   return &(active_missions[i]);
 }
 dbg(D_ERROR) << "game:find_mission: " << id << " - it's NULL!";
 debugmsg("game::find_mission(%d) - it's NULL!", id);
 return NULL;
}

mission_type* game::find_mission_type(int id)
{
 for (int i = 0; i < active_missions.size(); i++) {
  if (active_missions[i].uid == id)
   return active_missions[i].type;
 }
 return NULL;
}

bool game::mission_complete(int id, int npc_id)
{
 mission *miss = find_mission(id);
 if (miss == NULL) { return false; }
 mission_type* type = miss->type;
 switch (type->goal) {
  case MGOAL_GO_TO: {
   point cur_pos(levx + int(MAPSIZE / 2), levy + int(MAPSIZE / 2));
   if (rl_dist(cur_pos.x, cur_pos.y, miss->target.x, miss->target.y) <= 1)
    return true;
   return false;
  } break;

  case MGOAL_GO_TO_TYPE: {
   oter_id cur_ter = cur_om->ter((levx + int (MAPSIZE / 2)) / 2, (levy + int (MAPSIZE / 2)) / 2, levz);
   if (cur_ter == miss->type->target_id){
    return true;}
   return false;
  } break;

  case MGOAL_FIND_ITEM:
   if (!u.has_amount(type->item_id, 1))
    return false;
   if (miss->npc_id != -1 && miss->npc_id != npc_id)
    return false;
   return true;

  case MGOAL_FIND_ANY_ITEM:
   return (u.has_mission_item(miss->uid) &&
           (miss->npc_id == -1 || miss->npc_id == npc_id));

  case MGOAL_FIND_MONSTER:
   if (miss->npc_id != -1 && miss->npc_id != npc_id)
    return false;
   for (int i = 0; i < num_zombies(); i++) {
    if (zombie(i).mission_id == miss->uid)
     return true;
   }
   return false;

  case MGOAL_RECRUIT_NPC:
   for (int i = 0; i < cur_om->npcs.size(); i++) {
    if (cur_om->npcs[i]->getID() == miss->recruit_npc_id) {
        if (cur_om->npcs[i]->attitude == NPCATT_FOLLOW)
            return true;
    }
   }
   return false;

  case MGOAL_RECRUIT_NPC_CLASS:
   for (int i = 0; i < cur_om->npcs.size(); i++) {
    if (cur_om->npcs[i]->myclass == miss->recruit_class) {
            if (cur_om->npcs[i]->attitude == NPCATT_FOLLOW)
                return true;
    }
   }
   return false;

  case MGOAL_FIND_NPC:
   return (miss->npc_id == npc_id);

  case MGOAL_KILL_MONSTER:
   return (miss->step >= 1);

  case MGOAL_KILL_MONSTER_TYPE:
   debugmsg("%d kill count", kill_count(miss->monster_type));
   debugmsg("%d goal", miss->monster_kill_goal);
   if (kill_count(miss->monster_type) >= miss->monster_kill_goal){
    return true;}
   return false;

  default:
   return false;
 }
 return false;
}

bool game::mission_failed(int id)
{
    mission *miss = find_mission(id);
    if (miss == NULL) { return true;} //If the mission is null it is failed.
    return (miss->failed);
}

void game::wrap_up_mission(int id)
{
 mission *miss = find_mission(id);
 if (miss == NULL) { return; }
 u.completed_missions.push_back( id );
 for (int i = 0; i < u.active_missions.size(); i++) {
  if (u.active_missions[i] == id) {
   u.active_missions.erase( u.active_missions.begin() + i );
   i--;
  }
 }
 switch (miss->type->goal) {
  case MGOAL_FIND_ITEM:
   u.use_amount(miss->type->item_id, 1);
   break;
  case MGOAL_FIND_ANY_ITEM:
   u.remove_mission_items(miss->uid);
   break;
 }
 mission_end endfunc;
 (endfunc.*miss->type->end)(this, miss);
}

void game::fail_mission(int id)
{
 mission *miss = find_mission(id);
 if (miss == NULL) { return; }
 miss->failed = true;
 u.failed_missions.push_back( id );
 for (int i = 0; i < u.active_missions.size(); i++) {
  if (u.active_missions[i] == id) {
   u.active_missions.erase( u.active_missions.begin() + i );
   i--;
  }
 }
 mission_fail failfunc;
 (failfunc.*miss->type->fail)(this, miss);
}

void game::mission_step_complete(int id, int step)
{
 mission *miss = find_mission(id);
 if (miss == NULL) { return; }
 miss->step = step;
 switch (miss->type->goal) {
  case MGOAL_FIND_ITEM:
  case MGOAL_FIND_MONSTER:
  case MGOAL_KILL_MONSTER: {
   bool npc_found = false;
   for (int i = 0; i < cur_om->npcs.size(); i++) {
    if (cur_om->npcs[i]->getID() == miss->npc_id) {
     miss->target = point(cur_om->npcs[i]->mapx, cur_om->npcs[i]->mapy);
     npc_found = true;
    }
   }
   if (!npc_found)
    miss->target = point(-1, -1);
  } break;
 }
}

void game::process_missions()
{
 for (int i = 0; i < active_missions.size(); i++) {
  if (active_missions[i].deadline > 0 &&
      int(turn) > active_missions[i].deadline)
   fail_mission(active_missions[i].uid);
 }
}

void game::handle_key_blocking_activity() {
    if (u.activity.moves_left > 0 && u.activity.continuous == true &&
        (  // bool activity_is_abortable() ?
            u.activity.type == ACT_READ ||
            u.activity.type == ACT_BUILD ||
            u.activity.type == ACT_LONGCRAFT ||
            u.activity.type == ACT_REFILL_VEHICLE ||
            u.activity.type == ACT_WAIT
        )
    ) {
        timeout(1);
        char ch = input();
        if(ch != ERR) {
            timeout(-1);
            switch(keymap[ch]){  // should probably make the switch in handle_action() a function
                case ACTION_PAUSE:
                    cancel_activity_query(_("Confirm:"));
                    break;
                case ACTION_PL_INFO:
                    u.disp_info(this);
                    refresh_all();
                    break;
                case ACTION_MESSAGES:
                    msg_buffer();
                    break;
                case ACTION_HELP:
                    display_help();
                    refresh_all();
                    break;
            }
        }
        timeout(-1);
    }
}
//// item submenu for 'i' and '/'
int game::inventory_item_menu(char chItem, int iStartX, int iWidth) {
    int cMenu = (int)'+';

    if (u.has_item(chItem)) {
        item oThisItem = u.i_at(chItem);
        std::vector<iteminfo> vThisItem, vDummy, vMenu;

        const int iOffsetX = 2;
        const bool bHPR = hasPickupRule(oThisItem.tname(this));

        vMenu.push_back(iteminfo("MENU", "", "iOffsetX", iOffsetX));
        vMenu.push_back(iteminfo("MENU", "", "iOffsetY", 0));
        vMenu.push_back(iteminfo("MENU", "a", _("<a>ctivate"), u.rate_action_use(&oThisItem)));
        vMenu.push_back(iteminfo("MENU", "R", _("<R>ead"), u.rate_action_read(&oThisItem, this)));
        vMenu.push_back(iteminfo("MENU", "E", _("<E>at"), u.rate_action_eat(&oThisItem)));
        vMenu.push_back(iteminfo("MENU", "W", _("<W>ear"), u.rate_action_wear(&oThisItem)));
        vMenu.push_back(iteminfo("MENU", "w", _("<w>ield")));
        vMenu.push_back(iteminfo("MENU", "t", _("<t>hrow")));
        vMenu.push_back(iteminfo("MENU", "T", _("<T>ake off"), u.rate_action_takeoff(&oThisItem)));
        vMenu.push_back(iteminfo("MENU", "d", _("<d>rop")));
        vMenu.push_back(iteminfo("MENU", "U", _("<U>nload"), u.rate_action_unload(&oThisItem)));
        vMenu.push_back(iteminfo("MENU", "r", _("<r>eload"), u.rate_action_reload(&oThisItem)));
        vMenu.push_back(iteminfo("MENU", "D", _("<D>isassemble"), u.rate_action_disassemble(&oThisItem, this)));
        vMenu.push_back(iteminfo("MENU", "=", _("<=> reassign")));
        vMenu.push_back(iteminfo("MENU", (bHPR) ? "-":"+", (bHPR) ? _("<-> Autopickup") : _("<+> Autopickup"), (bHPR) ? HINT_IFFY : HINT_GOOD));

        oThisItem.info(true, &vThisItem, this);
        compare_split_screen_popup(iStartX,iWidth, TERMY-VIEW_OFFSET_Y*2, oThisItem.tname(this), vThisItem, vDummy);

        const int iMenuStart = iOffsetX;
        const int iMenuItems = vMenu.size() - 1;
        int iSelected = iOffsetX - 1;

        do {
            cMenu = compare_split_screen_popup(iStartX + iWidth, iMenuItems + iOffsetX, vMenu.size()+iOffsetX*2, "", vMenu, vDummy,
                iSelected >= iOffsetX && iSelected <= iMenuItems ? iSelected : -1
            );

            switch(cMenu) {
                case 'a':
                 use_item(chItem);
                 break;
                case 'E':
                 eat(chItem);
                 break;
                case 'W':
                 wear(chItem);
                 break;
                case 'w':
                 wield(chItem);
                 break;
                case 't':
                 plthrow(chItem);
                 break;
                case 'T':
                 takeoff(chItem);
                 break;
                case 'd':
                 drop(chItem);
                 break;
                case 'U':
                 unload(chItem);
                 break;
                case 'r':
                 reload(chItem);
                 break;
                case 'R':
                 u.read(this, chItem);
                 break;
                case 'D':
                 disassemble(chItem);
                 break;
                case '=':
                 reassign_item(chItem);
                 break;
                case KEY_UP:
                 iSelected--;
                 break;
                case KEY_DOWN:
                 iSelected++;
                 break;
                case '+':
                 if (!bHPR) {
                  addPickupRule(oThisItem.tname(this));
                  add_msg(_("'%s' added to character pickup rules."), oThisItem.tname(this).c_str());
                 }
                 break;
                case '-':
                 if (bHPR) {
                  removePickupRule(oThisItem.tname(this));
                  add_msg(_("'%s' removed from character pickup rules."), oThisItem.tname(this).c_str());
                 }
                 break;
                default:
                 break;
            }
            if( iSelected < iMenuStart-1 ) { // wraparound, but can be hidden
                iSelected = iMenuItems;
            } else if ( iSelected > iMenuItems + 1 ) {
                iSelected = iMenuStart;
            }
        } while (cMenu == KEY_DOWN || cMenu == KEY_UP );
    }
    return cMenu;
}
//

bool game::handle_action()
{
    char ch = '.';

    char cGlyph = ',';
    nc_color colGlyph = c_ltblue;
    float fFactor = 0.01f;

    bool bWeatherEffect = true;
    switch(weather) {
        case WEATHER_ACID_DRIZZLE:
            cGlyph = '.';
            colGlyph = c_ltgreen;
            fFactor = 0.01f;
            break;
        case WEATHER_ACID_RAIN:
            cGlyph = ',';
            colGlyph = c_ltgreen;
            fFactor = 0.02f;
            break;
        case WEATHER_DRIZZLE:
            cGlyph = '.';
            colGlyph = c_ltblue;
            fFactor = 0.01f;
            break;
        case WEATHER_RAINY:
            cGlyph = ',';
            colGlyph = c_ltblue;
            fFactor = 0.02f;
            break;
        case WEATHER_THUNDER:
            cGlyph = '.';
            colGlyph = c_ltblue;
            fFactor = 0.02f;
            break;
        case WEATHER_LIGHTNING:
            cGlyph = ',';
            colGlyph = c_ltblue;
            fFactor = 0.04f;
            break;
        case WEATHER_SNOW:
            cGlyph = '*';
            colGlyph = c_white;
            fFactor = 0.02f;
            break;
        case WEATHER_SNOWSTORM:
            cGlyph = '*';
            colGlyph = c_white;
            fFactor = 0.04f;
            break;
        default:
            bWeatherEffect = false;
            break;
    }

    if (bWeatherEffect && OPTIONS["RAIN_ANIMATION"]) {
        int iStartX = (TERRAIN_WINDOW_WIDTH > 121) ? (TERRAIN_WINDOW_WIDTH-121)/2 : 0;
        int iStartY = (TERRAIN_WINDOW_HEIGHT > 121) ? (TERRAIN_WINDOW_HEIGHT-121)/2: 0;
        int iEndX = (TERRAIN_WINDOW_WIDTH > 121) ? TERRAIN_WINDOW_WIDTH-(TERRAIN_WINDOW_WIDTH-121)/2: TERRAIN_WINDOW_WIDTH;
        int iEndY = (TERRAIN_WINDOW_HEIGHT > 121) ? TERRAIN_WINDOW_HEIGHT-(TERRAIN_WINDOW_HEIGHT-121)/2: TERRAIN_WINDOW_HEIGHT;

        //x% of the Viewport, only shown on visible areas
        int dropCount = int(iEndX * iEndY * fFactor);
        //std::vector<std::pair<int, int> > vDrops;

        weather_printable wPrint;
        wPrint.colGlyph = colGlyph;
        wPrint.cGlyph = cGlyph;
        wPrint.wtype = weather;
        wPrint.vdrops.clear();
        wPrint.startx = iStartX;
        wPrint.starty = iStartY;
        wPrint.endx = iEndX;
        wPrint.endy = iEndY;

        int iCh;

        timeout(125);
        /*
        Location to add rain drop animation bits! Since it refreshes w_terrain it can be added to the animation section easily
        Get tile information from above's weather information:
            WEATHER_ACID_DRIZZLE | WEATHER_ACID_RAIN = "weather_acid_drop"
            WEATHER_DRIZZLE | WEATHER_RAINY | WEATHER_THUNDER | WEATHER_LIGHTNING = "weather_rain_drop"
            WEATHER_SNOW | WEATHER_SNOWSTORM = "weather_snowflake"
        */
        int offset_x = (u.posx + u.view_offset_x) - getmaxx(w_terrain)/2;
        int offset_y = (u.posy + u.view_offset_y) - getmaxy(w_terrain)/2;

        do {
            for(int i=0; i < wPrint.vdrops.size(); i++) {
                m.drawsq(w_terrain, u,
                         //vDrops[i].first - getmaxx(w_terrain)/2 + u.posx + u.view_offset_x,
                         wPrint.vdrops[i].first + offset_x,
                         //vDrops[i].second - getmaxy(w_terrain)/2 + u.posy + u.view_offset_y,
                         wPrint.vdrops[i].second + offset_y,
                         false,
                         true,
                         u.posx + u.view_offset_x,
                         u.posy + u.view_offset_y);
            }

            //vDrops.clear();
            wPrint.vdrops.clear();

            for(int i=0; i < dropCount; i++) {
                int iRandX = rng(iStartX, iEndX-1);
                int iRandY = rng(iStartY, iEndY-1);

                if (mapRain[iRandY][iRandX]) {
                    //vDrops.push_back(std::make_pair(iRandX, iRandY));
                    wPrint.vdrops.push_back(std::make_pair(iRandX, iRandY));

                    //mvwputch(w_terrain, iRandY, iRandX, colGlyph, cGlyph);
                }
            }
            draw_weather(wPrint);

            wrefresh(w_terrain);
        } while ((iCh = getch()) == ERR);
        timeout(-1);

        ch = input(iCh);
    } else {
        ch = input();
    }

  if (keymap.find(ch) == keymap.end()) {
   if (ch != ' ' && ch != '\n')
    add_msg(_("Unknown command: '%c'"), ch);
   return false;
  }

 action_id act = keymap[ch];

// This has no action unless we're in a special game mode.
 gamemode->pre_action(this, act);

 int veh_part;
 vehicle *veh = m.veh_at(u.posx, u.posy, veh_part);
 bool veh_ctrl = veh && veh->player_in_control (&u);

 int soffset = (int)OPTIONS["MOVE_VIEW_OFFSET"];
 int soffsetr = 0 - soffset;

 int before_action_moves = u.moves;

 switch (act) {

  case ACTION_PAUSE:
   if (run_mode == 2) // Monsters around and we don't wanna pause
     add_msg(_("Monster spotted--safe mode is on! (%s to turn it off.)"),
             press_x(ACTION_TOGGLE_SAFEMODE).c_str());
   else
    u.pause(this);
   break;

  case ACTION_MOVE_N:
   moveCount++;

   if (veh_ctrl)
    pldrive(0, -1);
   else
    plmove(0, -1);
   break;

  case ACTION_MOVE_NE:
   moveCount++;

   if (veh_ctrl)
    pldrive(1, -1);
   else
    plmove(1, -1);
   break;

  case ACTION_MOVE_E:
   moveCount++;

   if (veh_ctrl)
    pldrive(1, 0);
   else
    plmove(1, 0);
   break;

  case ACTION_MOVE_SE:
   moveCount++;

   if (veh_ctrl)
    pldrive(1, 1);
   else
    plmove(1, 1);
   break;

  case ACTION_MOVE_S:
   moveCount++;

   if (veh_ctrl)
    pldrive(0, 1);
   else
   plmove(0, 1);
   break;

  case ACTION_MOVE_SW:
   moveCount++;

   if (veh_ctrl)
    pldrive(-1, 1);
   else
    plmove(-1, 1);
   break;

  case ACTION_MOVE_W:
   moveCount++;

   if (veh_ctrl)
    pldrive(-1, 0);
   else
    plmove(-1, 0);
   break;

  case ACTION_MOVE_NW:
   moveCount++;

   if (veh_ctrl)
    pldrive(-1, -1);
   else
    plmove(-1, -1);
   break;

  case ACTION_MOVE_DOWN:
   if (!u.in_vehicle)
    vertical_move(-1, false);
   break;

  case ACTION_MOVE_UP:
   if (!u.in_vehicle)
    vertical_move( 1, false);
   break;

  case ACTION_CENTER:
   u.view_offset_x = 0;
   u.view_offset_y = 0;
   break;

  case ACTION_SHIFT_N:
   u.view_offset_y += soffsetr;
   break;

  case ACTION_SHIFT_NE:
   u.view_offset_x += soffset;
   u.view_offset_y += soffsetr;
   break;

  case ACTION_SHIFT_E:
   u.view_offset_x += soffset;
   break;

  case ACTION_SHIFT_SE:
   u.view_offset_x += soffset;
   u.view_offset_y += soffset;
   break;

  case ACTION_SHIFT_S:
   u.view_offset_y += soffset;
   break;

  case ACTION_SHIFT_SW:
   u.view_offset_x += soffsetr;
   u.view_offset_y += soffset;
   break;

  case ACTION_SHIFT_W:
   u.view_offset_x += soffsetr;
   break;

  case ACTION_SHIFT_NW:
   u.view_offset_x += soffsetr;
   u.view_offset_y += soffsetr;
   break;

  case ACTION_OPEN:
   open();
   break;

  case ACTION_CLOSE:
   close();
   break;

  case ACTION_SMASH:
   if (veh_ctrl)
    handbrake();
   else
    smash();
   break;

  case ACTION_EXAMINE:
   examine();
   break;

  case ACTION_ADVANCEDINV:
   advanced_inv();
   break;

  case ACTION_PICKUP:
   pickup(u.posx, u.posy, 1);
   break;

  case ACTION_GRAB:
   grab();
   break;

  case ACTION_BUTCHER:
   butcher();
   break;

  case ACTION_CHAT:
   chat();
   break;

  case ACTION_LOOK:
   look_around();
   break;

  case ACTION_PEEK:
   peek();
   break;

  case ACTION_LIST_ITEMS:
   list_items();
   break;

  case ACTION_INVENTORY: {
   int cMenu = ' ';
   do {
     char chItem = inv(_("Inventory:"));
     cMenu=inventory_item_menu(chItem);
   } while (cMenu == ' ' || cMenu == '.' || cMenu == 'q' || cMenu == '\n' || cMenu == KEY_ESCAPE || cMenu == KEY_LEFT || cMenu == '=' );
   refresh_all();
  } break;

  case ACTION_COMPARE:
   compare();
   break;

  case ACTION_ORGANIZE:
   reassign_item();
   break;

  case ACTION_USE:
   use_item();
   break;

  case ACTION_USE_WIELDED:
   use_wielded_item();
   break;

  case ACTION_WEAR:
   wear();
   break;

  case ACTION_TAKE_OFF:
   takeoff();
   break;

  case ACTION_EAT:
   eat();
   break;

  case ACTION_READ:
   read();
   break;

  case ACTION_WIELD:
   wield();
   break;

  case ACTION_PICK_STYLE:
   u.pick_style(this);
   refresh_all();
   break;

  case ACTION_RELOAD:
   reload();
   break;

  case ACTION_UNLOAD:
   unload(u.weapon);
   break;

  case ACTION_THROW:
   plthrow();
   break;

  case ACTION_FIRE:
   plfire(false);
   break;

  case ACTION_FIRE_BURST:
   plfire(true);
   break;

  case ACTION_SELECT_FIRE_MODE:
   u.weapon.next_mode();
   break;

  case ACTION_DROP:
   drop();
   break;

  case ACTION_DIR_DROP:
   drop_in_direction();
   break;

  case ACTION_BIONICS:
   u.power_bionics(this);
   refresh_all();
   break;

  case ACTION_SORT_ARMOR:
    u.sort_armor(this);
    refresh_all();
    break;

  case ACTION_WAIT:
   wait();
   if (veh_ctrl) {
    veh->turret_mode++;
    if (veh->turret_mode > 1)
     veh->turret_mode = 0;
   }
   break;

  case ACTION_CRAFT:
   craft();
   break;

  case ACTION_RECRAFT:
   recraft();
   break;

  case ACTION_LONGCRAFT:
   long_craft();
   break;

  case ACTION_DISASSEMBLE:
   if (u.in_vehicle)
    add_msg(_("You can't disassemble items while in vehicle."));
   else
    disassemble();
   break;

  case ACTION_CONSTRUCT:
   if (u.in_vehicle)
    add_msg(_("You can't construct while in vehicle."));
   else
    construction_menu();
   break;

  case ACTION_SLEEP:
    if (veh_ctrl)
    {
        add_msg(_("Vehicle control has moved, %s"),
        press_x(ACTION_CONTROL_VEHICLE, _("new binding is "), _("new default binding is '^'.")).c_str());

    }
    else
    {
        uimenu as_m;
        as_m.text = _("Are you sure you want to sleep?");
        as_m.entries.push_back(uimenu_entry(0, true, (OPTIONS["FORCE_CAPITAL_YN"]?'Y':'y'), _("Yes.")) );

        if (OPTIONS["SAVE_SLEEP"])
        {
            as_m.entries.push_back(uimenu_entry(1,
            (moves_since_last_save || item_exchanges_since_save),
            (OPTIONS["FORCE_CAPITAL_YN"]?'S':'s'),
            _("Yes, and save game before sleeping.") ));
        }

        as_m.entries.push_back(uimenu_entry(2, true, (OPTIONS["FORCE_CAPITAL_YN"]?'N':'n'), _("No.")) );

        if (u.has_item_with_flag("ALARMCLOCK"))
        {
            as_m.entries.push_back(uimenu_entry(3, true, '3', _("Set alarm to wake up in 3 hours.") ));
            as_m.entries.push_back(uimenu_entry(4, true, '4', _("Set alarm to wake up in 4 hours.") ));
            as_m.entries.push_back(uimenu_entry(5, true, '5', _("Set alarm to wake up in 5 hours.") ));
            as_m.entries.push_back(uimenu_entry(6, true, '6', _("Set alarm to wake up in 6 hours.") ));
            as_m.entries.push_back(uimenu_entry(7, true, '7', _("Set alarm to wake up in 7 hours.") ));
            as_m.entries.push_back(uimenu_entry(8, true, '8', _("Set alarm to wake up in 8 hours.") ));
            as_m.entries.push_back(uimenu_entry(9, true, '9', _("Set alarm to wake up in 9 hours.") ));
        }

        as_m.query(); /* calculate key and window variables, generate window, and loop until we get a valid answer */

        bool bSleep = false;
        if (as_m.ret == 0)
        {
            bSleep = true;
        }
        else if (as_m.ret == 1)
        {
            quicksave();
            bSleep = true;
        }
        else if (as_m.ret >= 3 && as_m.ret <= 9)
        {
            u.add_disease("alarm_clock", 600*as_m.ret);
            bSleep = true;
        }

        if (bSleep)
        {
            u.moves = 0;
            u.try_to_sleep(this);
        }
    }
    break;

  case ACTION_CONTROL_VEHICLE:
   control_vehicle();
   break;

  case ACTION_TOGGLE_SAFEMODE:
   if (run_mode == 0 ) {
    run_mode = 1;
    mostseen = 0;
    add_msg(_("Safe mode ON!"));
   } else {
    turnssincelastmon = 0;
    run_mode = 0;
    if (autosafemode)
    add_msg(_("Safe mode OFF! (Auto safe mode still enabled!)"));
    else
    add_msg(_("Safe mode OFF!"));
   }
   break;

  case ACTION_TOGGLE_AUTOSAFE:
   if (autosafemode) {
    add_msg(_("Auto safe mode OFF!"));
    autosafemode = false;
   } else {
    add_msg(_("Auto safe mode ON"));
    autosafemode = true;
   }
   break;

  case ACTION_IGNORE_ENEMY:
   if (run_mode == 2) {
    add_msg(_("Ignoring enemy!"));
    run_mode = 1;
   }
   break;

  case ACTION_SAVE:
   if (query_yn(_("Save and quit?"))) {
    save();
    u.moves = 0;
    uquit = QUIT_SAVED;
    MAPBUFFER.make_volatile();
   }
   break;

  case ACTION_QUICKSAVE:
    quicksave();
    return false;

  case ACTION_QUIT:
   if (query_yn(_("Commit suicide?"))) {
    u.moves = 0;
    place_corpse();
    uquit = QUIT_SUICIDE;
   }
   break;

  case ACTION_PL_INFO:
   u.disp_info(this);
   refresh_all();
   break;

  case ACTION_MAP:
   draw_overmap();
   break;

  case ACTION_MISSIONS:
   list_missions();
   break;

  case ACTION_KILLS:
   disp_kills();
   break;

  case ACTION_FACTIONS:
   list_factions(_("FACTIONS:"));
   break;

  case ACTION_MORALE:
   u.disp_morale(this);
   refresh_all();
   break;

  case ACTION_MESSAGES:
   msg_buffer();
   break;

  case ACTION_HELP:
   display_help();
   refresh_all();
   break;

  case ACTION_DEBUG:
   debug();
   break;

  case ACTION_DISPLAY_SCENT:
   display_scent();
   break;

  case ACTION_TOGGLE_DEBUGMON:
   debugmon = !debugmon;
   if (debugmon) {
    add_msg(_("Debug messages ON!"));
   } else {
    add_msg(_("Debug messages OFF!"));
   }
   break;
 }

 gamemode->post_action(this, act);

 u.movecounter = before_action_moves - u.moves;

 return true;
}

#define SCENT_RADIUS 40

int& game::scent(int x, int y)
{
  if (x < (SEEX * MAPSIZE / 2) - SCENT_RADIUS || x >= (SEEX * MAPSIZE / 2) + SCENT_RADIUS ||
      y < (SEEY * MAPSIZE / 2) - SCENT_RADIUS || y >= (SEEY * MAPSIZE / 2) + SCENT_RADIUS) {
  nulscent = 0;
  return nulscent; // Out-of-bounds - null scent
 }
 return grscent[x][y];
}

void game::update_scent()
{
 int newscent[SEEX * MAPSIZE][SEEY * MAPSIZE];
 int scale[SEEX * MAPSIZE][SEEY * MAPSIZE];
 if (!u.has_active_bionic("bio_scent_mask"))
  grscent[u.posx][u.posy] = u.scent;

 for (int x = u.posx - SCENT_RADIUS; x <= u.posx + SCENT_RADIUS; x++) {
  for (int y = u.posy - SCENT_RADIUS; y <= u.posy + SCENT_RADIUS; y++) {
   const int move_cost = m.move_cost_ter_furn(x, y);
   field &field_at = m.field_at(x, y);
   const bool is_bashable = m.has_flag("BASHABLE", x, y);
   newscent[x][y] = 0;
   scale[x][y] = 1;
   if (move_cost != 0 || is_bashable) {
    int squares_used = 0;
    const int this_field = grscent[x][y];
    /*
    for (int i = x - 1; i <= x + 1; i++) {
        for (int j = y - 1; j <= y + 1; j++) {
           const int scent = grscent[i][j];
           newscent[x][y] += (scent >= this_field) * scent;
           squares_used += (scent >= this_field);
        }
    }
    */
    // Unrolled for performance.  The above block is the rolled up equivalent.
    newscent[x][y] += grscent[x - 1] [y - 1] * (grscent  [x - 1] [y - 1] >= this_field);
    squares_used +=   grscent[x - 1] [y - 1] >= this_field;
    newscent[x][y] += grscent[x - 1] [y]     * (grscent  [x - 1] [y]     >= this_field);
    squares_used +=   grscent[x - 1] [y]     >= this_field;
    newscent[x][y] += grscent[x - 1] [y + 1] * (grscent  [x - 1] [y + 1] >= this_field);
    squares_used +=   grscent[x - 1] [y + 1] >= this_field;
    newscent[x][y] += grscent[x]     [y - 1] * (grscent  [x]     [y - 1] >= this_field);
    squares_used +=   grscent[x]     [y - 1] >= this_field;
    newscent[x][y] += grscent[x]     [y]     * (grscent  [x]     [y]     >= this_field);
    squares_used +=   grscent[x]     [y]     >= this_field;
    newscent[x][y] += grscent[x]     [y + 1] * (grscent  [x]     [y + 1] >= this_field);
    squares_used +=   grscent[x]     [y + 1] >= this_field;
    newscent[x][y] += grscent[x + 1] [y - 1] * (grscent  [x + 1] [y - 1] >= this_field);
    squares_used +=   grscent[x + 1] [y - 1] >= this_field;
    newscent[x][y] += grscent[x + 1] [y]     * (grscent  [x + 1] [y]     >= this_field);
    squares_used +=   grscent[x + 1] [y]     >= this_field;
    newscent[x][y] += grscent[x + 1] [y + 1] * (grscent  [x + 1] [y + 1] >= this_field);
    squares_used +=   grscent[x + 1] [y + 1] >= this_field;

    scale[x][y] += squares_used;
    if (field_at.findField(fd_slime) && newscent[x][y] < 10 * field_at.findField(fd_slime)->getFieldDensity())
    {
        newscent[x][y] = 10 * field_at.findField(fd_slime)->getFieldDensity();
    }
    if (newscent[x][y] > 10000)
    {
     dbg(D_ERROR) << "game:update_scent: Wacky scent at " << x << ","
                  << y << " (" << newscent[x][y] << ")";
     debugmsg("Wacky scent at %d, %d (%d)", x, y, newscent[x][y]);
     newscent[x][y] = 0; // Scent should never be higher
    }
    //Greatly reduce scent for bashable barriers, even more for ductaped barriers
    if( move_cost == 0 && is_bashable)
    {
        if( m.has_flag("REDUCE_SCENT", x, y))
        {
            scale[x][y] *= 12;
        } else {
            scale[x][y] *= 4;
        }
    }
   }
  }
 }
 // Simultaneously copy the scent values back and scale them down based on factors determined in
 // the first loop.
 for (int x = u.posx - SCENT_RADIUS; x <= u.posx + SCENT_RADIUS; x++) {
     for (int y = u.posy - SCENT_RADIUS; y <= u.posy + SCENT_RADIUS; y++) {
         grscent[x][y] = newscent[x][y] / scale[x][y];
     }
 }
}

bool game::is_game_over()
{
    if (uquit != QUIT_NO)
        return true;
    for (int i = 0; i <= hp_torso; i++){
        if (u.hp_cur[i] < 1) {
            if (u.in_vehicle)
                g->m.unboard_vehicle(this, u.posx, u.posy);
            place_corpse();
            std::stringstream playerfile;
            playerfile << "save/" << base64_encode(u.name) << ".sav";
            unlink(playerfile.str().c_str());
            uquit = QUIT_DIED;
            return true;
        }
    }
    return false;
}

void game::place_corpse()
{
  std::vector<item *> tmp = u.inv_dump();
  item your_body;
  your_body.make_corpse(itypes["corpse"], GetMType("mon_null"), turn);
  your_body.name = u.name;
  for (int i = 0; i < tmp.size(); i++)
    m.add_item_or_charges(u.posx, u.posy, *(tmp[i]));
  for (int i = 0; i < u.num_bionics(); i++) {
    bionic &b = u.bionic_at_index(i);
    if (itypes.find(b.id) != itypes.end()) {
      your_body.contents.push_back(item(itypes[b.id], turn));
    }
  }
  int pow = u.max_power_level;
  while (pow >= 4) {
    if (pow % 4 != 0 && pow >= 10){
      pow -= 10;
      your_body.contents.push_back(item(itypes["bio_power_storage_mkII"], turn));
    } else {
      pow -= 4;
      your_body.contents.push_back(item(itypes["bio_power_storage"], turn));
    }
  }
  m.add_item_or_charges(u.posx, u.posy, your_body);
}

void game::death_screen()
{
    gamemode->game_over(this);

#if (defined _WIN32 || defined __WIN32__)
    WIN32_FIND_DATA FindFileData;
    HANDLE hFind;
    TCHAR Buffer[MAX_PATH];

    GetCurrentDirectory(MAX_PATH, Buffer);
    SetCurrentDirectory("save");
    std::stringstream playerfile;
    playerfile << base64_encode(u.name) << "*";
    hFind = FindFirstFile(playerfile.str().c_str(), &FindFileData);
    if(INVALID_HANDLE_VALUE != hFind) {
        do {
            DeleteFile(FindFileData.cFileName);
        } while(FindNextFile(hFind, &FindFileData) != 0);
        FindClose(hFind);
    }
    SetCurrentDirectory(Buffer);
#else
    DIR *save_dir = opendir("save");
    struct dirent *save_dirent = NULL;
    if(save_dir != NULL && 0 == chdir("save"))
    {
        while ((save_dirent = readdir(save_dir)) != NULL)
        {
            std::string name_prefix = save_dirent->d_name;
            std::string tmpname = base64_encode(u.name);
            name_prefix = name_prefix.substr(0,tmpname.length());

            if (tmpname == name_prefix)
            {
                std::string graveyard_path( "../graveyard/" );
                mkdir( graveyard_path.c_str(), 0777 );
                graveyard_path.append( save_dirent->d_name );
                (void)rename( save_dirent->d_name, graveyard_path.c_str() );
            }
        }
        (void)chdir("..");
        (void)closedir(save_dir);
    }
#endif

    const std::string sText = _("GAME OVER - Press Spacebar to Quit");

    WINDOW *w_death = newwin(5, 6+sText.size(), (TERMY-5)/2, (TERMX+6-sText.size())/2);

    wborder(w_death, LINE_XOXO, LINE_XOXO, LINE_OXOX, LINE_OXOX,
                     LINE_OXXO, LINE_OOXX, LINE_XXOO, LINE_XOOX );

    mvwprintz(w_death, 2, 3, c_ltred, sText.c_str());
    wrefresh(w_death);
    refresh();
    InputEvent input;
    do
        input = get_input();
    while(input != Cancel && input != Close && input != Confirm);
    delwin(w_death);

    msg_buffer();
    disp_kills();
}


bool game::load_master()
{
 std::ifstream fin;
 std::string data;
 char junk;
 fin.open("save/master.gsav");
 if (!fin.is_open())
  return false;

// First, get the next ID numbers for each of these
 fin >> next_mission_id >> next_faction_id >> next_npc_id;
 int num_missions, num_factions;

 fin >> num_missions;
 if (fin.peek() == '\n')
  fin.get(junk); // Chomp that pesky endline
 for (int i = 0; i < num_missions; i++) {
  mission tmpmiss;
  tmpmiss.load_info(this, fin);
  active_missions.push_back(tmpmiss);
 }

 fin >> num_factions;
 if (fin.peek() == '\n')
  fin.get(junk); // Chomp that pesky endline
 for (int i = 0; i < num_factions; i++) {
  getline(fin, data);
  faction tmp;
  tmp.load_info(data);
  factions.push_back(tmp);
 }
 fin.close();
 return true;
}

void game::load_uistate() {
    const std::string savedir="save";
    std::stringstream savefile;
    savefile << savedir << "/uistate.json";

    std::ifstream fin;
    fin.open(savefile.str().c_str());
    if(!fin.good()) {
        fin.close();
        return;
    }
    picojson::value wrapped_data;
    fin >> wrapped_data;
    fin.close();
    std::string jsonerr=picojson::get_last_error();
    if ( ! jsonerr.empty() ) {
       dbg(D_ERROR) << "load_uistate: " << jsonerr.c_str();
       return;
    }
    bool success=uistate.load(wrapped_data);
    if ( ! success ) {
       dbg(D_ERROR) << "load_uistate: " << uistate.errdump;
    }
    uistate.errdump="";
}

void game::load_artifacts()
{
    std::ifstream file_test("save/artifacts.gsav");
    if(!file_test.good())
    {
        file_test.close();
        return;
    }
    file_test.close();

    catajson artifact_list(std::string("save/artifacts.gsav"));

    if(!json_good())
    {
        uquit = QUIT_ERROR;
        return;
    }

    artifact_list.set_begin();
    while (artifact_list.has_curr())
    {
        catajson artifact = artifact_list.curr();
        std::string id = artifact.get(std::string("id")).as_string();
        unsigned int price = artifact.get(std::string("price")).as_int();
        std::string name = artifact.get(std::string("name")).as_string();
        std::string description =
            artifact.get(std::string("description")).as_string();
        char sym = artifact.get(std::string("sym")).as_int();
        nc_color color =
            int_to_color(artifact.get(std::string("color")).as_int());
        std::string m1 = artifact.get(std::string("m1")).as_string();
        std::string m2 = artifact.get(std::string("m2")).as_string();
        unsigned int volume = artifact.get(std::string("volume")).as_int();
        unsigned int weight = artifact.get(std::string("weight")).as_int();
        signed char melee_dam = artifact.get(std::string("melee_dam")).as_int();
        signed char melee_cut = artifact.get(std::string("melee_cut")).as_int();
        signed char m_to_hit = artifact.get(std::string("m_to_hit")).as_int();
        std::set<std::string> item_tags = artifact.get(std::string("item_flags")).as_tags();

        std::string type = artifact.get(std::string("type")).as_string();
        if (type == "artifact_tool") {
            unsigned int max_charges =
                artifact.get(std::string("max_charges")).as_int();
            unsigned int def_charges =
                artifact.get(std::string("def_charges")).as_int();
            unsigned char charges_per_use =
                artifact.get(std::string("charges_per_use")).as_int();
            unsigned char turns_per_charge =
                artifact.get(std::string("turns_per_charge")).as_int();
            ammotype ammo = artifact.get(std::string("ammo")).as_string();
            std::string revert_to =
                artifact.get(std::string("revert_to")).as_string();

            it_artifact_tool* art_type = new it_artifact_tool(
                    id, price, name, description, sym, color, m1, m2, volume,
                    weight, melee_dam, melee_cut, m_to_hit, item_tags,
                    max_charges, def_charges, charges_per_use, turns_per_charge,
                    ammo, revert_to);

            art_charge charge_type =
                (art_charge)artifact.get(std::string("charge_type")).as_int();

            catajson effects_wielded_json =
            artifact.get(std::string("effects_wielded"));
            effects_wielded_json.set_begin();
            std::vector<art_effect_passive> effects_wielded;
            while (effects_wielded_json.has_curr()) {
                art_effect_passive effect =
                    (art_effect_passive)effects_wielded_json.curr().as_int();
                effects_wielded.push_back(effect);
                effects_wielded_json.next();
            }

            catajson effects_activated_json =
                artifact.get(std::string("effects_activated"));
            effects_activated_json.set_begin();
            std::vector<art_effect_active> effects_activated;
            while (effects_activated_json.has_curr()) {
                art_effect_active effect =
                    (art_effect_active)effects_activated_json.curr().as_int();
                effects_activated.push_back(effect);
                effects_activated_json.next();
            }

            catajson effects_carried_json =
                artifact.get(std::string("effects_carried"));
            effects_carried_json.set_begin();
            std::vector<art_effect_passive> effects_carried;
            while (effects_carried_json.has_curr()) {
                art_effect_passive effect =
                    (art_effect_passive)effects_carried_json.curr().as_int();
                effects_carried.push_back(effect);
                effects_carried_json.next();
            }

            art_type->charge_type = charge_type;
            art_type->effects_wielded = effects_wielded;
            art_type->effects_activated = effects_activated;
            art_type->effects_carried = effects_carried;

            itypes[id] = art_type;
        }
        else if (type == "artifact_armor")
        {
            unsigned char covers =
                artifact.get(std::string("covers")).as_int();
            signed char encumber =
                artifact.get(std::string("encumber")).as_int();
            unsigned char coverage =
                artifact.get(std::string("coverage")).as_int();
            unsigned char thickness =
                artifact.get(std::string("material_thickness")).as_int();
            unsigned char env_resist =
                artifact.get(std::string("env_resist")).as_int();
            signed char warmth = artifact.get(std::string("warmth")).as_int();
            unsigned char storage =
                artifact.get(std::string("storage")).as_int();
            bool power_armor =
                artifact.get(std::string("power_armor")).as_bool();

            it_artifact_armor* art_type = new it_artifact_armor(
                    id, price, name, description, sym, color, m1, m2, volume,
                    weight, melee_dam, melee_cut, m_to_hit, item_tags,
                    covers, encumber, coverage, thickness, env_resist, warmth,
                    storage);
            art_type->power_armor = power_armor;

            catajson effects_worn_json =
                artifact.get(std::string("effects_worn"));
            effects_worn_json.set_begin();
            std::vector<art_effect_passive> effects_worn;
            while (effects_worn_json.has_curr()) {
                art_effect_passive effect =
                    (art_effect_passive)effects_worn_json.curr().as_int();
                effects_worn.push_back(effect);
                effects_worn_json.next();
            }
            art_type->effects_worn = effects_worn;

            itypes[id] = art_type;
        }

        artifact_list.next();
    }

    if (!json_good()) {
        uquit = QUIT_ERROR;
    }
}

// removing soon
void game::load_weather(std::string data)
{
    std::stringstream fin;
    fin.str(data);
    int tmpnextweather, tmpweather, tmptemp, num_segments;
    weather_segment new_segment;

    fin >> num_segments >> tmpnextweather >> tmpweather >> tmptemp;

    weather = weather_type(tmpweather);
    temperature = tmptemp;
    nextweather = tmpnextweather;

    for( int i = 0; i < num_segments - 1; ++i)
    {
        fin >> tmpnextweather >> tmpweather >> tmptemp;
        new_segment.weather = weather_type(tmpweather);
        new_segment.temperature = tmptemp;
        new_segment.deadline = tmpnextweather;
        future_weather.push_back(new_segment);
    }
}

void game::load_weather(std::ifstream &fin)
{
    int tmpnextweather, tmpweather, tmptemp, num_segments;
    weather_segment new_segment;

    fin >> num_segments >> tmpnextweather >> tmpweather >> tmptemp;

    weather = weather_type(tmpweather);
    temperature = tmptemp;
    nextweather = tmpnextweather;

    for( int i = 0; i < num_segments - 1; ++i)
    {
        fin >> tmpnextweather >> tmpweather >> tmptemp;
        new_segment.weather = weather_type(tmpweather);
        new_segment.temperature = tmptemp;
        new_segment.deadline = tmpnextweather;
        future_weather.push_back(new_segment);
    }
}

void game::load(std::string name)
{
 std::ifstream fin;
 std::stringstream playerfile;
 playerfile << "save/" << name << ".sav";
 fin.open(playerfile.str().c_str());
// First, read in basic game state information.
 if (!fin.is_open()) {
  dbg(D_ERROR) << "game:load: No save game exists!";
  debugmsg("No save game exists!");
  return;
 }
 u = player();
 u.name = base64_decode(name);
 u.ret_null = item(itypes["null"], 0);
 u.weapon = item(itypes["null"], 0);
 unserialize(fin);
 fin.close();

 // Now that the player's worn items are updated, their sight limits need to be
 // recalculated. (This would be cleaner if u.worn were private.)
 u.recalc_sight_limits();

 load_auto_pickup(true); // Load character auto pickup rules
 load_uistate();
// Now load up the master game data; factions (and more?)
 load_master();
 update_map(u.posx, u.posy);
 set_adjacent_overmaps(true);
 MAPBUFFER.set_dirty();
 draw();
}

//Saves all factions and missions and npcs.
//Requires a valid std:stringstream masterfile to save the
void game::save_factions_missions_npcs ()
{
    std::stringstream masterfile;
    std::ofstream fout;
    masterfile << "save/master.gsav";

    fout.open(masterfile.str().c_str());

    fout << next_mission_id << " " << next_faction_id << " " << next_npc_id <<
        " " << active_missions.size() << " ";
    for (int i = 0; i < active_missions.size(); i++)
        fout << active_missions[i].save_info() << " ";

    fout << factions.size() << std::endl;
    for (int i = 0; i < factions.size(); i++)
        fout << factions[i].save_info() << std::endl;

    fout.close();
}

void game::save_artifacts()
{
    std::ofstream fout;
    std::vector<picojson::value> artifacts;
    fout.open("save/artifacts.gsav");
    for ( std::vector<std::string>::iterator it =
          artifact_itype_ids.begin();
          it != artifact_itype_ids.end(); ++it)
    {
        artifacts.push_back(itypes[*it]->save_data());
    }
    picojson::value out = picojson::value(artifacts);
    fout << out.serialize();
    fout.close();
}

void game::save_maps()
{
    m.save(cur_om, turn, levx, levy, levz);
    overmap_buffer.save();
    MAPBUFFER.save();
}

void game::save_uistate() {
    const std::string savedir="save";
    std::stringstream savefile;
    savefile << savedir << "/uistate.json";
    std::ofstream fout;
    fout.open(savefile.str().c_str());
    fout << uistate.save();
    fout.close();
    uistate.errdump="";
}

std::string game::save_weather() const
{
    std::stringstream weather_string;
    weather_string << future_weather.size() + 1 << " ";
    weather_string << int(nextweather) << " " << weather << " " << int(temperature) << " ";
    for( std::list<weather_segment>::const_iterator current_weather = future_weather.begin();
         current_weather != future_weather.end(); ++current_weather )
    {
        weather_string << int(current_weather->deadline) << " ";
        weather_string << current_weather->weather << " ";
        weather_string << int(current_weather->temperature) << " ";
    }
    return weather_string.str();
}

void game::save()
{
 std::stringstream playerfile;
 std::ofstream fout;
 playerfile << "save/" << base64_encode(u.name) << ".sav";

 fout.open(playerfile.str().c_str());
 serialize(fout);
 fout.close();
 //factions, missions, and npcs, maps and artifact data is saved in cleanup_at_end()
 save_auto_pickup(true); // Save character auto pickup rules
 save_uistate();
}

void game::delete_save()
{
#if (defined _WIN32 || defined __WIN32__)
      WIN32_FIND_DATA FindFileData;
      HANDLE hFind;
      TCHAR Buffer[MAX_PATH];

      GetCurrentDirectory(MAX_PATH, Buffer);
      SetCurrentDirectory("save");
      hFind = FindFirstFile("*", &FindFileData);
      if(INVALID_HANDLE_VALUE != hFind) {
       do {
        DeleteFile(FindFileData.cFileName);
       } while(FindNextFile(hFind, &FindFileData) != 0);
       FindClose(hFind);
      }
      SetCurrentDirectory(Buffer);
#else
     DIR *save_dir = opendir("save");
     if(save_dir != NULL && 0 == chdir("save"))
     {
      struct dirent *save_dirent = NULL;
      while ((save_dirent = readdir(save_dir)) != NULL)
       (void)unlink(save_dirent->d_name);
      (void)chdir("..");
      (void)closedir(save_dir);
     }
#endif
}

std::vector<std::string> game::list_active_characters()
{
    std::vector<std::string> saves;
    dirent *dp;
    DIR *dir = opendir("save");
    if (!dir) {
        return saves;
    }
    while ((dp = readdir(dir))) {
        std::string tmp = dp->d_name;
        if (tmp.find(".sav") != std::string::npos)
            saves.push_back(base64_decode(tmp.substr(0, tmp.find(".sav"))));
    }
    closedir(dir);
    return saves;
}

/**
 * Writes information about the character out to a text file timestamped with
 * the time of the file was made. This serves as a record of the character's
 * state at the time the memorial was made (usually upon death) and
 * accomplishments in a human-readable format.
 */
void game::write_memorial_file() {

    //Open the file first
    DIR *dir = opendir("memorial");
    if (!dir) {
        #if (defined _WIN32 || defined __WIN32__)
            mkdir("memorial");
        #else
            mkdir("memorial", 0777);
        #endif
        dir = opendir("memorial");
        if (!dir) {
            dbg(D_ERROR) << "game:write_memorial_file: Unable to make memorial directory.";
            debugmsg("Could not make './memorial' directory");
            return;
        }
    }

    //To ensure unique filenames and to sort files, append a timestamp
    time_t rawtime;
    time (&rawtime);
    std::string timestamp = ctime(&rawtime);

    //Fun fact: ctime puts a \n at the end of the timestamp. Get rid of it.
    size_t end = timestamp.find_last_of('\n');
    timestamp = timestamp.substr(0, end);

    //Colons are not usable in paths, so get rid of them
    for(int index = 0; index < timestamp.size(); index++) {
        if(timestamp[index] == ':') {
            timestamp[index] = '-';
        }
    }

    std::string memorial_file_path = string_format("memorial/%s-%s.txt",
            u.name.c_str(), timestamp.c_str());

    std::ofstream memorial_file;
    memorial_file.open(memorial_file_path.c_str());

    u.memorial( memorial_file );

    if(!memorial_file.is_open()) {
      dbg(D_ERROR) << "game:write_memorial_file: Unable to open " << memorial_file_path;
      debugmsg("Could not open memorial file '%s'", memorial_file_path.c_str());
    }


    //Cleanup
    memorial_file.close();
    closedir(dir);
}

void game::advance_nextinv()
{
  if (nextinv == inv_chars.end()[-1])
    nextinv = inv_chars.begin()[0];
  else
    nextinv = inv_chars[inv_chars.find(nextinv) + 1];
}

void game::decrease_nextinv()
{
  if (nextinv == inv_chars.begin()[0])
    nextinv = inv_chars.end()[-1];
  else
    nextinv = inv_chars[inv_chars.find(nextinv) - 1];
}

void game::vadd_msg(const char* msg, va_list ap)
{
 char buff[1024];
 vsprintf(buff, msg, ap);
 std::string s(buff);
 add_msg_string(s);
}

void game::add_msg_string(const std::string &s)
{
 if (s.length() == 0)
  return;
 if (!messages.empty() && int(messages.back().turn) + 3 >= int(turn) &&
     s == messages.back().message) {
  messages.back().count++;
  messages.back().turn = turn;
  return;
 }

 if (messages.size() == 256)
  messages.erase(messages.begin());
 messages.push_back( game_message(turn, s) );
}

void game::add_msg(const char* msg, ...)
{
 va_list ap;
 va_start(ap, msg);
 vadd_msg(msg, ap);
 va_end(ap);
}

void game::add_msg_if_player(player *p, const char* msg, ...)
{
 if (p && !p->is_npc())
 {
  va_list ap;
  va_start(ap, msg);
  vadd_msg(msg, ap);
  va_end(ap);
 }
}

void game::add_msg_player_or_npc(player *p, const char* player_str, const char* npc_str, ...)
{
    va_list ap;
    if( !p ) {return; }

    va_start( ap, npc_str );

    if( !p->is_npc() ) {
        vadd_msg( player_str, ap );
    } else if( u_see( p ) ) {
        char buff[1024];
        vsprintf(buff, npc_str, ap);
        std::string processed_npc_string(buff);
        // These strings contain the substring <npcname>,
        // if present replace it with the actual npc name.
        size_t offset = processed_npc_string.find("<npcname>");
        if( offset != std::string::npos ) {
            processed_npc_string.replace(offset, sizeof("<npcname>"),  p->name);
        }
        add_msg_string( processed_npc_string );
    }

    va_end(ap);
}

std::vector<game_message> game::recent_messages(int message_count)
{
  std::vector<game_message> backlog;
  for(int i = messages.size() - 1; i > 0 && message_count > 0; i--) {
    backlog.push_back(messages[i]);
    message_count--;
  }
  return backlog;
}

void game::add_event(event_type type, int on_turn, int faction_id, int x, int y)
{
 event tmp(type, on_turn, faction_id, x, y);
 events.push_back(tmp);
}

struct terrain {
   ter_id ter;
   terrain(ter_id tid) : ter(tid) {};
   terrain(std::string sid) {
       ter = t_null;
       if ( termap.find(sid) == termap.end() ) {
           debugmsg("terrain '%s' does not exist.",sid.c_str() );
       } else {
           ter = termap[ sid ].loadid;
       }
   };
};

bool game::event_queued(event_type type)
{
 for (int i = 0; i < events.size(); i++) {
  if (events[i].type == type)
   return true;
  }
  return false;
}
#include "savegame.h"
void game::debug()
{
 int action = menu(true, // cancelable
                   _("Debug Functions - Using these is CHEATING!"),
                   _("Wish for an item"),       // 1
                   _("Teleport - Short Range"), // 2
                   _("Teleport - Long Range"),  // 3
                   _("Reveal map"),             // 4
                   _("Spawn NPC"),              // 5
                   _("Spawn Monster"),          // 6
                   _("Check game state..."),    // 7
                   _("Kill NPCs"),              // 8
                   _("Mutate"),                 // 9
                   _("Spawn a vehicle"),        // 10
                   _("Increase all skills"),    // 11
                   _("Learn all melee styles"), // 12
                   _("Check NPC"),              // 13
                   _("Spawn Artifact"),         // 14
                   _("Spawn Clarivoyance Artifact"), //15
                   _("Map editor"), // 16
                   _("Change weather"),         // 17
                   _("Cancel"),                 // 18
                   NULL);
 int veh_num;
 std::vector<std::string> opts;
 switch (action) {
  case 1:
   wishitem(&u);
   break;

  case 2:
   teleport();
   break;

  case 3: {
        point tmp = cur_om->draw_overmap(this, levz);
        if (tmp.x != -1)
        {
            //First offload the active npcs.
            for (int i = 0; i < active_npc.size(); i++)
            {
                active_npc[i]->omx = cur_om->pos().x;
                active_npc[i]->omy = cur_om->pos().y;
                active_npc[i]->mapx = levx + (active_npc[i]->posx / SEEX);
                active_npc[i]->mapy = levy + (active_npc[i]->posy / SEEY);
                active_npc[i]->posx %= SEEX;
                active_npc[i]->posy %= SEEY;
            }
            active_npc.clear();
            clear_zombies();
            levx = tmp.x * 2 - int(MAPSIZE / 2);
            levy = tmp.y * 2 - int(MAPSIZE / 2);
            set_adjacent_overmaps(true);
            m.load(this, levx, levy, levz);
            load_npcs();
            m.spawn_monsters(this); // Static monsters
        }
    } break;
  case 4:
   debugmsg("%d radio towers", cur_om->radios.size());
   for (int i = 0; i < OMAPX; i++) {
       for (int j = 0; j < OMAPY; j++) {
           for (int k = -OVERMAP_DEPTH; k <= OVERMAP_HEIGHT; k++)
           {
               cur_om->seen(i, j, k) = true;
           }
       }
   }
   add_msg(_("Current overmap revealed."));
   break;

  case 5: {
   npc * temp = new npc();
   temp->normalize(this);
   temp->randomize(this);
   //temp.attitude = NPCATT_TALK; //not needed
   temp->spawn_at(cur_om, levx, levy, levz);
   temp->place_near(this, u.posx - 4, u.posy - 4);
   temp->form_opinion(&u);
   //temp.attitude = NPCATT_TALK;//The newly spawned npc always wants to talk. Disabled as form opinion sets the attitude.
   temp->mission = NPC_MISSION_NULL;
   int mission_index = reserve_random_mission(ORIGIN_ANY_NPC,
                                              om_location(), temp->getID());
   if (mission_index != -1)
   temp->chatbin.missions.push_back(mission_index);
   active_npc.push_back(temp);
  } break;

  case 6:
   wishmonster();
   break;

  case 7:
   popup_top(_("\
Location %d:%d in %d:%d, %s\n\
Current turn: %d; Next spawn %d.\n\
%s\n\
%d monsters exist.\n\
%d currently active NPC's.\n\
%d events planned."),
             u.posx, u.posy, levx, levy,
             oterlist[cur_om->ter(levx / 2, levy / 2, levz)].name.c_str(),
             int(turn), int(nextspawn), (!OPTIONS["RANDOM_NPC"] ? _("NPCs are going to spawn.") :
                                         _("NPCs are NOT going to spawn.")),
             num_zombies(), active_npc.size(), events.size());
   if( !active_npc.empty() ) {
       for (int i = 0; i < active_npc.size(); i++) {
           add_msg(_("%s: map (%d:%d) pos (%d:%d)"),
                   active_npc[i]->name.c_str(), active_npc[i]->mapx, active_npc[i]->mapy,
                   active_npc[i]->posx, active_npc[i]->posy);
       }
       add_msg(_("(you: %d:%d)"), u.posx, u.posy);
   }
   break;

  case 8:
   for (int i = 0; i < active_npc.size(); i++) {
    add_msg(_("%s's head implodes!"), active_npc[i]->name.c_str());
    active_npc[i]->hp_cur[bp_head] = 0;
   }
   break;

  case 9:
   wishmutate(&u);
   break;

  case 10:
   if (m.veh_at(u.posx, u.posy)) {
    dbg(D_ERROR) << "game:load: There's already vehicle here";
    debugmsg ("There's already vehicle here");
   }
   else {
    for(std::map<std::string, vehicle*>::iterator it = vtypes.begin();
             it != vtypes.end(); ++it) {
      if(it->first != "custom") {
        opts.push_back(it->second->type);
      }
    }
    opts.push_back (std::string(_("Cancel")));
    veh_num = menu_vec (false, _("Choose vehicle to spawn"), opts) + 1;
    veh_num -= 2;
    if(veh_num < opts.size() - 1) {
      //Didn't pick Cancel
      std::string selected_opt = opts[veh_num];
      vehicle* veh = m.add_vehicle (this, selected_opt, u.posx, u.posy, -90, 100, 0);
      if(veh != NULL) {
        m.board_vehicle (this, u.posx, u.posy, &u);
      }
    }
   }
   break;

  case 11: {
    wishskill(&u);
    }
    break;

  case 12:
      // TODO: Give the player martial arts.
      add_msg("Martial arts debug disabled.");
   break;

  case 13: {
   point pos = look_around();
   int npcdex = npc_at(pos.x, pos.y);
   if (npcdex == -1)
    popup(_("No NPC there."));
   else {
    std::stringstream data;
    npc *p = active_npc[npcdex];
    uimenu nmenu;
    nmenu.return_invalid = true;
    data << p->name << " " << (p->male ? _("Male") : _("Female")) << std::endl;

    data << npc_class_name(p->myclass) << "; " <<
            npc_attitude_name(p->attitude) << std::endl;
    if (p->has_destination()) {
     data << _("Destination: ") << p->goalx << ":" << p->goaly << "(" <<
             oterlist[ cur_om->ter(p->goalx, p->goaly, p->goalz) ].name << ")" << std::endl;
    } else {
     data << _("No destination.") << std::endl;
    }
    data << _("Trust: ") << p->op_of_u.trust << _(" Fear: ") << p->op_of_u.fear <<
            _(" Value: ") << p->op_of_u.value << _(" Anger: ") << p->op_of_u.anger <<
            _(" Owed: ") << p->op_of_u.owed << std::endl;

    data << _("Aggression: ") << int(p->personality.aggression) << _(" Bravery: ") <<
            int(p->personality.bravery) << _(" Collector: ") <<
            int(p->personality.collector) << _(" Altruism: ") <<
            int(p->personality.altruism) << std::endl << " " << std::endl;
    nmenu.text=data.str();
    nmenu.addentry(0,true,'s',"%s",_("Edit [s]kills"));
    nmenu.addentry(1,true,'q',"%s",_("[q]uit"));
    nmenu.selected = 0;
    nmenu.query();
    if (nmenu.ret == 0 ) {
      wishskill(p);
    }
   }
  } break;

  case 14:
  {
      point center = look_around();
      artifact_natural_property prop =
          artifact_natural_property(rng(ARTPROP_NULL + 1, ARTPROP_MAX - 1));
      m.create_anomaly(center.x, center.y, prop);
      m.spawn_artifact(center.x, center.y, new_natural_artifact(prop), 0);
  }
  break;

  case 15:
  {
      std::string artifact_name(std::string type);

      it_artifact_tool *art = new it_artifact_tool();
      artifact_tool_form_datum *info = &(artifact_tool_form_data[ARTTOOLFORM_CUBE]);
      art->name = artifact_name(info->name);
      art->color = info->color;
      art->sym = info->sym;
      art->m1 = info->m1;
      art->m2 = info->m2;
      art->volume = rng(info->volume_min, info->volume_max);
      art->weight = rng(info->weight_min, info->weight_max);
      // Set up the basic weapon type
      artifact_weapon_datum *weapon = &(artifact_weapon_data[info->base_weapon]);
      art->melee_dam = rng(weapon->bash_min, weapon->bash_max);
      art->melee_cut = rng(weapon->cut_min, weapon->cut_max);
      art->m_to_hit = rng(weapon->to_hit_min, weapon->to_hit_max);
      if( weapon->tag != "" ) {
          art->item_tags.insert(weapon->tag);
      }
      // Add an extra weapon perhaps?
      art->description = _("The architect's cube.");
      art->effects_carried.push_back(AEP_SUPER_CLAIRVOYANCE);
      art->id = itypes.size();
      itypes[art->name] = art;

      item artifact( art, 0);
      u.i_add(artifact);
  }
  break;

  case 16: {
      point coord = look_debug();
  }
  break;

  case 17: {
      const int weather_offset = 1;
      uimenu weather_menu;
      weather_menu.text = "Select new weather pattern:";
      weather_menu.return_invalid = true;
      for(int weather_id = 1; weather_id < NUM_WEATHER_TYPES; weather_id++) {
        weather_menu.addentry(weather_id + weather_offset, true, -1, weather_data[weather_id].name);
      }

      weather_menu.query();

      if(weather_menu.ret > 0) {
        add_msg("%d", weather_menu.selected);

        int selected_weather = weather_menu.selected + 1;
        weather = (weather_type) selected_weather;
      }
  }
  break;
 }
 erase();
 refresh_all();
}

void game::mondebug()
{
 int tc;
 for (int i = 0; i < num_zombies(); i++) {
  monster &z = _active_monsters[i];
  z.debug(u);
  if (z.has_flag(MF_SEES) &&
      m.sees(z.posx(), z.posy(), u.posx, u.posy, -1, tc))
   debugmsg("The %s can see you.", z.name().c_str());
  else
   debugmsg("The %s can't see you...", z.name().c_str());
 }
}

void game::groupdebug()
{
 erase();
 mvprintw(0, 0, "OM %d : %d    M %d : %d", cur_om->pos().x, cur_om->pos().y, levx,
                                           levy);
 int dist, linenum = 1;
 for (int i = 0; i < cur_om->zg.size(); i++) {
  if (cur_om->zg[i].posz != levz) { continue; }
  dist = trig_dist(levx, levy, cur_om->zg[i].posx, cur_om->zg[i].posy);
  if (dist <= cur_om->zg[i].radius) {
   mvprintw(linenum, 0, "Zgroup %d: Centered at %d:%d, radius %d, pop %d",
            i, cur_om->zg[i].posx, cur_om->zg[i].posy, cur_om->zg[i].radius,
            cur_om->zg[i].population);
   linenum++;
  }
 }
 getch();
}

void game::draw_overmap()
{
 cur_om->draw_overmap(this, levz);
}

void game::disp_kills()
{
 WINDOW *w = newwin(FULL_SCREEN_HEIGHT, FULL_SCREEN_WIDTH,
                    (TERMY > FULL_SCREEN_HEIGHT) ? (TERMY-FULL_SCREEN_HEIGHT)/2 : 0,
                    (TERMX > FULL_SCREEN_WIDTH) ? (TERMX-FULL_SCREEN_WIDTH)/2 : 0);

 wborder(w, LINE_XOXO, LINE_XOXO, LINE_OXOX, LINE_OXOX,
            LINE_OXXO, LINE_OOXX, LINE_XXOO, LINE_XOOX );

 std::vector<mtype *> types;
 std::vector<int> count;
 for (std::map<std::string, int>::iterator kill = kills.begin(); kill != kills.end(); ++kill){
    types.push_back(MonsterGenerator::generator().get_mtype(kill->first));
    count.push_back(kill->second);
 }

 mvwprintz(w, 1, 32, c_white, "KILL COUNT:");

 if (types.size() == 0) {
  mvwprintz(w, 2, 2, c_white, _("You haven't killed any monsters yet!"));
  wrefresh(w);
  getch();
  werase(w);
  wrefresh(w);
  delwin(w);
  refresh_all();
  return;
 }
 int totalkills = 0;
 int hori = 1;
 int horimove = 0;
 int vert = -2;
 // display individual kill counts
 for (int i = 0; i < types.size(); i++) {
  hori = 1;
  if (i > 21) {
   hori = 28;
   vert = 20;
  }
  if( i > 43) {
   hori = 56;
   vert = 42;
  }
  mvwprintz(w, i - vert, hori, types[i]->color, "%c %s", types[i]->sym, types[i]->name.c_str());
  if (count[i] >= 10)
   horimove = -1;
  if (count[i] >= 100)
   horimove = -2;
  if (count[i] >= 1000)
   horimove = -3;
  mvwprintz(w, i - vert, hori + 22 + horimove, c_white, "%d", count[i]);
  totalkills += count[i];
  horimove = 0;
 }
 // Display total killcount at top of window
 mvwprintz(w, 1, 44, c_white, "%d", totalkills);

 wrefresh(w);
 getch();
 werase(w);
 wrefresh(w);
 delwin(w);
 refresh_all();
}

void game::disp_NPCs()
{
 WINDOW *w = newwin(FULL_SCREEN_HEIGHT, FULL_SCREEN_WIDTH,
                    (TERMY > FULL_SCREEN_HEIGHT) ? (TERMY-FULL_SCREEN_HEIGHT)/2 : 0,
                    (TERMX > FULL_SCREEN_WIDTH) ? (TERMX-FULL_SCREEN_WIDTH)/2 : 0);

 mvwprintz(w, 0, 0, c_white, _("Your position: %d:%d"), levx, levy);
 std::vector<npc*> closest;
 closest.push_back(cur_om->npcs[0]);
 for (int i = 1; i < cur_om->npcs.size(); i++) {
  if (closest.size() < 20)
   closest.push_back(cur_om->npcs[i]);
  else if (rl_dist(levx, levy, cur_om->npcs[i]->mapx, cur_om->npcs[i]->mapy) <
           rl_dist(levx, levy, closest[19]->mapx, closest[19]->mapy)) {
   for (int j = 0; j < 20; j++) {
    if (rl_dist(levx, levy, closest[j]->mapx, closest[j]->mapy) >
        rl_dist(levx, levy, cur_om->npcs[i]->mapx, cur_om->npcs[i]->mapy)) {
     closest.insert(closest.begin() + j, cur_om->npcs[i]);
     closest.erase(closest.end() - 1);
     j = 20;
    }
   }
  }
 }
 for (int i = 0; i < 20; i++)
  mvwprintz(w, i + 2, 0, c_white, "%s: %d:%d", closest[i]->name.c_str(),
            closest[i]->mapx, closest[i]->mapy);

 wrefresh(w);
 getch();
 werase(w);
 wrefresh(w);
 delwin(w);
}

faction* game::list_factions(std::string title)
{
 std::vector<faction> valfac; // Factions that we know of.
 for (int i = 0; i < factions.size(); i++) {
  if (factions[i].known_by_u)
   valfac.push_back(factions[i]);
 }
 if (valfac.size() == 0) { // We don't know of any factions!
  popup(_("You don't know of any factions.  Press Spacebar..."));
  return NULL;
 }

 WINDOW *w_list = newwin(FULL_SCREEN_HEIGHT, FULL_SCREEN_WIDTH,
                         ((TERMY > FULL_SCREEN_HEIGHT) ? (TERMY-FULL_SCREEN_HEIGHT)/2 : 0),
                         (TERMX > FULL_SCREEN_WIDTH) ? (TERMX-FULL_SCREEN_WIDTH)/2 : 0);
 WINDOW *w_info = newwin(FULL_SCREEN_HEIGHT-2, FULL_SCREEN_WIDTH-1 - MAX_FAC_NAME_SIZE,
                         1 + ((TERMY > FULL_SCREEN_HEIGHT) ? (TERMY-FULL_SCREEN_HEIGHT)/2 : 0),
                         MAX_FAC_NAME_SIZE + ((TERMX > FULL_SCREEN_WIDTH) ? (TERMX-FULL_SCREEN_WIDTH)/2 : 0));

 wborder(w_list, LINE_XOXO, LINE_XOXO, LINE_OXOX, LINE_OXOX,
                 LINE_OXXO, LINE_OOXX, LINE_XXOO, LINE_XOOX );

 int maxlength = FULL_SCREEN_WIDTH - 1 - MAX_FAC_NAME_SIZE;
 int sel = 0;

// Init w_list content
 mvwprintz(w_list, 1, 1, c_white, title.c_str());
 for (int i = 0; i < valfac.size(); i++) {
  nc_color col = (i == 0 ? h_white : c_white);
  mvwprintz(w_list, i + 2, 1, col, valfac[i].name.c_str());
 }
 wrefresh(w_list);
// Init w_info content
// fac_*_text() is in faction.cpp
 mvwprintz(w_info, 0, 0, c_white,
          _("Ranking: %s"), fac_ranking_text(valfac[0].likes_u).c_str());
 mvwprintz(w_info, 1, 0, c_white,
          _("Respect: %s"), fac_respect_text(valfac[0].respects_u).c_str());
 fold_and_print(w_info, 3, 0, maxlength, c_white, valfac[0].describe().c_str());
 wrefresh(w_info);
 InputEvent input;
 do {
  input = get_input();
  switch ( input ) {
  case DirectionS: // Move selection down
   mvwprintz(w_list, sel + 2, 1, c_white, valfac[sel].name.c_str());
   if (sel == valfac.size() - 1)
    sel = 0; // Wrap around
   else
    sel++;
   break;
  case DirectionN: // Move selection up
   mvwprintz(w_list, sel + 2, 1, c_white, valfac[sel].name.c_str());
   if (sel == 0)
    sel = valfac.size() - 1; // Wrap around
   else
    sel--;
   break;
  case Cancel:
  case Close:
   sel = -1;
   break;
  }
  if (input == DirectionS || input == DirectionN) { // Changed our selection... update the windows
   mvwprintz(w_list, sel + 2, 1, h_white, valfac[sel].name.c_str());
   wrefresh(w_list);
   werase(w_info);
// fac_*_text() is in faction.cpp
   mvwprintz(w_info, 0, 0, c_white,
            _("Ranking: %s"), fac_ranking_text(valfac[sel].likes_u).c_str());
   mvwprintz(w_info, 1, 0, c_white,
            _("Respect: %s"), fac_respect_text(valfac[sel].respects_u).c_str());
   fold_and_print(w_info, 3, 0, maxlength, c_white, valfac[sel].describe().c_str());
   wrefresh(w_info);
  }
 } while (input != Cancel && input != Confirm && input != Close);
 werase(w_list);
 werase(w_info);
 delwin(w_list);
 delwin(w_info);
 refresh_all();
 if (sel == -1)
  return NULL;
 return &(factions[valfac[sel].id]);
}

void game::list_missions()
{
 WINDOW *w_missions = newwin(FULL_SCREEN_HEIGHT, FULL_SCREEN_WIDTH,
                              (TERMY > FULL_SCREEN_HEIGHT) ? (TERMY-FULL_SCREEN_HEIGHT)/2 : 0,
                              (TERMX > FULL_SCREEN_WIDTH) ? (TERMX-FULL_SCREEN_WIDTH)/2 : 0);

 int tab = 0, selection = 0;
 InputEvent input;
 do {
  werase(w_missions);
  //draw_tabs(w_missions, tab, "ACTIVE MISSIONS", "COMPLETED MISSIONS", "FAILED MISSIONS", NULL);
  std::vector<int> umissions;
  switch (tab) {
   case 0: umissions = u.active_missions;       break;
   case 1: umissions = u.completed_missions;    break;
   case 2: umissions = u.failed_missions;       break;
  }

  for (int i = 1; i < FULL_SCREEN_WIDTH-1; i++) {
   mvwputch(w_missions, 2, i, c_ltgray, LINE_OXOX);
   mvwputch(w_missions, FULL_SCREEN_HEIGHT-1, i, c_ltgray, LINE_OXOX);

   if (i > 2 && i < FULL_SCREEN_HEIGHT-1) {
    mvwputch(w_missions, i, 0, c_ltgray, LINE_XOXO);
    mvwputch(w_missions, i, 30, c_ltgray, LINE_XOXO);
    mvwputch(w_missions, i, FULL_SCREEN_WIDTH-1, c_ltgray, LINE_XOXO);
   }
  }

  draw_tab(w_missions, 7, _("ACTIVE MISSIONS"), (tab == 0) ? true : false);
  draw_tab(w_missions, 30, _("COMPLETED MISSIONS"), (tab == 1) ? true : false);
  draw_tab(w_missions, 56, "FAILED MISSIONS", (tab == 2) ? true : false);

  mvwputch(w_missions, 2,  0, c_white, LINE_OXXO); // |^
  mvwputch(w_missions, 2, FULL_SCREEN_WIDTH-1, c_white, LINE_OOXX); // ^|

  mvwputch(w_missions, FULL_SCREEN_HEIGHT-1, 0, c_ltgray, LINE_XXOO); // |
  mvwputch(w_missions, FULL_SCREEN_HEIGHT-1, FULL_SCREEN_WIDTH-1, c_ltgray, LINE_XOOX); // _|

  mvwputch(w_missions, 2, 30, c_white, (tab == 1) ? LINE_XOXX : LINE_XXXX); // + || -|
  mvwputch(w_missions, FULL_SCREEN_HEIGHT-1, 30, c_white, LINE_XXOX); // _|_

  for (int i = 0; i < umissions.size(); i++) {
   mission *miss = find_mission(umissions[i]);
   nc_color col = c_white;
   if (i == u.active_mission && tab == 0)
    col = c_ltred;
   if (selection == i)
    mvwprintz(w_missions, 3 + i, 1, hilite(col), miss->name().c_str());
   else
    mvwprintz(w_missions, 3 + i, 1, col, miss->name().c_str());
  }

  if (selection >= 0 && selection < umissions.size()) {
   mission *miss = find_mission(umissions[selection]);
   mvwprintz(w_missions, 4, 31, c_white,
             miss->description.c_str());
   if (miss->deadline != 0)
    mvwprintz(w_missions, 5, 31, c_white, _("Deadline: %d (%d)"),
              miss->deadline, int(turn));
   mvwprintz(w_missions, 6, 31, c_white, _("Target: (%d, %d)   You: (%d, %d)"),
             miss->target.x, miss->target.y,
             (levx + int (MAPSIZE / 2)) / 2, (levy + int (MAPSIZE / 2)) / 2);
  } else {
   std::string nope;
   switch (tab) {
    case 0: nope = _("You have no active missions!"); break;
    case 1: nope = _("You haven't completed any missions!"); break;
    case 2: nope = _("You haven't failed any missions!"); break;
   }
   mvwprintz(w_missions, 4, 31, c_ltred, nope.c_str());
  }

  wrefresh(w_missions);
  input = get_input();
  switch (input) {
  case DirectionE:
   tab++;
   if (tab == 3)
    tab = 0;
   break;
  case DirectionW:
   tab--;
   if (tab < 0)
    tab = 2;
   break;
  case DirectionS:
   selection++;
   if (selection >= umissions.size())
    selection = 0;
   break;
  case DirectionN:
   selection--;
   if (selection < 0)
    selection = umissions.size() - 1;
   break;
  case Confirm:
   u.active_mission = selection;
   break;
  }

 } while (input != Cancel && input != Close);


 werase(w_missions);
 delwin(w_missions);
 refresh_all();
}

void game::draw()
{
    // Draw map
    werase(w_terrain);
    draw_ter();
    draw_footsteps();

    // Draw Status
    draw_HP();
    werase(w_status);
    werase(w_status2);
    u.disp_status(w_status, w_status2, this);

    bool sideStyle = use_narrow_sidebar();

    WINDOW *time_window = sideStyle ? w_status2 : w_status;
    wmove(time_window, sideStyle ? 0 : 1, sideStyle ? 15 : 41);
    if ( u.has_item_with_flag("WATCH") ) {
        wprintz(time_window, c_white, turn.print_time().c_str());
    } else {
        std::vector<std::pair<char, nc_color> > vGlyphs;
        vGlyphs.push_back(std::make_pair('_', c_red));
        vGlyphs.push_back(std::make_pair('_', c_cyan));
        vGlyphs.push_back(std::make_pair('.', c_brown));
        vGlyphs.push_back(std::make_pair(',', c_blue));
        vGlyphs.push_back(std::make_pair('+', c_yellow));
        vGlyphs.push_back(std::make_pair('c', c_ltblue));
        vGlyphs.push_back(std::make_pair('*', c_yellow));
        vGlyphs.push_back(std::make_pair('C', c_white));
        vGlyphs.push_back(std::make_pair('+', c_yellow));
        vGlyphs.push_back(std::make_pair('c', c_ltblue));
        vGlyphs.push_back(std::make_pair('.', c_brown));
        vGlyphs.push_back(std::make_pair(',', c_blue));
        vGlyphs.push_back(std::make_pair('_', c_red));
        vGlyphs.push_back(std::make_pair('_', c_cyan));

        const int iHour = turn.getHour();
        wprintz(time_window, c_white, "[");
        bool bAddTrail = false;

        for (int i=0; i < 14; i+=2) {
            if (iHour >= 8+i && iHour <= 13+(i/2)) {
                wputch(time_window, hilite(c_white), ' ');

            } else if (iHour >= 6+i && iHour <= 7+i) {
                wputch(time_window, hilite(vGlyphs[i].second), vGlyphs[i].first);
                bAddTrail = true;

            } else if (iHour >= (18+i)%24 && iHour <= (19+i)%24) {
                wputch(time_window, vGlyphs[i+1].second, vGlyphs[i+1].first);

            } else if (bAddTrail && iHour >= 6+(i/2)) {
                wputch(time_window, hilite(c_white), ' ');

            } else {
                wputch(time_window, c_white, ' ');
            }
        }

        wprintz(time_window, c_white, "]");
    }

    point cur_loc = om_location();
    oter_id cur_ter = cur_om->ter(cur_loc.x, cur_loc.y, levz);
    if (cur_ter == ot_null)
    {
        if (cur_loc.x >= OMAPX && cur_loc.y >= OMAPY)
            cur_ter = om_diag->ter(cur_loc.x - OMAPX, cur_loc.y - OMAPY, levz);
        else if (cur_loc.x >= OMAPX)
            cur_ter = om_hori->ter(cur_loc.x - OMAPX, cur_loc.y, levz);
        else if (cur_loc.y >= OMAPY)
            cur_ter = om_vert->ter(cur_loc.x, cur_loc.y - OMAPY, levz);
    }

    std::string tername = oterlist[cur_ter].name;
    werase(w_location);
    mvwprintz(w_location, 0,  0, oterlist[cur_ter].color, utf8_substr(tername, 0, 14).c_str());

    if (levz < 0) {
        mvwprintz(w_location, 0, 18, c_ltgray, _("Underground"));
    } else {
        mvwprintz(w_location, 0, 18, weather_data[weather].color, weather_data[weather].name.c_str());
    }

    nc_color col_temp = c_blue;
    int display_temp = get_temperature();
    if (display_temp >= 90) {
        col_temp = c_red;
    } else if (display_temp >= 75) {
        col_temp = c_yellow;
    } else if (display_temp >= 60) {
        col_temp = c_ltgreen;
    } else if (display_temp >= 50) {
        col_temp = c_cyan;
    } else if (display_temp >  32) {
        col_temp = c_ltblue;
    }

    wprintz(w_location, col_temp, (std::string(" ") + print_temperature((float)display_temp)).c_str());
    wrefresh(w_location);

    //Safemode coloring
    WINDOW *day_window = sideStyle ? w_status2 : w_status;
    mvwprintz(day_window, 0, sideStyle ? 0 : 41, c_white, _("%s, day %d"), _(season_name[turn.get_season()].c_str()), turn.days() + 1);
    if (run_mode != 0 || autosafemode != 0) {
        int iPercent = int((turnssincelastmon*100)/OPTIONS["AUTOSAFEMODETURNS"]);
        wmove(w_status, sideStyle ? 4 : 1, getmaxx(w_status) - 4);
        const char *letters[] = {"S", "A", "F", "E"};
        for (int i = 0; i < 4; i++) {
            nc_color c = (run_mode == 0 && iPercent < (i + 1) * 25) ? c_red : c_green;
            wprintz(w_status, c, letters[i]);
        }
    }
    wrefresh(w_status);
    wrefresh(w_status2);

    std::string *graffiti = m.graffiti_at(u.posx, u.posy).contents;
    if (graffiti) {
        add_msg(_("Written here: %s"), utf8_substr(*graffiti, 0, 40).c_str());
    }

    // Draw messages
    write_msg();
}

bool game::isBetween(int test, int down, int up)
{
    if (test > down && test < up) {
        return true;
    } else {
        return false;
    }
}

void game::draw_ter(int posx, int posy)
{
 mapRain.clear();
// posx/posy default to -999
 if (posx == -999)
  posx = u.posx + u.view_offset_x;
 if (posy == -999)
  posy = u.posy + u.view_offset_y;

 ter_view_x = posx;
 ter_view_y = posy;

 m.build_map_cache(this);
 m.draw(this, w_terrain, point(posx, posy));

 // Draw monsters
 int distx, disty;
 for (int i = 0; i < num_zombies(); i++) {
  monster &z = _active_monsters[i];
  disty = abs(z.posy() - posy);
  distx = abs(z.posx() - posx);
  if (distx <= VIEWX && disty <= VIEWY && u_see(&z)) {
   z.draw(w_terrain, posx, posy, false);
   mapRain[VIEWY + z.posy() - posy][VIEWX + z.posx() - posx] = false;
  } else if (z.has_flag(MF_WARM) && distx <= VIEWX && disty <= VIEWY &&
           (u.has_active_bionic("bio_infrared") || u.has_trait("INFRARED")) &&
             m.pl_sees(u.posx,u.posy,z.posx(),z.posy(),
                       u.sight_range(DAYLIGHT_LEVEL)))
   mvwputch(w_terrain, VIEWY + z.posy() - posy, VIEWX + z.posx() - posx,
            c_red, '?');
 }
 // Draw NPCs
 for (int i = 0; i < active_npc.size(); i++) {
  disty = abs(active_npc[i]->posy - posy);
  distx = abs(active_npc[i]->posx - posx);
  if (distx <= VIEWX && disty <= VIEWY &&
      u_see(active_npc[i]->posx, active_npc[i]->posy))
   active_npc[i]->draw(w_terrain, posx, posy, false);
 }
 if (u.has_active_bionic("bio_scent_vision")) {
  for (int realx = posx - VIEWX; realx <= posx + VIEWX; realx++) {
   for (int realy = posy - VIEWY; realy <= posy + VIEWY; realy++) {
    if (scent(realx, realy) != 0) {
     int tempx = posx - realx, tempy = posy - realy;
     if (!(isBetween(tempx, -2, 2) && isBetween(tempy, -2, 2))) {
      if (mon_at(realx, realy) != -1)
       mvwputch(w_terrain, realy + VIEWY - posy, realx + VIEWX - posx,
                c_white, '?');
      else
       mvwputch(w_terrain, realy + VIEWY - posy, realx + VIEWX - posx,
                c_magenta, '#');
     }
    }
   }
  }
 }
 wrefresh(w_terrain);
 if (u.has_disease("visuals") || (u.has_disease("hot_head") && u.disease_intensity("hot_head") != 1))
   hallucinate(posx, posy);
}

void game::refresh_all()
{
 m.reset_vehicle_cache();
 draw();
 draw_HP();
 wrefresh(w_messages);
 refresh();
 draw_minimap();
}

void game::draw_HP()
{
    werase(w_HP);
    int current_hp;
    nc_color color;
    std::string health_bar = "";

    // The HP window can be in "tall" mode (7x14) or "wide" mode (14x7).
    bool wide = (getmaxy(w_HP) == 7);
    int hpx = wide ? 7 : 0;
    int hpy = wide ? 0 : 1;
    int dy  = wide ? 1 : 2;
    for (int i = 0; i < num_hp_parts; i++) {
        current_hp = u.hp_cur[i];
        if (current_hp == u.hp_max[i]){
          color = c_green;
          health_bar = "|||||";
        } else if (current_hp > u.hp_max[i] * .9) {
          color = c_green;
          health_bar = "||||\\";
        } else if (current_hp > u.hp_max[i] * .8) {
          color = c_ltgreen;
          health_bar = "||||";
        } else if (current_hp > u.hp_max[i] * .7) {
          color = c_ltgreen;
          health_bar = "|||\\";
        } else if (current_hp > u.hp_max[i] * .6) {
          color = c_yellow;
          health_bar = "|||";
        } else if (current_hp > u.hp_max[i] * .5) {
          color = c_yellow;
          health_bar = "||\\";
        } else if (current_hp > u.hp_max[i] * .4) {
          color = c_ltred;
          health_bar = "||";
        } else if (current_hp > u.hp_max[i] * .3) {
          color = c_ltred;
          health_bar = "|\\";
        } else if (current_hp > u.hp_max[i] * .2) {
          color = c_red;
          health_bar = "|";
        } else if (current_hp > u.hp_max[i] * .1) {
          color = c_red;
          health_bar = "\\";
        } else if (current_hp > 0) {
          color = c_red;
          health_bar = ":";
        } else {
          color = c_ltgray;
          health_bar = "-----";
        }
        wmove(w_HP, i * dy + hpy, hpx);
        if (u.has_trait("SELFAWARE")) {
            wprintz(w_HP, color, "%3d  ", current_hp);
        } else {
            wprintz(w_HP, color, health_bar.c_str());

            //Add the trailing symbols for a not-quite-full health bar
            int bar_remainder = 5;
            while(bar_remainder > health_bar.size()){
                --bar_remainder;
                wprintz(w_HP, c_white, ".");
            }
        }
    }

    static const char *body_parts[] = { _("HEAD"), _("TORSO"), _("L ARM"),
                           _("R ARM"), _("L LEG"), _("R LEG"), _("POWER") };
    int num_parts = sizeof(body_parts) / sizeof(body_parts[0]);
    for (int i = 0; i < num_parts; i++) {
        nc_color c = c_ltgray;
        const char *str = body_parts[i];
        wmove(w_HP, i * dy, 0);
        if (wide)
            wprintz(w_HP, c, " ");
        wprintz(w_HP, c, str);
        if (!wide)
            wprintz(w_HP, c, ":");
    }

    int powx = hpx;
    int powy = wide ? 6 : 13;
    if (u.max_power_level == 0){
        wmove(w_HP, powy, powx);
        if (wide)
            for (int i = 0; i < 2; i++)
                wputch(w_HP, c_ltgray, LINE_OXOX);
        else
            wprintz(w_HP, c_ltgray, " --   ");
    } else {
        if (u.power_level == u.max_power_level){
            color = c_blue;
        } else if (u.power_level >= u.max_power_level * .5){
            color = c_ltblue;
        } else if (u.power_level > 0){
            color = c_yellow;
        } else {
            color = c_red;
        }
        mvwprintz(w_HP, powy, powx, color, "%-3d", u.power_level);
    }
    wrefresh(w_HP);
}

void game::draw_minimap()
{
 // Draw the box
 werase(w_minimap);
 mvwputch(w_minimap, 0, 0, c_white, LINE_OXXO);
 mvwputch(w_minimap, 0, 6, c_white, LINE_OOXX);
 mvwputch(w_minimap, 6, 0, c_white, LINE_XXOO);
 mvwputch(w_minimap, 6, 6, c_white, LINE_XOOX);
 for (int i = 1; i < 6; i++) {
  mvwputch(w_minimap, i, 0, c_white, LINE_XOXO);
  mvwputch(w_minimap, i, 6, c_white, LINE_XOXO);
  mvwputch(w_minimap, 0, i, c_white, LINE_OXOX);
  mvwputch(w_minimap, 6, i, c_white, LINE_OXOX);
 }

 int cursx = (levx + int(MAPSIZE / 2)) / 2;
 int cursy = (levy + int(MAPSIZE / 2)) / 2;

 bool drew_mission = false;
 point targ(-1, -1);
 if (u.active_mission >= 0 && u.active_mission < u.active_missions.size())
  targ = find_mission(u.active_missions[u.active_mission])->target;
 else
  drew_mission = true;

 if (targ.x == -1)
  drew_mission = true;

 for (int i = -2; i <= 2; i++) {
  for (int j = -2; j <= 2; j++) {
   int omx = cursx + i;
   int omy = cursy + j;
   bool seen = false;
   oter_id cur_ter = ot_null;
   long note_sym = 0;
   bool note = false;
   if (omx >= 0 && omx < OMAPX && omy >= 0 && omy < OMAPY) {
    cur_ter = cur_om->ter(omx, omy, levz);
    seen    = cur_om->seen(omx, omy, levz);
    if (cur_om->has_note(omx,omy,levz))
    {
        if (cur_om->note(omx,omy,levz)[1] == ':')
            note_sym = cur_om->note(omx,omy,levz)[0];
        note = true;
    }
   } else if ((omx < 0 || omx >= OMAPX) && (omy < 0 || omy >= OMAPY)) {
    if (omx < 0) omx += OMAPX;
    else         omx -= OMAPX;
    if (omy < 0) omy += OMAPY;
    else         omy -= OMAPY;
    cur_ter = om_diag->ter(omx, omy, levz);
    seen    = om_diag->seen(omx, omy, levz);
    if (om_diag->has_note(omx,omy,levz))
    {
        if (om_diag->note(omx,omy,levz)[1] == ':')
            note_sym = om_diag->note(omx,omy,levz)[0];
        note = true;
    }
   } else if (omx < 0 || omx >= OMAPX) {
    if (omx < 0) omx += OMAPX;
    else         omx -= OMAPX;
    cur_ter = om_hori->ter(omx, omy, levz);
    seen    = om_hori->seen(omx, omy, levz);
    if (om_hori->has_note(omx,omy,levz))
    {
        if (om_hori->note(omx,omy,levz)[1] == ':')
            note_sym = om_hori->note(omx,omy,levz)[0];
        note = true;
    }
   } else if (omy < 0 || omy >= OMAPY) {
    if (omy < 0) omy += OMAPY;
    else         omy -= OMAPY;
    cur_ter = om_vert->ter(omx, omy, levz);
    seen    = om_vert->seen(omx, omy, levz);
    if (om_vert->has_note(omx,omy,levz))
    {
        if (om_vert->note(omx,omy,levz)[1] == ':')
            note_sym = om_vert->note(omx,omy,levz)[0];
        note = true;
    }
   } else {
    dbg(D_ERROR) << "game:draw_minimap: No data loaded! omx: "
                 << omx << " omy: " << omy;
    debugmsg("No data loaded! omx: %d omy: %d", omx, omy);
   }
   nc_color ter_color = oterlist[cur_ter].color;
   long ter_sym = oterlist[cur_ter].sym;
   if (note)
   {
       ter_sym = note_sym ? note_sym : 'N';
       ter_color = c_yellow;
   }
   if (seen) {
    if (!drew_mission && targ.x == omx && targ.y == omy) {
     drew_mission = true;
     if (i != 0 || j != 0)
      mvwputch   (w_minimap, 3 + j, 3 + i, red_background(ter_color), ter_sym);
     else
      mvwputch_hi(w_minimap, 3,     3,     ter_color, ter_sym);
    } else if (i == 0 && j == 0)
     mvwputch_hi(w_minimap, 3,     3,     ter_color, ter_sym);
    else
     mvwputch   (w_minimap, 3 + j, 3 + i, ter_color, ter_sym);
   }
  }
 }

// Print arrow to mission if we have one!
 if (!drew_mission) {
  double slope;
  if (cursx != targ.x)
   slope = double(targ.y - cursy) / double(targ.x - cursx);
  if (cursx == targ.x || abs(slope) > 3.5 ) { // Vertical slope
   if (targ.y > cursy)
    mvwputch(w_minimap, 6, 3, c_red, '*');
   else
    mvwputch(w_minimap, 0, 3, c_red, '*');
  } else {
   int arrowx = 3, arrowy = 3;
   if (abs(slope) >= 1.) { // y diff is bigger!
    arrowy = (targ.y > cursy ? 6 : 0);
    arrowx = int(3 + 3 * (targ.y > cursy ? slope : (0 - slope)));
    if (arrowx < 0)
     arrowx = 0;
    if (arrowx > 6)
     arrowx = 6;
   } else {
    arrowx = (targ.x > cursx ? 6 : 0);
    arrowy = int(3 + 3 * (targ.x > cursx ? slope : (0 - slope)));
    if (arrowy < 0)
     arrowy = 0;
    if (arrowy > 6)
     arrowy = 6;
   }
   mvwputch(w_minimap, arrowy, arrowx, c_red, '*');
  }
 }

 wrefresh(w_minimap);
}

void game::hallucinate(const int x, const int y)
{
 for (int i = 0; i <= TERRAIN_WINDOW_WIDTH; i++) {
  for (int j = 0; j <= TERRAIN_WINDOW_HEIGHT; j++) {
   if (one_in(10)) {
    char ter_sym = terlist[m.ter(i + x - VIEWX + rng(-2, 2), j + y - VIEWY + rng(-2, 2))].sym;
    nc_color ter_col = terlist[m.ter(i + x - VIEWX + rng(-2, 2), j + y - VIEWY+ rng(-2, 2))].color;
    mvwputch(w_terrain, j, i, ter_col, ter_sym);
   }
  }
 }
 wrefresh(w_terrain);
}

float game::natural_light_level() const
{
 float ret = 0;

 if (levz >= 0) {
  ret = (float)turn.sunlight();
  ret += weather_data[weather].light_modifier;
 }

 return std::max(0.0f, ret);
}

unsigned char game::light_level()
{
 //already found the light level for now?
 if(turn == latest_lightlevel_turn)
  return latest_lightlevel;

 int ret;
 if (levz < 0) // Underground!
  ret = 1;
 else {
  ret = turn.sunlight();
  ret -= weather_data[weather].sight_penalty;
 }
 for (int i = 0; i < events.size(); i++) {
  // The EVENT_DIM event slowly dims the sky, then relights it
  // EVENT_DIM has an occurance date of turn + 50, so the first 25 dim it
  if (events[i].type == EVENT_DIM) {
   int turns_left = events[i].turn - int(turn);
   i = events.size();
   if (turns_left > 25)
    ret = (ret * (turns_left - 25)) / 25;
   else
    ret = (ret * (25 - turns_left)) / 25;
  }
 }
 if (ret < 8 && event_queued(EVENT_ARTIFACT_LIGHT))
  ret = 8;
 if(ret < 1)
  ret = 1;

 latest_lightlevel = ret;
 latest_lightlevel_turn = turn;
 return ret;
}

void game::reset_light_level()
{
 latest_lightlevel = 0;
 latest_lightlevel_turn = 0;
}

//Gets the next free ID, also used for player ID's.
int game::assign_npc_id()
{
 int ret = next_npc_id;
 next_npc_id++;
 return ret;
}

int game::assign_faction_id()
{
 int ret = next_faction_id;
 next_faction_id++;
 return ret;
}

faction* game::faction_by_id(int id)
{
 for (int i = 0; i < factions.size(); i++) {
  if (factions[i].id == id)
   return &(factions[i]);
 }
 return NULL;
}

faction* game::random_good_faction()
{
 std::vector<int> valid;
 for (int i = 0; i < factions.size(); i++) {
  if (factions[i].good >= 5)
   valid.push_back(i);
 }
 if (valid.size() > 0) {
  int index = valid[rng(0, valid.size() - 1)];
  return &(factions[index]);
 }
// No good factions exist!  So create one!
 faction newfac(assign_faction_id());
 do
  newfac.randomize();
 while (newfac.good < 5);
 newfac.id = factions.size();
 factions.push_back(newfac);
 return &(factions[factions.size() - 1]);
}

faction* game::random_evil_faction()
{
 std::vector<int> valid;
 for (int i = 0; i < factions.size(); i++) {
  if (factions[i].good <= -5)
   valid.push_back(i);
 }
 if (valid.size() > 0) {
  int index = valid[rng(0, valid.size() - 1)];
  return &(factions[index]);
 }
// No good factions exist!  So create one!
 faction newfac(assign_faction_id());
 do
  newfac.randomize();
 while (newfac.good > -5);
 newfac.id = factions.size();
 factions.push_back(newfac);
 return &(factions[factions.size() - 1]);
}

bool game::sees_u(int x, int y, int &t)
{
 // TODO: [lightmap] Apply default monster vison levels here
 //                  the light map should deal lighting from player or fires
 int range = light_level();

 // Set to max possible value if the player is lit brightly
 if (m.light_at(u.posx, u.posy) >= LL_LOW)
  range = DAYLIGHT_LEVEL;

 int mondex = mon_at(x,y);
 if (mondex != -1) {
  monster &z = _active_monsters[mondex];
  if(z.has_flag(MF_VIS10))
   range -= 50;
  else if(z.has_flag(MF_VIS20))
   range -= 40;
  else if(z.has_flag(MF_VIS30))
   range -= 30;
  else if(z.has_flag(MF_VIS40))
   range -= 20;
  else if(z.has_flag(MF_VIS50))
   range -= 10;
 }
 if( range <= 0)
  range = 1;

 return (!(u.has_active_bionic("bio_cloak") || u.has_active_bionic("bio_night") ||
           u.has_artifact_with(AEP_INVISIBLE)) && m.sees(x, y, u.posx, u.posy, range, t));
}

bool game::u_see(int x, int y)
{
 int wanted_range = rl_dist(u.posx, u.posy, x, y);

 bool can_see = false;
 if (wanted_range < u.clairvoyance())
  can_see = true;
 else if (wanted_range <= u.sight_range(light_level()) ||
          (wanted_range <= u.sight_range(DAYLIGHT_LEVEL) &&
            m.light_at(x, y) >= LL_LOW))
     can_see = m.pl_sees(u.posx, u.posy, x, y, wanted_range);
     if (u.has_active_bionic("bio_night") && wanted_range < 15 && wanted_range > u.sight_range(1))
        return false;

 return can_see;
}

bool game::u_see(player *p)
{
 return u_see(p->posx, p->posy);
}

bool game::u_see(monster *mon)
{
 int dist = rl_dist(u.posx, u.posy, mon->posx(), mon->posy());
 if (u.has_trait("ANTENNAE") && dist <= 3) {
  return true;
 }
 if (mon->has_flag(MF_DIGS) && !u.has_active_bionic("bio_ground_sonar") &&
     dist > 1) {
  return false; // Can't see digging monsters until we're right next to them
 }
 if (m.is_divable(mon->posx(), mon->posy()) && mon->can_submerge()
         && !m.is_divable(u.posx, u.posy)) {
   //Monster is in the water and submerged, and we're out of/above the water
   return false;
 }

 return u_see(mon->posx(), mon->posy());
}

bool game::pl_sees(player *p, monster *mon, int &t)
{
 // TODO: [lightmap] Allow npcs to use the lightmap
 if (mon->has_flag(MF_DIGS) && !p->has_active_bionic("bio_ground_sonar") &&
     rl_dist(p->posx, p->posy, mon->posx(), mon->posy()) > 1)
  return false; // Can't see digging monsters until we're right next to them
 int range = p->sight_range(light_level());
 return m.sees(p->posx, p->posy, mon->posx(), mon->posy(), range, t);
}

point game::find_item(item *it)
{
 if (u.has_item(it))
  return point(u.posx, u.posy);
 point ret = m.find_item(it);
 if (ret.x != -1 && ret.y != -1)
  return ret;
 for (int i = 0; i < active_npc.size(); i++) {
  if (active_npc[i]->inv.has_item(it))
   return point(active_npc[i]->posx, active_npc[i]->posy);
 }
 return point(-999, -999);
}

void game::remove_item(item *it)
{
 point ret;
 if (it == &u.weapon) {
  u.remove_weapon();
  return;
 }
 if (!u.inv.remove_item(it).is_null()) {
  return;
 }
 for (int i = 0; i < u.worn.size(); i++) {
  if (it == &u.worn[i]) {
   u.worn.erase(u.worn.begin() + i);
   return;
  }
 }
 ret = m.find_item(it);
 if (ret.x != -1 && ret.y != -1) {
  for (int i = 0; i < m.i_at(ret.x, ret.y).size(); i++) {
   if (it == &m.i_at(ret.x, ret.y)[i]) {
    m.i_rem(ret.x, ret.y, i);
    return;
   }
  }
 }
 for (int i = 0; i < active_npc.size(); i++) {
  if (it == &active_npc[i]->weapon) {
   active_npc[i]->remove_weapon();
   return;
  }
  if (!active_npc[i]->inv.remove_item(it).is_null()) {
   return;
  }
  for (int j = 0; j < active_npc[i]->worn.size(); j++) {
   if (it == &active_npc[i]->worn[j]) {
    active_npc[i]->worn.erase(active_npc[i]->worn.begin() + j);
    return;
   }
  }
 }
}

bool vector_has(std::vector<std::string> vec, std::string test)
{
    for (int i = 0; i < vec.size(); ++i){
        if (vec[i] == test){
            return true;
        }
    }
    return false;
}

bool vector_has(std::vector<int> vec, int test)
{
 for (int i = 0; i < vec.size(); i++) {
  if (vec[i] == test)
   return true;
 }
 return false;
}

// Print monster info to the given window, and return the lowest row (0-indexed)
// to which we printed. This is used to share a window with the message log and
// make optimal use of space.
int game::mon_info(WINDOW *w)
{
    const int width = getmaxx(w);
    const int maxheight = 12;
    const int startrow = use_narrow_sidebar() ? 1 : 0;

    int buff;
    std::string sbuff;
    int newseen = 0;
    const int iProxyDist = (OPTIONS["SAFEMODEPROXIMITY"] <= 0) ? 60 : OPTIONS["SAFEMODEPROXIMITY"];
    int newdist = 4096;
    int newtarget = -1;
    // 7 0 1    unique_types uses these indices;
    // 6 8 2    0-7 are provide by direction_from()
    // 5 4 3    8 is used for local monsters (for when we explain them below)
    std::vector<int> unique_types[9];
    std::vector<std::string> unique_mons[9];
    // dangerous_types tracks whether we should print in red to warn the player
    bool dangerous[8];
    for (int i = 0; i < 8; i++)
        dangerous[i] = false;

    direction dir_to_mon, dir_to_npc;
    int viewx = u.posx + u.view_offset_x;
    int viewy = u.posy + u.view_offset_y;
    for (int i = 0; i < num_zombies(); i++) {
        monster &z = _active_monsters[i];
        if (u_see(&z)) {
            dir_to_mon = direction_from(viewx, viewy, z.posx(), z.posy());
            int index = (abs(viewx - z.posx()) <= VIEWX &&
                         abs(viewy - z.posy()) <= VIEWY) ?
                         8 : dir_to_mon;

            monster_attitude matt = z.attitude(&u);
            if (MATT_ATTACK == matt || MATT_FOLLOW == matt) {
                int j;
                if (index < 8 && sees_u(z.posx(), z.posy(), j))
                    dangerous[index] = true;

                int mondist = rl_dist(u.posx, u.posy, z.posx(), z.posy());
                if (mondist <= iProxyDist) {
                    newseen++;
                    if ( mondist < newdist ) {
                        newdist = mondist; // todo: prioritize dist * attack+follow > attack > follow
                        newtarget = i; // todo: populate alt targeting map
                    }
                }
            }

            if (!vector_has(unique_mons[dir_to_mon], z.type->id))
                unique_mons[index].push_back(z.type->id);
        }
    }

    for (int i = 0; i < active_npc.size(); i++) {
        point npcp(active_npc[i]->posx, active_npc[i]->posy);
        if (u_see(npcp.x, npcp.y)) { // TODO: NPC invis
            if (active_npc[i]->attitude == NPCATT_KILL)
                if (rl_dist(u.posx, u.posy, npcp.x, npcp.y) <= iProxyDist)
                    newseen++;

            dir_to_npc = direction_from(viewx, viewy, npcp.x, npcp.y);
            int index = (abs(viewx - npcp.x) <= VIEWX &&
                         abs(viewy - npcp.y) <= VIEWY) ?
                         8 : dir_to_npc;
            unique_types[index].push_back(-1 - i);
        }
    }

    if (newseen > mostseen) {
        if (u.activity.type == ACT_REFILL_VEHICLE)
            cancel_activity_query(_("Monster Spotted!"));
        cancel_activity_query(_("Monster spotted!"));
        turnssincelastmon = 0;
        if (run_mode == 1) {
            run_mode = 2; // Stop movement!
            if ( last_target == -1 && newtarget != -1 ) {
                last_target = newtarget;
            }
        }
    } else if (autosafemode && newseen == 0) { // Auto-safemode
        turnssincelastmon++;
        if (turnssincelastmon >= OPTIONS["AUTOSAFEMODETURNS"] && run_mode == 0)
            run_mode = 1;
    }

    if (newseen == 0 && run_mode == 2)
        run_mode = 1;

    mostseen = newseen;

    // Print the direction headings
    // Reminder:
    // 7 0 1    unique_types uses these indices;
    // 6 8 2    0-7 are provide by direction_from()
    // 5 4 3    8 is used for local monsters (for when we explain them below)

    const char *dir_labels[] = {
        _("North:"), _("NE:"), _("East:"), _("SE:"),
        _("South:"), _("SW:"), _("West:"), _("NW:") };
    int widths[8];
    for (int i = 0; i < 8; i++) {
        widths[i] = utf8_width(dir_labels[i]);
    }
    int xcoords[8];
    const int ycoords[] = { 0, 0, 1, 2, 2, 2, 1, 0 };
    xcoords[0] = xcoords[4] = width / 3;
    xcoords[1] = xcoords[3] = xcoords[2] = (width / 3) * 2;
    xcoords[5] = xcoords[6] = xcoords[7] = 0;
    for (int i = 0; i < 8; i++) {
        nc_color c = unique_types[i].empty() && unique_mons[i].empty() ? c_dkgray
                   : (dangerous[i] ? c_ltred : c_ltgray);
        mvwprintz(w, ycoords[i] + startrow, xcoords[i], c, dir_labels[i]);
    }

    // Print the symbols of all monsters in all directions.
    for (int i = 0; i < 8; i++) {
        int symroom;
        point pr(xcoords[i] + widths[i] + 1, ycoords[i] + startrow);

        // The list of symbols needs a space on each end.
        symroom = (width / 3) - widths[i] - 2;
        const int typeshere_npc = unique_types[i].size();
        const int typeshere_mon = unique_mons[i].size();
        const int typeshere = typeshere_mon + typeshere_npc;
        for (int j = 0; j < typeshere && j < symroom; j++) {
            nc_color c;
            char sym;
            if (symroom < typeshere && j == symroom - 1) {
                // We've run out of room!
                c = c_white;
                sym = '+';
            } else if (j < typeshere_npc){
                buff = unique_types[i][j];
                switch (active_npc[(buff + 1) * -1]->attitude) {
                    case NPCATT_KILL:   c = c_red;     break;
                    case NPCATT_FOLLOW: c = c_ltgreen; break;
                    case NPCATT_DEFEND: c = c_green;   break;
                    default:            c = c_pink;    break;
                }
                sym = '@';
            }else{
                sbuff = unique_mons[i][j - typeshere_npc];
                c   = GetMType(sbuff)->color;
                sym = GetMType(sbuff)->sym;
            }
            mvwputch(w, pr.y, pr.x, c, sym);

            pr.x++;
        }
    } // for (int i = 0; i < 8; i++)

    // Now we print their full names!

    std::set<std::string> listed_mons;

    // Start printing monster names on row 4. Rows 0-2 are for labels, and row 3
    // is blank.
    point pr(0, 4 + startrow);

    int lastrowprinted = 2 + startrow;

    // Print monster names, starting with those at location 8 (nearby).
    for (int j = 8; j >= 0 && pr.y < maxheight; j--) {
        // Separate names by some number of spaces (more for local monsters).
        int namesep = (j == 8 ? 2 : 1);
        for (int i = 0; i < unique_mons[j].size() && pr.y < maxheight; i++) {
            sbuff = unique_mons[j][i];
            // buff < 0 means an NPC!  Don't list those.
            if (listed_mons.find(sbuff) == listed_mons.end()){
                listed_mons.insert(sbuff);

                std::string name = GetMType(sbuff)->name;

                // Move to the next row if necessary. (The +2 is for the "Z ").
                if (pr.x + 2 + name.length() >= width) {
                    pr.y++;
                    pr.x = 0;
                }

                if (pr.y < maxheight) { // Don't print if we've overflowed
                    lastrowprinted = pr.y;
                    mvwputch(w, pr.y, pr.x, GetMType(sbuff)->color, GetMType(sbuff)->sym);
                    pr.x += 2; // symbol and space
                    nc_color danger = c_dkgray;
                    if (GetMType(sbuff)->difficulty >= 30)
                        danger = c_red;
                    else if (GetMType(sbuff)->difficulty >= 16)
                        danger = c_ltred;
                    else if (GetMType(sbuff)->difficulty >= 8)
                        danger = c_white;
                    else if (GetMType(sbuff)->agro > 0)
                        danger = c_ltgray;
                    mvwprintz(w, pr.y, pr.x, danger, name.c_str());
                    pr.x += name.length() + namesep;
                }
            }
        }
    }

    return lastrowprinted;
}

void game::cleanup_dead()
{
    for( int i = 0; i < num_zombies(); i++ ) {
        monster &z = _active_monsters[i];
        if( z.dead || z.hp <= 0 ) {
            dbg (D_INFO) << string_format( "cleanup_dead: z[%d] %d,%d dead:%c hp:%d %s",
                                           i, z.posx(), z.posy(), (z.dead?'1':'0'),
                                           z.hp, z.type->name.c_str() );
            remove_zombie(i);
            if( last_target == i ) {
                last_target = -1;
            } else if( last_target > i ) {
                last_target--;
            }
            i--;
        }
    }

    //Cleanup any dead npcs.
    //This will remove the npc object, it is assumed that they have been transformed into
    //dead bodies before this.
    for (int i = 0; i < active_npc.size(); i++)
    {
        if (active_npc[i]->dead)
        {
            int npc_id = active_npc[i]->getID();
            active_npc.erase( active_npc.begin() + i );
            cur_om->remove_npc(npc_id);
            i--;
        }
    }
}

void game::monmove()
{
    cleanup_dead();

    // monster::plan() needs to know about all monsters with nonzero friendliness.
    // We'll build this list once (instead of once per monster) for speed.
    std::vector<int> friendlies;
    for (int i = 0, numz = num_zombies(); i < numz; i++) {
        if (zombie(i).friendly) {
            friendlies.push_back(i);
        }
    }

 for (int i = 0; i < num_zombies(); i++) {
  monster &z = _active_monsters[i];
  while (!z.dead && !z.can_move_to(this, z.posx(), z.posy())) {
// If we can't move to our current position, assign us to a new one
   if (debugmon)
   {
    dbg(D_ERROR) << "game:monmove: " << z.name().c_str()
                 << " can't move to its location! (" << z.posx()
                 << ":" << z.posy() << "), "
                 << m.tername(z.posx(), z.posy()).c_str();
    debugmsg("%s can't move to its location! (%d:%d), %s", z.name().c_str(),
             z.posx(), z.posy(), m.tername(z.posx(), z.posy()).c_str());
   }
   bool okay = false;
   int xdir = rng(1, 2) * 2 - 3, ydir = rng(1, 2) * 2 - 3; // -1 or 1
   int startx = z.posx() - 3 * xdir, endx = z.posx() + 3 * xdir;
   int starty = z.posy() - 3 * ydir, endy = z.posy() + 3 * ydir;
   for (int x = startx; x != endx && !okay; x += xdir) {
    for (int y = starty; y != endy && !okay; y += ydir){
     if (z.can_move_to(this, x, y) && is_empty(x, y)) {
      z.setpos(x, y);
      okay = true;
     }
    }
   }
   if (!okay)
    z.dead = true;
  }

  if (!z.dead) {
   z.process_effects(this);
   if (z.hurt(0))
    kill_mon(i, false);
  }

  m.mon_in_field(z.posx(), z.posy(), this, &z);

  while (z.moves > 0 && !z.dead) {
   z.made_footstep = false;
   z.plan(this, friendlies); // Formulate a path to follow
   z.move(this); // Move one square, possibly hit u
   z.process_triggers(this);
   m.mon_in_field(z.posx(), z.posy(), this, &z);
   if (z.hurt(0)) { // Maybe we died...
    kill_mon(i, false);
    z.dead = true;
   }
  }

  if (!z.dead) {
   if (u.has_active_bionic("bio_alarm") && u.power_level >= 1 &&
       rl_dist(u.posx, u.posy, z.posx(), z.posy()) <= 5) {
    u.power_level--;
    add_msg(_("Your motion alarm goes off!"));
    cancel_activity_query(_("Your motion alarm goes off!"));
    if (u.has_disease("sleep") || u.has_disease("lying_down")) {
     u.rem_disease("sleep");
     u.rem_disease("lying_down");
    }
   }
// We might have stumbled out of range of the player; if so, kill us
   if (z.posx() < 0 - (SEEX * MAPSIZE) / 6 ||
       z.posy() < 0 - (SEEY * MAPSIZE) / 6 ||
       z.posx() > (SEEX * MAPSIZE * 7) / 6 ||
       z.posy() > (SEEY * MAPSIZE * 7) / 6   ) {
// Re-absorb into local group, if applicable
    int group = valid_group((z.type->id), levx, levy, levz);
    if (group != -1) {
     cur_om->zg[group].population++;
     if (cur_om->zg[group].population / (cur_om->zg[group].radius * cur_om->zg[group].radius) > 5 &&
         !cur_om->zg[group].diffuse )
      cur_om->zg[group].radius++;
    } else if (MonsterGroupManager::Monster2Group((z.type->id)) != "GROUP_NULL") {
     cur_om->zg.push_back(mongroup(MonsterGroupManager::Monster2Group((z.type->id)),
                                  levx, levy, levz, 1, 1));
    }
    z.dead = true;
   } else
    z.receive_moves();
  }
 }

 cleanup_dead();

// Now, do active NPCs.
 for (int i = 0; i < active_npc.size(); i++) {
  int turns = 0;
  if(active_npc[i]->hp_cur[hp_head] <= 0 || active_npc[i]->hp_cur[hp_torso] <= 0)
   active_npc[i]->die(this);
  else {
   active_npc[i]->reset(this);
   active_npc[i]->suffer(this);
   while (!active_npc[i]->dead && active_npc[i]->moves > 0 && turns < 10) {
    turns++;
    active_npc[i]->move(this);
    //build_monmap();
   }
   if (turns == 10) {
    add_msg(_("%s's brain explodes!"), active_npc[i]->name.c_str());
    active_npc[i]->die(this);
   }
  }
 }
 cleanup_dead();
}

bool game::sound(int x, int y, int vol, std::string description)
{
    // Scale the sound a little.
    vol *= 1.5;

    // Alert all monsters (that can hear) to the sound.
    for (int i = 0, numz = num_zombies(); i < numz; i++) {
        monster &z = _active_monsters[i];
        // rl_dist() is faster than z.has_flag() or z.can_hear(), so we'll check it first.
        int dist = rl_dist(x, y, z.posx(), z.posy());
        int vol_goodhearing = vol - int(dist / 2);
        if (vol_goodhearing > 0 && z.can_hear()) {
            const bool goodhearing = z.has_flag(MF_GOODHEARING);
            int volume = goodhearing ? vol_goodhearing : (vol - dist);
            if (volume > 0) {
                int wander_turns = volume * (goodhearing ? 6 : 1);
                z.wander_to(x, y, wander_turns);
                z.process_trigger(MTRIG_SOUND, volume);
            }
        }
    }

// Loud sounds make the next spawn sooner!
 int spawn_range = int(MAPSIZE / 2) * SEEX;
 if (vol >= spawn_range) {
  int max = (vol - spawn_range);
  int min = int(max / 6);
  if (max > spawn_range * 4)
   max = spawn_range * 4;
  if (min > spawn_range * 4)
   min = spawn_range * 4;
  int change = rng(min, max);
  if (nextspawn < change)
   nextspawn = 0;
  else
   nextspawn -= change;
 }
// Next, display the sound as the player hears it
 if (description == "")
  return false; // No description (e.g., footsteps)
 if (u.has_disease("deaf"))
  return false; // We're deaf, can't hear it

 if (u.has_bionic("bio_ears"))
  vol *= 3.5;
 if (u.has_trait("BADHEARING"))
  vol *= .5;
 if (u.has_trait("CANINE_EARS"))
  vol *= 1.5;
 int dist = rl_dist(x, y, u.posx, u.posy);
 if (dist > vol)
  return false; // Too far away, we didn't hear it!
 if (u.has_disease("sleep") &&
     ((!u.has_trait("HEAVYSLEEPER") && dice(2, 20) < vol - dist) ||
      ( u.has_trait("HEAVYSLEEPER") && dice(3, 20) < vol - dist)   )) {
  u.rem_disease("sleep");
  if (description != "alarm_clock")
   add_msg(_("You're woken up by a noise."));
  return true;
 } else if (description == "alarm_clock") {
  return false;
 }
 if (!u.has_bionic("bio_ears") && rng( (vol - dist) / 2, (vol - dist) ) >= 150) {
  int duration = (vol - dist - 130) / 4;
  if (duration > 40)
   duration = 40;
  u.add_disease("deaf", duration);
 }
 if (x != u.posx || y != u.posy) {
  if(u.activity.ignore_trivial != true) {
    std::string query;
    if (description == "") {
        query = string_format(_("Heard %s!"), description.c_str());
    } else {
        query = _("Heard a noise!");
    }
    if( cancel_activity_or_ignore_query(query.c_str()) ) {
        u.activity.ignore_trivial = true;
    }
  }
 } else {
     u.volume += vol;
 }

// We need to figure out where it was coming from, relative to the player
 int dx = x - u.posx;
 int dy = y - u.posy;
// If it came from us, don't print a direction
 if (dx == 0 && dy == 0) {
  capitalize_letter(description, 0);
  add_msg("%s", description.c_str());
  return true;
 }
 std::string direction = direction_name(direction_from(u.posx, u.posy, x, y));
 add_msg(_("From the %s you hear %s"), direction.c_str(), description.c_str());
 return true;
}

// add_footstep will create a list of locations to draw monster
// footsteps. these will be more or less accurate depending on the
// characters hearing and how close they are
void game::add_footstep(int x, int y, int volume, int distance, monster* source)
{
 if (x == u.posx && y == u.posy)
  return;
 else if (u_see(x, y))
  return;
 int err_offset;
 if (volume / distance < 2)
  err_offset = 3;
 else if (volume / distance < 3)
  err_offset = 2;
 else
  err_offset = 1;
 if (u.has_bionic("bio_ears"))
  err_offset--;
 if (u.has_trait("BADHEARING"))
  err_offset++;

 int origx = x, origy = y;
 std::vector<point> point_vector;
 for (x = origx-err_offset; x <= origx+err_offset; x++)
 {
     for (y = origy-err_offset; y <= origy+err_offset; y++)
     {
         point_vector.push_back(point(x,y));
     }
 }
 footsteps.push_back(point_vector);
 footsteps_source.push_back(source);
 return;
}

// draws footsteps that have been created by monsters moving about
void game::draw_footsteps()
{
 for (int i = 0; i < footsteps.size(); i++) {
     if (!u_see(footsteps_source[i]->posx(),footsteps_source[i]->posy()))
     {
         std::vector<point> unseen_points;
         for (int j = 0; j < footsteps[i].size(); j++)
         {
             if (!u_see(footsteps[i][j].x,footsteps[i][j].y))
             {
                 unseen_points.push_back(point(footsteps[i][j].x,
                                               footsteps[i][j].y));
             }
         }

         if (unseen_points.size() > 0)
         {
             point selected = unseen_points[rng(0,unseen_points.size() - 1)];

             mvwputch(w_terrain,
                      VIEWY + selected.y - u.posy - u.view_offset_y,
                      VIEWX + selected.x - u.posx - u.view_offset_x,
                      c_yellow, '?');
         }
     }
 }
 footsteps.clear();
 footsteps_source.clear();
 wrefresh(w_terrain);
 return;
}

void game::explosion(int x, int y, int power, int shrapnel, bool has_fire)
{
 int radius = int(sqrt(double(power / 4)));
 int dam;
 std::string junk;
 int noise = power * (has_fire ? 2 : 10);

 if (power >= 30)
  sound(x, y, noise, _("a huge explosion!"));
 else
  sound(x, y, noise, _("an explosion!"));
 for (int i = x - radius; i <= x + radius; i++) {
  for (int j = y - radius; j <= y + radius; j++) {
   if (i == x && j == y)
    dam = 3 * power;
   else
    dam = 3 * power / (rl_dist(x, y, i, j));
   if (m.has_flag("BASHABLE", i, j))
    m.bash(i, j, dam, junk);
   if (m.has_flag("BASHABLE", i, j)) // Double up for tough doors, etc.
    m.bash(i, j, dam, junk);
   if (m.is_destructable(i, j) && rng(25, 100) < dam)
    m.destroy(this, i, j, false);

   int mon_hit = mon_at(i, j), npc_hit = npc_at(i, j);
   if (mon_hit != -1) {
    monster &z = _active_monsters[mon_hit];
    if (!z.dead && z.hurt(rng(dam / 2, long(dam * 1.5)))) {
     if (z.hp < 0 - (z.type->size < 2? 1.5:3) * z.type->hp)
      explode_mon(mon_hit); // Explode them if it was big overkill
     else
      kill_mon(mon_hit); // TODO: player's fault?

     int vpart;
     vehicle *veh = m.veh_at(i, j, vpart);
     if (veh)
      veh->damage (vpart, dam, false);
    }
   }

   if (npc_hit != -1) {
    active_npc[npc_hit]->hit(this, bp_torso, 0, rng(dam / 2, long(dam * 1.5)), 0);
    active_npc[npc_hit]->hit(this, bp_head,  0, rng(dam / 3, dam),       0);
    active_npc[npc_hit]->hit(this, bp_legs,  0, rng(dam / 3, dam),       0);
    active_npc[npc_hit]->hit(this, bp_legs,  1, rng(dam / 3, dam),       0);
    active_npc[npc_hit]->hit(this, bp_arms,  0, rng(dam / 3, dam),       0);
    active_npc[npc_hit]->hit(this, bp_arms,  1, rng(dam / 3, dam),       0);
    if (active_npc[npc_hit]->hp_cur[hp_head]  <= 0 ||
        active_npc[npc_hit]->hp_cur[hp_torso] <= 0   ) {
     active_npc[npc_hit]->die(this, true);
    }
   }
   if (u.posx == i && u.posy == j) {
    add_msg(_("You're caught in the explosion!"));
    u.hit(this, bp_torso, 0, rng(dam / 2, dam * 1.5), 0);
    u.hit(this, bp_head,  0, rng(dam / 3, dam),       0);
    u.hit(this, bp_legs,  0, rng(dam / 3, dam),       0);
    u.hit(this, bp_legs,  1, rng(dam / 3, dam),       0);
    u.hit(this, bp_arms,  0, rng(dam / 3, dam),       0);
    u.hit(this, bp_arms,  1, rng(dam / 3, dam),       0);
   }
   if (has_fire) {
    m.add_field(this, i, j, fd_fire, dam / 10);
   }
  }
 }

// Draw the explosion
 draw_explosion(x, y, radius, c_red);

// The rest of the function is shrapnel
 if (shrapnel <= 0)
  return;
 int sx, sy, t, tx, ty;
 std::vector<point> traj;
 timespec ts;
 ts.tv_sec = 0;
 ts.tv_nsec = BULLET_SPEED; // Reset for animation of bullets
 for (int i = 0; i < shrapnel; i++) {
  sx = rng(x - 2 * radius, x + 2 * radius);
  sy = rng(y - 2 * radius, y + 2 * radius);
  if (m.sees(x, y, sx, sy, 50, t))
   traj = line_to(x, y, sx, sy, t);
  else
   traj = line_to(x, y, sx, sy, 0);
  dam = rng(20, 60);
  for (int j = 0; j < traj.size(); j++) {
   draw_bullet(u, traj[j].x, traj[j].y, j, traj, '`', ts);
   tx = traj[j].x;
   ty = traj[j].y;
   const int zid = mon_at(tx, ty);
   if (zid != -1) {
    monster &z = _active_monsters[zid];
    dam -= z.armor_cut();
    if (z.hurt(dam))
     kill_mon(zid);
   } else if (npc_at(tx, ty) != -1) {
    body_part hit = random_body_part();
    if (hit == bp_eyes || hit == bp_mouth || hit == bp_head)
     dam = rng(2 * dam, 5 * dam);
    else if (hit == bp_torso)
     dam = rng(long(1.5 * dam), 3 * dam);
    int npcdex = npc_at(tx, ty);
    active_npc[npcdex]->hit(this, hit, rng(0, 1), 0, dam);
    if (active_npc[npcdex]->hp_cur[hp_head] <= 0 ||
        active_npc[npcdex]->hp_cur[hp_torso] <= 0) {
     active_npc[npcdex]->die(this);
    }
   } else if (tx == u.posx && ty == u.posy) {
    body_part hit = random_body_part();
    int side = rng(0, 1);
    add_msg(_("Shrapnel hits your %s!"), body_part_name(hit, side).c_str());
    u.hit(this, hit, rng(0, 1), 0, dam);
   } else {
       std::set<std::string> shrapnel_effects;
       m.shoot(this, tx, ty, dam, j == traj.size() - 1, shrapnel_effects );
   }
  }
 }
}

void game::flashbang(int x, int y, bool player_immune)
{
    g->draw_explosion(x, y, 8, c_white);
    int dist = rl_dist(u.posx, u.posy, x, y), t;
    if (dist <= 8 && !player_immune) {
        if (!u.has_bionic("bio_ears")) {
            u.add_disease("deaf", 40 - dist * 4);
        }
        if (m.sees(u.posx, u.posy, x, y, 8, t)) {
            int flash_mod = 0;
            if (u.has_bionic("bio_sunglasses")) {
                flash_mod = 6;
            }
            u.infect("blind", bp_eyes, (12 - flash_mod - dist) / 2, 10 - dist, this);
        }
    }
    for (int i = 0; i < num_zombies(); i++) {
        monster &z = _active_monsters[i];
        dist = rl_dist(z.posx(), z.posy(), x, y);
        if (dist <= 4) {
            z.add_effect(ME_STUNNED, 10 - dist);
        }
        if (dist <= 8) {
            if (z.has_flag(MF_SEES) && m.sees(z.posx(), z.posy(), x, y, 8, t)) {
                z.add_effect(ME_BLIND, 18 - dist);
            }
            if (z.has_flag(MF_HEARS)) {
                z.add_effect(ME_DEAF, 60 - dist * 4);
            }
        }
    }
    sound(x, y, 12, _("a huge boom!"));
    // TODO: Blind/deafen NPC
}

void game::shockwave(int x, int y, int radius, int force, int stun, int dam_mult, bool ignore_player)
{
  //borrowed code from game::explosion()
  timespec ts; // Timespec for the animation of the explosion
  ts.tv_sec = 0;
  ts.tv_nsec = EXPLOSION_SPEED;
    for (int i = 1; i <= radius; i++) {
  mvwputch(w_terrain, y - i + VIEWY - u.posy - u.view_offset_y,
                      x - i + VIEWX - u.posx - u.view_offset_x, c_blue, '/');
  mvwputch(w_terrain, y - i + VIEWY - u.posy - u.view_offset_y,
                      x + i + VIEWX - u.posx - u.view_offset_x, c_blue,'\\');
  mvwputch(w_terrain, y + i + VIEWY - u.posy - u.view_offset_y,
                      x - i + VIEWX - u.posx - u.view_offset_x, c_blue,'\\');
  mvwputch(w_terrain, y + i + VIEWY - u.posy - u.view_offset_y,
                      x + i + VIEWX - u.posx - u.view_offset_x, c_blue, '/');
  for (int j = 1 - i; j < 0 + i; j++) {
   mvwputch(w_terrain, y - i + VIEWY - u.posy - u.view_offset_y,
                       x + j + VIEWX - u.posx - u.view_offset_x, c_blue,'-');
   mvwputch(w_terrain, y + i + VIEWY - u.posy - u.view_offset_y,
                       x + j + VIEWX - u.posx - u.view_offset_x, c_blue,'-');
   mvwputch(w_terrain, y + j + VIEWY - u.posy - u.view_offset_y,
                       x - i + VIEWX - u.posx - u.view_offset_x, c_blue,'|');
   mvwputch(w_terrain, y + j + VIEWY - u.posy - u.view_offset_y,
                       x + i + VIEWX - u.posx - u.view_offset_x, c_blue,'|');
  }
  wrefresh(w_terrain);
  nanosleep(&ts, NULL);
 }
 // end borrowed code from game::explosion()

    sound(x, y, force*force*dam_mult/2, _("Crack!"));
    for (int i = 0; i < num_zombies(); i++)
    {
        monster &z = _active_monsters[i];
        if (rl_dist(z.posx(), z.posy(), x, y) <= radius)
        {
            add_msg(_("%s is caught in the shockwave!"), z.name().c_str());
            knockback(x, y, z.posx(), z.posy(), force, stun, dam_mult);
        }
    }
    for (int i = 0; i < active_npc.size(); i++)
    {
        if (rl_dist(active_npc[i]->posx, active_npc[i]->posy, x, y) <= radius)
        {
            add_msg(_("%s is caught in the shockwave!"), active_npc[i]->name.c_str());
            knockback(x, y, active_npc[i]->posx, active_npc[i]->posy, force, stun, dam_mult);
        }
    }
    if (rl_dist(u.posx, u.posy, x, y) <= radius && !ignore_player)
    {
        add_msg(_("You're caught in the shockwave!"));
        knockback(x, y, u.posx, u.posy, force, stun, dam_mult);
    }
    return;
}

/* Knockback target at (tx,ty) by force number of tiles in direction from (sx,sy) to (tx,ty)
   stun > 0 indicates base stun duration, and causes impact stun; stun == -1 indicates only impact stun
   dam_mult multiplies impact damage, bash effect on impact, and sound level on impact */

void game::knockback(int sx, int sy, int tx, int ty, int force, int stun, int dam_mult)
{
    std::vector<point> traj;
    traj.clear();
    traj = line_to(sx, sy, tx, ty, 0);
    traj.insert(traj.begin(), point(sx, sy)); // how annoying, line_to() doesn't include the originating point!
    traj = continue_line(traj, force);
    traj.insert(traj.begin(), point(tx, ty)); // how annoying, continue_line() doesn't either!

    knockback(traj, force, stun, dam_mult);
    return;
}

/* Knockback target at traj.front() along line traj; traj should already have considered knockback distance.
   stun > 0 indicates base stun duration, and causes impact stun; stun == -1 indicates only impact stun
   dam_mult multiplies impact damage, bash effect on impact, and sound level on impact */

void game::knockback(std::vector<point>& traj, int force, int stun, int dam_mult)
{
    int tx = traj.front().x;
    int ty = traj.front().y;
    const int zid = mon_at(tx, ty);
    if (zid == -1 && npc_at(tx, ty) == -1 && (u.posx != tx && u.posy != ty))
    {
        debugmsg(_("Nothing at (%d,%d) to knockback!"), tx, ty);
        return;
    }
    //add_msg("line from %d,%d to %d,%d",traj.front().x,traj.front().y,traj.back().x,traj.back().y);
    std::string junk;
    int force_remaining = 0;
    if (zid != -1)
    {
        monster *targ = &_active_monsters[zid];
        if (stun > 0)
        {
            targ->add_effect(ME_STUNNED, stun);
            add_msg(ngettext("%s was stunned for %d turn!",
                             "%s was stunned for %d turns!", stun),
                    targ->name().c_str(), stun);
        }
        for(int i = 1; i < traj.size(); i++)
        {
            if (m.move_cost(traj[i].x, traj[i].y) == 0 && !m.has_flag("LIQUID", traj[i].x, traj[i].y)) // oops, we hit a wall!
            {
                targ->setpos(traj[i-1]);
                force_remaining = traj.size() - i;
                if (stun != 0)
                {
                    if (targ->has_effect(ME_STUNNED))
                    {
                        targ->add_effect(ME_STUNNED, force_remaining);
                        add_msg(ngettext("%s was stunned AGAIN for %d turn!",
                                         "%s was stunned AGAIN for %d turns!",
                                         force_remaining),
                                targ->name().c_str(), force_remaining);
                    }
                    else
                    {
                        targ->add_effect(ME_STUNNED, force_remaining);
                        add_msg(ngettext("%s was stunned for %d turn!",
                                         "%s was stunned for %d turns!",
                                         force_remaining),
                                targ->name().c_str(), force_remaining);
                    }
                    add_msg(_("%s took %d damage!"), targ->name().c_str(), dam_mult*force_remaining);
                    targ->hp -= dam_mult*force_remaining;
                    if (targ->hp <= 0)
                        targ->die(this);
                }
                m.bash(traj[i].x, traj[i].y, 2*dam_mult*force_remaining, junk);
                sound(traj[i].x, traj[i].y, dam_mult*force_remaining*force_remaining/2, junk);
                break;
            }
            else if (mon_at(traj[i].x, traj[i].y) != -1 || npc_at(traj[i].x, traj[i].y) != -1 ||
                      (u.posx == traj[i].x && u.posy == traj[i].y))
            {
                targ->setpos(traj[i-1]);
                force_remaining = traj.size() - i;
                if (stun != 0)
                {
                    if (targ->has_effect(ME_STUNNED))
                    {
                        targ->add_effect(ME_STUNNED, force_remaining);
                        add_msg(ngettext("%s was stunned AGAIN for %d turn!",
                                         "%s was stunned AGAIN for %d turns!",
                                         force_remaining),
                                targ->name().c_str(), force_remaining);
                    }
                    else
                    {
                        targ->add_effect(ME_STUNNED, force_remaining);
                        add_msg(ngettext("%s was stunned for %d turn!",
                                         "%s was stunned for %d turns!",
                                         force_remaining),
                                targ->name().c_str(), force_remaining);
                    }
                }
                traj.erase(traj.begin(), traj.begin()+i);
                if (mon_at(traj.front().x, traj.front().y) != -1) {
                    add_msg(_("%s collided with something else and sent it flying!"),
                            targ->name().c_str());
                } else if (npc_at(traj.front().x, traj.front().y) != -1) {
                    if (active_npc[npc_at(traj.front().x, traj.front().y)]->male) {
                        add_msg(_("%s collided with someone else and sent him flying!"),
                                targ->name().c_str());
                    } else {
                        add_msg(_("%s collided with someone else and sent her flying!"),
                                targ->name().c_str());
                    }
                } else if (u.posx == traj.front().x && u.posy == traj.front().y) {
                    add_msg(_("%s collided with you and sent you flying!"), targ->name().c_str());
                }
                knockback(traj, force_remaining, stun, dam_mult);
                break;
            }
            targ->setpos(traj[i]);
            if(m.has_flag("LIQUID", targ->posx(), targ->posy()) && !targ->can_drown() && !targ->dead)
            {
                targ->hurt(9999);
                if (u_see(targ))
                    add_msg(_("The %s drowns!"), targ->name().c_str());
            }
            if(!m.has_flag("LIQUID", targ->posx(), targ->posy()) && targ->has_flag(MF_AQUATIC) && !targ->dead)
            {
                targ->hurt(9999);
                if (u_see(targ))
                    add_msg(_("The %s flops around and dies!"), targ->name().c_str());
            }
        }
    }
    else if (npc_at(tx, ty) != -1)
    {
        npc *targ = active_npc[npc_at(tx, ty)];
        if (stun > 0)
        {
            targ->add_disease("stunned", stun);
            add_msg(ngettext("%s was stunned for %d turn!",
                             "%s was stunned for %d turns!", stun),
                    targ->name.c_str(), stun);
        }
        for(int i = 1; i < traj.size(); i++)
        {
            if (m.move_cost(traj[i].x, traj[i].y) == 0 && !m.has_flag("LIQUID", traj[i].x, traj[i].y)) // oops, we hit a wall!
            {
                targ->posx = traj[i-1].x;
                targ->posy = traj[i-1].y;
                force_remaining = traj.size() - i;
                if (stun != 0)
                {
                    if (targ->has_disease("stunned"))
                    {
                        targ->add_disease("stunned", force_remaining);
                        if (targ->has_disease("stunned"))
                            add_msg(ngettext("%s was stunned AGAIN for %d turn!",
                                             "%s was stunned AGAIN for %d turns!",
                                             force_remaining),
                                    targ->name.c_str(), force_remaining);
                    }
                    else
                    {
                        targ->add_disease("stunned", force_remaining);
                        if (targ->has_disease("stunned"))
                            add_msg(ngettext("%s was stunned for %d turn!",
                                             "%s was stunned for %d turns!",
                                             force_remaining),
                                     targ->name.c_str(), force_remaining);
                    }
                    add_msg(_("%s took %d damage! (before armor)"), targ->name.c_str(), dam_mult*force_remaining);
                    if (one_in(2)) targ->hit(this, bp_arms, 0, force_remaining*dam_mult, 0);
                    if (one_in(2)) targ->hit(this, bp_arms, 1, force_remaining*dam_mult, 0);
                    if (one_in(2)) targ->hit(this, bp_legs, 0, force_remaining*dam_mult, 0);
                    if (one_in(2)) targ->hit(this, bp_legs, 1, force_remaining*dam_mult, 0);
                    if (one_in(2)) targ->hit(this, bp_torso, 0, force_remaining*dam_mult, 0);
                    if (one_in(2)) targ->hit(this, bp_head, 0, force_remaining*dam_mult, 0);
                    if (one_in(2)) targ->hit(this, bp_hands, 0, force_remaining*dam_mult, 0);
                }
                m.bash(traj[i].x, traj[i].y, 2*dam_mult*force_remaining, junk);
                sound(traj[i].x, traj[i].y, dam_mult*force_remaining*force_remaining/2, junk);
                break;
            }
            else if (mon_at(traj[i].x, traj[i].y) != -1 || npc_at(traj[i].x, traj[i].y) != -1 ||
                      (u.posx == traj[i].x && u.posy == traj[i].y))
            {
                targ->posx = traj[i-1].x;
                targ->posy = traj[i-1].y;
                force_remaining = traj.size() - i;
                if (stun != 0)
                {
                    if (targ->has_disease("stunned"))
                    {
                        add_msg(ngettext("%s was stunned AGAIN for %d turn!",
                                         "%s was stunned AGAIN for %d turns!",
                                         force_remaining),
                                 targ->name.c_str(), force_remaining);
                    }
                    else
                    {
                        add_msg(ngettext("%s was stunned for %d turn!",
                                         "%s was stunned for %d turns!",
                                         force_remaining),
                                 targ->name.c_str(), force_remaining);
                    }
                    targ->add_disease("stunned", force_remaining);
                }
                traj.erase(traj.begin(), traj.begin()+i);
                if (mon_at(traj.front().x, traj.front().y) != -1) {
                    add_msg(_("%s collided with something else and sent it flying!"),
                            targ->name.c_str());
                } else if (npc_at(traj.front().x, traj.front().y) != -1) {
                    if (active_npc[npc_at(traj.front().x, traj.front().y)]->male) {
                        add_msg(_("%s collided with someone else and sent him flying!"),
                                targ->name.c_str());
                    } else {
                        add_msg(_("%s collided with someone else and sent her flying!"),
                                targ->name.c_str());
                    }
                } else if (u.posx == traj.front().x && u.posy == traj.front().y) {
                    add_msg(_("%s collided with you and sent you flying!"), targ->name.c_str());
                }
                knockback(traj, force_remaining, stun, dam_mult);
                break;
            }
            targ->posx = traj[i].x;
            targ->posy = traj[i].y;
        }
    }
    else if (u.posx == tx && u.posy == ty)
    {
        if (stun > 0)
        {
            u.add_disease("stunned", stun);
            add_msg(_("You were stunned for %d turns!"), stun);
        }
        for(int i = 1; i < traj.size(); i++)
        {
            if (m.move_cost(traj[i].x, traj[i].y) == 0 && !m.has_flag("LIQUID", traj[i].x, traj[i].y)) // oops, we hit a wall!
            {
                u.posx = traj[i-1].x;
                u.posy = traj[i-1].y;
                force_remaining = traj.size() - i;
                if (stun != 0)
                {
                    if (u.has_disease("stunned"))
                    {
                        add_msg(_("You were stunned AGAIN for %d turns!"), force_remaining);
                    }
                    else
                    {
                        add_msg(_("You were stunned for %d turns!"), force_remaining);
                    }
                    u.add_disease("stunned", force_remaining);
                    if (one_in(2)) u.hit(this, bp_arms, 0, force_remaining*dam_mult, 0);
                    if (one_in(2)) u.hit(this, bp_arms, 1, force_remaining*dam_mult, 0);
                    if (one_in(2)) u.hit(this, bp_legs, 0, force_remaining*dam_mult, 0);
                    if (one_in(2)) u.hit(this, bp_legs, 1, force_remaining*dam_mult, 0);
                    if (one_in(2)) u.hit(this, bp_torso, 0, force_remaining*dam_mult, 0);
                    if (one_in(2)) u.hit(this, bp_head, 0, force_remaining*dam_mult, 0);
                    if (one_in(2)) u.hit(this, bp_hands, 0, force_remaining*dam_mult, 0);
                }
                m.bash(traj[i].x, traj[i].y, 2*dam_mult*force_remaining, junk);
                sound(traj[i].x, traj[i].y, dam_mult*force_remaining*force_remaining/2, junk);
                break;
            }
            else if (mon_at(traj[i].x, traj[i].y) != -1 || npc_at(traj[i].x, traj[i].y) != -1)
            {
                u.posx = traj[i-1].x;
                u.posy = traj[i-1].y;
                force_remaining = traj.size() - i;
                if (stun != 0)
                {
                    if (u.has_disease("stunned"))
                    {
                        add_msg(_("You were stunned AGAIN for %d turns!"), force_remaining);
                    }
                    else
                    {
                        add_msg(_("You were stunned for %d turns!"), force_remaining);
                    }
                    u.add_disease("stunned", force_remaining);
                }
                traj.erase(traj.begin(), traj.begin()+i);
                if (mon_at(traj.front().x, traj.front().y) != -1) {
                    add_msg(_("You collided with something and sent it flying!"));
                } else if (npc_at(traj.front().x, traj.front().y) != -1) {
                    if (active_npc[npc_at(traj.front().x, traj.front().y)]->male) {
                        add_msg(_("You collided with someone and sent him flying!"));
                    } else {
                        add_msg(_("You collided with someone and sent her flying!"));
                    }
                }
                knockback(traj, force_remaining, stun, dam_mult);
                break;
            }
            if(m.has_flag("LIQUID", u.posx, u.posy) && force_remaining < 1)
            {
                plswim(u.posx, u.posy);
            }
            else
            {
                u.posx = traj[i].x;
                u.posy = traj[i].y;
            }
        }
    }
    return;
}

void game::use_computer(int x, int y)
{
 if (u.has_trait("ILLITERATE")) {
  add_msg(_("You can not read a computer screen!"));
  return;
 }

 if (u.has_trait("HYPEROPIC") && !u.is_wearing("glasses_reading")
     && !u.is_wearing("glasses_bifocal")) {
  add_msg(_("You'll need to put on reading glasses before you can see the screen."));
  return;
 }

 computer* used = m.computer_at(x, y);

 if (used == NULL) {
  dbg(D_ERROR) << "game:use_computer: Tried to use computer at (" << x
               << ", " << y << ") - none there";
  debugmsg("Tried to use computer at (%d, %d) - none there", x, y);
  return;
 }

 used->use(this);

 refresh_all();
}

void game::resonance_cascade(int x, int y)
{
 int maxglow = 100 - 5 * trig_dist(x, y, u.posx, u.posy);
 int minglow =  60 - 5 * trig_dist(x, y, u.posx, u.posy);
 std::string spawn;
 monster invader;
 if (minglow < 0)
  minglow = 0;
 if (maxglow > 0)
  u.add_disease("teleglow", rng(minglow, maxglow) * 100);
 int startx = (x < 8 ? 0 : x - 8), endx = (x+8 >= SEEX*3 ? SEEX*3 - 1 : x + 8);
 int starty = (y < 8 ? 0 : y - 8), endy = (y+8 >= SEEY*3 ? SEEY*3 - 1 : y + 8);
 for (int i = startx; i <= endx; i++) {
  for (int j = starty; j <= endy; j++) {
   switch (rng(1, 80)) {
   case 1:
   case 2:
    emp_blast(i, j);
    break;
   case 3:
   case 4:
   case 5:
    for (int k = i - 1; k <= i + 1; k++) {
     for (int l = j - 1; l <= j + 1; l++) {
      field_id type = fd_null;
      switch (rng(1, 7)) {
       case 1: type = fd_blood; break;
       case 2: type = fd_bile; break;
       case 3:
       case 4: type = fd_slime; break;
       case 5: type = fd_fire; break;
       case 6:
       case 7: type = fd_nuke_gas; break;
      }
      if (!one_in(3))
       m.add_field(this, k, l, type, 3);
     }
    }
    break;
   case  6:
   case  7:
   case  8:
   case  9:
   case 10:
    m.add_trap(i, j, tr_portal);
    break;
   case 11:
   case 12:
    m.add_trap(i, j, tr_goo);
    break;
   case 13:
   case 14:
   case 15:
    spawn = MonsterGroupManager::GetMonsterFromGroup("GROUP_NETHER", &mtypes);
    invader = monster(GetMType(spawn), i, j);
    add_zombie(invader);
    break;
   case 16:
   case 17:
   case 18:
    m.destroy(this, i, j, true);
    break;
   case 19:
    explosion(i, j, rng(1, 10), rng(0, 1) * rng(0, 6), one_in(4));
    break;
   }
  }
 }
}

void game::scrambler_blast(int x, int y)
{
    int mondex = mon_at(x, y);
    if (mondex != -1) {
        monster &z = _active_monsters[mondex];
        if (z.has_flag(MF_ELECTRONIC)) {
            z.make_friendly();
        }
        add_msg(_("The %s sparks and begins searching for a target!"), z.name().c_str());
    }
}

void game::emp_blast(int x, int y)
{
 int rn;
 if (m.has_flag("CONSOLE", x, y)) {
  add_msg(_("The %s is rendered non-functional!"), m.tername(x, y).c_str());
  m.ter_set(x, y, t_console_broken);
  return;
 }
// TODO: More terrain effects.
 if ( m.ter(x,y) == t_card_science || m.ter(x,y) == t_card_military ) {
  rn = rng(1, 100);
  if (rn > 92 || rn < 40) {
   add_msg(_("The card reader is rendered non-functional."));
   m.ter_set(x, y, t_card_reader_broken);
  }
  if (rn > 80) {
   add_msg(_("The nearby doors slide open!"));
   for (int i = -3; i <= 3; i++) {
    for (int j = -3; j <= 3; j++) {
     if (m.ter(x + i, y + j) == t_door_metal_locked)
      m.ter_set(x + i, y + j, t_floor);
    }
   }
  }
  if (rn >= 40 && rn <= 80)
   add_msg(_("Nothing happens."));
 }
 int mondex = mon_at(x, y);
 if (mondex != -1) {
  monster &z = _active_monsters[mondex];
  if (z.has_flag(MF_ELECTRONIC)) {
   add_msg(_("The EMP blast fries the %s!"), z.name().c_str());
   int dam = dice(10, 10);
   if (z.hurt(dam))
    kill_mon(mondex); // TODO: Player's fault?
   else if (one_in(6))
    z.make_friendly();
  } else
   add_msg(_("The %s is unaffected by the EMP blast."), z.name().c_str());
 }
 if (u.posx == x && u.posy == y) {
  if (u.power_level > 0) {
   add_msg(_("The EMP blast drains your power."));
   int max_drain = (u.power_level > 40 ? 40 : u.power_level);
   u.charge_power(0 - rng(1 + max_drain / 3, max_drain));
  }
// TODO: More effects?
 }
// Drain any items of their battery charge
 for (int i = 0; i < m.i_at(x, y).size(); i++) {
  if (m.i_at(x, y)[i].is_tool() &&
      (dynamic_cast<it_tool*>(m.i_at(x, y)[i].type))->ammo == "battery")
   m.i_at(x, y)[i].charges = 0;
 }
// TODO: Drain NPC energy reserves
}

int game::npc_at(const int x, const int y) const
{
 for (int i = 0; i < active_npc.size(); i++) {
  if (active_npc[i]->posx == x && active_npc[i]->posy == y && !active_npc[i]->dead)
   return i;
 }
 return -1;
}

int game::npc_by_id(const int id) const
{
 for (int i = 0; i < active_npc.size(); i++) {
  if (active_npc[i]->getID() == id)
   return i;
 }
 return -1;
}

bool game::add_zombie(monster& m)
{
    if (m.type->id == "mon_null"){ // Don't wanna spawn null monsters o.O
        return false;
    }
    if (-1 != mon_at(m.posx(), m.posy())) {
        debugmsg("add_zombie: there's already a monster at %d,%d", m.posx(), m.posy());
        return false;
    }
    z_at[point(m.posx(), m.posy())] = _active_monsters.size();
    _active_monsters.push_back(m);
    return true;
}

size_t game::num_zombies() const
{
    return _active_monsters.size();
}

monster& game::zombie(const int idx)
{
    return _active_monsters[idx];
}

bool game::update_zombie_pos(const monster &m, const int newx, const int newy)
{
    bool success = false;
    const int zid = mon_at(m.posx(), m.posy());
    const int newzid = mon_at(newx, newy);
    if (newzid >= 0 && !_active_monsters[newzid].dead) {
        debugmsg("update_zombie_pos: new location %d,%d already has zombie %d",
                newx, newy, newzid);
    } else if (zid >= 0) {
        if (&m == &_active_monsters[zid]) {
            z_at.erase(point(m.posx(), m.posy()));
            z_at[point(newx, newy)] = zid;
            success = true;
        } else {
            debugmsg("update_zombie_pos: old location %d,%d had zombie %d instead",
                    m.posx(), m.posy(), zid);
        }
    } else {
        // We're changing the x/y coordinates of a zombie that hasn't been added
        // to the game yet. add_zombie() will update z_at for us.
        debugmsg("update_zombie_pos: no such zombie at %d,%d (moving to %d,%d)",
                m.posx(), m.posy(), newx, newy);
    }
    return success;
}

void game::remove_zombie(const int idx)
{
    monster& m = _active_monsters[idx];
    const point oldloc(m.posx(), m.posy());
    const std::map<point, int>::const_iterator i = z_at.find(oldloc);
    const int prev = (i == z_at.end() ? -1 : i->second);

    if (prev == idx) {
        z_at.erase(oldloc);
    }

    _active_monsters.erase(_active_monsters.begin() + idx);

    // Fix indices in z_at for any zombies that were just moved down 1 place.
    for (std::map<point, int>::iterator iter = z_at.begin(); iter != z_at.end(); ++iter) {
        if (iter->second > idx) {
            --iter->second;
        }
    }
}

void game::clear_zombies()
{
    _active_monsters.clear();
    z_at.clear();
}

/**
 * Attempts to spawn a hallucination somewhere close to the player. Returns
 * false if the hallucination couldn't be spawned for whatever reason, such as
 * a monster already in the target square.
 * @return Whether or not a hallucination was successfully spawned.
 */
bool game::spawn_hallucination()
{
  monster phantasm(MonsterGenerator::generator().get_valid_hallucination());
  phantasm.hallucination = true;
  phantasm.spawn(u.posx + rng(-10, 10), u.posy + rng(-10, 10));

  //Don't attempt to place phantasms inside of other monsters
  if (mon_at(phantasm.posx(), phantasm.posy()) == -1) {
    return add_zombie(phantasm);
  } else {
    return false;
  }
}

int game::mon_at(const int x, const int y) const
{
    std::map<point, int>::const_iterator i = z_at.find(point(x, y));
    if (i != z_at.end()) {
        const int zid = i->second;
        if (!_active_monsters[zid].dead) {
            return zid;
        }
    }
    return -1;
}

void game::rebuild_mon_at_cache()
{
    z_at.clear();
    for (int i = 0, numz = num_zombies(); i < numz; i++) {
        monster &m = _active_monsters[i];
        z_at[point(m.posx(), m.posy())] = i;
    }
}

bool game::is_empty(const int x, const int y)
{
 return ((m.move_cost(x, y) > 0 || m.has_flag("LIQUID", x, y)) &&
         npc_at(x, y) == -1 && mon_at(x, y) == -1 &&
         (u.posx != x || u.posy != y));
}

bool game::is_in_sunlight(int x, int y)
{
 return (m.is_outside(x, y) && light_level() >= 40 &&
         (weather == WEATHER_CLEAR || weather == WEATHER_SUNNY));
}

bool game::is_in_ice_lab(point location)
{
    oter_id cur_ter = cur_om->ter(location.x, location.y, levz);
    bool is_in_ice_lab = false;

    if (cur_ter == ot_ice_lab      || cur_ter == ot_ice_lab_stairs ||
        cur_ter == ot_ice_lab_core || cur_ter == ot_ice_lab_finale) {
        is_in_ice_lab = true;
    }

    return is_in_ice_lab;
}

void game::kill_mon(int index, bool u_did_it)
{
 if (index < 0 || index >= num_zombies()) {
  dbg(D_ERROR) << "game:kill_mon: Tried to kill monster " << index
               << "! (" << num_zombies() << " in play)";
  if (debugmon)  debugmsg("Tried to kill monster %d! (%d in play)", index, num_zombies());
  return;
 }
 monster &z = _active_monsters[index];
 if (!z.dead) {
  z.dead = true;
  if (u_did_it) {
   if (z.has_flag(MF_GUILT)) {
    mdeath tmpdeath;
    tmpdeath.guilt(this, &z);
   }
   if (!z.is_hallucination()) {
    kills[z.type->id]++; // Increment our kill counter
   }
  }
  for (int i = 0; i < z.inv.size(); i++)
   m.add_item_or_charges(z.posx(), z.posy(), z.inv[i]);
  z.die(this);
 }
}

void game::explode_mon(int index)
{
 if (index < 0 || index >= num_zombies()) {
  dbg(D_ERROR) << "game:explode_mon: Tried to explode monster " << index
               << "! (" << num_zombies() << " in play)";
  debugmsg("Tried to explode monster %d! (%d in play)", index, num_zombies());
  return;
 }
 monster &z = _active_monsters[index];
 if(z.is_hallucination()) {
   //Can't gib hallucinations
   return;
 }
 if (!z.dead) {
  z.dead = true;
  kills[z.type->id]++; // Increment our kill counter
// Send body parts and blood all over!
  mtype* corpse = z.type;
  if (corpse->mat == "flesh" || corpse->mat == "veggy") { // No chunks otherwise
   int num_chunks = 0;
   switch (corpse->size) {
    case MS_TINY:   num_chunks =  1; break;
    case MS_SMALL:  num_chunks =  2; break;
    case MS_MEDIUM: num_chunks =  4; break;
    case MS_LARGE:  num_chunks =  8; break;
    case MS_HUGE:   num_chunks = 16; break;
   }
   itype_id meat;
   if (corpse->has_flag(MF_POISON)) {
    if (corpse->mat == "flesh")
     meat = "meat_tainted";
    else
     meat = "veggy_tainted";
   } else {
    if (corpse->mat == "flesh")
     meat = "meat";
    else
     meat = "veggy";
   }

   int posx = z.posx(), posy = z.posy();
   for (int i = 0; i < num_chunks; i++) {
    int tarx = posx + rng(-3, 3), tary = posy + rng(-3, 3);
    std::vector<point> traj = line_to(posx, posy, tarx, tary, 0);

    bool done = false;
    for (int j = 0; j < traj.size() && !done; j++) {
     tarx = traj[j].x;
     tary = traj[j].y;
// Choose a blood type and place it
     field_id blood_type = fd_blood;
     if (corpse->dies == &mdeath::boomer)
      blood_type = fd_bile;
     else if (corpse->dies == &mdeath::acid)
      blood_type = fd_acid;

      m.add_field(this, tarx, tary, blood_type, 1);

     if (m.move_cost(tarx, tary) == 0) {
      std::string tmp = "";
      if (m.bash(tarx, tary, 3, tmp))
       sound(tarx, tary, 18, tmp);
      else {
       if (j > 0) {
        tarx = traj[j - 1].x;
        tary = traj[j - 1].y;
       }
       done = true;
      }
     }
    }
    m.spawn_item(tarx, tary, meat, turn);
   }
  }
 }

 // there WAS an erasure of the monster here, but it caused issues with loops
 // we should structure things so that z.erase is only called in specified cleanup
 // functions

 if (last_target == index)
  last_target = -1;
 else if (last_target > index)
   last_target--;
}

void game::revive_corpse(int x, int y, int n)
{
    if (m.i_at(x, y).size() <= n)
    {
        debugmsg("Tried to revive a non-existent corpse! (%d, %d), #%d of %d", x, y, n, m.i_at(x, y).size());
        return;
    }
    item* it = &m.i_at(x, y)[n];
    revive_corpse(x, y, it);
    m.i_rem(x, y, n);
}

void game::revive_corpse(int x, int y, item *it)
{
    if (it->type->id != "corpse" || it->corpse == NULL)
    {
        debugmsg("Tried to revive a non-corpse.");
        return;
    }
    int burnt_penalty = it->burnt;
    monster mon(it->corpse, x, y);
    mon.speed = int(mon.speed * .8) - burnt_penalty / 2;
    mon.hp    = int(mon.hp    * .7) - burnt_penalty;
    if (it->damage > 0)
    {
        mon.speed /= it->damage + 1;
        mon.hp /= it->damage + 1;
    }
    mon.no_extra_death_drops = true;
    add_zombie(mon);
}

void game::open()
{
    int openx, openy;
    if (!choose_adjacent(_("Open"), openx, openy))
        return;

    u.moves -= 100;
    bool didit = false;

    int vpart;
    vehicle *veh = m.veh_at(openx, openy, vpart);
    if (veh) {
        int door = veh->part_with_feature(vpart, "OPENABLE");
        if(door >= 0) {
            if (veh->parts[door].open) {
                add_msg(_("That door is already open."));
                u.moves += 100;
            } else {
                veh->open(door);
            }
            return;
        }
    }

    if (m.is_outside(u.posx, u.posy))
        didit = m.open_door(openx, openy, false);
    else
        didit = m.open_door(openx, openy, true);

    if (!didit) {
        const std::string terid = m.get_ter(openx, openy);
        if ( terid.find("t_door") != std::string::npos ) {
            if ( terid.find("_locked") != std::string::npos ) {
                add_msg(_("The door is locked!"));
                return;
            } else if ( termap[ terid ].close.size() > 0 && termap[ terid ].close != "t_null" ) {
                // if the following message appears unexpectedly, the prior check was for t_door_o
                add_msg(_("That door is already open."));
                u.moves += 100;
                return;
            }
        }
        add_msg(_("No door there."));
        u.moves += 100;
    }
}

void game::close()
{
    int closex, closey;
    if (!choose_adjacent(_("Close"), closex, closey))
        return;

    bool didit = false;

    int vpart;
    vehicle *veh = m.veh_at(closex, closey, vpart);
    int zid = mon_at(closex, closey);
    if (zid != -1) {
        monster &z = _active_monsters[zid];
        add_msg(_("There's a %s in the way!"), z.name().c_str());
    }
    else if (veh) {
        int door = veh->part_with_feature(vpart, "OPENABLE");
        if(door >= 0) {
            if(veh->parts[door].open) {
                veh->close(door);
                didit = true;
            } else {
                add_msg(_("That door is already closed."));
            }
        }
    } else if (m.furn(closex, closey) != f_safe_o && m.i_at(closex, closey).size() > 0)
        add_msg(_("There's %s in the way!"), m.i_at(closex, closey).size() == 1 ?
                m.i_at(closex, closey)[0].tname(this).c_str() : _("some stuff"));
    else if (closex == u.posx && closey == u.posy)
        add_msg(_("There's some buffoon in the way!"));
    else if (m.ter(closex, closey) == t_window_domestic &&
             m.is_outside(u.posx, u.posy))  {
        add_msg(_("You cannot close the curtains from outside. You must be inside the building."));
    } else if (m.has_furn(closex, closey) && m.furn_at(closex, closey).close.size() == 0 ) {
       add_msg(_("There's a %s in the way!"), m.furnname(closex, closey).c_str());
    } else
        didit = m.close_door(closex, closey, true);

    if (didit)
        u.moves -= 90;
}

void game::smash()
{
    const int move_cost = int(u.weapon.is_null() ? 80 : u.weapon.attack_time() * 0.8);
    bool didit = false;
    std::string bashsound, extra;
    int smashskill = int(u.str_cur / 2.5 + u.weapon.type->melee_dam);
    int smashx, smashy;

    if (!choose_adjacent(_("Smash"), smashx, smashy))
        return;

    const int full_pulp_threshold = 4;
    std::list<item*> corpses;
    for (int i = 0; i < m.i_at(smashx, smashy).size(); ++i)
    {
        item *it = &m.i_at(smashx, smashy)[i];
        if (it->type->id == "corpse" && it->damage < full_pulp_threshold)
        {
            corpses.push_back(it);
        }
    }
    if (!corpses.empty())
    {
        add_msg(ngettext("You swing at the corpse.",
                         "You swing at the corpses.", corpses.size()));

        // numbers logic: a str 8 character with a butcher knife (4 bash, 18 cut)
        // should have at least a 50% chance of damaging an intact zombie corpse (75 volume).
        // a str 8 character with a baseball bat (28 bash, 0 cut) should have around a 25% chance.

        int cut_power = u.weapon.type->melee_cut;
        // stabbing weapons are a lot less effective at pulping
        if (u.weapon.has_flag("STAB") || u.weapon.has_flag("SPEAR"))
        {
            cut_power /= 2;
        }
        double pulp_power = sqrt((double)(u.str_cur + u.weapon.type->melee_dam)) * sqrt((double)(cut_power + 1));
        pulp_power *= 20; // constant multiplier to get the chance right
        int rn = rng(0, (long)pulp_power);
        while (rn > 0 && !corpses.empty())
        {
            item *it = corpses.front();
            corpses.pop_front();
            int damage = rn / it->volume();
            if (damage + it->damage > full_pulp_threshold)
            {
                damage = full_pulp_threshold - it->damage;
            }
            rn -= (damage + 1) * it->volume(); // slight efficiency loss to swing

            // chance of a critical success, higher chance for small critters
            // comes AFTER the loss of power from the above calculation
            if (one_in(it->volume()))
            {
                damage++;
            }

            if (damage > 0)
            {
                if (damage > 1) {
                    add_msg(_("You greatly damage the %s!"), it->tname().c_str());
                } else {
                    add_msg(_("You damage the %s!"), it->tname().c_str());
                }
                it->damage += damage;
                if (it->damage >= 4)
                {
                    add_msg(_("The corpse is now thoroughly pulped."));
                    it->damage = 4;
                    // TODO mark corpses as inactive when appropriate
                }
                // Splatter some blood around
                for (int x = smashx - 1; x <= smashx + 1; x++) {
                    for (int y = smashy - 1; y <= smashy + 1; y++) {
                        if (!one_in(damage+1)) {
                             m.add_field(this, x, y, fd_blood, 1);
                        }
                    }
                }
            }
        }
        u.moves -= move_cost;
        return; // don't smash terrain if we've smashed a corpse
    }
    else
    {
        didit = m.bash(smashx, smashy, smashskill, bashsound);
    }

    if (didit)
    {
        if (extra != "")
        {
            add_msg(extra.c_str());
        }
        sound(smashx, smashy, 18, bashsound);
        // TODO: Move this elsewhere, like maybe into the map on-break code
        if (m.has_flag("ALARMED", smashx, smashy) &&
            !event_queued(EVENT_WANTED))
        {
            sound(smashx, smashy, 40, _("An alarm sounds!"));
            u.add_memorial_log(_("Set off an alarm."));
            add_event(EVENT_WANTED, int(turn) + 300, 0, levx, levy);
        }
        u.moves -= move_cost;
        if (u.skillLevel("melee") == 0)
        {
            u.practice(turn, "melee", rng(0, 1) * rng(0, 1));
        }
        if (u.weapon.made_of("glass") &&
            rng(0, u.weapon.volume() + 3) < u.weapon.volume())
        {
            add_msg(_("Your %s shatters!"), u.weapon.tname(this).c_str());
            for (int i = 0; i < u.weapon.contents.size(); i++)
            {
                m.add_item_or_charges(u.posx, u.posy, u.weapon.contents[i]);
            }
            sound(u.posx, u.posy, 24, "");
            u.hit(this, bp_hands, 1, 0, rng(0, u.weapon.volume()));
            if (u.weapon.volume() > 20)
            {
                // Hurt left arm too, if it was big
                u.hit(this, bp_hands, 0, 0, rng(0, long(u.weapon.volume() * .5)));
            }
            u.remove_weapon();
        }
    }
    else
    {
        add_msg(_("There's nothing there!"));
    }
}

void game::use_item(char chInput)
{
 char ch;
 if (chInput == '.')
  ch = inv(_("Use item:"));
 else
  ch = chInput;

 if (ch == ' ') {
  add_msg(_("Never mind."));
  return;
 }
 last_action += ch;
 u.use(this, ch);
}

void game::use_wielded_item()
{
  u.use_wielded(this);
}

bool game::choose_adjacent(std::string verb, int &x, int &y)
{
    refresh_all();
    std::string query_text = verb + _(" where? (Direction button)");
    mvwprintw(w_terrain, 0, 0, query_text.c_str());
    wrefresh(w_terrain);
    DebugLog() << "calling get_input() for " << verb << "\n";
    InputEvent input = get_input();
    last_action += input;
    if (input == Cancel || input == Close)
        return false;
    else
        get_direction(x, y, input);
    if (x == -2 || y == -2) {
        add_msg(_("Invalid direction."));
        return false;
    }
    x += u.posx;
    y += u.posy;
    return true;
}

bool game::vehicle_near ()
{
 for (int dx = -1; dx <= 1; dx++) {
  for (int dy = -1; dy <= 1; dy++) {
   if (m.veh_at(u.posx + dx, u.posy + dy))
    return true;
  }
 }
 return false;
}

bool game::refill_vehicle_part (vehicle &veh, vehicle_part *part, bool test)
{
  vpart_info part_info = vehicle_part_types[part->id];
  if (!part_info.has_flag("FUEL_TANK")) {
    return false;
  }
  item* it = NULL;
  item *p_itm = NULL;
  int min_charges = -1;
  bool in_container = false;

  std::string ftype = part_info.fuel_type;
  itype_id itid = default_ammo(ftype);
  if (u.weapon.is_container() && u.weapon.contents.size() > 0 &&
          u.weapon.contents[0].type->id == itid) {
    it = &u.weapon;
    p_itm = &u.weapon.contents[0];
    min_charges = u.weapon.contents[0].charges;
    in_container = true;
  } else if (u.weapon.type->id == itid) {
    it = &u.weapon;
    p_itm = it;
    min_charges = u.weapon.charges;
  } else {
    it = &u.inv.item_or_container(itid);
    if (!it->is_null()) {
      if (it->type->id == itid) {
        p_itm = it;
      } else {
        //ah, must be a container of the thing
        p_itm = &(it->contents[0]);
        in_container = true;
      }
      min_charges = p_itm->charges;
    }
  }
  if (it->is_null()) {
    return false;
  } else if (test) {
    return true;
  }

  int fuel_per_charge = 1; //default for gasoline
  if (ftype == "plutonium") {
    fuel_per_charge = 1000;
  } else if (ftype == "plasma") {
    fuel_per_charge = 100;
  }
  int max_fuel = part_info.size;
  int charge_difference = (max_fuel - part->amount) / fuel_per_charge;
  if (charge_difference < 1) {
    charge_difference = 1;
  }
  bool rem_itm = min_charges <= charge_difference;
  int used_charges = rem_itm ? min_charges : charge_difference;
  part->amount += used_charges * fuel_per_charge;
  if (part->amount > max_fuel) {
    part->amount = max_fuel;
  }

  if (ftype == "battery") {
    add_msg(_("You recharge %s's battery."), veh.name.c_str());
    if (part->amount == max_fuel) {
      add_msg(_("The battery is fully charged."));
    }
  } else if (ftype == "gasoline") {
    add_msg(_("You refill %s's fuel tank."), veh.name.c_str());
    if (part->amount == max_fuel) {
      add_msg(_("The tank is full."));
    }
  } else if (ftype == "plutonium") {
    add_msg(_("You refill %s's reactor."), veh.name.c_str());
    if (part->amount == max_fuel) {
      add_msg(_("The reactor is full."));
    }
  }

  p_itm->charges -= used_charges;
  if (rem_itm) {
    if (in_container) {
      it->contents.erase(it->contents.begin());
    } else if (&u.weapon == it) {
      u.remove_weapon();
    } else {
      u.inv.remove_item_by_letter(it->invlet);
    }
  }
  return true;
}

bool game::pl_refill_vehicle (vehicle &veh, int part, bool test)
{
  return refill_vehicle_part(veh, &veh.parts[part], test);
}

void game::handbrake ()
{
 vehicle *veh = m.veh_at (u.posx, u.posy);
 if (!veh)
  return;
 add_msg (_("You pull a handbrake."));
 veh->cruise_velocity = 0;
 if (veh->last_turn != 0 && rng (15, 60) * 100 < abs(veh->velocity)) {
  veh->skidding = true;
  add_msg (_("You lose control of %s."), veh->name.c_str());
  veh->turn (veh->last_turn > 0? 60 : -60);
 } else if (veh->velocity < 0)
  veh->stop();
 else {
  veh->velocity = veh->velocity / 2 - 10*100;
  if (veh->velocity < 0)
      veh->stop();
 }
 u.moves = 0;
}

void game::exam_vehicle(vehicle &veh, int examx, int examy, int cx, int cy)
{
    veh_interact vehint;
    vehint.cursor_x = cx;
    vehint.cursor_y = cy;
    vehint.exec(this, &veh, examx, examy);
//    debugmsg ("exam_vehicle cmd=%c %d", vehint.sel_cmd, (int) vehint.sel_cmd);
    if (vehint.sel_cmd != ' ')
    {                                                        // TODO: different activity times
        u.activity = player_activity(ACT_VEHICLE,
                                     vehint.sel_cmd == 'f' || vehint.sel_cmd == 's' ||
                                     vehint.sel_cmd == 'c' ? 200 : 20000,
                                     (int) vehint.sel_cmd, 0, "");
        u.activity.values.push_back (veh.global_x());    // values[0]
        u.activity.values.push_back (veh.global_y());    // values[1]
        u.activity.values.push_back (vehint.cursor_x);   // values[2]
        u.activity.values.push_back (vehint.cursor_y);   // values[3]
        u.activity.values.push_back (-vehint.ddx - vehint.cursor_y);   // values[4]
        u.activity.values.push_back (vehint.cursor_x - vehint.ddy);   // values[5]
        u.activity.values.push_back (veh.index_of_part(vehint.sel_vehicle_part)); // values[6]
        u.activity.values.push_back (vehint.sel_type); // int. might make bitmask
        if(vehint.sel_vpart_info != NULL) {
          u.activity.str_values.push_back(vehint.sel_vpart_info->id);
        } else {
          u.activity.str_values.push_back("null");
        }
        u.moves = 0;
    }
    refresh_all();
}

// A gate handle is adjacent to a wall section, and next to that wall section on one side or
// another is the gate.  There may be a handle on the other side, but this is optional.
// The gate continues until it reaches a non-floor tile, so they can be arbitrary length.
//
//   |  !|!  -++-++-  !|++++-
//   +   +      !      +
//   +   +   -++-++-   +
//   +   +             +
//   +   +   !|++++-   +
//  !|   |!        !   |
//
// The terrain type of the handle is passed in, and that is used to determine the type of
// the wall and gate.
void game::open_gate( game *g, const int examx, const int examy, const ter_id handle_type ) {

 ter_id v_wall_type;
 ter_id h_wall_type;
 ter_id door_type;
 ter_id floor_type;
 const char *pull_message;
 const char *open_message;
 const char *close_message;

 if ( handle_type == t_gates_mech_control ) {
  v_wall_type = t_wall_v;
  h_wall_type = t_wall_h;
  door_type   = t_door_metal_locked;
  floor_type  = t_floor;
  pull_message = _("You turn the handle...");
  open_message = _("The gate is opened!");
  close_message = _("The gate is closed!");
 } else if ( handle_type == t_gates_control_concrete ) {
  v_wall_type = t_concrete_v;
  h_wall_type = t_concrete_h;
  door_type   = t_door_metal_locked;
  floor_type  = t_floor;
  pull_message = _("You turn the handle...");
  open_message = _("The gate is opened!");
  close_message = _("The gate is closed!");

 } else if ( handle_type == t_barndoor ) {
  v_wall_type = t_wall_wood;
  h_wall_type = t_wall_wood;
  door_type   = t_door_metal_locked;
  floor_type  = t_dirtfloor;
  pull_message = _("You pull the rope...");
  open_message = _("The barn doors opened!");
  close_message = _("The barn doors closed!");

 } else if ( handle_type == t_palisade_pulley ) {
  v_wall_type = t_palisade;
  h_wall_type = t_palisade;
  door_type   = t_palisade_gate;
  floor_type  = t_palisade_gate_o;
  pull_message = _("You pull the rope...");
  open_message = _("The palisade gate swings open!");
  close_message = _("The palisade gate swings closed with a crash!");
 } else {
   return;
 }

 g->add_msg(pull_message);
 g->u.moves -= 900;

 bool open = false;
 bool close = false;

 for (int wall_x = -1; wall_x <= 1; wall_x++) {
   for (int wall_y = -1; wall_y <= 1; wall_y++) {
     for (int gate_x = -1; gate_x <= 1; gate_x++) {
       for (int gate_y = -1; gate_y <= 1; gate_y++) {
         if ((wall_x + wall_y == 1 || wall_x + wall_y == -1) &&  // make sure wall not diagonally opposite to handle
             (gate_x + gate_y == 1 || gate_x + gate_y == -1) &&  // same for gate direction
            ((wall_y != 0 && (g->m.ter(examx+wall_x, examy+wall_y) == h_wall_type)) ||  //horizontal orientation of the gate
             (wall_x != 0 && (g->m.ter(examx+wall_x, examy+wall_y) == v_wall_type)))) { //vertical orientation of the gate

           int cur_x = examx+wall_x+gate_x;
           int cur_y = examy+wall_y+gate_y;

           if (!close && (g->m.ter(examx+wall_x+gate_x, examy+wall_y+gate_y) == door_type)) {  //opening the gate...
             open = true;
             while (g->m.ter(cur_x, cur_y) == door_type) {
               g->m.ter_set(cur_x, cur_y, floor_type);
               cur_x = cur_x+gate_x;
               cur_y = cur_y+gate_y;
             }
           }

           if (!open && (g->m.ter(examx+wall_x+gate_x, examy+wall_y+gate_y) == floor_type)) {  //closing the gate...
             close = true;
             while (g->m.ter(cur_x, cur_y) == floor_type) {
               g->m.ter_set(cur_x, cur_y, door_type);
               cur_x = cur_x+gate_x;
               cur_y = cur_y+gate_y;
             }
           }
         }
       }
     }
   }
 }

 if(open){
   g->add_msg(open_message);
 } else if(close){
   g->add_msg(close_message);
 } else {
   add_msg(_("Nothing happens."));
 }
}

void game::moving_vehicle_dismount(int tox, int toy)
{
    int vpart;
    vehicle *veh = m.veh_at(u.posx, u.posy, vpart);
    if (!veh) {
        debugmsg("Tried to exit non-existent vehicle.");
        return;
    }
    if (u.posx == tox && u.posy == toy) {
        debugmsg("Need somewhere to dismount towards.");
        return;
    }
    int d = (45 * (direction_from(u.posx, u.posy, tox, toy)) - 90) % 360;
    add_msg(_("You dive from the %s."), veh->name.c_str());
    m.unboard_vehicle(this, u.posx, u.posy);
    u.moves -= 200;
    // Dive three tiles in the direction of tox and toy
    fling_player_or_monster(&u, 0, d, 30, true);
    // Hit the ground according to vehicle speed
    if (!m.has_flag("SWIMMABLE", u.posx, u.posy)) {
        if (veh->velocity > 0)
            fling_player_or_monster(&u, 0, veh->face.dir(), veh->velocity / (float)100);
        else
            fling_player_or_monster(&u, 0, veh->face.dir() + 180, -(veh->velocity) / (float)100);
    }
    return;
}

void game::control_vehicle()
{
    int veh_part;
    vehicle *veh = m.veh_at(u.posx, u.posy, veh_part);

    if (veh && veh->player_in_control(&u)) {
        veh->use_controls();
    } else if (veh && veh->part_with_feature(veh_part, "CONTROLS") >= 0
                   && u.in_vehicle) {
        u.controlling_vehicle = true;
        add_msg(_("You take control of the %s."), veh->name.c_str());
    } else {
        int examx, examy;
        if (!choose_adjacent(_("Control vehicle"), examx, examy))
            return;
        veh = m.veh_at(examx, examy, veh_part);
        if (!veh) {
            add_msg(_("No vehicle there."));
            return;
        }
        if (veh->part_with_feature(veh_part, "CONTROLS") < 0) {
            add_msg(_("No controls there."));
            return;
        }
        veh->use_controls();
    }
}

void game::examine()
{
 int examx, examy;
 if (!choose_adjacent(_("Examine"), examx, examy))
    return;

 int veh_part = 0;
 vehicle *veh = m.veh_at (examx, examy, veh_part);
 if (veh) {
  int vpcargo = veh->part_with_feature(veh_part, "CARGO", false);
  int vpkitchen = veh->part_with_feature(veh_part, "KITCHEN", true);
  if ((vpcargo >= 0 && veh->parts[vpcargo].items.size() > 0) || vpkitchen >= 0)
   pickup(examx, examy, 0);
  else if (u.in_vehicle)
   add_msg (_("You can't do that while onboard."));
  else if (abs(veh->velocity) > 0)
   add_msg (_("You can't do that on moving vehicle."));
  else
   exam_vehicle (*veh, examx, examy);
 }

 if (m.has_flag("CONSOLE", examx, examy)) {
  use_computer(examx, examy);
  return;
 }
 const furn_t *xfurn_t = &furnlist[m.furn(examx,examy)];
 const ter_t *xter_t = &terlist[m.ter(examx,examy)];
 iexamine xmine;

 if (m.has_furn(examx, examy))
   (xmine.*xfurn_t->examine)(this,&u,&m,examx,examy);
 else
   (xmine.*xter_t->examine)(this,&u,&m,examx,examy);

 bool none = true;
 if (xter_t->examine != &iexamine::none || xfurn_t->examine != &iexamine::none)
   none = false;

 if (m.has_flag("SEALED", examx, examy)) {
   if (none) add_msg(_("The %s is firmly sealed."), m.name(examx, examy).c_str());
 } else {
   //examx,examy has no traps, is a container and doesn't have a special examination function
  if (m.tr_at(examx, examy) == tr_null && m.i_at(examx, examy).size() == 0 && m.has_flag("CONTAINER", examx, examy) && none)
   add_msg(_("It is empty."));
  else
   if (!veh)pickup(examx, examy, 0);
 }
  //check for disarming traps last to avoid disarming query black box issue.
 if(m.tr_at(examx, examy) != tr_null) xmine.trap(this,&u,&m,examx,examy);

}

void game::advanced_inv()
{
    advanced_inventory advinv;
    advinv.display(this, &u);
}

//Shift player by one tile, look_around(), then restore previous position.
//represents carfully peeking around a corner, hence the large move cost.
void game::peek()
{
    int prevx, prevy, peekx, peeky;

    if (!choose_adjacent(_("Peek"), peekx, peeky))
        return;

    if (m.move_cost(peekx, peeky) == 0)
        return;

    u.moves -= 200;
    prevx = u.posx;
    prevy = u.posy;
    u.posx = peekx;
    u.posy = peeky;
    look_around();
    u.posx = prevx;
    u.posy = prevy;
}
////////////////////////////////////////////////////////////////////////////////////////////
point game::look_debug(point coords) {
  editmap * edit=new editmap(this);
  point ret=edit->edit(coords);
  delete edit;
  edit=0;
  return ret;
}
////////////////////////////////////////////////////////////////////////////////////////////
point game::look_around()
{
 draw_ter();
 int lx = u.posx + u.view_offset_x, ly = u.posy + u.view_offset_y;
 int mx, my;
 InputEvent input;

 const int lookHeight = 13;
 const int lookWidth = getmaxx(w_messages);
 int lookY = TERMY - lookHeight + 1;
 if (getbegy(w_messages) < lookY) lookY = getbegy(w_messages);
 WINDOW* w_look = newwin(lookHeight, lookWidth, lookY, getbegx(w_messages));
 wborder(w_look, LINE_XOXO, LINE_XOXO, LINE_OXOX, LINE_OXOX,
                 LINE_OXXO, LINE_OOXX, LINE_XXOO, LINE_XOOX );
 mvwprintz(w_look, 1, 1, c_white, _("Looking Around"));
 mvwprintz(w_look, 2, 1, c_white, _("Use directional keys to move the cursor"));
 mvwprintz(w_look, 3, 1, c_white, _("to a nearby square."));
 wrefresh(w_look);
 do {
  werase(w_terrain);
  draw_ter(lx, ly);
  for (int i = 1; i < lookHeight - 1; i++) {
   for (int j = 1; j < lookWidth - 1; j++)
    mvwputch(w_look, i, j, c_white, ' ');
  }

  // Debug helper
  //mvwprintw(w_look, 6, 1, "Items: %d", m.i_at(lx, ly).size() );
  int junk;
  int veh_part = 0;
  int off = 4;
  vehicle *veh = m.veh_at(lx, ly, veh_part);
  if (u_see(lx, ly)) {
   std::string tile = m.tername(lx, ly);
   if (m.has_furn(lx, ly))
    tile += "; " + m.furnname(lx, ly);

   if (m.move_cost(lx, ly) == 0)
    mvwprintw(w_look, 1, 1, _("%s; Impassable"), tile.c_str());
   else
    mvwprintw(w_look, 1, 1, _("%s; Movement cost %d"), tile.c_str(),
                                                    m.move_cost(lx, ly) * 50);
   mvwprintw(w_look, 2, 1, "%s", m.features(lx, ly).c_str());

   field &tmpfield = m.field_at(lx, ly);

   if (tmpfield.fieldCount() > 0) {
        field_entry *cur = NULL;
        for(std::map<field_id, field_entry*>::iterator field_list_it = tmpfield.getFieldStart(); field_list_it != tmpfield.getFieldEnd(); ++field_list_it){
            cur = field_list_it->second;
            if(cur == NULL) continue;
            mvwprintz(w_look, off, 1, fieldlist[cur->getFieldType()].color[cur->getFieldDensity()-1], "%s",
                fieldlist[cur->getFieldType()].name[cur->getFieldDensity()-1].c_str());
            off++; // 4ish
        }
    }
   //if (tmpfield.type != fd_null)
   // mvwprintz(w_look, 4, 1, fieldlist[tmpfield.type].color[tmpfield.density-1],
   //           "%s", fieldlist[tmpfield.type].name[tmpfield.density-1].c_str());

   if (m.tr_at(lx, ly) != tr_null && (traps[m.tr_at(lx, ly)]->visibility == -1 ||
       u.per_cur - u.encumb(bp_eyes) >= traps[m.tr_at(lx, ly)]->visibility))
    mvwprintz(w_look, ++off, 1, traps[m.tr_at(lx, ly)]->color, "%s",
              traps[m.tr_at(lx, ly)]->name.c_str());

   int dex = mon_at(lx, ly);
   if (dex != -1 && u_see(&zombie(dex)))
   {
       zombie(dex).draw(w_terrain, lx, ly, true);
       zombie(dex).print_info(this, w_look);
       if (!m.has_flag("CONTAINER", lx, ly))
       {
           if (m.i_at(lx, ly).size() > 1)
           {
               mvwprintw(w_look, 3, 1, _("There are several items there."));
           }
           else if (m.i_at(lx, ly).size() == 1)
           {
               mvwprintw(w_look, 3, 1, _("There is an item there."));
           }
       } else {
           mvwprintw(w_look, 3, 1, _("You cannot see what is inside of it."));
       }
   }
   else if (npc_at(lx, ly) != -1)
   {
       active_npc[npc_at(lx, ly)]->draw(w_terrain, lx, ly, true);
       active_npc[npc_at(lx, ly)]->print_info(w_look);
       if (!m.has_flag("CONTAINER", lx, ly))
       {
           if (m.i_at(lx, ly).size() > 1)
           {
               mvwprintw(w_look, 3, 1, _("There are several items there."));
           }
           else if (m.i_at(lx, ly).size() == 1)
           {
               mvwprintw(w_look, 3, 1, _("There is an item there."));
           }
       } else {
           mvwprintw(w_look, 3, 1, _("You cannot see what is inside of it."));
       }
   }
   else if (veh)
   {
       mvwprintw(w_look, 3, 1, _("There is a %s there. Parts:"), veh->name.c_str());
       veh->print_part_desc(w_look, ++off, 48, veh_part);
       m.drawsq(w_terrain, u, lx, ly, true, true, lx, ly);
   }
   else if (!m.has_flag("CONTAINER", lx, ly) && m.i_at(lx, ly).size() > 0)
   {
       mvwprintw(w_look, 3, 1, _("There is a %s there."),
                 m.i_at(lx, ly)[0].tname(this).c_str());
       if (m.i_at(lx, ly).size() > 1)
       {
           mvwprintw(w_look, ++off, 1, _("There are other items there as well."));
       }
       m.drawsq(w_terrain, u, lx, ly, true, true, lx, ly);
   } else if (m.has_flag("CONTAINER", lx, ly)) {
       mvwprintw(w_look, 3, 1, _("You cannot see what is inside of it."));
       m.drawsq(w_terrain, u, lx, ly, true, false, lx, ly);
   }
   // The player is not at <u.posx + u.view_offset_x, u.posy + u.view_offset_y>
   // Should not be putting the "You (name)" at this location
   // Changing it to reflect actual position not view-center position
   else if (lx == u.posx && ly == u.posy )
   {
       int x,y;
       x = getmaxx(w_terrain)/2 - u.view_offset_x;
       y = getmaxy(w_terrain)/2 - u.view_offset_y;
       mvwputch_inv(w_terrain, y, x, u.color(), '@');

       mvwprintw(w_look, 1, 1, _("You (%s)"), u.name.c_str());
       if (veh) {
           mvwprintw(w_look, 3, 1, _("There is a %s there. Parts:"), veh->name.c_str());
           veh->print_part_desc(w_look, 4, 48, veh_part);
           m.drawsq(w_terrain, u, lx, ly, true, true, lx, ly);
       }

   }
   else
   {
       m.drawsq(w_terrain, u, lx, ly, true, true, lx, ly);
   }
  } else if (u.sight_impaired() &&
              m.light_at(lx, ly) == LL_BRIGHT &&
              rl_dist(u.posx, u.posy, lx, ly) < u.unimpaired_range() &&
              m.sees(u.posx, u.posy, lx, ly, u.unimpaired_range(), junk)) {
   if (u.has_disease("boomered"))
    mvwputch_inv(w_terrain, ly - u.posy + VIEWY, lx - u.posx + VIEWX, c_pink, '#');
   else
    mvwputch_inv(w_terrain, ly - u.posy + VIEWY, lx - u.posx + VIEWX, c_ltgray, '#');
   mvwprintw(w_look, 1, 1, _("Bright light."));
  } else {
   mvwputch(w_terrain, VIEWY, VIEWX, c_white, 'x');
   mvwprintw(w_look, 1, 1, _("Unseen."));
  }
  if (m.graffiti_at(lx, ly).contents)
   mvwprintw(w_look, ++off + 1, 1, _("Graffiti: %s"), m.graffiti_at(lx, ly).contents->c_str());
  //mvwprintw(w_look, 5, 1, _("Maploc: <%d,%d>"), lx, ly);
  wrefresh(w_look);
  wrefresh(w_terrain);

  DebugLog() << __FUNCTION__ << ": calling get_input() \n";
  input = get_input();
  if (!u_see(lx, ly))
   mvwputch(w_terrain, ly - u.posy + VIEWY, lx - u.posx + VIEWX, c_black, ' ');
  get_direction(mx, my, input);
  if (mx != -2 && my != -2) { // Directional key pressed
   lx += mx;
   ly += my;
  }
 } while (input != Close && input != Cancel && input != Confirm);

 werase(w_look);
 delwin(w_look);
 if (input == Confirm)
  return point(lx, ly);
 return point(-1, -1);
}

bool game::list_items_match(std::string sText, std::string sPattern)
{
 size_t iPos;

 do {
  iPos = sPattern.find(",");

  if (sText.find((iPos == std::string::npos) ? sPattern : sPattern.substr(0, iPos)) != std::string::npos)
   return true;

  if (iPos != std::string::npos)
   sPattern = sPattern.substr(iPos+1, sPattern.size());

 } while(iPos != std::string::npos);

 return false;
}

std::vector<map_item_stack> game::find_nearby_items(int iSearchX, int iSearchY)
{
    std::vector<item> here;
    std::map<std::string, map_item_stack> temp_items;
    std::vector<map_item_stack> ret;
    std::vector<std::string> vOrder;

    std::vector<point> points = closest_points_first(iSearchX, u.posx, u.posy);

    int iLastX = 0;
    int iLastY = 0;

    for (std::vector<point>::iterator p_it = points.begin(); p_it != points.end(); ++p_it) {
        if (p_it->y >= u.posy - iSearchY && p_it->y <= u.posy + iSearchY &&
            u_see(p_it->x,p_it->y) &&
            (!m.has_flag("CONTAINER", p_it->x, p_it->y) ||
            (rl_dist(u.posx, u.posy, p_it->x, p_it->y) == 1 && !m.has_flag("SEALED", p_it->x, p_it->y)))) {

            here.clear();
            here = m.i_at(p_it->x, p_it->y);
            for (int i = 0; i < here.size(); i++) {
                const std::string name = here[i].tname(this);

                if (temp_items.find(name) == temp_items.end() || (iLastX != p_it->x || iLastY != p_it->y)) {
                    iLastX = p_it->x;
                    iLastY = p_it->y;

                    if (std::find(vOrder.begin(), vOrder.end(), name) == vOrder.end()) {
                        vOrder.push_back(name);
                        temp_items[name] = map_item_stack(here[i], p_it->x - u.posx, p_it->y - u.posy);
                    } else {
                        temp_items[name].addNewPos(p_it->x - u.posx, p_it->y - u.posy);
                    }

                } else {
                    temp_items[name].incCount();
                }
            }
        }
    }

    for (int i=0; i < vOrder.size(); i++) {
        ret.push_back(temp_items[vOrder[i]]);
    }

    return ret;
}

std::vector<map_item_stack> game::filter_item_stacks(std::vector<map_item_stack> stack, std::string filter)
{
    std::vector<map_item_stack> ret;

    std::string sFilterPre = "";
    std::string sFilterTemp = filter;
    if (sFilterTemp != "" && filter.substr(0, 1) == "-")
    {
        sFilterPre = "-";
        sFilterTemp = sFilterTemp.substr(1, sFilterTemp.size()-1);
    }

    for (std::vector<map_item_stack>::iterator iter = stack.begin(); iter != stack.end(); ++iter)
    {
        std::string name = iter->example.tname(this);
        if (sFilterTemp == "" || ((sFilterPre != "-" && list_items_match(name, sFilterTemp)) ||
                                  (sFilterPre == "-" && !list_items_match(name, sFilterTemp))))
        {
            ret.push_back(*iter);
        }
    }
    return ret;
}

std::string game::ask_item_filter(WINDOW* window, int rows)
{
    for (int i = 0; i < rows-1; i++)
    {
        mvwprintz(window, i, 1, c_black, "%s", "\
                                                     ");
    }

    mvwprintz(window, 2, 2, c_white, "%s", _("Type part of an item's name to see"));
    mvwprintz(window, 3, 2, c_white, "%s", _("nearby matching items."));
    mvwprintz(window, 5, 2, c_white, "%s", _("Seperate multiple items with ,"));
    mvwprintz(window, 6, 2, c_white, "%s", _("Example: back,flash,aid, ,band"));
    //TODO: fix up the filter code so that "-" applies to each comma-separated bit
    //or, failing that, make the description sound more like what the current behavior does
    mvwprintz(window, 8, 2, c_white, "%s", _("To exclude items, place - in front"));
    mvwprintz(window, 9, 2, c_white, "%s", _("Example: -pipe,chunk,steel"));
    wrefresh(window);
    return string_input_popup(_("Filter:"), 55, sFilter, _("UP: history, CTRL-U clear line, ESC: abort, ENTER: save"), "item_filter", 256);
}


void game::draw_trail_to_square(int x, int y)
{
    //Reset terrain
    draw_ter();

    //Draw trail
    point center = point(u.posx + u.view_offset_x, u.posy + u.view_offset_y);
    std::vector<point> vPoint = line_to(u.posx, u.posy, u.posx + x, u.posy + y, 0);

    for (int i = 1; i < vPoint.size(); i++)
    {
        m.drawsq(w_terrain, u, vPoint[i-1].x, vPoint[i-1].y, true, true, center.x, center.y);
    }

    mvwputch(w_terrain, vPoint[vPoint.size()-1].y + VIEWY - u.posy - u.view_offset_y,
                        vPoint[vPoint.size()-1].x + VIEWX - u.posx - u.view_offset_x, c_white, 'X');

    wrefresh(w_terrain);
}

//helper method so we can keep list_items shorter
void game::reset_item_list_state(WINDOW* window, int height)
{
    const int width = use_narrow_sidebar() ? 45 : 55;
    for (int i = 1; i < TERMX; i++)
    {
        if (i < width)
        {
            mvwputch(window, 0, i, c_ltgray, LINE_OXOX); // -
            mvwputch(window, TERMY-height-1-VIEW_OFFSET_Y*2, i, c_ltgray, LINE_OXOX); // -
        }

        if (i < TERMY-height-VIEW_OFFSET_Y*2)
        {
            mvwputch(window, i, 0, c_ltgray, LINE_XOXO); // |
            mvwputch(window, i, width - 1, c_ltgray, LINE_XOXO); // |
        }
    }

    mvwputch(window, 0, 0,         c_ltgray, LINE_OXXO); // |^
    mvwputch(window, 0, width - 1, c_ltgray, LINE_OOXX); // ^|

    mvwputch(window, TERMY-height-1-VIEW_OFFSET_Y*2, 0,         c_ltgray, LINE_XXXO); // |-
    mvwputch(window, TERMY-height-1-VIEW_OFFSET_Y*2, width - 1, c_ltgray, LINE_XOXX); // -|


    std::vector<std::string> tokens;
    if (sFilter != "")
    {
        tokens.push_back(_("<R>eset"));
    }

    tokens.push_back(_("<E>xamine"));
    tokens.push_back(_("<C>ompare"));
    tokens.push_back(_("<F>ilter"));
    tokens.push_back(_("<+/->Priority"));

    int gaps = tokens.size()+1;
    int letters = 0;
    int n = tokens.size();
    for (int i = 0; i < n; i++) {
        letters += utf8_width(tokens[i].c_str())-2; //length ignores < >
    }

    int usedwidth = letters;
    const int gap_spaces = (width - usedwidth) / gaps;
    usedwidth += gap_spaces * gaps;
    int xpos = gap_spaces + (width - usedwidth) / 2;
    const int ypos = TERMY - height - 1 - VIEW_OFFSET_Y * 2;

    for (int i = 0; i < n; i++) {
        xpos += shortcut_print(window, ypos, xpos, c_white, c_ltgreen, tokens[i].c_str()) + gap_spaces;
    }

    refresh_all();
}

//returns the first non prority items.
int game::list_filter_high_priority(std::vector<map_item_stack> &stack, std::string prorities)
{
    //TODO:optimize if necessary
    std::vector<map_item_stack> tempstack; // temp
    for(int i = 0 ; i < stack.size() ; i++)
    {
        std::string name = stack[i].example.tname(this);
        if(prorities == "" || !list_items_match(name,prorities))
        {
            tempstack.push_back(stack[i]);
            stack.erase(stack.begin()+i);
            i--;
        }
    }
    int id = stack.size();
    for(int i = 0 ; i < tempstack.size() ; i++)
    {
        stack.push_back(tempstack[i]);
    }
    return id;
}
int game::list_filter_low_priority(std::vector<map_item_stack> &stack, int start,std::string prorities)
{
    //TODO:optimize if necessary
    std::vector<map_item_stack> tempstack; // temp
    for(int i = start ; i < stack.size() ; i++)
    {
        std::string name = stack[i].example.tname(this);
        if(prorities != "" && list_items_match(name,prorities))
        {
            tempstack.push_back(stack[i]);
            stack.erase(stack.begin()+i);
            i--;
        }
    }
    int id = stack.size();
    for(int i = 0 ; i < tempstack.size() ; i++)
    {
        stack.push_back(tempstack[i]);
    }
    return id;
}

void game::list_items()
{
    int iInfoHeight = 12;
    const int width = use_narrow_sidebar() ? 45 : 55;
    WINDOW* w_items = newwin(TERMY-iInfoHeight-VIEW_OFFSET_Y*2, width, VIEW_OFFSET_Y, TERRAIN_WINDOW_WIDTH + VIEW_OFFSET_X);
    WINDOW* w_item_info = newwin(iInfoHeight-1, width - 2, TERMY-iInfoHeight-VIEW_OFFSET_Y, TERRAIN_WINDOW_WIDTH+1+VIEW_OFFSET_X);
    WINDOW* w_item_info_border = newwin(iInfoHeight, width, TERMY-iInfoHeight-VIEW_OFFSET_Y, TERRAIN_WINDOW_WIDTH+VIEW_OFFSET_X);

    //Area to search +- of players position.
    const int iSearchX = 12 + (u.per_cur * 2);
    const int iSearchY = 12 + (u.per_cur * 2);

    //this stores the items found, along with the coordinates
    std::vector<map_item_stack> ground_items = find_nearby_items(iSearchX, iSearchY);
    //this stores only those items that match our filter
    std::vector<map_item_stack> filtered_items = (sFilter != "" ?
                                                  filter_item_stacks(ground_items, sFilter) :
                                                  ground_items);
    int highPEnd = list_filter_high_priority(filtered_items,list_item_upvote);
    int lowPStart = list_filter_low_priority(filtered_items,highPEnd,list_item_downvote);
    const int iItemNum = ground_items.size();

    const int iStoreViewOffsetX = u.view_offset_x;
    const int iStoreViewOffsetY = u.view_offset_y;

    u.view_offset_x = 0;
    u.view_offset_y = 0;

    int iActive = 0; // Item index that we're looking at
    const int iMaxRows = TERMY-iInfoHeight-2-VIEW_OFFSET_Y*2;
    int iStartPos = 0;
    int iActiveX = 0;
    int iActiveY = 0;
    int iLastActiveX = -1;
    int iLastActiveY = -1;
    InputEvent input = Undefined;
    long ch = 0; //this is a long because getch returns a long
    bool reset = true;
    bool refilter = true;
    int iFilter = 0;
    int iPage = 0;

    do
    {
        if (ground_items.size() > 0)
        {
            if (ch == 'I' || ch == 'c' || ch == 'C')
            {
                compare(iActiveX, iActiveY);
                reset = true;
                refresh_all();
            }
            else if (ch == 'f' || ch == 'F')
            {
                sFilter = ask_item_filter(w_item_info, iInfoHeight);
                reset = true;
                refilter = true;
            }
            else if (ch == 'r' || ch == 'R')
            {
                sFilter = "";
                filtered_items = ground_items;
                iLastActiveX = -1;
                iLastActiveY = -1;
                reset = true;
                refilter = true;
            }
            else if ((ch == 'e' || ch == 'E') && filtered_items.size())
            {
                item oThisItem = filtered_items[iActive].example;
                std::vector<iteminfo> vThisItem, vDummy;

                oThisItem.info(true, &vThisItem);
                compare_split_screen_popup(0, width - 5, TERMY-VIEW_OFFSET_Y*2, oThisItem.tname(this), vThisItem, vDummy);

                getch(); // wait until the user presses a key to wipe the screen
                iLastActiveX = -1;
                iLastActiveY = -1;
                reset = true;
            }
            else if(ch == '+')
            {
                std::string temp = string_input_popup(_("High Priority:"), width, list_item_upvote, _("UP: history, CTRL-U clear line, ESC: abort, ENTER: save"), "list_item_priority", 256);
                list_item_upvote = temp;
                refilter = true;
                reset = true;
            }
            else if(ch == '-')
            {
                std::string temp = string_input_popup(_("Low Priority:"), width, list_item_downvote, _("UP: history, CTRL-U clear line, ESC: abort, ENTER: save"), "list_item_downvote", 256);
                list_item_downvote = temp;
                refilter = true;
                reset = true;
            }
            if (refilter)
            {
                filtered_items = filter_item_stacks(ground_items, sFilter);
                highPEnd = list_filter_high_priority(filtered_items,list_item_upvote);
                lowPStart = list_filter_low_priority(filtered_items,highPEnd,list_item_downvote);
                iActive = 0;
                iPage = 0;
                iLastActiveX = -1;
                iLastActiveY = -1;
                refilter = false;
            }
            if (reset)
            {
                reset_item_list_state(w_items, iInfoHeight);
                reset = false;
            }

            // we're switching on input here, whereas above it was if/else clauses on a char
            switch(input)
            {
                case DirectionN:
                    iActive--;
                    iPage = 0;
                    if (iActive < 0) {
                        iActive = iItemNum - iFilter - 1;
                    }
                    break;
                case DirectionS:
                    iActive++;
                    iPage = 0;
                    if (iActive >= iItemNum - iFilter) {
                        iActive = 0;
                    }
                    break;
                case DirectionE:
                    iPage++;
                    if (iPage >= filtered_items[iActive].vIG.size()) {
                        iPage = filtered_items[iActive].vIG.size()-1;
                    }
                    break;
                case DirectionW:
                    iPage--;
                    if (iPage < 0) {
                        iPage = 0;
                    }
                    break;
            }

            //Draw Scrollbar
            draw_scrollbar(w_items, iActive, iMaxRows, iItemNum - iFilter, 1);

            calcStartPos(iStartPos, iActive, iMaxRows, iItemNum - iFilter);

            for (int i = 0; i < iMaxRows; i++)
            {
                wmove(w_items, i + 1, 1);
                for (int i = 1; i < width - 1; i++)
                    wprintz(w_items, c_black, " ");
            }

            int iNum = 0;
            iFilter = ground_items.size() - filtered_items.size();
            iActiveX = 0;
            iActiveY = 0;
            item activeItem;
            std::stringstream sText;
            bool high = true;
            bool low = false;
            int index = 0;
            for (std::vector<map_item_stack>::iterator iter = filtered_items.begin() ;
                 iter != filtered_items.end();
                 ++iter,++index)
            {
                if(index == highPEnd)
                {
                    high = false;
                }
                if(index == lowPStart)
                {
                    low = true;
                }
                if (iNum >= iStartPos && iNum < iStartPos + ((iMaxRows > iItemNum) ? iItemNum : iMaxRows) )
                {
                    int iThisPage = 0;

                    if (iNum == iActive) {
                        iThisPage = iPage;

                        iActiveX = iter->vIG[iThisPage].x;
                        iActiveY = iter->vIG[iThisPage].y;

                        activeItem = iter->example;
                    }

                    sText.str("");

                    if (iter->vIG.size() > 1) {
                        sText << "[" << iThisPage+1 << "/" << iter->vIG.size() << "] (" << iter->totalcount << ") ";
                    }

                    sText << iter->example.tname(this);

                    if (iter->vIG[iThisPage].count > 1) {
                        sText << " [" << iter->vIG[iThisPage].count << "]";
                    }

                    mvwprintz(w_items, 1 + iNum - iStartPos, 2,
                              ((iNum == iActive) ? c_ltgreen : (high ? c_yellow : (low ? c_red : c_white))),
                              "%s", (sText.str()).c_str());
                    int numw = iItemNum > 9 ? 2 : 1;
                    mvwprintz(w_items, 1 + iNum - iStartPos, width - (5 + numw),
                              ((iNum == iActive) ? c_ltgreen : c_ltgray), "%*d %s",
                              numw, trig_dist(0, 0, iter->vIG[iThisPage].x, iter->vIG[iThisPage].y),
                              direction_name_short(direction_from(0, 0, iter->vIG[iThisPage].x, iter->vIG[iThisPage].y)).c_str()
                             );
                 }
                 iNum++;
            }

            mvwprintz(w_items, 0, (width - 9) / 2 + ((iItemNum - iFilter > 9) ? 0 : 1),
                      c_ltgreen, " %*d", ((iItemNum - iFilter > 9) ? 2 : 1), iActive+1);
            wprintz(w_items, c_white, " / %*d ", ((iItemNum - iFilter > 9) ? 2 : 1), iItemNum - iFilter);

            werase(w_item_info);
            fold_and_print(w_item_info,1,1,width - 5, c_white, "%s", activeItem.info().c_str());

            for (int j=0; j < iInfoHeight-1; j++)
            {
                mvwputch(w_item_info_border, j, 0, c_ltgray, LINE_XOXO);
            }

            for (int j=0; j < iInfoHeight-1; j++)
            {
                mvwputch(w_item_info_border, j, width - 1, c_ltgray, LINE_XOXO);
            }

            for (int j=0; j < width - 1; j++)
            {
                mvwputch(w_item_info_border, iInfoHeight-1, j, c_ltgray, LINE_OXOX);
            }

            mvwputch(w_item_info_border, iInfoHeight-1, 0, c_ltgray, LINE_XXOO);
            mvwputch(w_item_info_border, iInfoHeight-1, width - 1, c_ltgray, LINE_XOOX);

            //Only redraw trail/terrain if x/y position changed
            if (iActiveX != iLastActiveX || iActiveY != iLastActiveY)
            {
                iLastActiveX = iActiveX;
                iLastActiveY = iActiveY;

                if (OPTIONS["SHIFT_LIST_ITEM_VIEW"]) {
                    u.view_offset_x = (abs(iActiveX) > VIEWX) ? ((iActiveX < 0) ? VIEWX+iActiveX : iActiveX-VIEWX) : 0;
                    u.view_offset_y = (abs(iActiveY) > VIEWY) ? ((iActiveY < 0) ? VIEWY+iActiveY : iActiveY-VIEWY) : 0;
                }

                draw_trail_to_square(iActiveX, iActiveY);
            }

            wrefresh(w_items);
            wrefresh(w_item_info_border);
            wrefresh(w_item_info);

            refresh();
            ch = getch();
            input = get_input(ch);
        }
        else
        {
            add_msg(_("You dont see any items around you!"));
            ch = ' ';
            input = Close;
        }
    }
    while (input != Close && input != Cancel);

    u.view_offset_x = iStoreViewOffsetX;
    u.view_offset_y = iStoreViewOffsetY;

    werase(w_items);
    werase(w_item_info);
    werase(w_item_info_border);
    delwin(w_items);
    delwin(w_item_info);
    delwin(w_item_info_border);
    refresh_all(); // TODO - figure out what precisely needs refreshing, rather than the whole screen
}

// Pick up items at (posx, posy).
void game::pickup(int posx, int posy, int min)
{
 //min == -1 is Autopickup

 if (m.has_flag("SEALED", posx, posy)) return;

 item_exchanges_since_save += 1; // Keeping this simple.
 write_msg();
 if (u.weapon.type->id == "bio_claws_weapon") {
  if (min != -1)
   add_msg(_("You cannot pick up items with your claws out!"));
  return;
 }
 bool weight_is_okay = (u.weight_carried() <= u.weight_capacity());
 bool volume_is_okay = (u.volume_carried() <= u.volume_capacity() -  2);
 bool from_veh = false;
 int veh_part = 0;
 int k_part = 0;
 vehicle *veh = m.veh_at (posx, posy, veh_part);
 if (min != -1 && veh) {
  k_part = veh->part_with_feature(veh_part, "KITCHEN");
  veh_part = veh->part_with_feature(veh_part, "CARGO", false);
  from_veh = veh && veh_part >= 0 &&
             veh->parts[veh_part].items.size() > 0;

  if(from_veh) {
    if(!query_yn(_("Get items from %s?"), veh->part_info(veh_part).name.c_str())) {
      from_veh = false;
    }
  }

  if(!from_veh) {

    //Either no cargo to grab, or we declined; what about water?
    bool got_water = false;
    if (k_part >= 0) {
      if (veh->fuel_left("water") > 0) { //Will be -1 if no water at all
        if (query_yn(_("Fill a container?"))) {
          int amt = veh->drain("water", veh->fuel_left("water"));
          item fill_water(g->itypes[default_ammo("water")], g->turn);
          fill_water.charges = amt;
          int back = g->move_liquid(fill_water);
          if(back >= 0) {
            veh->refill("water", back);
            got_water = true;
          } else {
            veh->refill("water", amt);
          }
        }
        if (query_yn(_("Have a drink?"))) {
          veh->drain("water", 1);

          item water(itypes["water_clean"], 0);
          u.eat(this, u.inv.add_item(water).invlet);
          u.moves -= 250;
          got_water = true;
        }
      } else {
        add_msg(_("The water tank is empty."));
      }
    }

    //If we still haven't done anything, we probably want to examine the vehicle
    if(!got_water) {
      exam_vehicle(*veh, posx, posy);
    }

  }

 }

    if (!from_veh) {
        bool isEmpty = (m.i_at(posx, posy).size() == 0);

        // Hide the pickup window if this is a toilet and there's nothing here
        // but water.
        if ((!isEmpty) && m.furn(posx, posy) == f_toilet) {
            isEmpty = true;
            for (int i = 0; isEmpty && i < m.i_at(posx, posy).size(); i++) {
                if (m.i_at(posx, posy)[i].typeId() != "water") {
                    isEmpty = false;
                }
            }
        }

        if (isEmpty) { return; }
    }

 // Not many items, just grab them
 if ((from_veh ? veh->parts[veh_part].items.size() : m.i_at(posx, posy).size() ) <= min && min != -1)
 {
  int iter = 0;
  item newit = from_veh ? veh->parts[veh_part].items[0] : m.i_at(posx, posy)[0];
  if (newit.made_of(LIQUID)) {
   add_msg(_("You can't pick up a liquid!"));
   return;
  }
  newit.invlet = u.inv.get_invlet_for_item( newit.typeId() );
  if (newit.invlet == 0) {
   newit.invlet = nextinv;
   advance_nextinv();
  }
  while (iter <= inv_chars.size() && u.has_item(newit.invlet) &&
         !u.i_at(newit.invlet).stacks_with(newit)) {
   newit.invlet = nextinv;
   iter++;
   advance_nextinv();
  }
  if (iter > inv_chars.size()) {
   add_msg(_("You're carrying too many items!"));
   return;
  } else if (!u.can_pickWeight(newit.weight(), false)) {
   add_msg(_("The %s is too heavy!"), newit.tname(this).c_str());
   decrease_nextinv();
  } else if (!u.can_pickVolume(newit.volume())) {
   if (u.is_armed()) {
    if (!u.weapon.has_flag("NO_UNWIELD")) {
     if (newit.is_armor() && // Armor can be instantly worn
         query_yn(_("Put on the %s?"), newit.tname(this).c_str())) {
      if(u.wear_item(this, &newit)){
       if (from_veh)
        veh->remove_item (veh_part, 0);
       else
        m.i_clear(posx, posy);
      }
     } else if (query_yn(_("Drop your %s and pick up %s?"),
                u.weapon.tname(this).c_str(), newit.tname(this).c_str())) {
      if (from_veh)
       veh->remove_item (veh_part, 0);
      else
       m.i_clear(posx, posy);
      m.add_item_or_charges(posx, posy, u.remove_weapon(), 1);
      u.wield(this, u.i_add(newit, this).invlet);
      u.moves -= 100;
      add_msg(_("Wielding %c - %s"), newit.invlet, newit.tname(this).c_str());
     } else
      decrease_nextinv();
    } else {
     add_msg(_("There's no room in your inventory for the %s, and you can't\
 unwield your %s."), newit.tname(this).c_str(), u.weapon.tname(this).c_str());
     decrease_nextinv();
    }
   } else {
    u.wield(this, u.i_add(newit, this).invlet);
    if (from_veh)
     veh->remove_item (veh_part, 0);
    else
     m.i_clear(posx, posy);
    u.moves -= 100;
    add_msg(_("Wielding %c - %s"), newit.invlet, newit.tname(this).c_str());
   }
  } else if (!u.is_armed() &&
             (u.volume_carried() + newit.volume() > u.volume_capacity() - 2 ||
              newit.is_weap() || newit.is_gun())) {
   u.weapon = newit;
   if (from_veh)
    veh->remove_item (veh_part, 0);
   else
    m.i_clear(posx, posy);
   u.moves -= 100;
   add_msg(_("Wielding %c - %s"), newit.invlet, newit.tname(this).c_str());
  } else {
   newit = u.i_add(newit, this);
   if (from_veh)
    veh->remove_item (veh_part, 0);
   else
    m.i_clear(posx, posy);
   u.moves -= 100;
   add_msg("%c - %s", newit.invlet, newit.tname(this).c_str());
  }
  if (weight_is_okay && u.weight_carried() >= u.weight_capacity())
   add_msg(_("You're overburdened!"));
  if (volume_is_okay && u.volume_carried() > u.volume_capacity() - 2) {
   add_msg(_("You struggle to carry such a large volume!"));
  }
  return;
 }

 bool sideStyle = use_narrow_sidebar();

 // Otherwise, we have Autopickup, 2 or more items and should list them, etc.
 int maxmaxitems = sideStyle ? TERMY : getmaxy(w_messages) - 3;

 int itemsH = 12;
 int pickupBorderRows = 3;

 // The pickup list may consume the entire terminal, minus space needed for its
 // header/footer and the item info window.
 int minleftover = itemsH + pickupBorderRows;
 if(maxmaxitems > TERMY - minleftover) maxmaxitems = TERMY - minleftover;

 const int minmaxitems = sideStyle ? 6 : 9;

 std::vector <item> here = from_veh? veh->parts[veh_part].items : m.i_at(posx, posy);
 std::vector<bool> getitem;
 getitem.resize(here.size(), false);

 int maxitems=here.size();
 maxitems=(maxitems < minmaxitems ? minmaxitems : (maxitems > maxmaxitems ? maxmaxitems : maxitems ));

 int pickupH = maxitems + pickupBorderRows;
 int pickupW = getmaxx(w_messages);
 int pickupY = VIEW_OFFSET_Y;
 int pickupX = getbegx(w_messages);

 int itemsW = pickupW;
 int itemsY = sideStyle ? pickupY + pickupH : TERMY - itemsH;
 int itemsX = pickupX;

 WINDOW* w_pickup    = newwin(pickupH, pickupW, pickupY, pickupX);
 WINDOW* w_item_info = newwin(itemsH,  itemsW,  itemsY,  itemsX);

 int ch = ' ';
 int start = 0, cur_it, iter;
 int new_weight = u.weight_carried(), new_volume = u.volume_carried();
 bool update = true;
 mvwprintw(w_pickup, 0,  0, _("PICK UP (, = all)"));
 int selected=0;
 int last_selected=-1;

 if (min == -1) { //Auto Pickup, select matching items
    bool bFoundSomething = false;

    //Loop through Items lowest Volume first
    bool bPickup = false;

    for(int iVol=0, iNumChecked = 0; iNumChecked < here.size(); iVol++) {
        for (int i = 0; i < here.size(); i++) {
            bPickup = false;
            if (here[i].volume() == iVol) {
                iNumChecked++;

                //Auto Pickup all items with 0 Volume and Weight <= AUTO_PICKUP_ZERO * 50
                if (OPTIONS["AUTO_PICKUP_ZERO"]) {
                    if (here[i].volume() == 0 && here[i].weight() <= OPTIONS["AUTO_PICKUP_ZERO"] * 50) {
                        bPickup = true;
                    }
                }

                //Check the Pickup Rules
                if ( mapAutoPickupItems[here[i].tname(this)] == "true" ) {
                    bPickup = true;
                } else if ( mapAutoPickupItems[here[i].tname(this)] != "false" ) {
                    //No prematched pickup rule found
                    //items with damage, (fits) or a container
                    createPickupRules(here[i].tname(this));

                    if ( mapAutoPickupItems[here[i].tname(this)] == "true" ) {
                        bPickup = true;
                    }
                }
            }

            if (bPickup) {
                getitem[i] = bPickup;
                bFoundSomething = true;
            }
        }
    }

    if (!bFoundSomething) {
        return;
    }
 } else {
 // Now print the two lists; those on the ground and about to be added to inv
 // Continue until we hit return or space
  do {
   static const std::string pickup_chars = "abcdefghijklmnopqrstuvwxyzABCDEFGHIJKLMNOPQRSTUVWXYZ0123456789:;";
   size_t idx=-1;
   for (int i = 1; i < pickupH; i++) {
     mvwprintw(w_pickup, i, 0, "                                                ");
   }
   if ((ch == '<' || ch == KEY_PPAGE) && start > 0) {
    start -= maxitems;
    selected = start;
    mvwprintw(w_pickup, maxitems + 2, 0, "         ");
   } else if ((ch == '>' || ch == KEY_NPAGE) && start + maxitems < here.size()) {
    start += maxitems;
    selected = start;
    mvwprintw(w_pickup, maxitems + 2, pickupH, "            ");
   } else if ( ch == KEY_UP ) {
       selected--;
       if ( selected < 0 ) {
           selected = here.size()-1;
           start = (int)( here.size() / maxitems ) * maxitems;
           if (start >= here.size()-1) start -= maxitems;
       } else if ( selected < start ) {
           start -= maxitems;
       }
   } else if ( ch == KEY_DOWN ) {
       selected++;
       if ( selected >= here.size() ) {
           selected=0;
           start=0;
       } else if ( selected >= start + maxitems ) {
           start+=maxitems;
       }
   } else if ( selected >= 0 && (
                  ( ch == KEY_RIGHT && !getitem[selected]) ||
                  ( ch == KEY_LEFT && getitem[selected] )
             ) ) {
       idx = selected;
   } else if ( ch == '`' ) {
       std::string ext = string_input_popup(_("Enter 2 letters (case sensitive):"), 2);
       if(ext.size() == 2) {
            int p1=pickup_chars.find(ext.at(0));
            int p2=pickup_chars.find(ext.at(1));
            if ( p1 != -1 && p2 != -1 ) {
                 idx=pickup_chars.size() + ( p1 * pickup_chars.size() ) + p2;
            }
       }
   } else {
       idx = pickup_chars.find(ch);
   }

   if ( idx < here.size()) {
    getitem[idx] = ( ch == KEY_RIGHT ? true : ( ch == KEY_LEFT ? false : !getitem[idx] ) );
    if ( ch != KEY_RIGHT && ch != KEY_LEFT) {
       selected = idx;
       start = (int)( idx / maxitems ) * maxitems;
    }

    if (getitem[idx]) {
        new_weight += here[idx].weight();
        new_volume += here[idx].volume();
    } else {
        new_weight -= here[idx].weight();
        new_volume -= here[idx].volume();
    }
    update = true;
   }

   if ( selected != last_selected ) {
       last_selected = selected;
       werase(w_item_info);
       if ( selected >= 0 && selected <= here.size()-1 ) {
           fold_and_print(w_item_info,1,2,48-3, c_ltgray, "%s",  here[selected].info().c_str());
       }
       wborder(w_item_info, LINE_XOXO, LINE_XOXO, LINE_OXOX, LINE_OXOX,
                            LINE_OXXO, LINE_OOXX, LINE_XXOO, LINE_XOOX );
       mvwprintw(w_item_info, 0, 2, "< %s >", here[selected].tname(this).c_str() );
       wrefresh(w_item_info);
   }

   if (ch == ',') {
    int count = 0;
    for (int i = 0; i < here.size(); i++) {
     if (getitem[i])
      count++;
     else {
      new_weight += here[i].weight();
      new_volume += here[i].volume();
     }
     getitem[i] = true;
    }
    if (count == here.size()) {
     for (int i = 0; i < here.size(); i++)
      getitem[i] = false;
     new_weight = u.weight_carried();
     new_volume = u.volume_carried();
    }
    update = true;
   }
   for (cur_it = start; cur_it < start + maxitems; cur_it++) {
    mvwprintw(w_pickup, 1 + (cur_it % maxitems), 0,
              "                                        ");
    if (cur_it < here.size()) {
     nc_color icolor=here[cur_it].color(&u);
     if(cur_it == selected) {
         icolor=hilite(icolor);
     }

     if (cur_it < pickup_chars.size() ) {
        mvwputch(w_pickup, 1 + (cur_it % maxitems), 0, icolor, char(pickup_chars[cur_it]));
     } else {
        int p=cur_it - pickup_chars.size();
        int p1=p / pickup_chars.size();
        int p2=p % pickup_chars.size();
        mvwprintz(w_pickup, 1 + (cur_it % maxitems), 0, icolor, "`%c%c",char(pickup_chars[p1]),char(pickup_chars[p2]));
     }
     if (getitem[cur_it])
      wprintz(w_pickup, c_ltblue, " + ");
     else
      wprintw(w_pickup, " - ");
     wprintz(w_pickup, icolor, here[cur_it].tname(this).c_str());
     if (here[cur_it].charges > 0)
      wprintz(w_pickup, icolor, " (%d)", here[cur_it].charges);
    }
   }

   int pw = pickupW;
   const char *unmark = _("[left] Unmark");
   const char *scroll = _("[up/dn] Scroll");
   const char *mark   = _("[right] Mark");
   mvwprintw(w_pickup, maxitems + 1, 0,                         unmark);
   mvwprintw(w_pickup, maxitems + 1, (pw - strlen(scroll)) / 2, scroll);
   mvwprintw(w_pickup, maxitems + 1,  pw - strlen(mark),        mark);
   const char *prev = _("[pgup] Prev");
   const char *all = _("[,] All");
   const char *next   = _("[pgdn] Next");
   if (start > 0)
    mvwprintw(w_pickup, maxitems + 2, 0, prev);
   mvwprintw(w_pickup, maxitems + 2, (pw - strlen(all)) / 2, all);
   if (cur_it < here.size())
    mvwprintw(w_pickup, maxitems + 2, pw - strlen(next), next);

   if (update) { // Update weight & volume information
    update = false;
    mvwprintw(w_pickup, 0,  7, "                           ");
    mvwprintz(w_pickup, 0,  9,
              (new_weight >= u.weight_capacity() ? c_red : c_white),
              _("Wgt %.1f"), u.convert_weight(new_weight));
    wprintz(w_pickup, c_white, "/%.1f", u.convert_weight(u.weight_capacity()));
    mvwprintz(w_pickup, 0, 24,
              (new_volume > u.volume_capacity() - 2 ? c_red : c_white),
              _("Vol %d"), new_volume);
    wprintz(w_pickup, c_white, "/%d", u.volume_capacity() - 2);
   }
   wrefresh(w_pickup);

   ch = (int)getch();

  } while (ch != ' ' && ch != '\n' && ch != KEY_ESCAPE);
  if (ch != '\n') {
   werase(w_pickup);
   wrefresh(w_pickup);
   werase(w_item_info);
   wrefresh(w_item_info);
   delwin(w_pickup);
   delwin(w_item_info);
   add_msg(_("Never mind."));
   refresh_all();
   return;
  }
 }

 // At this point we've selected our items, now we add them to our inventory
 int curmit = 0;
 bool got_water = false; // Did we try to pick up water?
 bool offered_swap = false;
 std::map<std::string, int> mapPickup;
 for (int i = 0; i < here.size(); i++) {
  iter = 0;
  // This while loop guarantees the inventory letter won't be a repeat. If it
  // tries all 52 letters, it fails and we don't pick it up.
  if (getitem[i] && here[i].made_of(LIQUID))
   got_water = true;
  else if (getitem[i]) {
   iter = 0;
   while (iter < inv_chars.size() && (here[i].invlet == 0 ||
                        (u.has_item(here[i].invlet) &&
                         !u.i_at(here[i].invlet).stacks_with(here[i]))) ) {
    here[i].invlet = nextinv;
    iter++;
    advance_nextinv();
   }
   if (iter == inv_chars.size()) {
    add_msg(_("You're carrying too many items!"));
    werase(w_pickup);
    wrefresh(w_pickup);
    delwin(w_pickup);
    return;
   } else if (!u.can_pickWeight(here[i].weight(), false)) {
    add_msg(_("The %s is too heavy!"), here[i].tname(this).c_str());
    decrease_nextinv();
   } else if (!u.can_pickVolume(here[i].volume())) {
    if (u.is_armed()) {
     if (!u.weapon.has_flag("NO_UNWIELD")) {
      if (here[i].is_armor() && // Armor can be instantly worn
          query_yn(_("Put on the %s?"), here[i].tname(this).c_str())) {
       if(u.wear_item(this, &(here[i])))
       {
        if (from_veh)
         veh->remove_item (veh_part, curmit);
        else
         m.i_rem(posx, posy, curmit);
        curmit--;
       }
      } else if (!offered_swap) {
       if (query_yn(_("Drop your %s and pick up %s?"),
                u.weapon.tname(this).c_str(), here[i].tname(this).c_str())) {
        if (from_veh)
         veh->remove_item (veh_part, curmit);
        else
         m.i_rem(posx, posy, curmit);
        m.add_item_or_charges(posx, posy, u.remove_weapon(), 1);
        u.wield(this, u.i_add(here[i], this).invlet);
        mapPickup[here[i].tname(this)]++;
        curmit--;
        u.moves -= 100;
        add_msg(_("Wielding %c - %s"), u.weapon.invlet, u.weapon.tname(this).c_str());
       }
       offered_swap = true;
      } else
       decrease_nextinv();
     } else {
      add_msg(_("There's no room in your inventory for the %s, and you can't\
  unwield your %s."), here[i].tname(this).c_str(), u.weapon.tname(this).c_str());
      decrease_nextinv();
     }
    } else {
     u.wield(this, u.i_add(here[i], this).invlet);
     mapPickup[here[i].tname(this)]++;
     if (from_veh)
      veh->remove_item (veh_part, curmit);
     else
      m.i_rem(posx, posy, curmit);
     curmit--;
     u.moves -= 100;
    }
   } else if (!u.is_armed() &&
            (u.volume_carried() + here[i].volume() > u.volume_capacity() - 2 ||
              here[i].is_weap() || here[i].is_gun())) {
    u.weapon = here[i];
    if (from_veh)
     veh->remove_item (veh_part, curmit);
    else
     m.i_rem(posx, posy, curmit);
    u.moves -= 100;
    curmit--;
   } else {
    u.i_add(here[i], this);
    mapPickup[here[i].tname(this)]++;
    if (from_veh)
     veh->remove_item (veh_part, curmit);
    else
     m.i_rem(posx, posy, curmit);
    u.moves -= 100;
    curmit--;
   }
  }
  curmit++;
 }

 if (min == -1) { //Auto pickup item message
     if (!mapPickup.empty()) {
        std::stringstream sTemp;

        for (std::map<std::string, int>::iterator iter = mapPickup.begin(); iter != mapPickup.end(); ++iter) {
            if (sTemp.str() != "") {
                sTemp << ", ";
            }

            sTemp << iter->second << " " << iter->first;
        }

        add_msg((_("You pick up: ") + sTemp.str()).c_str());
     }
 }

 if (got_water)
  add_msg(_("You can't pick up a liquid!"));
 if (weight_is_okay && u.weight_carried() >= u.weight_capacity())
  add_msg(_("You're overburdened!"));
 if (volume_is_okay && u.volume_carried() > u.volume_capacity() - 2) {
  add_msg(_("You struggle to carry such a large volume!"));
 }
 werase(w_pickup);
 wrefresh(w_pickup);
 werase(w_item_info);
 wrefresh(w_item_info);
 delwin(w_pickup);
 delwin(w_item_info);
}

// Establish or release a grab on a vehicle
void game::grab()
{
    int grabx = 0;
    int graby = 0;
    if( 0 != u.grab_point.x || 0 != u.grab_point.y ) {
        vehicle *veh = m.veh_at( u.posx + u.grab_point.x, u.posy + u.grab_point.y );
        if( veh ) { add_msg(_("You release the %s."), veh->name.c_str() ); }
        u.grab_point.x = 0;
        u.grab_point.y = 0;
        return;
    }
    if( choose_adjacent( _("Grab"), grabx, graby ) ) {
        vehicle *veh = m.veh_at(grabx, graby);
        if( veh != NULL ) {
            u.grab_point.x = grabx - u.posx;
            u.grab_point.y = graby - u.posy;
            add_msg(_("You grab the %s."), veh->name.c_str());
        } else {
            add_msg(_("There's no vehicle to grab there!"));
        }
    } else {
        add_msg(_("Never Mind."));
    }
}

// Handle_liquid returns false if we didn't handle all the liquid.
bool game::handle_liquid(item &liquid, bool from_ground, bool infinite, item *source)
{
    if (!liquid.made_of(LIQUID)) {
        dbg(D_ERROR) << "game:handle_liquid: Tried to handle_liquid a non-liquid!";
        debugmsg("Tried to handle_liquid a non-liquid!");
        return false;
    }

    if (liquid.type->id == "gasoline" && vehicle_near() && query_yn(_("Refill vehicle?"))) {
        int vx = u.posx, vy = u.posy;
        refresh_all();
        if (choose_adjacent(_("Refill vehicle"), vx, vy)) {
            vehicle *veh = m.veh_at (vx, vy);
            if (veh) {
                ammotype ftype = "gasoline";
                int fuel_cap = veh->fuel_capacity(ftype);
                int fuel_amnt = veh->fuel_left(ftype);
                if (fuel_cap < 1) {
                    add_msg (_("This vehicle doesn't use %s."), ammo_name(ftype).c_str());
                } else if (fuel_amnt == fuel_cap) {
                    add_msg (_("Already full."));
                } else if (from_ground && query_yn(_("Pump until full?"))) {
                    u.assign_activity(this, ACT_REFILL_VEHICLE, 2 * (fuel_cap - fuel_amnt));
                    u.activity.placement = point(vx, vy);
                } else { // Not pump
                    veh->refill ("gasoline", liquid.charges);
                    if (veh->fuel_left(ftype) < fuel_cap) {
                        add_msg(_("You refill %s with %s."),
                                veh->name.c_str(), ammo_name(ftype).c_str());
                    } else {
                        add_msg(_("You refill %s with %s to its maximum."),
                                veh->name.c_str(), ammo_name(ftype).c_str());
                    }

                    u.moves -= 100;
                    return true;
                }
            } else { // if (veh)
                add_msg (_("There isn't any vehicle there."));
            }
            return false;
        } // if (choose_adjacent("Refill vehicle", vx, vy))
        return true;
    }

    // Ask to pour rotten liquid (milk!) from the get-go
    if (!from_ground && liquid.rotten(this) &&
            query_yn(_("Pour %s on the ground?"), liquid.tname(this).c_str())) {
        if (!m.has_flag("SWIMMABLE", u.posx, u.posy)) {
            m.add_item_or_charges(u.posx, u.posy, liquid, 1);
        }

        return true;
    }

    std::stringstream text;
    text << _("Container for ") << liquid.tname(this);
    char ch = inv_type(text.str().c_str(), IC_CONTAINER);
    if (!u.has_item(ch)) {
        // No container selected (escaped, ...), ask to pour
        // we asked to pour rotten already
        if (!from_ground && !liquid.rotten(this) &&
                query_yn(_("Pour %s on the ground?"), liquid.tname(this).c_str())) {
            if (!m.has_flag("SWIMMABLE", u.posx, u.posy))
                m.add_item_or_charges(u.posx, u.posy, liquid, 1);
            return true;
        }
        return false;
    }

    item *cont = &(u.i_at(ch));
    if (cont == NULL || cont->is_null()) {
        // Container is null, ask to pour.
        // we asked to pour rotten already
        if (!from_ground && !liquid.rotten(this) &&
                query_yn(_("Pour %s on the ground?"), liquid.tname(this).c_str())) {
            if (!m.has_flag("SWIMMABLE", u.posx, u.posy))
                m.add_item_or_charges(u.posx, u.posy, liquid, 1);
            return true;
        }
        add_msg(_("Never mind."));
        return false;

    } else if(cont == source) {
        //Source and destination are the same; abort
        add_msg(_("That's the same container!"));
        return false;

    } else if (liquid.is_ammo() && (cont->is_tool() || cont->is_gun())) {
        // for filling up chainsaws, jackhammers and flamethrowers
        ammotype ammo = "NULL";
        int max = 0;

        if (cont->is_tool()) {
            it_tool *tool = dynamic_cast<it_tool *>(cont->type);
            ammo = tool->ammo;
            max = tool->max_charges;
        } else {
            it_gun *gun = dynamic_cast<it_gun *>(cont->type);
            ammo = gun->ammo;
            max = gun->clip;
        }

        ammotype liquid_type = liquid.ammo_type();

        if (ammo != liquid_type) {
            add_msg(_("Your %s won't hold %s."), cont->tname(this).c_str(),
                    liquid.tname(this).c_str());
            return false;
        }

        if (max <= 0 || cont->charges >= max) {
            add_msg(_("Your %s can't hold any more %s."), cont->tname(this).c_str(),
                    liquid.tname(this).c_str());
            return false;
        }

        if (cont->charges > 0 && cont->curammo->id != liquid.type->id) {
            add_msg(_("You can't mix loads in your %s."), cont->tname(this).c_str());
            return false;
        }

        add_msg(_("You pour %s into your %s."), liquid.tname(this).c_str(),
                cont->tname(this).c_str());
        cont->curammo = dynamic_cast<it_ammo *>(liquid.type);
        if (infinite) {
            cont->charges = max;
        } else {
            cont->charges += liquid.charges;
            if (cont->charges > max) {
                int extra = cont->charges - max;
                cont->charges = max;
                liquid.charges = extra;
                add_msg(_("There's some left over!"));
                return false;
            }
        }
        return true;

    } else if (!cont->is_container()) {
        add_msg(_("That %s won't hold %s."), cont->tname(this).c_str(),
                liquid.tname(this).c_str());
        return false;
    } else {      // filling up normal containers
        // first, check if liquid types are compatible
        if (!cont->contents.empty()) {
            if  (cont->contents[0].type->id != liquid.type->id) {
                add_msg(_("You can't mix loads in your %s."), cont->tname(this).c_str());
                return false;
            }
        }

        // ok, liquids are compatible.  Now check what the type of liquid is
        // this will determine how much the holding container can hold

        it_container *container = dynamic_cast<it_container *>(cont->type);
        int holding_container_charges;

        if (liquid.type->is_food()) {
            it_comest *tmp_comest = dynamic_cast<it_comest *>(liquid.type);
            holding_container_charges = container->contains * tmp_comest->charges;
        } else if (liquid.type->is_ammo()) {
            it_ammo *tmp_ammo = dynamic_cast<it_ammo *>(liquid.type);
            holding_container_charges = container->contains * tmp_ammo->count;
        } else {
            holding_container_charges = container->contains;
        }

        // if the holding container is NOT empty
        if (!cont->contents.empty()) {
            // case 1: container is completely full
            if (cont->contents[0].charges == holding_container_charges) {
                add_msg(_("Your %s can't hold any more %s."), cont->tname(this).c_str(),
                        liquid.tname(this).c_str());
                return false;
            }

            // case 2: container is half full

            if (infinite) {
                cont->contents[0].charges = holding_container_charges;
                add_msg(_("You pour %s into your %s."), liquid.tname(this).c_str(),
                        cont->tname(this).c_str());
                return true;
            } else { // Container is finite, not empty and not full, add liquid to it
                add_msg(_("You pour %s into your %s."), liquid.tname(this).c_str(),
                        cont->tname(this).c_str());
                cont->contents[0].charges += liquid.charges;
                if (cont->contents[0].charges > holding_container_charges) {
                    int extra = cont->contents[0].charges - holding_container_charges;
                    cont->contents[0].charges = holding_container_charges;
                    liquid.charges = extra;
                    add_msg(_("There's some left over!"));
                    // Why not try to find another container here?
                    return false;
                }
                return true;
            }
        } else { // pouring into an empty container
            if (!cont->has_flag("WATERTIGHT")) { // invalid container types
                add_msg(_("That %s isn't water-tight."), cont->tname(this).c_str());
                return false;
            } else if (!(cont->has_flag("SEALS"))) {
                add_msg(_("You can't seal that %s!"), cont->tname(this).c_str());
                return false;
            }
            // pouring into a valid empty container
            int default_charges = 1;

            if (liquid.is_food()) {
                it_comest *comest = dynamic_cast<it_comest *>(liquid.type);
                default_charges = comest->charges;
            } else if (liquid.is_ammo()) {
                it_ammo *ammo = dynamic_cast<it_ammo *>(liquid.type);
                default_charges = ammo->count;
            }

            if (infinite) { // if filling from infinite source, top it to max
                liquid.charges = container->contains * default_charges;
            } else if (liquid.charges > container->contains * default_charges) {
                add_msg(_("You fill your %s with some of the %s."), cont->tname(this).c_str(),
                        liquid.tname(this).c_str());
                u.inv.unsort();
                int oldcharges = liquid.charges - container->contains * default_charges;
                liquid.charges = container->contains * default_charges;
                cont->put_in(liquid);
                liquid.charges = oldcharges;
                return false;
            }
            cont->put_in(liquid);
            return true;
        }
    }
    return false;
}

//Move_liquid returns the amount of liquid left if we didn't move all the liquid, otherwise returns sentinel -1, signifies transaction fail.
//One-use, strictly for liquid transactions. Not intended for use with while loops.
int game::move_liquid(item &liquid)
{
  if(!liquid.made_of(LIQUID)) {
   dbg(D_ERROR) << "game:move_liquid: Tried to move_liquid a non-liquid!";
   debugmsg("Tried to move_liquid a non-liquid!");
   return -1;
  }

  //liquid is in fact a liquid.
  std::stringstream text;
  text << _("Container for ") << liquid.tname(this);
  char ch = inv_type(text.str().c_str(), IC_CONTAINER);

  //is container selected?
  if(u.has_item(ch)) {
    item *cont = &(u.i_at(ch));
    if (cont == NULL || cont->is_null())
      return -1;
    else if (liquid.is_ammo() && (cont->is_tool() || cont->is_gun())) {
    // for filling up chainsaws, jackhammers and flamethrowers
    ammotype ammo = "NULL";
    int max = 0;

      if (cont->is_tool()) {
      it_tool* tool = dynamic_cast<it_tool*>(cont->type);
      ammo = tool->ammo;
      max = tool->max_charges;
      } else {
      it_gun* gun = dynamic_cast<it_gun*>(cont->type);
      ammo = gun->ammo;
      max = gun->clip;
      }

      ammotype liquid_type = liquid.ammo_type();

      if (ammo != liquid_type) {
      add_msg(_("Your %s won't hold %s."), cont->tname(this).c_str(),
                                           liquid.tname(this).c_str());
      return -1;
      }

      if (max <= 0 || cont->charges >= max) {
      add_msg(_("Your %s can't hold any more %s."), cont->tname(this).c_str(),
                                                    liquid.tname(this).c_str());
      return -1;
      }

      if (cont->charges > 0 && cont->curammo->id != liquid.type->id) {
      add_msg(_("You can't mix loads in your %s."), cont->tname(this).c_str());
      return -1;
      }

      add_msg(_("You pour %s into your %s."), liquid.tname(this).c_str(),
                                          cont->tname(this).c_str());
      cont->curammo = dynamic_cast<it_ammo*>(liquid.type);
      cont->charges += liquid.charges;
      if (cont->charges > max) {
      int extra = cont->charges - max;
      cont->charges = max;
      add_msg(_("There's some left over!"));
      return extra;
      }
      else return 0;
    } else if (!cont->is_container()) {
      add_msg(_("That %s won't hold %s."), cont->tname(this).c_str(),
                                         liquid.tname(this).c_str());
      return -1;
    } else {
      if (!cont->contents.empty())
      {
        if  (cont->contents[0].type->id != liquid.type->id)
        {
          add_msg(_("You can't mix loads in your %s."), cont->tname(this).c_str());
          return -1;
        }
      }
      it_container* container = dynamic_cast<it_container*>(cont->type);
      int holding_container_charges;

      if (liquid.type->is_food())
      {
        it_comest* tmp_comest = dynamic_cast<it_comest*>(liquid.type);
        holding_container_charges = container->contains * tmp_comest->charges;
      }
      else if (liquid.type->is_ammo())
      {
        it_ammo* tmp_ammo = dynamic_cast<it_ammo*>(liquid.type);
        holding_container_charges = container->contains * tmp_ammo->count;
      }
      else
        holding_container_charges = container->contains;
      if (!cont->contents.empty()) {

        // case 1: container is completely full
        if (cont->contents[0].charges == holding_container_charges) {
          add_msg(_("Your %s can't hold any more %s."), cont->tname(this).c_str(),
                                                   liquid.tname(this).c_str());
          return -1;
        } else {
            add_msg(_("You pour %s into your %s."), liquid.tname(this).c_str(),
                      cont->tname(this).c_str());
          cont->contents[0].charges += liquid.charges;
            if (cont->contents[0].charges > holding_container_charges) {
              int extra = cont->contents[0].charges - holding_container_charges;
              cont->contents[0].charges = holding_container_charges;
              add_msg(_("There's some left over!"));
              return extra;
            }
            else return 0;
          }
      } else {
          if (!cont->has_flag("WATERTIGHT")) {
            add_msg(_("That %s isn't water-tight."), cont->tname(this).c_str());
            return -1;
          }
          else if (!(cont->has_flag("SEALS"))) {
            add_msg(_("You can't seal that %s!"), cont->tname(this).c_str());
            return -1;
          }
          // pouring into a valid empty container
          int default_charges = 1;

          if (liquid.is_food()) {
            it_comest* comest = dynamic_cast<it_comest*>(liquid.type);
            default_charges = comest->charges;
          }
          else if (liquid.is_ammo()) {
            it_ammo* ammo = dynamic_cast<it_ammo*>(liquid.type);
            default_charges = ammo->count;
          }
          if (liquid.charges > container->contains * default_charges) {
            add_msg(_("You fill your %s with some of the %s."), cont->tname(this).c_str(),
                                                      liquid.tname(this).c_str());
            u.inv.unsort();
            int extra = liquid.charges - container->contains * default_charges;
            liquid.charges = container->contains * default_charges;
            cont->put_in(liquid);
            return extra;
          } else {
          cont->put_in(liquid);
          return 0;
          }
      }
    }
    return -1;
  }
 return -1;
}

void game::drop(char chInput)
{
    std::vector<item> dropped;

    if (chInput == '.') {
        dropped = multidrop();
    } else {
        if (u.inv.item_by_letter(chInput).is_null()) {
            dropped.push_back(u.i_rem(chInput));
        } else {
            dropped.push_back(u.inv.remove_item_by_letter(chInput));
        }
    }

    if (dropped.size() == 0) {
        add_msg(_("Never mind."));
        return;
    }

    item_exchanges_since_save += dropped.size();

    itype_id first = itype_id(dropped[0].type->id);
    bool same = true;
    for (int i = 1; i < dropped.size() && same; i++) {
        if (dropped[i].type->id != first) {
            same = false;
        }
    }

    int veh_part = 0;
    bool to_veh = false;
    vehicle *veh = m.veh_at(u.posx, u.posy, veh_part);
    if (veh) {
        veh_part = veh->part_with_feature (veh_part, "CARGO");
        to_veh = veh_part >= 0;
    }
    if (dropped.size() == 1 || same) {
        if (to_veh) {
            add_msg(ngettext("You put your %1$s in the %2$s's %3$s.",
                             "You put your %1$ss in the %2$s's %3$s.",
                             dropped.size()),
                    dropped[0].tname(this).c_str(),
                    veh->name.c_str(),
                    veh->part_info(veh_part).name.c_str());
        } else {
            add_msg(ngettext("You drop your %s.", "You drop your %ss.",
                             dropped.size()),
                    dropped[0].tname(this).c_str());
        }
    } else {
        if (to_veh) {
            add_msg(_("You put several items in the %s's %s."),
                    veh->name.c_str(), veh->part_info(veh_part).name.c_str());
        } else {
            add_msg(_("You drop several items."));
        }
    }

    if (to_veh) {
        bool vh_overflow = false;
        for (int i = 0; i < dropped.size(); i++) {
            vh_overflow = vh_overflow || !veh->add_item (veh_part, dropped[i]);
            if (vh_overflow) {
                m.add_item_or_charges(u.posx, u.posy, dropped[i], 1);
            }
        }
        if (vh_overflow) {
            add_msg (_("The trunk is full, so some items fall on the ground."));
        }
    } else {
        for (int i = 0; i < dropped.size(); i++)
            m.add_item_or_charges(u.posx, u.posy, dropped[i], 2);
    }
}

void game::drop_in_direction()
{
    int dirx, diry;
    if (!choose_adjacent(_("Drop"), dirx, diry)) {
        return;
    }

    int veh_part = 0;
    bool to_veh = false;
    vehicle *veh = m.veh_at(dirx, diry, veh_part);
    if (veh) {
        veh_part = veh->part_with_feature (veh_part, "CARGO");
        to_veh = veh_part >= 0;
    }

    if (m.has_flag("NOITEM", dirx, diry) || m.has_flag("SEALED", dirx, diry)) {
        add_msg(_("You can't place items there!"));
        return;
    }

    bool can_move_there = m.move_cost(dirx, diry) != 0;

    std::vector<item> dropped = multidrop();

    if (dropped.size() == 0) {
        add_msg(_("Never mind."));
        return;
    }

    item_exchanges_since_save += dropped.size();

    itype_id first = itype_id(dropped[0].type->id);
    bool same = true;
    for (int i = 1; i < dropped.size() && same; i++) {
        if (dropped[i].type->id != first) {
            same = false;
        }
    }

    if (dropped.size() == 1 || same) {
        if (to_veh) {
            add_msg(ngettext("You put your %1$s in the %2$s's %3$s.",
                             "You put your %1$ss in the %2$s's %3$s.",
                             dropped.size()),
                    dropped[0].tname(this).c_str(),
                    veh->name.c_str(),
                    veh->part_info(veh_part).name.c_str());
        } else if (can_move_there) {
            add_msg(ngettext("You drop your %s on the %s.",
                             "You drop your %ss on the %s.", dropped.size()),
                    dropped[0].tname(this).c_str(),
                    m.name(dirx, diry).c_str());
        } else {
            add_msg(ngettext("You put your %s in the %s.",
                             "You put your %ss in the %s.", dropped.size()),
                    dropped[0].tname(this).c_str(),
                    m.name(dirx, diry).c_str());
        }
    } else {
        if (to_veh) {
            add_msg(_("You put several items in the %s's %s."),
                    veh->name.c_str(), veh->part_info(veh_part).name.c_str());
        } else if (can_move_there) {
            add_msg(_("You drop several items on the %s."),
                    m.name(dirx, diry).c_str());
        } else {
            add_msg(_("You put several items in the %s."),
                    m.name(dirx, diry).c_str());
        }
    }

    if (to_veh) {
        bool vh_overflow = false;
        for (int i = 0; i < dropped.size(); i++) {
            vh_overflow = vh_overflow || !veh->add_item (veh_part, dropped[i]);
            if (vh_overflow) {
                m.add_item_or_charges(dirx, diry, dropped[i], 1);
            }
        }
        if (vh_overflow) {
            add_msg (_("The trunk is full, so some items fall on the ground."));
        }
    } else {
        for (int i = 0; i < dropped.size(); i++) {
            m.add_item_or_charges(dirx, diry, dropped[i], 1);
        }
    }
}

void game::reassign_item(char ch)
{
 if (ch == '.') {
     ch = inv(_("Reassign item:"));
 }
 if (ch == ' ') {
  add_msg(_("Never mind."));
  return;
 }
 if (!u.has_item(ch)) {
  add_msg(_("You do not have that item."));
  return;
 }
 char newch = popup_getkey(_("%c - %s; enter new letter."), ch,
                           u.i_at(ch).tname().c_str());
 if (inv_chars.find(newch) == std::string::npos) {
  add_msg(_("%c is not a valid inventory letter."), newch);
  return;
 }
 item* change_from = &(u.i_at(ch));
 if (u.has_item(newch)) {
  item* change_to = &(u.i_at(newch));
  change_to->invlet = ch;
  add_msg("%c - %s", ch, change_to->tname().c_str());
 }
 change_from->invlet = newch;
 add_msg("%c - %s", newch, change_from->tname().c_str());
}

void game::plthrow(char chInput)
{
 char ch;

 if (chInput != '.') {
  ch = chInput;
 } else {
  ch = inv(_("Throw item:"));
  refresh_all();
 }

 int range = u.throw_range(u.lookup_item(ch));
 if (range < 0) {
  add_msg(_("You don't have that item."));
  return;
 } else if (range == 0) {
  add_msg(_("That is too heavy to throw."));
  return;
 }
 item thrown = u.i_at(ch);
  if( std::find(unreal_itype_ids.begin(), unreal_itype_ids.end(),
    thrown.type->id) != unreal_itype_ids.end()) {
  add_msg(_("That's part of your body, you can't throw that!"));
  return;
 }

 m.draw(this, w_terrain, point(u.posx, u.posy));

 std::vector <monster> mon_targets;
 std::vector <int> targetindices;
 int passtarget = -1;
 for (int i = 0; i < num_zombies(); i++) {
   monster &z = _active_monsters[i];
   if (u_see(&z)) {
     z.draw(w_terrain, u.posx, u.posy, true);
     if(rl_dist( u.posx, u.posy, z.posx(), z.posy() ) <= range) {
       mon_targets.push_back(z);
       targetindices.push_back(i);
       if (i == last_target) {
         passtarget = mon_targets.size() - 1;
       }
     }
   }
 }

 int x = u.posx;
 int y = u.posy;

 // target() sets x and y, or returns false if we canceled (by pressing Esc)
 std::vector <point> trajectory = target(x, y, u.posx - range, u.posy - range,
                                         u.posx + range, u.posy + range,
                                         mon_targets, passtarget, &thrown);
 if (trajectory.size() == 0)
  return;
 if (passtarget != -1)
  last_target = targetindices[passtarget];

 // Throw a single charge of a stacking object.
 if( thrown.count_by_charges() && thrown.charges > 1 ) {
     u.i_at(ch).charges--;
     thrown.charges = 1;
 } else {
     u.i_rem(ch);
 }

 u.moves -= 125;
 u.practice(turn, "throw", 10);

 throw_item(u, x, y, thrown, trajectory);
}

void game::plfire(bool burst)
{
 char reload_invlet = 0;
 if (!u.weapon.is_gun())
  return;
 vehicle *veh = m.veh_at(u.posx, u.posy);
 if (veh && veh->player_in_control(&u) && u.weapon.is_two_handed(&u)) {
  add_msg (_("You need a free arm to drive!"));
  return;
 }
 if (u.weapon.has_flag("CHARGE") && !u.weapon.active) {
  if (u.has_charges("UPS_on", 1)  ||
      u.has_charges("adv_UPS_on", 1) ) {
   add_msg(_("Your %s starts charging."), u.weapon.tname().c_str());
   u.weapon.charges = 0;
   u.weapon.poison = 0;
   u.weapon.curammo = dynamic_cast<it_ammo*>(itypes["charge_shot"]);
   u.weapon.active = true;
   return;
  } else {
   add_msg(_("You need a powered UPS."));
   return;
  }
 }

 if (u.weapon.has_flag("NO_AMMO")) {
   u.weapon.charges = 1;
   u.weapon.curammo = dynamic_cast<it_ammo*>(itypes["generic_no_ammo"]);
 }

 if ((u.weapon.has_flag("STR8_DRAW")  && u.str_cur <  4) ||
     (u.weapon.has_flag("STR10_DRAW") && u.str_cur <  5) ||
     (u.weapon.has_flag("STR12_DRAW") && u.str_cur <  6)   ) {
  add_msg(_("You're not strong enough to draw the bow!"));
  return;
 }

 if (u.weapon.has_flag("RELOAD_AND_SHOOT") && u.weapon.charges == 0) {
  reload_invlet = u.weapon.pick_reload_ammo(u, true);
  if (reload_invlet == 0) {
   add_msg(_("Out of ammo!"));
   return;
  }

  u.weapon.reload(u, reload_invlet);
  u.moves -= u.weapon.reload_time(u);
  refresh_all();
 }

 if (u.weapon.num_charges() == 0 && !u.weapon.has_flag("RELOAD_AND_SHOOT")
     && !u.weapon.has_flag("NO_AMMO")) {
  add_msg(_("You need to reload!"));
  return;
 }
 if (u.weapon.has_flag("FIRE_100") && u.weapon.num_charges() < 100) {
  add_msg(_("Your %s needs 100 charges to fire!"), u.weapon.tname().c_str());
  return;
 }
 if (u.weapon.has_flag("USE_UPS") && !u.has_charges("UPS_off", 5) &&
     !u.has_charges("UPS_on", 5) && !u.has_charges("adv_UPS_off", 3) &&
     !u.has_charges("adv_UPS_on", 3)) {
  add_msg(_("You need a UPS with at least 5 charges or an advanced UPS with at least 3 charges to fire that!"));
  return;
 } else if (u.weapon.has_flag("USE_UPS_20") && !u.has_charges("UPS_off", 20) &&
  !u.has_charges("UPS_on", 20) && !u.has_charges("adv_UPS_off", 12) &&
  !u.has_charges("adv_UPS_on", 12)) {
  add_msg(_("You need a UPS with at least 20 charges or an advanced UPS with at least 12 charges to fire that!"));
  return;
 } else if (u.weapon.has_flag("USE_UPS_40") && !u.has_charges("UPS_off", 40) &&
  !u.has_charges("UPS_on", 40) && !u.has_charges("adv_UPS_off", 24) &&
  !u.has_charges("adv_UPS_on", 24)) {
  add_msg(_("You need a UPS with at least 40 charges or an advanced UPS with at least 24 charges to fire that!"));
  return;
 }

 int range = u.weapon.range(&u);

 m.draw(this, w_terrain, point(u.posx, u.posy));

// Populate a list of targets with the zombies in range and visible
 std::vector <monster> mon_targets;
 std::vector <int> targetindices;
 int passtarget = -1;
 for (int i = 0; i < num_zombies(); i++) {
   monster &z = _active_monsters[i];
   if (u_see(&z)) {
     z.draw(w_terrain, u.posx, u.posy, true);
     if(rl_dist( u.posx, u.posy, z.posx(), z.posy() ) <= range) {
       mon_targets.push_back(z);
       targetindices.push_back(i);
       if (i == last_target) {
         passtarget = mon_targets.size() - 1;
       }
     }
   }
 }

 int x = u.posx;
 int y = u.posy;

 // target() sets x and y, and returns an empty vector if we canceled (Esc)
 std::vector <point> trajectory = target(x, y, u.posx - range, u.posy - range,
                                         u.posx + range, u.posy + range,
                                         mon_targets, passtarget, &u.weapon);

 draw_ter(); // Recenter our view
 if (trajectory.size() == 0) {
  if(u.weapon.has_flag("RELOAD_AND_SHOOT"))
  {
      u.moves += u.weapon.reload_time(u);
      unload(u.weapon);
      u.moves += u.weapon.reload_time(u) / 2; // unloading time
  }
  return;
 }
 if (passtarget != -1) { // We picked a real live target
  last_target = targetindices[passtarget]; // Make it our default for next time
  zombie(targetindices[passtarget]).add_effect(ME_HIT_BY_PLAYER, 100);
 }

 if (u.weapon.mode == "MODE_BURST")
  burst = true;

// Train up our skill
 it_gun* firing = dynamic_cast<it_gun*>(u.weapon.type);
 int num_shots = 1;
 if (burst)
  num_shots = u.weapon.burst_size();
 if (num_shots > u.weapon.num_charges() && !u.weapon.has_flag("NO_AMMO"))
   num_shots = u.weapon.num_charges();
 if (u.skillLevel(firing->skill_used) == 0 ||
     (firing->ammo != "BB" && firing->ammo != "nail"))
     u.practice(turn, firing->skill_used, 4 + (num_shots / 2));
 if (u.skillLevel("gun") == 0 ||
     (firing->ammo != "BB" && firing->ammo != "nail"))
     u.practice(turn, "gun", 5);

 fire(u, x, y, trajectory, burst);
}

void game::butcher()
{
 if (u.in_vehicle)
 {
     add_msg(_("You can't butcher while driving!"));
     return;
 }
 std::vector<int> corpses;
 for (int i = 0; i < m.i_at(u.posx, u.posy).size(); i++) {
  if (m.i_at(u.posx, u.posy)[i].type->id == "corpse")
   corpses.push_back(i);
 }
 if (corpses.size() == 0) {
  add_msg(_("There are no corpses here to butcher."));
  return;
 }
 int factor = u.butcher_factor();
 if (factor == 999) {
  add_msg(_("You don't have a sharp item to butcher with."));
  return;
 }
// We do it backwards to prevent the deletion of a corpse from corrupting our
// vector of indices.
 for (int i = corpses.size() - 1; i >= 0; i--) {
  mtype *corpse = m.i_at(u.posx, u.posy)[corpses[i]].corpse;
  if (query_yn(_("Butcher the %s corpse?"), corpse->name.c_str())) {
   int time_to_cut = 0;
   switch (corpse->size) { // Time in turns to cut up te corpse
    case MS_TINY:   time_to_cut =  2; break;
    case MS_SMALL:  time_to_cut =  5; break;
    case MS_MEDIUM: time_to_cut = 10; break;
    case MS_LARGE:  time_to_cut = 18; break;
    case MS_HUGE:   time_to_cut = 40; break;
   }
   time_to_cut *= 100; // Convert to movement points
   time_to_cut += factor * 5; // Penalty for poor tool
   if (time_to_cut < 250)
    time_to_cut = 250;
   u.assign_activity(this, ACT_BUTCHER, time_to_cut, corpses[i]);
   u.moves = 0;
   return;
  }
 }
}

void game::complete_butcher(int index)
{
 // corpses can disappear (rezzing!), so check for that
 if (m.i_at(u.posx, u.posy).size() <= index || m.i_at(u.posx, u.posy)[index].corpse == NULL || m.i_at(u.posx, u.posy)[index].typeId() != "corpse" ) {
  add_msg(_("There's no corpse to butcher!"));
  return;
 }
 mtype* corpse = m.i_at(u.posx, u.posy)[index].corpse;
 std::vector<item> contents = m.i_at(u.posx, u.posy)[index].contents;
 int age = m.i_at(u.posx, u.posy)[index].bday;
 m.i_rem(u.posx, u.posy, index);
 int factor = u.butcher_factor();
 int pieces = 0, skins = 0, bones = 0, sinews = 0, feathers = 0;
 double skill_shift = 0.;

 int sSkillLevel = u.skillLevel("survival");

 switch (corpse->size) {
  case MS_TINY:   pieces =  1; skins =  1; bones = 1; sinews = 1; feathers = 2;  break;
  case MS_SMALL:  pieces =  2; skins =  3; bones = 4; sinews = 4; feathers = 6;  break;
  case MS_MEDIUM: pieces =  4; skins =  6; bones = 9; sinews = 9; feathers = 11; break;
  case MS_LARGE:  pieces =  8; skins = 10; bones = 14;sinews = 14; feathers = 17;break;
  case MS_HUGE:   pieces = 16; skins = 18; bones = 21;sinews = 21; feathers = 24;break;
 }

 skill_shift += rng(0, sSkillLevel - 3);
 skill_shift += rng(0, u.dex_cur - 8) / 4;
 if (u.str_cur < 4)
  skill_shift -= rng(0, 5 * (4 - u.str_cur)) / 4;
 if (factor > 0)
  skill_shift -= rng(0, factor / 5);

 int practice = 4 + pieces;
 if (practice > 20)
  practice = 20;
 u.practice(turn, "survival", practice);

 pieces += int(skill_shift);
 if (skill_shift < 5)  { // Lose some skins and bones
  skins += ((int)skill_shift - 5);
  bones += ((int)skill_shift - 2);
  sinews += ((int)skill_shift - 8);
  feathers += ((int)skill_shift - 1);
 }

 if (bones > 0) {
  if (corpse->has_flag(MF_BONES)) {
    m.spawn_item(u.posx, u.posy, "bone", age, bones);
   add_msg(_("You harvest some usable bones!"));
  } else if (corpse->mat == "veggy") {
    m.spawn_item(u.posx, u.posy, "plant_sac", age, bones);
   add_msg(_("You harvest some fluid bladders!"));
  }
 }

 if (sinews > 0) {
  if (corpse->has_flag(MF_BONES)) {
    m.spawn_item(u.posx, u.posy, "sinew", age, sinews);
   add_msg(_("You harvest some usable sinews!"));
  } else if (corpse->mat == "veggy") {
    m.spawn_item(u.posx, u.posy, "plant_fibre", age, sinews);
   add_msg(_("You harvest some plant fibres!"));
  }
 }

    if ((corpse->has_flag(MF_FUR) || corpse->has_flag(MF_LEATHER) ||
         corpse->has_flag(MF_CHITIN)) && skins > 0) {
        add_msg(_("You manage to skin the %s!"), corpse->name.c_str());
        int fur = 0;
        int leather = 0;
        int chitin = 0;

        while (skins > 0) {
            if (corpse->has_flag(MF_CHITIN)) {
                chitin = rng(0, skins);
                skins -= chitin;
                skins = std::max(skins, 0);
            }
            if (corpse->has_flag(MF_FUR)) {
                fur = rng(0, skins);
                skins -= fur;
                skins = std::max(skins, 0);
            }
            if (corpse->has_flag(MF_LEATHER)) {
                leather = rng(0, skins);
                skins -= leather;
                skins = std::max(skins, 0);
            }
        }

        if(chitin) m.spawn_item(u.posx, u.posy, "chitin_piece", age, chitin);
        if(fur) m.spawn_item(u.posx, u.posy, "fur", age, fur);
        if(leather) m.spawn_item(u.posx, u.posy, "leather", age, leather);
    }

 if (feathers > 0) {
  if (corpse->has_flag(MF_FEATHER)) {
    m.spawn_item(u.posx, u.posy, "feather", age, feathers);
   add_msg(_("You harvest some feathers!"));
  }
 }

 //Add a chance of CBM recovery. For shocker and cyborg corpses.
 if (corpse->has_flag(MF_CBM)) {
  //As long as the factor is above -4 (the sinew cutoff), you will be able to extract cbms
  if(skill_shift >= 0){
   add_msg(_("You discover a CBM in the %s!"), corpse->name.c_str());
   //To see if it spawns a battery
   if(rng(0,1) == 1){ //The battery works
    m.spawn_item(u.posx, u.posy, "bio_power_storage", age);
   }else{//There is a burnt out CBM
    m.spawn_item(u.posx, u.posy, "burnt_out_bionic", age);
   }
  }
  if(skill_shift >= 0){
   //To see if it spawns a random additional CBM
   if(rng(0,1) == 1){ //The CBM works
    Item_tag bionic_item = item_controller->id_from("bionics");
    m.spawn_item(u.posx, u.posy, bionic_item, age);
   }else{//There is a burnt out CBM
    m.spawn_item(u.posx, u.posy, "burnt_out_bionic", age);
   }
  }
 }

 // Recover hidden items
 for (int i = 0; i < contents.size(); i++) {
   if ((skill_shift + 10) * 5 > rng(0,100)) {
     add_msg(_("You discover a %s in the %s!"), contents[i].tname().c_str(), corpse->name.c_str());
     m.add_item_or_charges(u.posx, u.posy, contents[i]);
   } else if (contents[i].is_bionic()){
     m.spawn_item(u.posx, u.posy, "burnt_out_bionic", age);
   }
 }

 if (pieces <= 0)
  add_msg(_("Your clumsy butchering destroys the meat!"));
 else {
  itype_id meat;
  if (corpse->has_flag(MF_POISON)) {
    if (corpse->mat == "flesh")
     meat = "meat_tainted";
    else
     meat = "veggy_tainted";
  } else {
   if (corpse->mat == "flesh" || corpse->mat == "hflesh")
    if(corpse->has_flag(MF_HUMAN))
     meat = "human_flesh";
    else
     meat = "meat";
   else
    meat = "veggy";
  }
  item tmpitem=item_controller->create(meat, age);
  tmpitem.corpse=dynamic_cast<mtype*>(corpse);
  while ( pieces > 0 ) {
    pieces--;
    m.add_item_or_charges(u.posx, u.posy, tmpitem);
  }
  add_msg(_("You butcher the corpse."));
 }
}

void game::forage()
{
  int veggy_chance = rng(1, 20);

  if (veggy_chance < u.skillLevel("survival"))
  {
    add_msg(_("You found some wild veggies!"));
    u.practice(turn, "survival", 10);
    m.spawn_item(u.activity.placement.x, u.activity.placement.y, "veggy_wild", turn, 0);
    m.ter_set(u.activity.placement.x, u.activity.placement.y, t_dirt);
  }
  else
  {
    add_msg(_("You didn't find anything."));
    if (u.skillLevel("survival") < 7)
        u.practice(turn, "survival", rng(3, 6));
    else
        u.practice(turn, "survival", 1);
    if (one_in(2))
        m.ter_set(u.activity.placement.x, u.activity.placement.y, t_dirt);
  }
}

void game::eat(char chInput)
{
 char ch;
 if (u.has_trait("RUMINANT") && m.ter(u.posx, u.posy) == t_underbrush &&
     query_yn(_("Eat underbrush?"))) {
  u.moves -= 400;
  u.hunger -= 10;
  m.ter_set(u.posx, u.posy, t_grass);
  add_msg(_("You eat the underbrush."));
  return;
 }
 if (chInput == '.')
  ch = inv_type(_("Consume item:"), IC_COMESTIBLE);
 else
  ch = chInput;

 if (ch == ' ') {
  add_msg(_("Never mind."));
  return;
 }

 if (!u.has_item(ch)) {
  add_msg(_("You don't have item '%c'!"), ch);
  return;
 }
 u.eat(this, u.lookup_item(ch));
}

void game::wear(char chInput)
{
 char ch;
 if (chInput == '.')
  ch = inv_type(_("Wear item:"), IC_ARMOR);
 else
  ch = chInput;

 if (inv_chars.find(ch) == std::string::npos) {
  add_msg(_("Never mind."));
  return;
 }
 u.wear(this, ch);
}

void game::takeoff(char chInput)
{
 char ch;
 if (chInput == '.')
  ch = inv_type(_("Take off item:"), IC_NULL);
 else
  ch = chInput;

 if (u.takeoff(this, ch))
  u.moves -= 250; // TODO: Make this variable
 else
  add_msg(_("Invalid selection."));
}

void game::reload(char chInput)
{
 //Quick and dirty hack
 //Save old weapon in temp variable
 //Wield item that should be unloaded
 //Reload weapon
 //Put unloaded item back into inventory
 //Wield old weapon
 bool bSwitch = false;
 item oTempWeapon;
 item inv_it = u.inv.item_by_letter(chInput);

 if (u.weapon.invlet != chInput && !inv_it.is_null()) {
  oTempWeapon = u.weapon;
  u.weapon = inv_it;
  u.inv.remove_item_by_letter(chInput);
  bSwitch = true;
 }

 if (bSwitch || u.weapon.invlet == chInput) {
  reload();
  u.activity.moves_left = 0;
  monmove();
  process_activity();
 }

 if (bSwitch) {
  u.inv.push_back(u.weapon);
  u.weapon = oTempWeapon;
 }
}

void game::reload()
{
 if (u.weapon.is_gun()) {
  if (u.weapon.has_flag("RELOAD_AND_SHOOT")) {
   add_msg(_("Your %s does not need to be reloaded; it reloads and fires in a \
single action."), u.weapon.tname().c_str());
   return;
  }
  if (u.weapon.ammo_type() == "NULL") {
   add_msg(_("Your %s does not reload normally."), u.weapon.tname().c_str());
   return;
  }
  if (u.weapon.charges == u.weapon.clip_size()) {
      int alternate_magazine = -1;
      for (int i = 0; i < u.weapon.contents.size(); i++)
      {
          if ((u.weapon.contents[i].is_gunmod() &&
               (u.weapon.contents[i].typeId() == "spare_mag" &&
                u.weapon.contents[i].charges < (dynamic_cast<it_gun*>(u.weapon.type))->clip)) ||
              ((u.weapon.contents[i].has_flag("MODE_AUX") &&
                u.weapon.contents[i].charges < u.weapon.contents[i].clip_size())))
          {
              alternate_magazine = i;
          }
      }
      if(alternate_magazine == -1) {
          add_msg(_("Your %s is fully loaded!"), u.weapon.tname(this).c_str());
          return;
      }
  }
  char invlet = u.weapon.pick_reload_ammo(u, true);
  if (invlet == 0) {
   add_msg(_("Out of ammo!"));
   return;
  }
  u.assign_activity(this, ACT_RELOAD, u.weapon.reload_time(u), -1, invlet);
  u.moves = 0;
 } else if (u.weapon.is_tool()) {
  it_tool* tool = dynamic_cast<it_tool*>(u.weapon.type);
  if (tool->ammo == "NULL") {
   add_msg(_("You can't reload a %s!"), u.weapon.tname(this).c_str());
   return;
  }
  char invlet = u.weapon.pick_reload_ammo(u, true);
  if (invlet == 0) {
// Reload failed
   add_msg(_("Out of %s!"), ammo_name(tool->ammo).c_str());
   return;
  }
  u.assign_activity(this, ACT_RELOAD, u.weapon.reload_time(u), -1, invlet);
  u.moves = 0;
 } else if (!u.is_armed())
  add_msg(_("You're not wielding anything."));
 else
  add_msg(_("You can't reload a %s!"), u.weapon.tname(this).c_str());
 refresh_all();
}

// Unload a containter, gun, or tool
// If it's a gun, some gunmods can also be loaded
void game::unload(char chInput)
{ // this is necessary to prevent re-selection of the same item later
    item it = (u.inv.remove_item_by_letter(chInput));
    if (!it.is_null())
    {
        unload(it);
        u.i_add(it, this);
    }
    else
    {
        item ite;
        if (u.weapon.invlet == chInput) { // item is wielded as weapon.
            if (std::find(martial_arts_itype_ids.begin(), martial_arts_itype_ids.end(), u.weapon.type->id) != martial_arts_itype_ids.end()){
                return; //ABORT!
            } else {
                ite = u.weapon;
                u.weapon = item(itypes["null"], 0); //ret_null;
                unload(ite);
                u.weapon = ite;
                return;
            }
        } else { //this is that opportunity for reselection where the original container is worn, see issue #808
            item& itm = u.i_at(chInput);
            if (!itm.is_null())
            {
                unload(itm);
            }
        }
    }
}

void game::unload(item& it)
{
    if ( !it.is_gun() && it.contents.size() == 0 && (!it.is_tool() || it.ammo_type() == "NULL") )
    {
        add_msg(_("You can't unload a %s!"), it.tname(this).c_str());
        return;
    }
    int spare_mag = -1;
    int has_m203 = -1;
    int has_shotgun = -1;
    if (it.is_gun()) {
        spare_mag = it.has_gunmod ("spare_mag");
        has_m203 = it.has_gunmod ("m203");
        has_shotgun = it.has_gunmod ("u_shotgun");
    }
    if (it.is_container() ||
        (it.charges == 0 &&
         (spare_mag == -1 || it.contents[spare_mag].charges <= 0) &&
         (has_m203 == -1 || it.contents[has_m203].charges <= 0) &&
         (has_shotgun == -1 || it.contents[has_shotgun].charges <= 0)))
    {
        if (it.contents.size() == 0)
        {
            if (it.is_gun())
            {
                add_msg(_("Your %s isn't loaded, and is not modified."),
                        it.tname(this).c_str());
            }
            else
            {
                add_msg(_("Your %s isn't charged.") , it.tname(this).c_str());
            }
            return;
        }
        // Unloading a container!
        u.moves -= 40 * it.contents.size();
        std::vector<item> new_contents; // In case we put stuff back
        while (it.contents.size() > 0)
        {
            item content = it.contents[0];
            int iter = 0;
// Pick an inventory item for the contents
            while ((content.invlet == 0 || u.has_item(content.invlet)) && iter < inv_chars.size())
            {
                content.invlet = nextinv;
                advance_nextinv();
                iter++;
            }
            if (content.made_of(LIQUID))
            {
                if (!handle_liquid(content, false, false, &it))
                {
                    new_contents.push_back(content);// Put it back in (we canceled)
                }
            } else {
                if (u.can_pickVolume(content.volume()) && u.can_pickWeight(content.weight(), !OPTIONS["DANGEROUS_PICKUPS"]) &&
                    iter < inv_chars.size())
                {
                    add_msg(_("You put the %s in your inventory."), content.tname(this).c_str());
                    u.i_add(content, this);
                } else {
                    add_msg(_("You drop the %s on the ground."), content.tname(this).c_str());
                    m.add_item_or_charges(u.posx, u.posy, content, 1);
                }
            }
            it.contents.erase(it.contents.begin());
        }
        it.contents = new_contents;
        return;
    }

    if(it.has_flag("NO_UNLOAD")) {
      add_msg(_("You can't unload a %s!"), it.tname(this).c_str());
      return;
    }

// Unloading a gun or tool!
 u.moves -= int(it.reload_time(u) / 2);

 // Default to unloading the gun, but then try other alternatives.
 item* weapon = &it;
 if (weapon->is_gun()) { // Gun ammo is combined with existing items
  // If there's an active gunmod, unload it first.
  item* active_gunmod = weapon->active_gunmod();
  if (active_gunmod != NULL && active_gunmod->charges > 0)
   weapon = active_gunmod;
  // Then try and unload a spare magazine if there is one.
  else if (spare_mag != -1 && weapon->contents[spare_mag].charges > 0)
   weapon = &weapon->contents[spare_mag];
  // Then try the grenade launcher
  else if (has_m203 != -1 && weapon->contents[has_m203].charges > 0)
   weapon = &weapon->contents[has_m203];
  // Then try an underslung shotgun
  else if (has_shotgun != -1 && weapon->contents[has_shotgun].charges > 0)
   weapon = &weapon->contents[has_shotgun];
 }

 item newam;

 if (weapon->curammo != NULL) {
  newam = item(weapon->curammo, turn);
 } else {
  newam = item(itypes[default_ammo(weapon->ammo_type())], turn);
 }
 if(weapon->typeId() == "adv_UPS_off" || weapon->typeId() == "adv_UPS_on") {
    int chargesPerPlutonium = 500;
    int chargesRemoved = weapon->charges - (weapon-> charges % chargesPerPlutonium);;
    int plutoniumRemoved = chargesRemoved / chargesPerPlutonium;
    if(chargesRemoved < weapon->charges) {
        add_msg(_("You can't remove partially depleted plutonium!"));
    }
    if(plutoniumRemoved > 0) {
        add_msg(_("You remove %i plutonium from the advanced UPS"), plutoniumRemoved);
        newam.charges = plutoniumRemoved;
        weapon->charges -= chargesRemoved;
    } else { return; }
 } else {
    newam.charges = weapon->charges;
    weapon->charges = 0;
 }

 if (newam.made_of(LIQUID)) {
  if (!handle_liquid(newam, false, false))
   weapon->charges += newam.charges; // Put it back in
 } else if(newam.charges > 0) {
  int iter = 0;
  while ((newam.invlet == 0 || u.has_item(newam.invlet)) && iter < inv_chars.size()) {
   newam.invlet = nextinv;
   advance_nextinv();
   iter++;
  }
  if (u.can_pickWeight(newam.weight(), !OPTIONS["DANGEROUS_PICKUPS"]) &&
      u.can_pickVolume(newam.volume()) && iter < inv_chars.size()) {
   u.i_add(newam, this);
  } else {
   m.add_item_or_charges(u.posx, u.posy, newam, 1);
  }
 }
 // null the curammo, but only if we did empty the item
 if (weapon->charges == 0) {
  weapon->curammo = NULL;
 }
}

void game::wield(char chInput)
{
 if (u.weapon.has_flag("NO_UNWIELD")) {
// Bionics can't be unwielded
  add_msg(_("You cannot unwield your %s."), u.weapon.tname(this).c_str());
  return;
 }
 char ch;
 if (chInput == '.')
  ch = inv(_("Wield item:"));
 else
  ch = chInput;

 bool success = false;
 if (ch == '-')
  success = u.wield(this, -3);
 else
  success = u.wield(this, u.lookup_item(ch));

 if (success)
  u.recoil = 5;
}

void game::read()
{
 char ch = inv_type(_("Read:"), IC_BOOK);
 u.read(this, ch);
}

void game::chat()
{
    if (active_npc.size() == 0)
    {
        add_msg(_("You talk to yourself for a moment."));
        return;
    }

    std::vector<npc*> available;

    for (int i = 0; i < active_npc.size(); i++)
    {
        if (u_see(active_npc[i]->posx, active_npc[i]->posy) && rl_dist(u.posx, u.posy, active_npc[i]->posx, active_npc[i]->posy) <= 24)
        {
            available.push_back(active_npc[i]);
        }
    }

    if (available.size() == 0)
    {
        add_msg(_("There's no-one close enough to talk to."));
        return;
    }
    else if (available.size() == 1)
    {
        available[0]->talk_to_u(this);
    }
    else
    {
        std::vector<std::string> npcs;

        for (int i = 0; i < available.size(); i++)
        {
            npcs.push_back(available[i]->name);
        }
        npcs.push_back(_("Cancel"));

        int npc_choice = menu_vec(true, _("Who do you want to talk to?"), npcs) - 1;

        if(npc_choice >= 0 && npc_choice < available.size())
        {
            available[npc_choice]->talk_to_u(this);
        }
    }
    u.moves -= 100;
}

void game::pldrive(int x, int y) {
 if (run_mode == 2) { // Monsters around and we don't wanna run
   add_msg(_("Monster spotted--run mode is on! "
           "(%s to turn it off or %s to ignore monster.)"),
           press_x(ACTION_TOGGLE_SAFEMODE).c_str(),
           from_sentence_case(press_x(ACTION_IGNORE_ENEMY)).c_str());
  return;
 }
 int part = -1;
 vehicle *veh = m.veh_at (u.posx, u.posy, part);
 if (!veh) {
  dbg(D_ERROR) << "game:pldrive: can't find vehicle! Drive mode is now off.";
  debugmsg ("game::pldrive error: can't find vehicle! Drive mode is now off.");
  u.in_vehicle = false;
  return;
 }
 int pctr = veh->part_with_feature (part, "CONTROLS");
 if (pctr < 0) {
  add_msg (_("You can't drive the vehicle from here. You need controls!"));
  return;
 }

 int thr_amount = 10 * 100;
 if (veh->cruise_on)
  veh->cruise_thrust (-y * thr_amount);
 else {
  veh->thrust (-y);
 }
 veh->turn (15 * x);
 if (veh->skidding && veh->valid_wheel_config()) {
  if (rng (0, 100) < u.dex_cur + u.skillLevel("driving") * 2) {
   add_msg (_("You regain control of the %s."), veh->name.c_str());
   veh->velocity = int(veh->forward_velocity());
   veh->skidding = false;
   veh->move.init (veh->turn_dir);
  }
 }
 // Don't spend turns to adjust cruise speed.
 if( x != 0 || !veh->cruise_on ){ u.moves = 0; }

 if (x != 0 && veh->velocity != 0 && one_in(4))
     u.practice(turn, "driving", 1);
}

void game::plmove(int dx, int dy)
{
 if (run_mode == 2) { // Monsters around and we don't wanna run
   add_msg(_("Monster spotted--safe mode is on! \
(%s to turn it off or %s to ignore monster.)"),
           press_x(ACTION_TOGGLE_SAFEMODE).c_str(),
           from_sentence_case(press_x(ACTION_IGNORE_ENEMY)).c_str());
  return;
 }
 int x = 0;
 int y = 0;
 if (u.has_disease("stunned")) {
  x = rng(u.posx - 1, u.posx + 1);
  y = rng(u.posy - 1, u.posy + 1);
 } else {
  x = u.posx + dx;
  y = u.posy + dy;

  if (moveCount % 60 == 0) {
   if (u.has_bionic("bio_torsionratchet")) {
    u.charge_power(1);
   }
  }
 }

 dbg(D_PEDANTIC_INFO) << "game:plmove: From ("<<u.posx<<","<<u.posy<<") to ("<<x<<","<<y<<")";

// Check if our movement is actually an attack on a monster
 int mondex = mon_at(x, y);
 bool displace = false; // Are we displacing a monster?
 if (mondex != -1) {
     monster &z = zombie(mondex);
     if (z.friendly == 0) {
         int udam = u.hit_mon(this, &z);
         if (z.hurt(udam) || z.is_hallucination()) {
             kill_mon(mondex, true);
         }
         draw_hit_mon(x,y,z,z.dead);
         return;
     } else {
         displace = true;
     }
 }
 // If not a monster, maybe there's an NPC there
 int npcdex = npc_at(x, y);
 if (npcdex != -1) {
     if(!active_npc[npcdex]->is_enemy()){
         if (!query_yn(_("Really attack %s?"), active_npc[npcdex]->name.c_str())) {
             if (active_npc[npcdex]->is_friend()) {
                 add_msg(_("%s moves out of the way."), active_npc[npcdex]->name.c_str());
                 active_npc[npcdex]->move_away_from(this, u.posx, u.posy);
             }

             return; // Cancel the attack
         } else {
             //The NPC knows we started the fight, used for morale penalty.
             active_npc[npcdex]->hit_by_player = true;
         }
     }

     u.hit_player(this, *active_npc[npcdex]);
     active_npc[npcdex]->make_angry();
     if (active_npc[npcdex]->hp_cur[hp_head]  <= 0 ||
         active_npc[npcdex]->hp_cur[hp_torso] <= 0   ) {
         active_npc[npcdex]->die(this, true);
     }
     return;
 }

     // Otherwise, actual movement, zomg
 if (u.has_disease("amigara")) {
  int curdist = 999, newdist = 999;
  for (int cx = 0; cx < SEEX * MAPSIZE; cx++) {
   for (int cy = 0; cy < SEEY * MAPSIZE; cy++) {
    if (m.ter(cx, cy) == t_fault) {
     int dist = rl_dist(cx, cy, u.posx, u.posy);
     if (dist < curdist)
      curdist = dist;
     dist = rl_dist(cx, cy, x, y);
     if (dist < newdist)
      newdist = dist;
    }
   }
  }
  if (newdist > curdist) {
   add_msg(_("You cannot pull yourself away from the faultline..."));
   return;
  }
 }

 if (u.has_disease("in_pit")) {
  if (rng(0, 40) > u.str_cur + int(u.dex_cur / 2)) {
   add_msg(_("You try to escape the pit, but slip back in."));
   u.moves -= 100;
   return;
  } else {
   add_msg(_("You escape the pit!"));
   u.rem_disease("in_pit");
  }
 }
 if (u.has_disease("downed")) {
  if (rng(0, 40) > u.dex_cur + int(u.str_cur / 2)) {
   add_msg(_("You struggle to stand."));
   u.moves -= 100;
   return;
  } else {
   add_msg(_("You stand up."));
   u.rem_disease("downed");
   u.moves -= 100;
   return;
  }
 }

 int vpart0 = -1, vpart1 = -1, dpart = -1;
 vehicle *veh0 = m.veh_at(u.posx, u.posy, vpart0);
 vehicle *veh1 = m.veh_at(x, y, vpart1);
 if( u.grab_point.x != 0 || u.grab_point.y ) {
     vehicle *grabbed_vehicle = m.veh_at( u.posx + u.grab_point.x, u.posy + u.grab_point.y );
     // If we're pushing a vehicle, the vehicle tile we'd be "stepping onto" is
     // actually the current tile.
     // If there's a vehicle there, it will actually result in failed movement.
     if( grabbed_vehicle == veh1 ) {
         veh1 = veh0;
         vpart1 = vpart0;
     }
 }
 bool veh_closed_door = false;
 if (veh1) {
  dpart = veh1->part_with_feature (vpart1, "OPENABLE");
  veh_closed_door = dpart >= 0 && !veh1->parts[dpart].open;
 }

 if (veh0 && abs(veh0->velocity) > 100) {
  if (!veh1) {
   if (query_yn(_("Dive from moving vehicle?"))) {
    moving_vehicle_dismount(x, y);
   }
   return;
  } else if (veh1 != veh0) {
   add_msg(_("There is another vehicle in the way."));
   return;
  } else if (veh1->part_with_feature(vpart1, "BOARDABLE") < 0) {
   add_msg(_("That part of the vehicle is currently unsafe."));
   return;
  }
 }


 if (m.move_cost(x, y) > 0) { // move_cost() of 0 = impassible (e.g. a wall)
  u.set_underwater(false);

  //Ask for EACH bad field, maybe not? Maybe say "theres X bad shit in there don't do it."
  field_entry *cur = NULL;
  field &tmpfld = m.field_at(x, y);
  for(std::map<field_id, field_entry*>::iterator field_list_it = tmpfld.getFieldStart();
      field_list_it != tmpfld.getFieldEnd(); ++field_list_it) {
        cur = field_list_it->second;
        if(cur == NULL) continue;
        if (cur->is_dangerous() &&
            !query_yn(_("Really step into that %s?"), cur->name().c_str()))
            return;
    }

  float drag_multiplier = 1.0;
  vehicle *grabbed_vehicle = NULL;
  if( u.grab_point.x != 0 || u.grab_point.y != 0 ) {
      grabbed_vehicle = m.veh_at( u.posx + u.grab_point.x, u.posy + u.grab_point.y );
      if( NULL != grabbed_vehicle ) {
          if( grabbed_vehicle == veh0 ) {
              add_msg(_("You can't move %s while standing on it!"), grabbed_vehicle->name.c_str());
              return;
          }
          drag_multiplier += (float)(grabbed_vehicle->total_mass() * 1000) /
              (float)(u.weight_capacity() * 5);
          if( drag_multiplier > 2.0 ) {
              add_msg(_("The %s is too heavy for you to budge!"), grabbed_vehicle->name.c_str());
              return;
          }
          tileray mdir;

          int dxVeh = u.grab_point.x * (-1);
          int dyVeh = u.grab_point.y * (-1);
          int prev_grab_x = u.grab_point.x;
          int prev_grab_y = u.grab_point.y;

          if (abs(dx+dxVeh) == 2 || abs(dy+dyVeh) == 2 || ((dxVeh + dx) == 0 && (dyVeh + dy) == 0))  {
              //We are not moving around the veh
              if ((dxVeh + dx) == 0 && (dyVeh + dy) == 0) {
                  //we are pushing in the direction of veh
                  dxVeh = dx;
                  dyVeh = dy;
              } else {
                  u.grab_point.x = dx * (-1);
                  u.grab_point.y = dy * (-1);
              }

              if ((abs(dx+dxVeh) == 0 || abs(dy+dyVeh) == 0) && u.grab_point.x != 0 && u.grab_point.y != 0) {
                  //We are moving diagonal while veh is diagonal too and one direction is 0
                  dxVeh = ((dx + dxVeh) == 0) ? 0 : dxVeh;
                  dyVeh = ((dy + dyVeh) == 0) ? 0 : dyVeh;

                  u.grab_point.x = dxVeh * (-1);
                  u.grab_point.y = dyVeh * (-1);
              }

              mdir.init( dxVeh, dyVeh );
              mdir.advance( 1 );
              grabbed_vehicle->precalc_mounts( 1, mdir.dir() );
              int imp = 0;
              std::vector<veh_collision> veh_veh_colls;
              bool can_move = true;
              // Set player location to illegal value so it can't collide with vehicle.
              int player_prev_x = u.posx;
              int player_prev_y = u.posy;
              u.posx = 0;
              u.posy = 0;
              if( grabbed_vehicle->collision( veh_veh_colls, dxVeh, dyVeh, can_move, imp, true ) ) {
                  // TODO: figure out what we collided with.
                  add_msg( _("The %s collides with something."), grabbed_vehicle->name.c_str() );
                  u.moves -= 10;
                  u.posx = player_prev_x;
                  u.posy = player_prev_y;
                  u.grab_point.x = prev_grab_x;
                  u.grab_point.y = prev_grab_y;
                  return;
              }
              u.posx = player_prev_x;
              u.posy = player_prev_y;

              int gx = grabbed_vehicle->global_x();
              int gy = grabbed_vehicle->global_y();
              for( int ep = 0; ep < grabbed_vehicle->external_parts.size(); ep++ ) {
                  const int p = grabbed_vehicle->external_parts[ ep ];
                  if( grabbed_vehicle->part_flag( p, "WHEEL" ) && one_in(2) )
                      grabbed_vehicle->handle_trap( gx + grabbed_vehicle->parts[p].precalc_dx[0] + dxVeh,
                                                    gy + grabbed_vehicle->parts[p].precalc_dy[0] + dyVeh, p );
              }
              m.displace_vehicle( this, gx, gy, dxVeh, dyVeh );
          } else {
              //We are moving around the veh
              u.grab_point.x = (dx + dxVeh) * (-1);
              u.grab_point.y = (dy + dyVeh) * (-1);
          }
      } else {
          add_msg( _("No vehicle at grabbed point.") );
          u.grab_point.x = 0;
          u.grab_point.y = 0;
      }
  }

// Calculate cost of moving
  bool diag = trigdist && u.posx != x && u.posy != y;
  u.moves -= int(u.run_cost(m.combined_movecost(u.posx, u.posy, x, y, grabbed_vehicle), diag) * drag_multiplier);

// Adjust recoil down
  if (u.recoil > 0) {
    if (int(u.str_cur / 2) + u.skillLevel("gun") >= u.recoil)
    u.recoil = 0;
   else {
     u.recoil -= int(u.str_cur / 2) + u.skillLevel("gun");
    u.recoil = int(u.recoil / 2);
   }
  }
  if ((!u.has_trait("PARKOUR") && m.move_cost(x, y) > 2) ||
      ( u.has_trait("PARKOUR") && m.move_cost(x, y) > 4    ))
  {
   if (veh1 && m.move_cost(x,y) != 2)
    add_msg(_("Moving past this %s is slow!"), veh1->part_info(vpart1).name.c_str());
   else
    add_msg(_("Moving past this %s is slow!"), m.name(x, y).c_str());
  }
  if (m.has_flag("ROUGH", x, y) && (!u.in_vehicle)) {
   if (one_in(5) && u.armor_bash(bp_feet) < rng(2, 5)) {
    add_msg(_("You hurt your feet on the %s!"), m.tername(x, y).c_str());
    u.hit(this, bp_feet, 0, 0, 1);
    u.hit(this, bp_feet, 1, 0, 1);
   }
  }
  if (m.has_flag("SHARP", x, y) && !one_in(3) && !one_in(40 - int(u.dex_cur/2))
      && (!u.in_vehicle)) {
   if (!u.has_trait("PARKOUR") || one_in(4)) {
    body_part bp = random_body_part();
    int side = rng(0, 1);
    if(u.hit(this, bp, side, 0, rng(1, 4)) > 0)
     add_msg(_("You cut your %s on the %s!"), body_part_name(bp, side).c_str(), m.tername(x, y).c_str());
   }
  }
  if (!u.has_artifact_with(AEP_STEALTH) && !u.has_trait("LEG_TENTACLES")) {
   if (u.has_trait("LIGHTSTEP"))
    sound(x, y, 2, ""); // Sound of footsteps may awaken nearby monsters
   else
    sound(x, y, 6, ""); // Sound of footsteps may awaken nearby monsters
  }
  if (one_in(20) && u.has_artifact_with(AEP_MOVEMENT_NOISE))
   sound(x, y, 40, _("You emit a rattling sound."));
// If we moved out of the nonant, we need update our map data
  if (m.has_flag("SWIMMABLE", x, y) && u.has_disease("onfire")) {
   add_msg(_("The water puts out the flames!"));
   u.rem_disease("onfire");
  }
// displace is set at the top of this function.
  if (displace) { // We displaced a friendly monster!
// Immobile monsters can't be displaced.
   monster &z = zombie(mondex);
   if (z.has_flag(MF_IMMOBILE)) {
// ...except that turrets can be picked up.
// TODO: Make there a flag, instead of hard-coded to mon_turret
    if (z.type->id == "mon_turret") {
     if (query_yn(_("Deactivate the turret?"))) {
      remove_zombie(mondex);
      u.moves -= 100;
      m.spawn_item(x, y, "bot_turret", turn);
     }
     return;
    } else {
     add_msg(_("You can't displace your %s."), z.name().c_str());
     return;
    }
   }
   z.move_to(this, u.posx, u.posy, true); // Force the movement even though the player is there right now.
   add_msg(_("You displace the %s."), z.name().c_str());
  }

  if (x < SEEX * int(MAPSIZE / 2) || y < SEEY * int(MAPSIZE / 2) ||
      x >= SEEX * (1 + int(MAPSIZE / 2)) || y >= SEEY * (1 + int(MAPSIZE / 2)))
   update_map(x, y);

// If the player is in a vehicle, unboard them from the current part
  if (u.in_vehicle)
   m.unboard_vehicle(this, u.posx, u.posy);

// Move the player
  u.posx = x;
  u.posy = y;
  if(dx != 0 || dy != 0) {
    u.lifetime_stats()->squares_walked++;
  }

  //Autopickup
  if (OPTIONS["AUTO_PICKUP"] && (!OPTIONS["AUTO_PICKUP_SAFEMODE"] || mostseen == 0) && (m.i_at(u.posx, u.posy)).size() > 0) {
   pickup(u.posx, u.posy, -1);
  }

// If the new tile is a boardable part, board it
  if (veh1 && veh1->part_with_feature(vpart1, "BOARDABLE") >= 0)
   m.board_vehicle(this, u.posx, u.posy, &u);

  if (m.tr_at(x, y) != tr_null) { // We stepped on a trap!
   trap* tr = traps[m.tr_at(x, y)];
   if (!u.avoid_trap(tr)) {
    trapfunc f;
    (f.*(tr->act))(this, x, y);
   }
  }

  // apply martial art move bonuses
  u.ma_onmove_effects();

  // leave the old martial arts stuff in for now
// Some martial art styles have special effects that trigger when we move
  if(u.weapon.type->id == "style_capoeira"){
    if (u.disease_duration("attack_boost") < 2)
     u.add_disease("attack_boost", 2, 2, 2);
    if (u.disease_duration("dodge_boost") < 2)
     u.add_disease("dodge_boost", 2, 2, 2);
  } else if(u.weapon.type->id == "style_ninjutsu"){
    u.add_disease("attack_boost", 2, 1, 3);
  } else if(u.weapon.type->id == "style_crane"){
    if (!u.has_disease("dodge_boost"))
     u.add_disease("dodge_boost", 1, 3, 3);
  } else if(u.weapon.type->id == "style_leopard"){
    u.add_disease("attack_boost", 2, 1, 4);
  } else if(u.weapon.type->id == "style_dragon"){
    if (!u.has_disease("damage_boost"))
     u.add_disease("damage_boost", 2, 3, 3);
  } else if(u.weapon.type->id == "style_lizard"){
    bool wall = false;
    for (int wallx = x - 1; wallx <= x + 1 && !wall; wallx++) {
     for (int wally = y - 1; wally <= y + 1 && !wall; wally++) {
      if (m.has_flag("SUPPORTS_ROOF", wallx, wally))
       wall = true;
     }
    }
    if (wall)
     u.add_disease("attack_boost", 2, 2, 8);
    else
     u.rem_disease("attack_boost");
  }

  // Drench the player if swimmable
  if (m.has_flag("SWIMMABLE", x, y))
    u.drench(this, 40, mfb(bp_feet) | mfb(bp_legs));

  // List items here
  if (!m.has_flag("SEALED", x, y)) {
    if (!u.has_disease("blind") && m.i_at(x, y).size() <= 3 && m.i_at(x, y).size() != 0) {
      // TODO: Rewrite to be localizable
      std::string buff = _("You see here ");

      for (int i = 0; i < m.i_at(x, y).size(); i++) {
        buff += m.i_at(x, y)[i].tname(this);

        if (i + 2 < m.i_at(x, y).size())
          buff += _(", ");
        else if (i + 1 < m.i_at(x, y).size())
          buff += _(", and ");

      }

      buff += _(".");

      add_msg(buff.c_str());
    } else if (m.i_at(x, y).size() != 0) {
      add_msg(_("There are many items here."));
    }
  }

  if (veh1 && veh1->part_with_feature(vpart1, "CONTROLS") >= 0
           && u.in_vehicle)
      add_msg(_("There are vehicle controls here.  %s to drive."),
              press_x(ACTION_CONTROL_VEHICLE).c_str() );

  } else if (!m.has_flag("SWIMMABLE", x, y) && u.has_active_bionic("bio_probability_travel") && u.power_level >= 10) {
  //probability travel through walls but not water
  int tunneldist = 0;
  // tile is impassable
  while((m.move_cost(x + tunneldist*(x - u.posx), y + tunneldist*(y - u.posy)) == 0 &&
         // but allow water tiles
         !m.has_flag("SWIMMABLE", x + tunneldist*(x - u.posx), y + tunneldist*(y - u.posy))) ||
         // a monster is there
         ((mon_at(x + tunneldist*(x - u.posx), y + tunneldist*(y - u.posy)) != -1 ||
           // so keep tunneling
           npc_at(x + tunneldist*(x - u.posx), y + tunneldist*(y - u.posy)) != -1) &&
          // assuming we've already started
          tunneldist > 0))
  {
      tunneldist += 1; //add 1 to tunnel distance for each impassable tile in the line
      if(tunneldist * 10 > u.power_level) //oops, not enough energy! Tunneling costs 10 bionic power per impassable tile
      {
          add_msg(_("You try to quantum tunnel through the barrier but are reflected! Try again with more energy!"));
          tunneldist = 0; //we didn't tunnel anywhere
          break;
      }
      if(tunneldist > 24)
      {
          add_msg(_("It's too dangerous to tunnel that far!"));
          tunneldist = 0;
          break;    //limit maximum tunneling distance
      }
  }
  if(tunneldist) //you tunneled
  {
    if (u.in_vehicle)
        m.unboard_vehicle(this, u.posx, u.posy);
    u.power_level -= (tunneldist * 10); //tunneling costs 10 bionic power per impassable tile
    u.moves -= 100; //tunneling costs 100 moves
    u.posx += (tunneldist + 1) * (x - u.posx); //move us the number of tiles we tunneled in the x direction, plus 1 for the last tile
    u.posy += (tunneldist + 1) * (y - u.posy); //ditto for y
    add_msg(_("You quantum tunnel through the %d-tile wide barrier!"), tunneldist);
    if (m.veh_at(u.posx, u.posy, vpart1) && m.veh_at(u.posx, u.posy, vpart1)->part_with_feature(vpart1, "BOARDABLE") >= 0)
        m.board_vehicle(this, u.posx, u.posy, &u);
  }
  else //or you couldn't tunnel due to lack of energy
  {
      u.power_level -= 10; //failure is expensive!
  }

 } else if (veh_closed_door) { // move_cost <= 0
   veh1->open(dpart);
  u.moves -= 100;
  add_msg (_("You open the %s's %s."), veh1->name.c_str(),
                                    veh1->part_info(dpart).name.c_str());

 } else if (m.has_flag("SWIMMABLE", x, y)) { // Dive into water!
// Requires confirmation if we were on dry land previously
  if ((m.has_flag("SWIMMABLE", u.posx, u.posy) &&
      m.move_cost(u.posx, u.posy) == 0) || query_yn(_("Dive into the water?"))) {
   if (m.move_cost(u.posx, u.posy) > 0 && u.swim_speed() < 500)
     add_msg(_("You start swimming.  %s to dive underwater."),
             press_x(ACTION_MOVE_DOWN).c_str());
   plswim(x, y);
  }
 } else { // Invalid move
  if (u.has_disease("blind") || u.has_disease("stunned")) {
// Only lose movement if we're blind
   add_msg(_("You bump into a %s!"), m.name(x, y).c_str());
   u.moves -= 100;
  } else if (m.furn(x, y) != f_safe_c && m.open_door(x, y, !m.is_outside(u.posx, u.posy)))
   u.moves -= 100;
  else if (m.ter(x, y) == t_door_locked || m.ter(x, y) == t_door_locked_alarm || m.ter(x, y) == t_door_locked_interior) {
   u.moves -= 100;
   add_msg(_("That door is locked!"));
  }
  else if (m.ter(x, y) == t_door_bar_locked) {
   u.moves -= 80;
   add_msg(_("You rattle the bars but the door is locked!"));
  }
 }
}

void game::plswim(int x, int y)
{
 if (x < SEEX * int(MAPSIZE / 2) || y < SEEY * int(MAPSIZE / 2) ||
     x >= SEEX * (1 + int(MAPSIZE / 2)) || y >= SEEY * (1 + int(MAPSIZE / 2)))
  update_map(x, y);
 u.posx = x;
 u.posy = y;
 if (!m.has_flag("SWIMMABLE", x, y)) {
  dbg(D_ERROR) << "game:plswim: Tried to swim in "
               << m.tername(x, y).c_str() << "!";
  debugmsg("Tried to swim in %s!", m.tername(x, y).c_str());
  return;
 }
 if (u.has_disease("onfire")) {
  add_msg(_("The water puts out the flames!"));
  u.rem_disease("onfire");
 }
 int movecost = u.swim_speed();
 u.practice(turn, "swimming", u.is_underwater() ? 2 : 1);
 if (movecost >= 500) {
  if (!u.is_underwater()) {
    add_msg(_("You sink like a rock!"));
   u.set_underwater(true);
   u.oxygen = 30 + 2 * u.str_cur;
  }
 }
 if (u.oxygen <= 5 && u.is_underwater()) {
  if (movecost < 500)
    popup(_("You need to breathe! (%s to surface.)"),
          press_x(ACTION_MOVE_UP).c_str());
  else
   popup(_("You need to breathe but you can't swim!  Get to dry land, quick!"));
 }
 bool diagonal = (x != u.posx && y != u.posy);
 u.moves -= (movecost > 200 ? 200 : movecost)  * (trigdist && diagonal ? 1.41 : 1 );
 u.inv.rust_iron_items();

 int drenchFlags = mfb(bp_legs)|mfb(bp_torso)|mfb(bp_arms)|mfb(bp_feet);

 if (get_temperature() <= 50)
   drenchFlags |= mfb(bp_hands);

 if (u.is_underwater())
   drenchFlags |= mfb(bp_head)|mfb(bp_eyes)|mfb(bp_mouth)|mfb(bp_hands);

 u.drench(this, 100, drenchFlags);
}

void game::fling_player_or_monster(player *p, monster *zz, const int& dir, float flvel, bool controlled)
{
    int steps = 0;
    bool is_u = p && (p == &u);
    int dam1, dam2;

    bool is_player;
    if (p)
        is_player = true;
    else
    if (zz)
        is_player = false;
    else
    {
     dbg(D_ERROR) << "game:fling_player_or_monster: "
                     "neither player nor monster";
     debugmsg ("game::fling neither player nor monster");
     return;
    }

    tileray tdir(dir);
    std::string sname, snd;
    if (is_player)
    {
        if (is_u)
            sname = std::string (_("You are"));
        else
            sname = p->name + _(" is");
    }
    else
        sname = zz->name() + _(" is");
    int range = flvel / 10;
    int x = (is_player? p->posx : zz->posx());
    int y = (is_player? p->posy : zz->posy());
    while (range > 0)
    {
        tdir.advance();
        x = (is_player? p->posx : zz->posx()) + tdir.dx();
        y = (is_player? p->posy : zz->posy()) + tdir.dy();
        std::string dname;
        bool thru = true;
        bool slam = false;
        int mondex = mon_at(x, y);
        dam1 = flvel / 3 + rng (0, flvel * 1 / 3);
        if (controlled)
            dam1 = std::max(dam1 / 2 - 5, 0);
        if (mondex >= 0)
        {
            monster &z = zombie(mondex);
            slam = true;
            dname = z.name();
            dam2 = flvel / 3 + rng (0, flvel * 1 / 3);
            if (z.hurt(dam2))
             kill_mon(mondex, false);
            else
             thru = false;
            if (is_player)
             p->hitall (this, dam1, 40);
            else
                zz->hurt(dam1);
        } else if (m.move_cost(x, y) == 0 && !m.has_flag("SWIMMABLE", x, y)) {
            slam = true;
            int vpart;
            vehicle *veh = m.veh_at(x, y, vpart);
            dname = veh ? veh->part_info(vpart).name : m.tername(x, y).c_str();
            if (m.has_flag("BASHABLE", x, y)) {
                thru = m.bash(x, y, flvel, snd);
            } else {
                thru = false;
            }
            if (snd.length() > 0)
                add_msg (_("You hear a %s"), snd.c_str());
            if (is_player)
                p->hitall (this, dam1, 40);
            else
                zz->hurt (dam1);
            flvel = flvel / 2;
        }
        if (slam && dam1)
            add_msg (_("%s slammed against the %s for %d damage!"), sname.c_str(), dname.c_str(), dam1);
        if (thru)
        {
            if (is_player)
            {
                p->posx = x;
                p->posy = y;
            }
            else
            {
                zz->setpos(x, y);
            }
        }
        else
            break;
        range--;
        steps++;
        timespec ts;   // Timespec for the animation
        ts.tv_sec = 0;
        ts.tv_nsec = BILLION / 20;
        nanosleep (&ts, 0);
    }

    if (!m.has_flag("SWIMMABLE", x, y))
    {
        // fall on ground
        dam1 = rng (flvel / 3, flvel * 2 / 3) / 2;
        if (controlled)
            dam1 = std::max(dam1 / 2 - 5, 0);
        if (is_player)
        {
            int dex_reduce = p->dex_cur < 4? 4 : p->dex_cur;
            dam1 = dam1 * 8 / dex_reduce;
            if (p->has_trait("PARKOUR"))
            {
                dam1 /= 2;
            }
            if (dam1 > 0)
            {
                p->hitall (this, dam1, 40);
            }
        } else {
            zz->hurt (dam1);
        }
        if (is_u)
        {
            if (dam1 > 0)
            {
                add_msg (_("You fall on the ground for %d damage."), dam1);
            } else if (!controlled) {
                add_msg (_("You land on the ground."));
            }
        }
    }
    else if (is_u)
    {
        if (controlled)
            add_msg (_("You dive into water."));
        else
            add_msg (_("You fall into water."));
    }
}

void game::vertical_move(int movez, bool force)
{
// > and < are used for diving underwater.
 if (m.move_cost(u.posx, u.posy) == 0 && m.has_flag("SWIMMABLE", u.posx, u.posy)){
  if (movez == -1) {
   if (u.is_underwater()) {
    add_msg(_("You are already underwater!"));
    return;
   }
   if (u.worn_with_flag("FLOATATION")) {
    add_msg(_("You can't dive while wearing a flotation device."));
    return;
   }
   u.set_underwater(true);
   u.oxygen = 30 + 2 * u.str_cur;
   add_msg(_("You dive underwater!"));
  } else {
   if (u.swim_speed() < 500) {
    u.set_underwater(false);
    add_msg(_("You surface."));
   } else
    add_msg(_("You can't surface!"));
  }
  return;
 }
// Force means we're going down, even if there's no staircase, etc.
// This happens with sinkholes and the like.
 if (!force && ((movez == -1 && !m.has_flag("GOES_DOWN", u.posx, u.posy)) ||
                (movez ==  1 && !m.has_flag("GOES_UP",   u.posx, u.posy))) &&
                !(m.ter(u.posx, u.posy) == t_elevator)) {
  if (movez == -1) {
    add_msg(_("You can't go down here!"));
  } else {
    add_msg(_("You can't go up here!"));
  }
  return;
 }

 if( force ) {
     // Let go of a grabbed cart.
     u.grab_point.x = 0;
     u.grab_point.y = 0;
 } else if( u.grab_point.x != 0 || u.grab_point.y != 0 ) {
     // TODO: Warp the cart along with you if you're on an elevator
     add_msg(_("You can't drag things up and down stairs."));
     return;
 }

 map tmpmap(&traps);
 tmpmap.load(this, levx, levy, levz + movez, false);
// Find the corresponding staircase
 int stairx = -1, stairy = -1;
 bool rope_ladder = false;
 if (force) {
  stairx = u.posx;
  stairy = u.posy;
 } else { // We need to find the stairs.
  int best = 999;
   for (int i = u.posx - SEEX * 2; i <= u.posx + SEEX * 2; i++) {
    for (int j = u.posy - SEEY * 2; j <= u.posy + SEEY * 2; j++) {
    if (rl_dist(u.posx, u.posy, i, j) <= best &&
        ((movez == -1 && tmpmap.has_flag("GOES_UP", i, j)) ||
         (movez == 1 && (tmpmap.has_flag("GOES_DOWN", i, j) ||
                         tmpmap.ter(i, j) == t_manhole_cover)) ||
         ((movez == 2 || movez == -2) && tmpmap.ter(i, j) == t_elevator))) {
     stairx = i;
     stairy = j;
     best = rl_dist(u.posx, u.posy, i, j);
    }
   }
  }

  if (stairx == -1 || stairy == -1) { // No stairs found!
   if (movez < 0) {
    if (tmpmap.move_cost(u.posx, u.posy) == 0) {
     popup(_("Halfway down, the way down becomes blocked off."));
     return;
    } else if (u.has_amount("rope_30", 1)) {
     if (query_yn(_("There is a sheer drop halfway down. Climb your rope down?"))){
      rope_ladder = true;
      u.use_amount("rope_30", 1);
     } else
      return;
    } else if (!query_yn(_("There is a sheer drop halfway down.  Jump?")))
     return;
   }
   stairx = u.posx;
   stairy = u.posy;
  }
 }

 bool replace_monsters = false;
// Replace the stair monsters if we just came back
 if (abs(monstairx - levx) <= 1 && abs(monstairy - levy) <= 1 &&
     monstairz == levz + movez)
  replace_monsters = true;

 if (!force) {
  monstairx = levx;
  monstairy = levy;
  monstairz = levz;
 }
 // Despawn monsters, only push them onto the stair monster list if we're taking stairs.
 despawn_monsters( abs(movez) == 1 && !force );
 clear_zombies();

// Figure out where we know there are up/down connectors
 std::vector<point> discover;
 for (int x = 0; x < OMAPX; x++) {
  for (int y = 0; y < OMAPY; y++) {
   if (cur_om->seen(x, y, levz) &&
       ((movez ==  1 && oterlist[ cur_om->ter(x, y, levz) ].known_up) ||
        (movez == -1 && oterlist[ cur_om->ter(x, y, levz) ].known_down) ))
    discover.push_back( point(x, y) );
  }
 }

 int z_coord = levz + movez;
 // Fill in all the tiles we know about (e.g. subway stations)
 for (int i = 0; i < discover.size(); i++) {
  int x = discover[i].x, y = discover[i].y;
  cur_om->seen(x, y, z_coord) = true;
  if (movez ==  1 && !oterlist[ cur_om->ter(x, y, z_coord) ].known_down &&
      !cur_om->has_note(x, y, z_coord))
   cur_om->add_note(x, y, z_coord, _("AUTO: goes down"));
  if (movez == -1 && !oterlist[ cur_om->ter(x, y, z_coord) ].known_up &&
      !cur_om->has_note(x, y, z_coord))
   cur_om->add_note(x, y, z_coord, _("AUTO: goes up"));
 }

 levz += movez;
 u.moves -= 100;
 m.clear_vehicle_cache();
 m.vehicle_list.clear();
 m.load(this, levx, levy, levz);
 u.posx = stairx;
 u.posy = stairy;
 if (rope_ladder)
  m.ter_set(u.posx, u.posy, t_rope_up);
 if (m.ter(stairx, stairy) == t_manhole_cover) {
  m.spawn_item(stairx + rng(-1, 1), stairy + rng(-1, 1), "manhole_cover", 0);
  m.ter_set(stairx, stairy, t_manhole);
 }

 if (replace_monsters)
  replace_stair_monsters();

 m.spawn_monsters(this);

 if (force) { // Basically, we fell.
  if (u.has_trait("WINGS_BIRD"))
   add_msg(_("You flap your wings and flutter down gracefully."));
  else {
   int dam = int((u.str_max / 4) + rng(5, 10)) * rng(1, 3);//The bigger they are
   dam -= rng(u.dodge(this), u.dodge(this) * 3);
   if (dam <= 0)
    add_msg(_("You fall expertly and take no damage."));
   else {
    add_msg(_("You fall heavily, taking %d damage."), dam);
    u.hurtall(dam);
   }
  }
 }

 if (m.tr_at(u.posx, u.posy) != tr_null) { // We stepped on a trap!
  trap* tr = traps[m.tr_at(u.posx, u.posy)];
  if (force || !u.avoid_trap(tr)) {
   trapfunc f;
   (f.*(tr->act))(this, u.posx, u.posy);
  }
 }

 set_adjacent_overmaps(true);
 refresh_all();
}


void game::update_map(int &x, int &y)
{
 int shiftx = 0, shifty = 0;
 int olevx = 0, olevy = 0;
 while (x < SEEX * int(MAPSIZE / 2)) {
  x += SEEX;
  shiftx--;
 }
 while (x >= SEEX * (1 + int(MAPSIZE / 2))) {
  x -= SEEX;
  shiftx++;
 }
 while (y < SEEY * int(MAPSIZE / 2)) {
  y += SEEY;
  shifty--;
 }
 while (y >= SEEY * (1 + int(MAPSIZE / 2))) {
  y -= SEEY;
  shifty++;
 }
 m.shift(this, levx, levy, levz, shiftx, shifty);
 levx += shiftx;
 levy += shifty;
 if (levx < 0) {
  levx += OMAPX * 2;
  olevx = -1;
 } else if (levx > OMAPX * 2 - 1) {
  levx -= OMAPX * 2;
  olevx = 1;
 }
 if (levy < 0) {
  levy += OMAPY * 2;
  olevy = -1;
 } else if (levy > OMAPY * 2 - 1) {
  levy -= OMAPY * 2;
  olevy = 1;
 }
 if (olevx != 0 || olevy != 0) {
  cur_om->save();
  cur_om = &overmap_buffer.get(this, cur_om->pos().x + olevx, cur_om->pos().y + olevy);
 }
 set_adjacent_overmaps();

 // Shift monsters if we're actually shifting
 if(shiftx || shifty)
  despawn_monsters(false, shiftx, shifty);

 // Shift NPCs
 for (int i = 0; i < active_npc.size(); i++) {
  active_npc[i]->shift(shiftx, shifty);
  if (active_npc[i]->posx < 0 - SEEX * 2 ||
      active_npc[i]->posy < 0 - SEEX * 2 ||
      active_npc[i]->posx >     SEEX * (MAPSIZE + 2) ||
      active_npc[i]->posy >     SEEY * (MAPSIZE + 2)   ) {
   active_npc[i]->mapx = levx + (active_npc[i]->posx / SEEX);
   active_npc[i]->mapy = levy + (active_npc[i]->posy / SEEY);
   active_npc[i]->posx %= SEEX;
   active_npc[i]->posy %= SEEY;
    //don't remove them from the overmap list.
   active_npc.erase(active_npc.begin() + i); //Remove the npc from the active list. It remains in the overmap list.
   i--;
  }
 }
    // Check for overmap saved npcs that should now come into view.
    // Put those in the active list.
    load_npcs();
 // Spawn monsters if appropriate
 m.spawn_monsters(this); // Static monsters
 if (turn >= nextspawn)
  spawn_mon(shiftx, shifty);
// Shift scent
 unsigned int newscent[SEEX * MAPSIZE][SEEY * MAPSIZE];
 for (int i = 0; i < SEEX * MAPSIZE; i++) {
  for (int j = 0; j < SEEY * MAPSIZE; j++)
   newscent[i][j] = scent(i + (shiftx * SEEX), j + (shifty * SEEY));
 }
 for (int i = 0; i < SEEX * MAPSIZE; i++) {
  for (int j = 0; j < SEEY * MAPSIZE; j++)
   scent(i, j) = newscent[i][j];

 }
 // Make sure map cache is consistent since it may have shifted.
 m.build_map_cache(this);
// Update what parts of the world map we can see
 update_overmap_seen();
 draw_minimap();
}

void game::set_adjacent_overmaps(bool from_scratch)
{
 bool do_h = false, do_v = false, do_d = false;
 int hori_disp = (levx > OMAPX) ? 1 : -1;
 int vert_disp = (levy > OMAPY) ? 1 : -1;
 int diag_posx = cur_om->pos().x + hori_disp;
 int diag_posy = cur_om->pos().y + vert_disp;

 if(!om_hori || om_hori->pos().x != diag_posx || om_hori->pos().y != cur_om->pos().y || from_scratch)
  do_h = true;
 if(!om_vert || om_vert->pos().x != cur_om->pos().x || om_vert->pos().y != diag_posy || from_scratch)
  do_v = true;
 if(!om_diag || om_diag->pos().x != diag_posx || om_diag->pos().y != diag_posy || from_scratch)
  do_d = true;

 if(do_h){
  om_hori = &overmap_buffer.get(this, diag_posx, cur_om->pos().y);
 }
 if(do_v){
  om_vert = &overmap_buffer.get(this, cur_om->pos().x, diag_posy);
 }
 if(do_d){
  om_diag = &overmap_buffer.get(this, diag_posx, diag_posy);
 }
}

void game::update_overmap_seen()
{
 int omx = (levx + int(MAPSIZE / 2)) / 2, omy = (levy + int(MAPSIZE / 2)) / 2;
 int dist = u.overmap_sight_range(light_level());
 cur_om->seen(omx, omy, levz) = true; // We can always see where we're standing
 if (dist == 0)
  return; // No need to run the rest!
 for (int x = omx - dist; x <= omx + dist; x++) {
  for (int y = omy - dist; y <= omy + dist; y++) {
   std::vector<point> line = line_to(omx, omy, x, y, 0);
   int sight_points = dist;
   int cost = 0;
   for (int i = 0; i < line.size() && sight_points >= 0; i++) {
    int lx = line[i].x, ly = line[i].y;
    if (lx >= 0 && lx < OMAPX && ly >= 0 && ly < OMAPY)
     cost = oterlist[cur_om->ter(lx, ly, levz)].see_cost;
    else if ((lx < 0 || lx >= OMAPX) && (ly < 0 || ly >= OMAPY)) {
     if (lx < 0) lx += OMAPX;
     else        lx -= OMAPX;
     if (ly < 0) ly += OMAPY;
     else        ly -= OMAPY;
     cost = oterlist[om_diag->ter(lx, ly, levz)].see_cost;
    } else if (lx < 0 || lx >= OMAPX) {
     if (lx < 0) lx += OMAPX;
     else        lx -= OMAPX;
     cost = oterlist[om_hori->ter(lx, ly, levz)].see_cost;
    } else if (ly < 0 || ly >= OMAPY) {
     if (ly < 0) ly += OMAPY;
     else        ly -= OMAPY;
     cost = oterlist[om_vert->ter(lx, ly, levz)].see_cost;
    }
    sight_points -= cost;
   }
   if (sight_points >= 0) {
    int tmpx = x, tmpy = y;
    if (tmpx >= 0 && tmpx < OMAPX && tmpy >= 0 && tmpy < OMAPY)
     cur_om->seen(tmpx, tmpy, levz) = true;
    else if ((tmpx < 0 || tmpx >= OMAPX) && (tmpy < 0 || tmpy >= OMAPY)) {
     if (tmpx < 0) tmpx += OMAPX;
     else          tmpx -= OMAPX;
     if (tmpy < 0) tmpy += OMAPY;
     else          tmpy -= OMAPY;
     om_diag->seen(tmpx, tmpy, levz) = true;
    } else if (tmpx < 0 || tmpx >= OMAPX) {
     if (tmpx < 0) tmpx += OMAPX;
     else          tmpx -= OMAPX;
     om_hori->seen(tmpx, tmpy, levz) = true;
    } else if (tmpy < 0 || tmpy >= OMAPY) {
     if (tmpy < 0) tmpy += OMAPY;
     else          tmpy -= OMAPY;
     om_vert->seen(tmpx, tmpy, levz) = true;
    }
   }
  }
 }
}

point game::om_location()
{
 point ret;
 ret.x = int( (levx + int(MAPSIZE / 2)) / 2);
 ret.y = int( (levy + int(MAPSIZE / 2)) / 2);
 return ret;
}

void game::replace_stair_monsters()
{
 for (int i = 0; i < coming_to_stairs.size(); i++)
  add_zombie(coming_to_stairs[i].mon);
 coming_to_stairs.clear();
}

void game::update_stair_monsters()
{
 if (abs(levx - monstairx) > 1 || abs(levy - monstairy) > 1)
  return;

 for (int i = 0; i < coming_to_stairs.size(); i++) {
  coming_to_stairs[i].count--;
  if (coming_to_stairs[i].count <= 0) {
   int startx = rng(0, SEEX * MAPSIZE - 1), starty = rng(0, SEEY * MAPSIZE - 1);
   bool found_stairs = false;
   for (int x = 0; x < SEEX * MAPSIZE && !found_stairs; x++) {
    for (int y = 0; y < SEEY * MAPSIZE && !found_stairs; y++) {
     int sx = (startx + x) % (SEEX * MAPSIZE),
         sy = (starty + y) % (SEEY * MAPSIZE);
     if (m.has_flag("GOES_UP", sx, sy) || m.has_flag("GOES_DOWN", sx, sy)) {
      found_stairs = true;
      int mposx = sx, mposy = sy;
      int tries = 0;
      while (!is_empty(mposx, mposy) && tries < 10) {
       mposx = sx + rng(-2, 2);
       mposy = sy + rng(-2, 2);
       tries++;
      }
      if (tries < 10) {
       coming_to_stairs[i].mon.setpos(sx, sy, true);
       add_zombie( coming_to_stairs[i].mon );
       if (u_see(sx, sy)) {
        if (m.has_flag("GOES_UP", sx, sy)) {
            add_msg(_("A %s comes down the %s!"), coming_to_stairs[i].mon.name().c_str(),
                m.tername(sx, sy).c_str());
        } else {
            add_msg(_("A %s comes up the %s!"), coming_to_stairs[i].mon.name().c_str(),
                m.tername(sx, sy).c_str());
        }
       }
      }
     }
    }
   }
   coming_to_stairs.erase(coming_to_stairs.begin() + i);
   i--;
  }
 }
 if (coming_to_stairs.empty()) {
  monstairx = -1;
  monstairy = -1;
  monstairz = 999;
 }
}

void game::despawn_monsters(const bool stairs, const int shiftx, const int shifty)
{
    for (unsigned int i = 0; i < num_zombies(); i++) {
        monster &z = zombie(i);
        // If either shift argument is non-zero, we're shifting.
        if(shiftx != 0 || shifty != 0) {
            z.shift(shiftx, shifty);
            if( z.posx() >= 0 && z.posx() <= SEEX * MAPSIZE &&
                z.posy() >= 0 && z.posy() <= SEEY * MAPSIZE ) {
                // We're inbounds, so don't despawn after all.
                continue;
            }
        }

        if (stairs && z.will_reach(this, u.posx, u.posy)) {
            int turns = z.turns_to_reach(this, u.posx, u.posy);
            if (turns < 999) {
                coming_to_stairs.push_back( monster_and_count(z, 1 + turns) );
            }
        } else if ( (z.spawnmapx != -1) ||
                    ((stairs || shiftx != 0 || shifty != 0) && z.friendly != 0 ) ) {
            // translate shifty relative coordinates to submapx, submapy, subtilex, subtiley
            real_coords rc( m.getabs(z.posx(), z.posy() ) ); // still madness, bud handles straddling omap and -/+
            z.spawnmapx = rc.om_sub.x;
            z.spawnmapy = rc.om_sub.y;
            z.spawnposx = rc.sub_pos.x;
            z.spawnposy = rc.sub_pos.y;

            tinymap tmp(&traps);
            tmp.load(this, z.spawnmapx, z.spawnmapy, levz, false);
            tmp.add_spawn(&z);
            tmp.save(cur_om, turn, z.spawnmapx, z.spawnmapy, levz);
        } else {
            // No spawn site, so absorb them back into a group.
            int group = valid_group((z.type->id), levx + shiftx, levy + shifty, levz);
            if (group != -1) {
                cur_om->zg[group].population++;
                if (cur_om->zg[group].population /
                    (cur_om->zg[group].radius * cur_om->zg[group].radius) > 5 &&
                    !cur_om->zg[group].diffuse) {
                    cur_om->zg[group].radius++;
                }
            }
        }
        // Shifting needs some cleanup for despawned monsters since they won't be cleared afterwards.
        if(shiftx != 0 || shifty != 0) {
            remove_zombie(i);
            i--;
        }
    }

    // The order in which zombies are shifted may cause zombies to briefly exist on
    // the same square. This messes up the mon_at cache, so we need to rebuild it.
    rebuild_mon_at_cache();
}

void game::spawn_mon(int shiftx, int shifty)
{
 int nlevx = levx + shiftx;
 int nlevy = levy + shifty;
 int group;
 int monx, mony;
 int dist;
 int pop, rad;
 int iter;
 int t;
 // Create a new NPC?
 if (OPTIONS["RANDOM_NPC"] && one_in(100 + 15 * cur_om->npcs.size())) {
  npc * tmp = new npc();
  tmp->normalize(this);
  tmp->randomize(this);
  //tmp->stock_missions(this);
  tmp->spawn_at(cur_om, levx, levy, levz);
  tmp->place_near(this, SEEX * 2 * (tmp->mapx - levx) + rng(0 - SEEX, SEEX), SEEY * 2 * (tmp->mapy - levy) + rng(0 - SEEY, SEEY));
  tmp->form_opinion(&u);
  //tmp->attitude = NPCATT_TALK; //Form opinion seems to set the attitude.
  tmp->mission = NPC_MISSION_NULL;
  int mission_index = reserve_random_mission(ORIGIN_ANY_NPC,
                                             om_location(), tmp->getID());
  if (mission_index != -1)
  tmp->chatbin.missions.push_back(mission_index);
  active_npc.push_back(tmp);
 }

// Now, spawn monsters (perhaps)
 monster zom;
 for (int i = 0; i < cur_om->zg.size(); i++) { // For each valid group...
  if (cur_om->zg[i].posz != levz) { continue; } // skip other levels - hack
  group = 0;
  if(cur_om->zg[i].diffuse)
   dist = square_dist(nlevx, nlevy, cur_om->zg[i].posx, cur_om->zg[i].posy);
  else
   dist = trig_dist(nlevx, nlevy, cur_om->zg[i].posx, cur_om->zg[i].posy);
  pop = cur_om->zg[i].population;
  rad = cur_om->zg[i].radius;
  if (dist <= rad) {
// (The area of the group's territory) in (population/square at this range)
// chance of adding one monster; cap at the population OR 16
   while ( (cur_om->zg[i].diffuse ?
            long( pop) :
            long((1.0 - double(dist / rad)) * pop) )
          > rng(0, (rad * rad)) &&
          rng(0, MAPSIZE * 4) > group && group < pop && group < MAPSIZE * 3)
    group++;

   cur_om->zg[i].population -= group;
   // Reduce group radius proportionally to remaining
   // population to maintain a minimal population density.
   if (cur_om->zg[i].population / (cur_om->zg[i].radius * cur_om->zg[i].radius) < 1.0 &&
       !cur_om->zg[i].diffuse)
     cur_om->zg[i].radius--;

   if (group > 0) // If we spawned some zombies, advance the timer
    nextspawn += rng(group * 4 + num_zombies() * 4, group * 10 + num_zombies() * 10);

   for (int j = 0; j < group; j++) { // For each monster in the group...
     std::string type = MonsterGroupManager::GetMonsterFromGroup( cur_om->zg[i].type, &mtypes,
                                                             &group, (int)turn );
     zom = monster(GetMType(type));
     iter = 0;
     do {
      monx = rng(0, SEEX * MAPSIZE - 1);
      mony = rng(0, SEEY * MAPSIZE - 1);
      if (shiftx == 0 && shifty == 0) {
       if (one_in(2))
        shiftx = 1 - 2 * rng(0, 1);
       else
        shifty = 1 - 2 * rng(0, 1);
      }
      if (shiftx == -1)
       monx = (SEEX * MAPSIZE) / 6;
      else if (shiftx == 1)
       monx = (SEEX * MAPSIZE * 5) / 6;
      if (shifty == -1)
       mony = (SEEY * MAPSIZE) / 6;
      if (shifty == 1)
       mony = (SEEY * MAPSIZE * 5) / 6;
      monx += rng(-5, 5);
      mony += rng(-5, 5);
      iter++;

     } while ((!zom.can_move_to(this, monx, mony) || !is_empty(monx, mony) ||
               m.sees(u.posx, u.posy, monx, mony, SEEX, t) || !m.is_outside(monx, mony) ||
               rl_dist(u.posx, u.posy, monx, mony) < 8) && iter < 50);
     if (iter < 50) {
      zom.spawn(monx, mony);
      add_zombie(zom);
     }
   } // Placing monsters of this group is done!
   if (cur_om->zg[i].population <= 0) { // Last monster in the group spawned...
    cur_om->zg.erase(cur_om->zg.begin() + i); // ...so remove that group
    i--; // And don't increment i.
   }
  }
 }
}

int game::valid_group(std::string type, int x, int y, int z_coord)
{
 std::vector <int> valid_groups;
 std::vector <int> semi_valid; // Groups that're ALMOST big enough
 int dist;
 for (int i = 0; i < cur_om->zg.size(); i++) {
  if (cur_om->zg[i].posz != z_coord) { continue; }
  dist = trig_dist(x, y, cur_om->zg[i].posx, cur_om->zg[i].posy);
  if (dist < cur_om->zg[i].radius) {
   if(MonsterGroupManager::IsMonsterInGroup(cur_om->zg[i].type, type)) {
     valid_groups.push_back(i);
   }
  } else if (dist < cur_om->zg[i].radius + 3) {
   if(MonsterGroupManager::IsMonsterInGroup(cur_om->zg[i].type, type)) {
     semi_valid.push_back(i);
   }
  }
 }
 if (valid_groups.size() == 0) {
  if (semi_valid.size() == 0)
   return -1;
  else {
// If there's a group that's ALMOST big enough, expand that group's radius
// by one and absorb into that group.
   int semi = rng(0, semi_valid.size() - 1);
   if (!cur_om->zg[semi_valid[semi]].diffuse)
    cur_om->zg[semi_valid[semi]].radius++;
   return semi_valid[semi];
  }
 }
 return valid_groups[rng(0, valid_groups.size() - 1)];
}

void game::wait()
{
    const bool bHasWatch = u.has_item_with_flag("WATCH");

    uimenu as_m;
    as_m.text = _("Wait for how long?");
    as_m.entries.push_back(uimenu_entry(1, true, '1', (bHasWatch) ? _("5 Minutes") : _("Wait 300 heartbeats") ));
    as_m.entries.push_back(uimenu_entry(2, true, '2', (bHasWatch) ? _("30 Minutes") : _("Wait 1800 heartbeats") ));
    as_m.entries.push_back(uimenu_entry(3, true, '3', (bHasWatch) ? _("1 hour") : _("Wait till dawn") ));
    as_m.entries.push_back(uimenu_entry(4, true, '4', (bHasWatch) ? _("2 hours") : _("Wait till noon") ));
    as_m.entries.push_back(uimenu_entry(5, true, '5', (bHasWatch) ? _("3 hours") : _("Wait till dusk") ));
    as_m.entries.push_back(uimenu_entry(6, true, '6', (bHasWatch) ? _("6 hours") : _("Wait till midnight") ));
    as_m.entries.push_back(uimenu_entry(7, true, '7', _("Exit") ));
    as_m.query(); /* calculate key and window variables, generate window, and loop until we get a valid answer */

    const int iHour = turn.getHour();

    int time = 0;
    switch (as_m.ret) {
        case 1:
            time =   5000;
            break;
        case 2:
            time =  30000;
            break;
        case 3:
            time =  (bHasWatch) ? 60000 : (60000 * ((iHour <= 6) ? 6-iHour : 24-iHour+6));
            break;
        case 4:
            time = (bHasWatch) ? 120000 : (60000 * ((iHour <= 12) ? 12-iHour : 12-iHour+6));
            break;
        case 5:
            time = (bHasWatch) ? 180000 : (60000 * ((iHour <= 18) ? 18-iHour : 18-iHour+6));
            break;
        case 6:
            time = (bHasWatch) ? 360000 : (60000 * ((iHour <= 24) ? 24-iHour : 24-iHour+6));
            break;
        default:
            return;
    }

    u.assign_activity(this, ACT_WAIT, time, 0);
    u.activity.continuous = true;
    u.moves = 0;
}

void game::gameover()
{
 erase();
 gamemode->game_over(this);
 mvprintw(0, 35, _("GAME OVER"));
 inv(_("Inventory:"));
}

bool game::game_quit() { return (uquit == QUIT_MENU); }

bool game::game_error() { return (uquit == QUIT_ERROR); }

void game::write_msg()
{
    werase(w_messages);
    int maxlength = getmaxx(w_messages);

    // Print monster info and start our output below it.
    const int topline = mon_info(w_messages) + 2;

    int line = getmaxy(w_messages) - 1;
    for (int i = messages.size() - 1; i >= 0 && line >= topline; i--) {
        game_message &m = messages[i];
        std::string mstr = m.message;
        if (m.count > 1) {
            std::stringstream mesSS;
            mesSS << mstr << " x " << m.count;
            mstr = mesSS.str();
        }
        // Split the message into many if we must!
        nc_color col = c_dkgray;
        if (int(m.turn) >= curmes)
            col = c_ltred;
        else if (int(m.turn) + 5 >= curmes)
            col = c_ltgray;
        std::vector<std::string> folded = foldstring(mstr, maxlength);
        for (int j = folded.size() - 1; j >= 0 && line >= topline; j--, line--) {
            mvwprintz(w_messages, line, 0, col, folded[j].c_str());
        }
    }
    curmes = int(turn);
    wrefresh(w_messages);
}

void game::msg_buffer()
{
 WINDOW *w = newwin(FULL_SCREEN_HEIGHT, FULL_SCREEN_WIDTH,
                     (TERMY > FULL_SCREEN_HEIGHT) ? (TERMY-FULL_SCREEN_HEIGHT)/2 : 0,
                     (TERMX > FULL_SCREEN_WIDTH) ? (TERMX-FULL_SCREEN_WIDTH)/2 : 0);

 int offset = 0;
 InputEvent input;
 do {
  werase(w);
  wborder(w, LINE_XOXO, LINE_XOXO, LINE_OXOX, LINE_OXOX,
             LINE_OXXO, LINE_OOXX, LINE_XXOO, LINE_XOOX );
  mvwprintz(w, FULL_SCREEN_HEIGHT-1, 32, c_red, _("Press q to return"));

  int line = 1;
  int lasttime = -1;
  int i;

  //Draw Scrollbar
  draw_scrollbar(w, offset, FULL_SCREEN_HEIGHT-2, messages.size(), 1);

  for (i = 1; i <= 20 && line <= FULL_SCREEN_HEIGHT-2 && offset + i <= messages.size(); i++) {
   game_message *mtmp = &(messages[ messages.size() - (offset + i) ]);
   calendar timepassed = turn - mtmp->turn;

   if (int(timepassed) > lasttime) {
    mvwprintz(w, line, 3, c_ltblue, _("%s ago:"),
              timepassed.textify_period().c_str());
    line++;
    lasttime = int(timepassed);
   }

   if (line <= FULL_SCREEN_HEIGHT-2) { // Print the actual message... we may have to split it
    std::string mes = mtmp->message;
    if (mtmp->count > 1) {
     std::stringstream mesSS;
     mesSS << mes << " x " << mtmp->count;
     mes = mesSS.str();
    }
// Split the message into many if we must!
    std::vector<std::string> folded = foldstring(mes, FULL_SCREEN_WIDTH-2);
    for(int j=0; j<folded.size() && line <= FULL_SCREEN_HEIGHT-2; j++, line++) {
     mvwprintz(w, line, 1, c_ltgray, folded[j].c_str());
    }
   } // if (line <= 23)
  } //for (i = 1; i <= 10 && line <= 23 && offset + i <= messages.size(); i++)
  if (offset > 0)
   mvwprintz(w, FULL_SCREEN_HEIGHT-1, 27, c_magenta, "^^^");
  if (offset + i < messages.size())
   mvwprintz(w, FULL_SCREEN_HEIGHT-1, 51, c_magenta, "vvv");
  wrefresh(w);

  DebugLog() << __FUNCTION__ << "calling get_input() \n";
  input = get_input();
  int dirx = 0, diry = 0;

  get_direction(dirx, diry, input);
  if (diry == -1 && offset > 0)
   offset--;
  if (diry == 1 && offset < messages.size())
   offset++;

 } while (input != Close && input != Cancel && input != Confirm);

 werase(w);
 delwin(w);
 refresh_all();
}

void game::teleport(player *p)
{
    if (p == NULL) {
        p = &u;
    }
    int newx, newy, tries = 0;
    bool is_u = (p == &u);

    p->add_disease("teleglow", 300);
    do {
        newx = p->posx + rng(0, SEEX * 2) - SEEX;
        newy = p->posy + rng(0, SEEY * 2) - SEEY;
        tries++;
    } while (tries < 15 && !is_empty(newx, newy));
    bool can_see = (is_u || u_see(newx, newy));
    if (p->in_vehicle) {
        m.unboard_vehicle (this, p->posx, p->posy);
    }
    p->posx = newx;
    p->posy = newy;
    if (tries == 15) {
        if (m.move_cost(newx, newy) == 0) { // TODO: If we land in water, swim
            if (can_see) {
                if (is_u) {
                    add_msg(_("You teleport into the middle of a %s!"),
                            m.name(newx, newy).c_str());
                    p->add_memorial_log(_("Teleported into a %s."), m.name(newx, newy).c_str());
                } else {
                    add_msg(_("%s teleports into the middle of a %s!"),
                            p->name.c_str(), m.name(newx, newy).c_str());
                }
            }
            p->hurt(this, bp_torso, 0, 500);
        } else if (can_see) {
            const int i = mon_at(newx, newy);
            if (i != -1) {
                monster &z = zombie(i);
                if (is_u) {
                    add_msg(_("You teleport into the middle of a %s!"),
                            z.name().c_str());
                    u.add_memorial_log(_("Telefragged a %s."), z.name().c_str());
                } else {
                    add_msg(_("%s teleports into the middle of a %s!"),
                            p->name.c_str(), z.name().c_str());
                }
                explode_mon(i);
            }
        }
    }
    if (is_u) {
        update_map(u.posx, u.posy);
    }
}

void game::nuke(int x, int y)
{
    // TODO: nukes hit above surface, not z = 0
    if (x < 0 || y < 0 || x >= OMAPX || y >= OMAPY)
        return;
    int mapx = x * 2, mapy = y * 2;
    map tmpmap(&traps);
    tmpmap.load(this, mapx, mapy, 0, false);
    for (int i = 0; i < SEEX * 2; i++)
    {
        for (int j = 0; j < SEEY * 2; j++)
        {
            if (!one_in(10))
                tmpmap.ter_set(i, j, t_rubble);
            if (one_in(3))
                tmpmap.add_field(NULL, i, j, fd_nuke_gas, 3);
            tmpmap.radiation(i, j) += rng(20, 80);
        }
    }
    tmpmap.save(cur_om, turn, mapx, mapy, 0);
    cur_om->ter(x, y, 0) = ot_crater;
    //Kill any npcs on that omap location.
    for(int i = 0; i < cur_om->npcs.size();i++)
        if(cur_om->npcs[i]->mapx/2== x && cur_om->npcs[i]->mapy/2 == y && cur_om->npcs[i]->omz == 0)
            cur_om->npcs[i]->marked_for_death = true;
}

std::vector<faction *> game::factions_at(int x, int y)
{
 std::vector<faction *> ret;
 for (int i = 0; i < factions.size(); i++) {
  if (factions[i].omx == cur_om->pos().x && factions[i].omy == cur_om->pos().y &&
      trig_dist(x, y, factions[i].mapx, factions[i].mapy) <= factions[i].size)
   ret.push_back(&(factions[i]));
 }
 return ret;
}

nc_color sev(int a)
{
 switch (a) {
  case 0: return c_cyan;
  case 1: return c_ltcyan;
  case 2: return c_ltblue;
  case 3: return c_blue;
  case 4: return c_ltgreen;
  case 5: return c_green;
  case 6: return c_yellow;
  case 7: return c_pink;
  case 8: return c_ltred;
  case 9: return c_red;
  case 10: return c_magenta;
  case 11: return c_brown;
  case 12: return c_cyan_red;
  case 13: return c_ltcyan_red;
  case 14: return c_ltblue_red;
  case 15: return c_blue_red;
  case 16: return c_ltgreen_red;
  case 17: return c_green_red;
  case 18: return c_yellow_red;
  case 19: return c_pink_red;
  case 20: return c_magenta_red;
  case 21: return c_brown_red;
 }
 return c_dkgray;
}

void game::display_scent()
{
 int div = 1 + query_int(_("Sensitivity"));
 draw_ter();
 for (int x = u.posx - getmaxx(w_terrain)/2; x <= u.posx + getmaxx(w_terrain)/2; x++) {
  for (int y = u.posy - getmaxy(w_terrain)/2; y <= u.posy + getmaxy(w_terrain)/2; y++) {
   int sn = scent(x, y) / (div * 2);
   mvwprintz(w_terrain, getmaxy(w_terrain)/2 + y - u.posy, getmaxx(w_terrain)/2 + x - u.posx, sev(sn/10), "%d",
             sn % 10);
  }
 }
 wrefresh(w_terrain);
 getch();
}

void game::init_autosave()
{
 moves_since_last_save = 0;
 item_exchanges_since_save = 0;
 last_save_timestamp = time(NULL);
}

void game::quicksave(){
    if(!moves_since_last_save && !item_exchanges_since_save){return;}//Don't autosave if the player hasn't done anything since the last autosave/quicksave,
    add_msg(_("Saving game, this may take a while"));

    time_t now = time(NULL);    //timestamp for start of saving procedure

    //perform save
    save();
    save_factions_missions_npcs();
    save_artifacts();
    save_maps();
    save_uistate();
    //Now reset counters for autosaving, so we don't immediately autosave after a quicksave or autosave.
    moves_since_last_save = 0;
    item_exchanges_since_save = 0;
    last_save_timestamp = now;
}

void game::autosave(){
    //Don't autosave if the min-autosave interval has not passed since the last autosave/quicksave.
    if(time(NULL) < last_save_timestamp + (60 * OPTIONS["AUTOSAVE_MINUTES"])){return;}
    quicksave();    //Driving checks are handled by quicksave()
}

void intro()
{
 int maxx, maxy;
 getmaxyx(stdscr, maxy, maxx);
 const int minHeight = FULL_SCREEN_HEIGHT;
 const int minWidth = FULL_SCREEN_WIDTH;
 WINDOW* tmp = newwin(minHeight, minWidth, 0, 0);
 while (maxy < minHeight || maxx < minWidth) {
        werase(tmp);
        if (maxy < minHeight && maxx < minWidth) {
            fold_and_print(tmp, 0, 0, maxx, c_white, _("\
Whoa! Your terminal is tiny! This game requires a minimum terminal size of \
%dx%d to work properly. %dx%d just won't do. Maybe a smaller font would help?"),
                           minWidth, minHeight, maxx, maxy);
        } else if (maxx < minWidth) {
            fold_and_print(tmp, 0, 0, maxx, c_white, _("\
Oh! Hey, look at that. Your terminal is just a little too narrow. This game \
requires a minimum terminal size of %dx%d to function. It just won't work \
with only %dx%d. Can you stretch it out sideways a bit?"),
                           minWidth, minHeight, maxx, maxy);
        } else {
            fold_and_print(tmp, 0, 0, maxx, c_white, _("\
Woah, woah, we're just a little short on space here. The game requires a \
minimum terminal size of %dx%d to run. %dx%d isn't quite enough! Can you \
make the terminal just a smidgen taller?"),
                           minWidth, minHeight, maxx, maxy);
        }
        wgetch(tmp);
        getmaxyx(stdscr, maxy, maxx);
 }
 werase(tmp);
 mvwprintz(tmp, 0, 0, c_ltblue, ":)");
 wrefresh(tmp);
 delwin(tmp);
 erase();
}
<|MERGE_RESOLUTION|>--- conflicted
+++ resolved
@@ -99,33 +99,30 @@
  // Gee, it sure is init-y around here!
     init_data_structures(); // initialize cata data structures
     load_json_dir("data/json"); // load it, load it all!
- init_npctalk();
- init_artifacts();
- init_weather();
- init_overmap();
- init_fields();
- init_faction_data();
- init_morale();
- init_mtypes();               // Set up monster types             (SEE mtypedef.cpp)
- init_techniques();           // Set up techniques                (SEE martialarts.cpp)
- init_itypes();               // Set up item types                (SEE itypedef.cpp)
- init_martialarts();          // Set up martial art styles        (SEE martialarts.cpp)
- item_controller->init(this); //Item manager
- init_monitems();             // Set up the items monsters carry  (SEE monitemsdef.cpp)
- init_traps();                // Set up the trap types            (SEE trapdef.cpp)
- init_mongroups();            // Set up monster groupings         (SEE mongroupdef.cpp)
- init_missions();             // Set up mission templates         (SEE missiondef.cpp)
- init_construction();         // Set up constructables            (SEE construction.cpp)
- init_autosave();             // Set up autosave
- init_diseases();             // Set up disease lookup table
- init_savedata_translation_tables();
- inp_mngr.init();            // Load input config JSON
-
-<<<<<<< HEAD
- MonsterGenerator::generator().finalize_mtypes();
-=======
- finalize_vehicles();
->>>>>>> c1d7d96f
+    init_npctalk();
+    init_artifacts();
+    init_weather();
+    init_overmap();
+    init_fields();
+    init_faction_data();
+    init_morale();
+    init_mtypes();               // Set up monster types             (SEE mtypedef.cpp)
+    init_techniques();           // Set up techniques                (SEE martialarts.cpp)
+    init_itypes();               // Set up item types                (SEE itypedef.cpp)
+    init_martialarts();          // Set up martial art styles        (SEE martialarts.cpp)
+    item_controller->init(this); //Item manager
+    init_monitems();             // Set up the items monsters carry  (SEE monitemsdef.cpp)
+    init_traps();                // Set up the trap types            (SEE trapdef.cpp)
+    init_mongroups();            // Set up monster groupings         (SEE mongroupdef.cpp)
+    init_missions();             // Set up mission templates         (SEE missiondef.cpp)
+    init_construction();         // Set up constructables            (SEE construction.cpp)
+    init_autosave();             // Set up autosave
+    init_diseases();             // Set up disease lookup table
+    init_savedata_translation_tables();
+    inp_mngr.init();            // Load input config JSON
+
+    MonsterGenerator::generator().finalize_mtypes();
+    finalize_vehicles();
  } catch(std::string &error_message)
  {
      uquit = QUIT_ERROR;
