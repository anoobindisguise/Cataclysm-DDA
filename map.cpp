#include "map.h"
#include "lightmap.h"
#include "output.h"
#include "rng.h"
#include "game.h"
#include "line.h"
#include "options.h"
#include "mapbuffer.h"
#include <cmath>
#include <stdlib.h>
#include <fstream>
#include "debug.h"

#include "debug.h"

#define SGN(a) (((a)<0) ? -1 : 1)
#define INBOUNDS(x, y) \
 (x >= 0 && x < SEEX * my_MAPSIZE && y >= 0 && y < SEEY * my_MAPSIZE)
#define dbg(x) dout((DebugLevel)(x),D_MAP) << __FILE__ << ":" << __LINE__ << ": "

enum astar_list {
 ASL_NONE,
 ASL_OPEN,
 ASL_CLOSED
};

map::map()
{
 nulter = t_null;
 nultrap = tr_null;
 if (is_tiny())
  my_MAPSIZE = 2;
 else
  my_MAPSIZE = MAPSIZE;
 dbg(D_INFO) << "map::map(): my_MAPSIZE: " << my_MAPSIZE;
 veh_in_active_range = true;
}

map::map(std::vector<itype*> *itptr, std::vector<itype_id> (*miptr)[num_itloc],
         std::vector<trap*> *trptr)
{
 nulter = t_null;
 nultrap = tr_null;
 itypes = itptr;
 mapitems = miptr;
 traps = trptr;
 if (is_tiny())
  my_MAPSIZE = 2;
 else
  my_MAPSIZE = MAPSIZE;
 for (int n = 0; n < my_MAPSIZE * my_MAPSIZE; n++)
  grid[n] = NULL;
 dbg(D_INFO) << "map::map( itptr["<<itptr<<"], miptr["<<miptr<<"], trptr["<<trptr<<"] ): my_MAPSIZE: " << my_MAPSIZE;
 veh_in_active_range = true;
}

map::~map()
{
}

VehicleList map::get_vehicles(const int sx, const int sy, const int ex, const int ey)
{
 const int chunk_sx = (sx / SEEX) - 1;
 const int chunk_ex = (ex / SEEX) + 1;
 const int chunk_sy = (sy / SEEY) - 1;
 const int chunk_ey = (ey / SEEY) + 1;
 VehicleList vehs;

 for(int cx = chunk_sx; cx <= chunk_ex; ++cx) {
  for(int cy = chunk_sy; cy <= chunk_ey; ++cy) {
   const int nonant = cx + cy * my_MAPSIZE;
   if (nonant < 0 || nonant >= my_MAPSIZE * my_MAPSIZE)
    continue; // out of grid

   for(int i = 0; i < grid[nonant]->vehicles.size(); ++i) {
    wrapped_vehicle w;
    w.item = grid[nonant]->vehicles[i];
    w.x = w.item->posx + cx * SEEX;
    w.y = w.item->posy + cy * SEEY;
    vehs.push_back(w);
   }
  }
 }

 return vehs;
}

vehicle* map::veh_at(const int x, const int y, int &part_num)
{
 // This function is called A LOT. Move as much out of here as possible.
 if (!veh_in_active_range || !inbounds(x, y))
  return NULL;    // Out-of-bounds - null vehicle
 std::pair<int,int> point(x,y);
 std::map< std::pair<int,int>, std::pair<vehicle*,int> >::iterator it;
 if ((it = veh_cached_parts.find(point)) != veh_cached_parts.end())
 {
  part_num = it->second.second;
  return it->second.first;
 }
 return NULL;
}

vehicle* map::veh_at(const int x, const int y)
{
 int part = 0;
 vehicle *veh = veh_at(x, y, part);
 return veh;
}

void map::reset_vehicle_cache()
{
 // Cache all vehicles
 veh_cached_parts.clear();
 veh_in_active_range = false;
 for( std::set<vehicle*>::iterator veh = vehicle_list.begin(),
   it_end = vehicle_list.end(); veh != it_end; ++veh ) {
  update_vehicle_cache(*veh, true);
 }
}

void map::update_vehicle_cache(vehicle * veh, const bool brand_new)
{
 veh_in_active_range = true;
 if(!brand_new){
 // Existing must be cleared
  std::map< std::pair<int,int>, std::pair<vehicle*,int> >::iterator it =
             veh_cached_parts.begin(), end = veh_cached_parts.end(), tmp;
  while( it != end ) {
   if( it->second.first == veh ) {
    tmp = it;
    ++it;
    veh_cached_parts.erase( tmp );
   }else
    ++it;
  }
 }
 // Get parts
 std::vector<vehicle_part> & parts = veh->parts;
 const int gx = veh->global_x();
 const int gy = veh->global_y();
 int partid = 0;
 for( std::vector<vehicle_part>::iterator it = parts.begin(),
   end = parts.end(); it != end; ++it, ++partid ) {
  const int px = gx + it->precalc_dx[0];
  const int py = gy + it->precalc_dy[0];
  veh_cached_parts.insert( std::make_pair( std::make_pair(px,py),
                                        std::make_pair(veh,partid) ));
 }
}

void map::board_vehicle(game *g, int x, int y, player *p)
{
 if (!p) {
  debugmsg ("map::board_vehicle: null player");
  return;
 }

 int part = 0;
 vehicle *veh = veh_at(x, y, part);
 if (!veh) {
  debugmsg ("map::board_vehicle: vehicle not found");
  return;
 }

 const int seat_part = veh->part_with_feature (part, vpf_seat);
 if (part < 0) {
  debugmsg ("map::board_vehicle: boarding %s (not seat)",
            veh->part_info(part).name);
  return;
 }
 if (veh->parts[seat_part].has_flag(vehicle_part::passenger_flag)) {
  player *psg = veh->get_passenger (seat_part);
  debugmsg ("map::board_vehicle: passenger (%s) is already there",
            psg ? psg->name.c_str() : "<null>");
  return;
 }
 veh->parts[seat_part].set_flag(vehicle_part::passenger_flag);
 veh->parts[seat_part].passenger_id = 0; // Player is 0

 p->posx = x;
 p->posy = y;
 p->in_vehicle = true;
 if (p == &g->u &&
     (x < SEEX * int(my_MAPSIZE / 2) || y < SEEY * int(my_MAPSIZE / 2) ||
      x >= SEEX * (1 + int(my_MAPSIZE / 2)) ||
      y >= SEEY * (1 + int(my_MAPSIZE / 2))   ))
  g->update_map(x, y);
}

void map::unboard_vehicle(game *g, const int x, const int y)
{
 int part = 0;
 vehicle *veh = veh_at(x, y, part);
 if (!veh) {
  debugmsg ("map::unboard_vehicle: vehicle not found");
  return;
 }
 const int seat_part = veh->part_with_feature (part, vpf_seat, false);
 if (part < 0) {
  debugmsg ("map::unboard_vehicle: unboarding %s (not seat)",
            veh->part_info(part).name);
  return;
 }
 player *psg = veh->get_passenger(seat_part);
 if (!psg) {
  debugmsg ("map::unboard_vehicle: passenger not found");
  return;
 }
 psg->in_vehicle = false;
 psg->driving_recoil = 0;
 veh->parts[seat_part].remove_flag(vehicle_part::passenger_flag);
 veh->skidding = true;
}

void map::destroy_vehicle (vehicle *veh)
{
 if (!veh) {
  debugmsg("map::destroy_vehicle was passed NULL");
  return;
 }
 const int sm = veh->smx + veh->smy * my_MAPSIZE;
 for (int i = 0; i < grid[sm]->vehicles.size(); i++) {
  if (grid[sm]->vehicles[i] == veh) {
   vehicle_list.erase(veh);
   reset_vehicle_cache();
   grid[sm]->vehicles.erase (grid[sm]->vehicles.begin() + i);
   return;
  }
 }
 debugmsg ("destroy_vehicle can't find it! sm=%d", sm);
}

bool map::displace_vehicle (game *g, int &x, int &y, const int dx, const int dy, bool test=false)
{
 const int x2 = x + dx;
 const int y2 = y + dy;
 int srcx = x;
 int srcy = y;
 int dstx = x2;
 int dsty = y2;

 if (!inbounds(srcx, srcy)) {
  debugmsg ("map::displace_vehicle: coords out of bounds %d,%d->%d,%d",
            srcx, srcy, dstx, dsty);
  return false;
 }

 const int src_na = int(srcx / SEEX) + int(srcy / SEEY) * my_MAPSIZE;
 srcx %= SEEX;
 srcy %= SEEY;

 const int dst_na = int(dstx / SEEX) + int(dsty / SEEY) * my_MAPSIZE;
 dstx %= SEEX;
 dsty %= SEEY;

 if (test)
  return src_na != dst_na;

 // first, let's find our position in current vehicles vector
 int our_i = -1;
 for (int i = 0; i < grid[src_na]->vehicles.size(); i++) {
  if (grid[src_na]->vehicles[i]->posx == srcx &&
      grid[src_na]->vehicles[i]->posy == srcy) {
   our_i = i;
   break;
  }
 }
 if (our_i < 0) {
  debugmsg ("displace_vehicle our_i=%d", our_i);
  return false;
 }
 // move the vehicle
 vehicle *veh = grid[src_na]->vehicles[our_i];
 // don't let it go off grid
 if (!inbounds(x2, y2))
  veh->stop();

    // record every passenger inside
 std::vector<int> psg_parts = veh->boarded_parts();
 std::vector<player *> psgs;
 for (int p = 0; p < psg_parts.size(); p++)
  psgs.push_back (veh->get_passenger (psg_parts[p]));

 const int rec = abs(veh->velocity) / 5 / 100;

 bool need_update = false;
 int upd_x, upd_y;
 // move passengers
 for (int i = 0; i < psg_parts.size(); i++) {
  player *psg = psgs[i];
  const int p = psg_parts[i];
  if (!psg) {
   debugmsg ("empty passenger part %d pcoord=%d,%d u=%d,%d?", p, 
             veh->global_x() + veh->parts[p].precalc_dx[0],
             veh->global_y() + veh->parts[p].precalc_dy[0],
                      g->u.posx, g->u.posy);
   continue;
  }
  int trec = rec -psgs[i]->skillLevel(Skill::skill("driving")).level();
  if (trec < 0) trec = 0;
  // add recoil
  psg->driving_recoil = rec;
  // displace passenger taking in account vehicle movement (dx, dy)
  // and turning: precalc_dx/dy [0] contains previous frame direction,
  // and precalc_dx/dy[1] should contain next direction
  psg->posx += dx + veh->parts[p].precalc_dx[1] - veh->parts[p].precalc_dx[0];
  psg->posy += dy + veh->parts[p].precalc_dy[1] - veh->parts[p].precalc_dy[0];
  if (psg == &g->u) { // if passenger is you, we need to update the map
   need_update = true;
   upd_x = psg->posx;
   upd_y = psg->posy;
  }
 }
 for (int p = 0; p < veh->parts.size(); p++) {
  veh->parts[p].precalc_dx[0] = veh->parts[p].precalc_dx[1];
  veh->parts[p].precalc_dy[0] = veh->parts[p].precalc_dy[1];
 }

 veh->posx = dstx;
 veh->posy = dsty;
 if (src_na != dst_na) {
  vehicle * veh1 = veh;
  veh1->smx = int(x2 / SEEX);
  veh1->smy = int(y2 / SEEY);
  grid[dst_na]->vehicles.push_back (veh1);
  grid[src_na]->vehicles.erase (grid[src_na]->vehicles.begin() + our_i);
 }

 x += dx;
 y += dy;

 update_vehicle_cache(veh);

 bool was_update = false;
 if (need_update &&
     (upd_x < SEEX * int(my_MAPSIZE / 2) || upd_y < SEEY *int(my_MAPSIZE / 2) ||
      upd_x >= SEEX * (1+int(my_MAPSIZE / 2)) ||
      upd_y >= SEEY * (1+int(my_MAPSIZE / 2))   )) {
// map will shift, so adjust vehicle coords we've been passed
  if (upd_x < SEEX * int(my_MAPSIZE / 2))
   x += SEEX;
  else if (upd_x >= SEEX * (1+int(my_MAPSIZE / 2)))
   x -= SEEX;
  if (upd_y < SEEY * int(my_MAPSIZE / 2))
   y += SEEY;
  else if (upd_y >= SEEY * (1+int(my_MAPSIZE / 2)))
   y -= SEEY;
  g->update_map(upd_x, upd_y);
  was_update = true;
 }

 return (src_na != dst_na) || was_update;
}

void map::vehmove(game *g)
{
 // give vehicles movement points
 for (int i = 0; i < my_MAPSIZE; i++) {
  for (int j = 0; j < my_MAPSIZE; j++) {
   const int sm = i + j * my_MAPSIZE;
   for (int v = 0; v < grid[sm]->vehicles.size(); v++) {
    vehicle *veh = grid[sm]->vehicles[v];
    // velocity is ability to make more one-tile steps per turn
    veh->gain_moves (abs (veh->velocity));
   }
  }
 }
// move vehicles
 bool sm_change;
 int count = 0;
 do {
  sm_change = false;
  for (int i = 0; i < my_MAPSIZE; i++) {
   for (int j = 0; j < my_MAPSIZE; j++) {
    const int sm = i + j * my_MAPSIZE;

    for (int v = 0; v < grid[sm]->vehicles.size(); v++) {
     vehicle *veh = grid[sm]->vehicles[v];
     bool pl_ctrl = veh->player_in_control(&g->u);
     while (!sm_change && veh->moves > 0 && veh->velocity != 0) {
      int x = veh->posx + i * SEEX;
      int y = veh->posy + j * SEEY;
      if (has_flag(swimmable, x, y) &&
          move_cost_ter_only(x, y) == 0) { // deep water
       if (pl_ctrl)
        g->add_msg ("Your %s sank.", veh->name.c_str());
       veh->unboard_all ();
// destroy vehicle (sank to nowhere)
       destroy_vehicle(veh);
       v--;
       break;
      }
// one-tile step take some of movement
      const int mpcost = 500 * move_cost_ter_only(i * SEEX + veh->posx,
                                                  j * SEEY + veh->posy);
      veh->moves -= mpcost;

      if (!veh->valid_wheel_config()) { // not enough wheels
       veh->velocity += veh->velocity < 0 ? 2000 : -2000;
       for (int ep = 0; ep < veh->external_parts.size(); ep++) {
        const int p = veh->external_parts[ep];
        const int px = x + veh->parts[p].precalc_dx[0];
        const int py = y + veh->parts[p].precalc_dy[0];
        ter_id &pter = ter(px, py);
        if (pter == t_dirt || pter == t_grass)
         pter = t_dirtmound;
       }
      } // !veh->valid_wheel_config()

      if (veh->skidding && one_in(4)) // might turn uncontrollably while skidding
       veh->move.init (veh->move.dir() +
                       (one_in(2) ? -15 * rng(1, 3) : 15 * rng(1, 3)));
      else if (pl_ctrl && rng(0, 4) > g->u.skillLevel(Skill::skill("driving")).level() && one_in(20)) {
       g->add_msg("You fumble with the %s's controls.", veh->name.c_str());
       veh->turn (one_in(2) ? -15 : 15);
      }
 // eventually send it skidding if no control
      if (!veh->boarded_parts().size() && one_in (10))
       veh->skidding = true;
      tileray mdir; // the direction we're moving
      if (veh->skidding) // if skidding, it's the move vector
       mdir = veh->move;
      else if (veh->turn_dir != veh->face.dir())
       mdir.init (veh->turn_dir); // driver turned vehicle, get turn_dir
      else
       mdir = veh->face;          // not turning, keep face.dir
      mdir.advance (veh->velocity < 0? -1 : 1);
      const int dx = mdir.dx();           // where do we go
      const int dy = mdir.dy();           // where do we go
      bool can_move = true;
// calculate parts' mount points @ next turn (put them into precalc[1])
      veh->precalc_mounts(1, veh->skidding ? veh->turn_dir : mdir.dir());

      int imp = 0;
// find collisions
      for (int ep = 0; ep < veh->external_parts.size(); ep++) {
       const int p = veh->external_parts[ep];
// coords of where part will go due to movement (dx/dy)
// and turning (precalc_dx/dy [1])
       const int dsx = x + dx + veh->parts[p].precalc_dx[1];
       const int dsy = y + dy + veh->parts[p].precalc_dy[1];
       if (can_move)
        imp += veh->part_collision (x, y, p, dsx, dsy);
       if (veh->velocity == 0)
        can_move = false;
       if (!can_move)
        break;
      }

      int coll_turn = 0;
      if (imp > 0) {
// debugmsg ("collision imp=%d dam=%d-%d", imp, imp/10, imp/6);
       if (imp > 100)
        veh->damage_all(imp / 20, imp / 10, 1);// shake veh because of collision
       std::vector<int> ppl = veh->boarded_parts();
       const int vel2 = imp * k_mvel * 100 / (veh->total_mass() / 8);
       for (int ps = 0; ps < ppl.size(); ps++) {
        player *psg = veh->get_passenger (ppl[ps]);
        if (!psg) {
         debugmsg ("throw passenger: empty passenger at part %d", ppl[ps]);
         continue;
        }
        const int throw_roll = rng (vel2/100, vel2/100 * 2);
        const int psblt = veh->part_with_feature (ppl[ps], vpf_seatbelt);
        const int sb_bonus = psblt >= 0? veh->part_info(psblt).bonus : 0;
        bool throw_it = throw_roll > (psg->str_cur + sb_bonus) * 3;
/*
        debugmsg ("throw vel2=%d roll=%d bonus=%d", vel2, throw_roll,
                  (psg->str_cur + sb_bonus) * 3);
*/
        std::string psgname, psgverb;
        if (psg == &g->u) {
         psgname = "You";
         psgverb = "were";
        } else {
         psgname = psg->name;
         psgverb = "was";
        }
        if (throw_it) {
         if (psgname.length())
          g->add_msg("%s %s hurled from the %s's seat by the power of impact!",
                      psgname.c_str(), psgverb.c_str(), veh->name.c_str());
         g->m.unboard_vehicle(g, x + veh->parts[ppl[ps]].precalc_dx[0],
                                 y + veh->parts[ppl[ps]].precalc_dy[0]);
         g->fling_player_or_monster(psg, 0, mdir.dir() + rng(0, 60) - 30,
                                    (vel2/100 - sb_bonus < 10 ? 10 :
                                     vel2/100 - sb_bonus));
        } else if (veh->part_with_feature (ppl[ps], vpf_controls) >= 0) {
<<<<<<< HEAD
         int lose_ctrl_roll = rng (0, imp);
         if (lose_ctrl_roll > psg->dex_cur * 2 + psg->skillLevel(Skill::skill("driving")).level() * 3) {
=======
         const int lose_ctrl_roll = rng (0, imp);
         if (lose_ctrl_roll > psg->dex_cur * 2 + psg->sklevel[sk_driving] * 3) {
>>>>>>> 21c9237f
          if (psgname.length())
           g->add_msg ("%s lose%s control of the %s.", psgname.c_str(),
                       (psg == &g->u ? "" : "s"), veh->name.c_str());
          int turn_amount = (rng (1, 3) * sqrt (vel2) / 2) / 15;
          if (turn_amount < 1)
           turn_amount = 1;
          turn_amount *= 15;
          if (turn_amount > 120)
           turn_amount = 120;
          //veh->skidding = true;
          //veh->turn (one_in (2)? turn_amount : -turn_amount);
          coll_turn = one_in (2)? turn_amount : -turn_amount;
         }
        }
       }
      }
// now we're gonna handle traps we're standing on (if we're still moving).
// this is done here before displacement because
// after displacement veh reference would be invdalid.
// damn references!
      if (can_move) {
       for (int ep = 0; ep < veh->external_parts.size(); ep++) {
        const int p = veh->external_parts[ep];
        if (veh->part_flag(p, vpf_wheel) && one_in(2))
         if (displace_water (x + veh->parts[p].precalc_dx[0], y + veh->parts[p].precalc_dy[0]) && pl_ctrl)
          g->add_msg ("You hear a splash!");
        veh->handle_trap(x + veh->parts[p].precalc_dx[0],
                         y + veh->parts[p].precalc_dy[0], p);
       }
      }

      int last_turn_dec = 1;
      if (veh->last_turn < 0) {
       veh->last_turn += last_turn_dec;
       if (veh->last_turn > -last_turn_dec)
        veh->last_turn = 0;
      } else if (veh->last_turn > 0) {
       veh->last_turn -= last_turn_dec;
       if (veh->last_turn < last_turn_dec)
        veh->last_turn = 0;
      }
      int slowdown = veh->skidding? 200 : 20; // mph lost per tile when coasting
      float kslw = (0.1 + veh->k_dynamics()) / ((0.1) + veh->k_mass());
      slowdown = (int) (slowdown * kslw);
      if (veh->velocity < 0)
       veh->velocity += slowdown;
      else
       veh->velocity -= slowdown;
      if (abs(veh->velocity) < 100)
       veh->stop();

      if (pl_ctrl) {
// a bit of delay for animation
       timespec ts;   // Timespec for the animation
       ts.tv_sec = 0;
       ts.tv_nsec = 50000000;
       nanosleep (&ts, 0);
      }

      if (can_move) {
// accept new direction
       if (veh->skidding)
        veh->face.init (veh->turn_dir);
       else
        veh->face = mdir;
       veh->move = mdir;
       if (coll_turn) {
        veh->skidding = true;
        veh->turn (coll_turn);
       }
// accept new position
// if submap changed, we need to process grid from the beginning.
       sm_change = displace_vehicle (g, x, y, dx, dy);
      } else // can_move
       veh->stop();
// redraw scene
      g->draw();
      if (sm_change)
       break;
     } // while (veh->moves
     if (sm_change)
      break;
    } //for v
    if (sm_change)
     break;
   } // for j
   if (sm_change)
    break;
  } // for i
  count++;
//        if (count > 3)
//            debugmsg ("vehmove count:%d", count);
  if (count > 10)
   break;
 } while (sm_change);

}

bool map::displace_water (const int x, const int y)
{
    if (move_cost_ter_only(x, y) > 0 && has_flag(swimmable, x, y)) // shallow water
    { // displace it
        int dis_places = 0, sel_place = 0;
        for (int pass = 0; pass < 2; pass++)
        { // we do 2 passes.
        // first, count how many non-water places around
        // then choose one within count and fill it with water on second pass
            if (pass)
            {
                sel_place = rng (0, dis_places - 1);
                dis_places = 0;
            }
            for (int tx = -1; tx <= 1; tx++)
                for (int ty = -1; ty <= 1; ty++)
                {
                    if ((!tx && !ty) || move_cost_ter_only(x + tx, y + ty) == 0)
                        continue;
                    ter_id ter0 = ter (x + tx, y + ty);
                    if (ter0 == t_water_sh ||
                        ter0 == t_water_dp)
                        continue;
                    if (pass && dis_places == sel_place)
                    {
                        ter (x + tx, y + ty) = t_water_sh;
                        ter (x, y) = t_dirt;
                        return true;
                    }
                    dis_places++;
                }
        }
    }
    return false;
}

ter_id& map::ter(const int x, const int y)
{
 if (!INBOUNDS(x, y)) {
  nulter = t_null;
  return nulter;	// Out-of-bounds - null terrain 
 }
/*
 int nonant;
 cast_to_nonant(x, y, nonant);
*/
 const int nonant = int(x / SEEX) + int(y / SEEY) * my_MAPSIZE;

 const int lx = x % SEEX;
 const int ly = y % SEEY;
 return grid[nonant]->ter[lx][ly];
}

std::string map::tername(const int x, const int y)
{
 return terlist[ter(x, y)].name;
}

std::string map::features(const int x, const int y)
{
// This is used in an info window that is 46 characters wide, and is expected
// to take up one line.  So, make sure it does that.
 std::string ret;
 if (has_flag(bashable, x, y))
  ret += "Smashable. ";	// 11 chars (running total)
 if (has_flag(diggable, x, y))
  ret += "Diggable. ";	// 21 chars
 if (has_flag(rough, x, y))
  ret += "Rough. ";	// 28 chars
 if (has_flag(sharp, x, y))
  ret += "Sharp. ";	// 35 chars
 return ret;
}

int map::move_cost(const int x, const int y)
{
 int vpart = -1;
 vehicle *veh = veh_at(x, y, vpart);
 if (veh) {  // moving past vehicle cost
  const int dpart = veh->part_with_feature(vpart, vpf_obstacle);
  if (dpart >= 0 &&
      (!veh->part_flag(dpart, vpf_openable) || !veh->parts[dpart].open))
   return 0;
  else
   return 8;
 }
 return terlist[ter(x, y)].movecost;
}

int map::move_cost_ter_only(const int x, const int y)
{
 return terlist[ter(x, y)].movecost;
}

bool map::trans(const int x, const int y, char * trans_buf)
{
  if(trans_buf && trans_buf[x + (y * my_MAPSIZE * SEEX)] != -1)
   return trans_buf[x + (y + my_MAPSIZE * SEEX)];

 // Control statement is a problem. Normally returning false on an out-of-bounds
 // is how we stop rays from going on forever.  Instead we'll have to include
 // this check in the ray loop.
 int vpart = -1;
 vehicle *veh = veh_at(x, y, vpart);
 bool tertr;
 if (veh) {
  tertr = !veh->part_flag(vpart, vpf_opaque) || veh->parts[vpart].hp <= 0;
  if (!tertr) {
   const int dpart = veh->part_with_feature(vpart, vpf_openable);
   if (dpart >= 0 && veh->parts[dpart].open)
    tertr = true; // open opaque door
  }
 } else
  tertr = terlist[ter(x, y)].flags & mfb(transparent);
 if( tertr )
 { // Fields may obscure the view, too
  // field & f(field_at(x, y));
  // if(f.type == 0 || fieldlist[f.type].transparent[f.density - 1]); // TODO: Clarify function
  if(trans_buf) trans_buf[x + (y * my_MAPSIZE * SEEX)] = 1;
  return true;
 }
 if(trans_buf) trans_buf[x + (y * my_MAPSIZE * SEEX)] = 0;
 return false;
}

bool map::has_flag(const t_flag flag, const int x, const int y)
{
 if (flag == bashable) {
  int vpart;
  vehicle *veh = veh_at(x, y, vpart);
  if (veh && veh->parts[vpart].hp > 0 && // if there's a vehicle part here...
      veh->part_with_feature (vpart, vpf_obstacle) >= 0) {// & it is obstacle...
   const int p = veh->part_with_feature (vpart, vpf_openable);
   if (p < 0 || !veh->parts[p].open) // and not open door
    return true;
  }
 }
 return terlist[ter(x, y)].flags & mfb(flag);
}

bool map::has_flag_ter_only(const t_flag flag, const int x, const int y)
{
 return terlist[ter(x, y)].flags & mfb(flag);
}

bool map::is_destructable(const int x, const int y)
{
 return (has_flag(bashable, x, y) ||
         (move_cost(x, y) == 0 && !has_flag(liquid, x, y)));
}

bool map::is_destructable_ter_only(const int x, const int y)
{
 return (has_flag_ter_only(bashable, x, y) ||
         (move_cost_ter_only(x, y) == 0 && !has_flag(liquid, x, y)));
}

bool map::is_outside(const int x, const int y)
{
 bool out = (ter(x, y) != t_bed && ter(x, y) != t_groundsheet);

 for(int i = -1; out && i <= 1; i++)
  for(int j = -1; out && j <= 1; j++) {
   const ter_id terrain = ter( x + i, y + j );
   out = (terrain != t_floor && terrain != t_rock_floor && terrain != t_floor_wax);
  }
 if (out) {
  int vpart;
  vehicle *veh = veh_at (x, y, vpart);
  if (veh && veh->is_inside(vpart))
   out = false;
 }
 return out;
}

bool map::flammable_items_at(const int x, const int y)
{
 for (int i = 0; i < i_at(x, y).size(); i++) {
  item *it = &(i_at(x, y)[i]);
  if (it->made_of(PAPER) || it->made_of(WOOD) || it->made_of(COTTON) ||
      it->made_of(POWDER) || it->made_of(VEGGY) || it->is_ammo() ||
      it->type->id == itm_whiskey || it->type->id == itm_vodka ||
      it->type->id == itm_rum || it->type->id == itm_tequila)
   return true;
 }
 return false;
}

bool map::moppable_items_at(const int x, const int y)
{
 for (int i = 0; i < i_at(x, y).size(); i++) {
  item *it = &(i_at(x, y)[i]);
  if (it->made_of(LIQUID))
   return true;
 }
 return false;
}

point map::random_outdoor_tile()
{
 std::vector<point> options;
 for (int x = 0; x < SEEX * my_MAPSIZE; x++) {
  for (int y = 0; y < SEEY * my_MAPSIZE; y++) {
   if (is_outside(x, y))
    options.push_back(point(x, y));
  }
 }
 if (options.empty()) // Nowhere is outdoors!
  return point(-1, -1);

 return options[rng(0, options.size() - 1)];
}

bool map::has_adjacent_furniture(const int x, const int y)
{
 for (int i = -1; i <= 1; i += 2)
  for (int j = -1; j <= 1; j += 2)
   switch( ter(i, j) ) {
    case t_fridge:
    case t_dresser:
    case t_rack:
    case t_bookcase:
    case t_locker:
     return true;
   }
 return false;
}

void map::mop_spills(const int x, const int y) {
 for (int i = 0; i < i_at(x, y).size(); i++) {
  item *it = &(i_at(x, y)[i]);
  if (it->made_of(LIQUID)) {
    i_rem(x, y, i);
    i--;
  }
 }
}

bool map::bash(const int x, const int y, const int str, std::string &sound, int *res)
{
 sound = "";
 bool smashed_web = false;
 if (field_at(x, y).type == fd_web) {
  smashed_web = true;
  remove_field(x, y);
 }

 for (int i = 0; i < i_at(x, y).size(); i++) {	// Destroy glass items (maybe)
  if (i_at(x, y)[i].made_of(GLASS) && one_in(2)) {
   if (sound == "")
    sound = "A " + i_at(x, y)[i].tname() + " shatters!  ";
   else
    sound = "Some items shatter!  ";
   for (int j = 0; j < i_at(x, y)[i].contents.size(); j++)
    i_at(x, y).push_back(i_at(x, y)[i].contents[j]);
   i_rem(x, y, i);
   i--;
  }
 }

 int result = -1;
 int vpart;
 vehicle *veh = veh_at(x, y, vpart);
 if (veh) {
  veh->damage (vpart, str, 1);
  result = str;
  sound += "crash!";
  return true;
 }

 switch (ter(x, y)) {
 
 case t_chainfence_v:
 case t_chainfence_h:
  result = rng(0, 50);
  if (res) *res = result;
  if (str >= result && str >= rng(0, 50)) {
   sound += "clang!";
   ter(x, y) = t_chainfence_posts;
   add_item(x, y, (*itypes)[itm_wire], 0, rng(4, 10));
   return true;
  } else {
   sound += "clang!";
   return true;
  }
  break;

 case t_wall_wood:
  result = rng(0, 120);
  if (res) *res = result;
  if (str >= result && str >= rng(0, 120)) {
   sound += "crunch!";
   ter(x, y) = t_wall_wood_chipped;
   if(one_in(2))
    add_item(x, y, (*itypes)[itm_2x4], 0);
   add_item(x, y, (*itypes)[itm_nail], 0, 2);
   add_item(x, y, (*itypes)[itm_splinter], 0);
   return true;
  } else {
   sound += "whump!";
   return true;
  }
  break;

 case t_wall_wood_chipped:
  result = rng(0, 100);
  if (res) *res = result;
  if (str >= result && str >= rng(0, 100)) {
   sound += "crunch!";
   ter(x, y) = t_wall_wood_broken;
   add_item(x, y, (*itypes)[itm_2x4], 0, rng(1, 4));
   add_item(x, y, (*itypes)[itm_nail], 0, rng(1, 3));
   add_item(x, y, (*itypes)[itm_splinter], 0);
   return true;
  } else {
   sound += "whump!";
   return true;
  }
  break;

 case t_wall_wood_broken:
  result = rng(0, 80);
  if (res) *res = result;
  if (str >= result && str >= rng(0, 80)) {
   sound += "crash!";
   ter(x, y) = t_dirt;
   add_item(x, y, (*itypes)[itm_2x4], 0, rng(2, 5));
   add_item(x, y, (*itypes)[itm_nail], 0, rng(4, 10));
   add_item(x, y, (*itypes)[itm_splinter], 0);
   return true;
  } else {
   sound += "whump!";
   return true;
  }
  break;
 
 case t_chaingate_c:
  result = rng(0, has_adjacent_furniture(x, y) ? 80 : 100);
  if (res) *res = result;
  if (str >= result && str >= rng(0, 80)) {
   sound += "clang!";
   ter(x, y) = t_dirt;
   add_item(x, y, (*itypes)[itm_wire], 0, rng(8, 20));
   add_item(x, y, (*itypes)[itm_scrap], 0, rng(0, 12));
   return true;
  } else {
   sound += "whump!";
   return true;
  }
  break;

 case t_door_c:
 case t_door_locked:
 case t_door_locked_alarm:
  result = rng(0, has_adjacent_furniture(x, y) ? 40 : 50);
  if (res) *res = result;
  if (str >= result) {
   sound += "smash!";
   ter(x, y) = t_door_b;
   return true;
  } else {
   sound += "whump!";
   return true;
  }
  break;

 case t_door_b:
  result = rng(0, has_adjacent_furniture(x, y) ? 30 : 40);
  if (res) *res = result;
  if (str >= result) {
   sound += "crash!";
   ter(x, y) = t_door_frame;
   add_item(x, y, (*itypes)[itm_2x4], 0, rng(1, 6));
   add_item(x, y, (*itypes)[itm_nail], 0, rng(2, 12));
   add_item(x, y, (*itypes)[itm_splinter], 0);
   return true;
  } else {
   sound += "wham!";
   return true;
  }
  break;

 case t_window_domestic:
 case t_curtains:
  result = rng(0, 6);
  if (res) *res = result;
  if (str >= result) {
   sound += "glass breaking!";
   ter(x, y) = t_window_frame;
  add_item(x, y, (*itypes)[itm_curtain], 0);
  add_item(x, y, (*itypes)[itm_curtain], 0);
  add_item(x, y, (*itypes)[itm_stick], 0);
   return true;
  } else {
   sound += "whack!";
   return true;
  }
  break;

 case t_window:
 case t_window_alarm:
  result = rng(0, 6);
  if (res) *res = result;
  if (str >= result) {
   sound += "glass breaking!";
   ter(x, y) = t_window_frame;
   return true;
  } else {
   sound += "whack!";
   return true;
  }
  break;

 case t_door_boarded:
  result = rng(0, has_adjacent_furniture(x, y) ? 50 : 60);
  if (res) *res = result;
  if (str >= result) {
   sound += "crash!";
   ter(x, y) = t_door_frame;
   add_item(x, y, (*itypes)[itm_2x4], 0, rng(1, 6));
   add_item(x, y, (*itypes)[itm_nail], 0, rng(2, 12));
   add_item(x, y, (*itypes)[itm_splinter], 0);
   return true;
  } else {
   sound += "wham!";
   return true;
  }
  break;

 case t_window_boarded:
  result = rng(0, 30);
  if (res) *res = result;
  if (str >= result) {
   sound += "crash!";
   ter(x, y) = t_window_frame;
   const int num_boards = rng(0, 2) * rng(0, 1);
   for (int i = 0; i < num_boards; i++)
    add_item(x, y, (*itypes)[itm_splinter], 0);
   return true;
  } else {
   sound += "wham!";
   return true;
  }
  break;

 case t_canvas_wall:
 case t_canvas_door:
 case t_canvas_door_o:
 case t_groundsheet:
  result = rng(0, 6);
  if (res) *res = result;
  if (str >= result)
  {
   // Special code to collapse the tent if destroyed
   int tentx, tenty = -1;
   // Find the center of the tent
   for (int i = -1; i <= 1; i++)
    for (int j = -1; j <= 1; j++)
     if (ter(x + i, y + j) == t_groundsheet) {
       tentx = x + i;
       tenty = y + j;
       break;
     }
   // Never found tent center, bail out
   if (tentx == -1 && tenty == -1)
    break;
   // Take the tent down
   for (int i = -1; i <= 1; i++)
    for (int j = -1; j <= 1; j++) {
     if (ter(tentx + i, tenty + j) == t_groundsheet)
      add_item(tentx + i, tenty + j, (*itypes)[itm_broketent], 0);
     ter(tentx + i, tenty + j) = t_dirt;
    }

   sound += "rrrrip!";
   return true;
  } else {
   sound += "slap!";
   return true;
  }
  break;

 case t_paper:
  result = dice(1, 6) - 2;
  if (res) *res = result;
  if (str >= result) {
   sound += "rrrrip!";
   ter(x, y) = t_dirt;
   return true;
  } else {
   sound += "slap!";
   return true;
  }
  break;

 case t_locker:
 case t_rack:
 case t_fridge:
  result = rng(0, 30);
  if (res) *res = result;
  if (str >= result) {
   sound += "metal screeching!";
   ter(x, y) = t_metal;
   add_item(x, y, (*itypes)[itm_scrap], 0, rng(2, 8));
   const int num_boards = rng(0, 3);
   for (int i = 0; i < num_boards; i++)
    add_item(x, y, (*itypes)[itm_steel_chunk], 0);
   add_item(x, y, (*itypes)[itm_pipe], 0);
   return true;
  } else {
   sound += "clang!";
   return true;
  }
  break;

 case t_toilet:
  result = dice(8, 4) - 8;
  if (res) *res = result;
  if (str >= result) {
   sound += "porcelain breaking!";
   ter(x, y) = t_rubble;
   return true;
  } else {
   sound += "whunk!";
   return true;
  }
  break;

 case t_dresser:
 case t_bookcase:
  result = rng(0, 45);
  if (res) *res = result;
  if (str >= result) {
   sound += "smash!";
   ter(x, y) = t_floor;
   add_item(x, y, (*itypes)[itm_2x4], 0, rng(2, 6));
   add_item(x, y, (*itypes)[itm_nail], 0, rng(4, 12));
   add_item(x, y, (*itypes)[itm_splinter], 0);
   return true;
  } else {
   sound += "whump.";
   return true;
  }
  break;

 case t_fence_post:
  result = rng(0, 10);
  if (res) *res = result;
  if (str >= result) {
   sound += "crak";
   ter(x, y) = t_dirt;
   add_item(x, y, (*itypes)[itm_spear_wood], 0, 2);
   return true;
  } else {
   sound += "whump.";
   return true;
  }
  break;
  
 case t_bench:
 case t_counter:
  result = rng(0, 30);
  if (res) *res = result;
  if (str >= result) {
   sound += "smash!";
   ter(x, y) = t_floor;
   add_item(x, y, (*itypes)[itm_2x4], 0, rng(1, 3));
   add_item(x, y, (*itypes)[itm_nail], 0, rng(2, 6));
   add_item(x, y, (*itypes)[itm_splinter], 0);
   return true;
  } else {
   sound += "whump.";
   return true;
  }
  break;

 case t_wall_glass_h:
 case t_wall_glass_v:
 case t_wall_glass_h_alarm:
 case t_wall_glass_v_alarm:
 case t_door_glass_c:
  result = rng(0, 20);
  if (res) *res = result;
  if (str >= result) {
   sound += "glass breaking!";
   ter(x, y) = t_floor;
   return true;
  } else {
   sound += "whack!";
   return true;
  }
  break;

 case t_reinforced_glass_h:
 case t_reinforced_glass_v:
  result = rng(60, 100);
  if (res) *res = result;
  if (str >= result) {
   sound += "glass breaking!";
   ter(x, y) = t_floor;
   return true;
  } else {
   sound += "whack!";
   return true;
  }
  break;

 case t_tree_young:
  result = rng(0, 50);
  if (res) *res = result;
  if (str >= result) {
   sound += "crunch!";
   ter(x, y) = t_underbrush;
   const int num_sticks = rng(0, 3);
   for (int i = 0; i < num_sticks; i++)
    add_item(x, y, (*itypes)[itm_stick], 0);
   return true;
  } else {
   sound += "whack!";
   return true;
  }
  break;

 case t_underbrush:
  result = rng(0, 30);
  if (res) *res = result;
  if (str >= result && !one_in(4)) {
   sound += "crunch.";
   ter(x, y) = t_dirt;
   return true;
  } else {
   sound += "brush.";
   return true;
  }
  break;

 case t_shrub:
  if (str >= rng(0, 30) && str >= rng(0, 30) && str >= rng(0, 30) && one_in(2)){
   sound += "crunch.";
   ter(x, y) = t_underbrush;
   return true;
  } else {
   sound += "brush.";
   return true;
  }
  break;

 case t_marloss:
  result = rng(0, 40);
  if (res) *res = result;
  if (str >= result) {
   sound += "crunch!";
   ter(x, y) = t_fungus;
   return true;
  } else {
   sound += "whack!";
   return true;
  }
  break;

 case t_vat:
  result = dice(2, 20);
  if (res) *res = result;
  if (str >= result) {
   sound += "ker-rash!";
   ter(x, y) = t_floor;
   return true;
  } else {
   sound += "plunk.";
   return true;
  }
 case t_crate_c:
 case t_crate_o:
  result = dice(4, 20);
  if (res) *res = result;
  if (str >= result) {
   sound += "smash";
   ter(x, y) = t_dirt;
   add_item(x, y, (*itypes)[itm_2x4], 0, rng(1, 5));
   add_item(x, y, (*itypes)[itm_nail], 0, rng(2, 10));
   return true;
  } else {
   sound += "wham!";
   return true;
  }
 }
 if (res) *res = result;
 if (move_cost(x, y) == 0) {
  sound += "thump!";
  return true;
 }
 return smashed_web;// If we kick empty space, the action is cancelled
}

// map::destroy is only called (?) if the terrain is NOT bashable.
void map::destroy(game *g, const int x, const int y, const bool makesound)
{
 switch (ter(x, y)) {

 case t_gas_pump:
  if (makesound && one_in(3))
   g->explosion(x, y, 40, 0, true);
  else {
   for (int i = x - 2; i <= x + 2; i++) {
    for (int j = y - 2; j <= y + 2; j++) {
     if (move_cost(i, j) > 0 && one_in(3))
      add_item(i, j, g->itypes[itm_gasoline], 0);
     if (move_cost(i, j) > 0 && one_in(6))
      add_item(i, j, g->itypes[itm_steel_chunk], 0);
    }
   }
  }
  ter(x, y) = t_rubble;
  break;

 case t_door_c:
 case t_door_b:
 case t_door_locked:
 case t_door_boarded:
  ter(x, y) = t_door_frame;
  for (int i = x - 2; i <= x + 2; i++) {
   for (int j = y - 2; j <= y + 2; j++) {
    if (move_cost(i, j) > 0 && one_in(6))
     add_item(i, j, g->itypes[itm_2x4], 0);
    if (move_cost(i, j) > 0 && one_in(6))
      add_item(i, j, g->itypes[itm_nail], 0, 3);
   }
  }
  break;

 case t_pavement:
 case t_pavement_y:
 case t_sidewalk:
  for (int i = x - 2; i <= x + 2; i++) {
   for (int j = y - 2; j <= y + 2; j++) {
    if (move_cost(i, j) > 0 && one_in(5))
     add_item(i, j, g->itypes[itm_rock], 0);
    ter(x, y) = t_rubble;
   }
  }
  break;

 case t_floor:
 case t_counter:
 case t_bookcase:
 case t_rack:
 case t_dresser:
 case t_table:
 case t_pool_table:
 g->sound(x, y, 20, "SMASH!!");
  for (int i = x - 2; i <= x + 2; i++) {
   for (int j = y - 2; j <= y + 2; j++) {
    if (move_cost(i, j) > 0 && one_in(5))
     add_item(i, j, g->itypes[itm_splinter], 0);
    if (move_cost(i, j) > 0 && one_in(6))
      add_item(i, j, g->itypes[itm_nail], 0, 3);
   }
  }
  ter(x, y) = t_rubble;
  for (int i = x - 1; i <= x + 1; i++)
   for (int j = y - 1; j <= y + 1; j++) {
     if (i == x && j == y || !has_flag(collapses, i, j))
      continue;
     int num_supports = -1;
     for (int k = i - 1; k <= i + 1; k++)
       for (int l = j - 1; l <= j + 1; l++) {
       if (k == i && l == j)
        continue;
       if (has_flag(collapses, k, l))
        num_supports++;
       else if (has_flag(supports_roof, k, l))
        num_supports += 2;
       }
     if (one_in(num_supports))
      destroy (g, i, j, false);
   }
  break;

 case t_concrete_v:
 case t_concrete_h:
 case t_wall_v:
 case t_wall_h:
 g->sound(x, y, 20, "SMASH!!");
  for (int i = x - 2; i <= x + 2; i++) {
   for (int j = y - 2; j <= y + 2; j++) {
    if (move_cost(i, j) > 0 && one_in(5))
     add_item(i, j, g->itypes[itm_rock], 0);
    if (move_cost(i, j) > 0 && one_in(4))
     add_item(i, j, g->itypes[itm_splinter], 0);
    if (move_cost(i, j) > 0 && one_in(3))
     add_item(i, j, g->itypes[itm_rebar], 0);
    if (move_cost(i, j) > 0 && one_in(6))
      add_item(i, j, g->itypes[itm_nail], 0, 3);
   }
  }
  ter(x, y) = t_rubble;
  for (int i = x - 1; i <= x + 1; i++)
   for (int j = y - 1; j <= y + 1; j++) {
     if (i == x && j == y || !has_flag(supports_roof, i, j))
      continue;
     int num_supports = 0;
     for (int k = i - 1; k <= i + 1; k++)
      for (int l = j - 1; l <= j + 1; l++) {
       if (k == i && l == j)
        continue;
       if (has_flag(collapses, i, j)) {
        if (has_flag(collapses, k, l))
         num_supports++;
        else if (has_flag(supports_roof, k, l))
         num_supports += 2;
       } else if (has_flag(supports_roof, i, j))
        if (has_flag(supports_roof, k, l) && !has_flag(collapses, k, l))
         num_supports += 3;
      }
     if (one_in(num_supports))
      destroy (g, i, j, false);
   }
  break;

 default:
  if (makesound && has_flag(explodes, x, y) && one_in(2))
   g->explosion(x, y, 40, 0, true);
  ter(x, y) = t_rubble;
 }

 if (makesound)
  g->sound(x, y, 40, "SMASH!!");
}

void map::shoot(game *g, const int x, const int y, int &dam,
                const bool hit_items, const unsigned effects)
{
 if (dam < 0)
  return;

 if (has_flag(alarmed, x, y) && !g->event_queued(EVENT_WANTED)) {
  g->sound(g->u.posx, g->u.posy, 30, "An alarm sounds!");
  g->add_event(EVENT_WANTED, int(g->turn) + 300, 0, g->levx, g->levy);
 }

 int vpart;
 vehicle *veh = veh_at(x, y, vpart);
 if (veh) {
  const bool inc = (effects & mfb(AMMO_INCENDIARY) || effects & mfb(AMMO_FLAME));
  dam = veh->damage (vpart, dam, inc? 2 : 0, hit_items);
 }

 switch (ter(x, y)) {

 case t_wall_wood_broken:
 case t_door_b:
  if (hit_items || one_in(8)) {	// 1 in 8 chance of hitting the door
   dam -= rng(20, 40);
   if (dam > 0)
    ter(x, y) = t_dirt;
  } else
   dam -= rng(0, 1);
  break;


 case t_door_c:
 case t_door_locked:
 case t_door_locked_alarm:
  dam -= rng(15, 30);
  if (dam > 0)
   ter(x, y) = t_door_b;
  break;

 case t_door_boarded:
  dam -= rng(15, 35);
  if (dam > 0)
   ter(x, y) = t_door_b;
  break;

 case t_window:
 case t_window_alarm:
  dam -= rng(0, 5);
  ter(x, y) = t_window_frame;
  break;

 case t_window_boarded:
  dam -= rng(10, 30);
  if (dam > 0)
   ter(x, y) = t_window_frame;
  break;

 case t_wall_glass_h:
 case t_wall_glass_v:
 case t_wall_glass_h_alarm:
 case t_wall_glass_v_alarm:
  dam -= rng(0, 8);
  ter(x, y) = t_floor;
  break;

 case t_paper:
  dam -= rng(4, 16);
  if (dam > 0)
   ter(x, y) = t_dirt;
  if (effects & mfb(AMMO_INCENDIARY))
   add_field(g, x, y, fd_fire, 1);
  break;

 case t_gas_pump:
  if (hit_items || one_in(3)) {
   if (dam > 15) {
    if (effects & mfb(AMMO_INCENDIARY) || effects & mfb(AMMO_FLAME))
     g->explosion(x, y, 40, 0, true);
    else {
     for (int i = x - 2; i <= x + 2; i++) {
      for (int j = y - 2; j <= y + 2; j++) {
       if (move_cost(i, j) > 0 && one_in(3))
        add_item(i, j, g->itypes[itm_gasoline], 0);
      }
     }
    }
    ter(x, y) = t_gas_pump_smashed;
   }
   dam -= 60;
  }
  break;

 case t_vat:
  if (dam >= 10) {
   g->sound(x, y, 15, "ke-rash!");
   ter(x, y) = t_floor;
  } else
   dam = 0;
  break;

 default:
  if (move_cost(x, y) == 0 && !trans(x, y))
   dam = 0;	// TODO: Bullets can go through some walls?
  else
   dam -= (rng(0, 1) * rng(0, 1) * rng(0, 1));
 }

 if (effects & mfb(AMMO_TRAIL) && !one_in(4))
  add_field(g, x, y, fd_smoke, rng(1, 2));

// Set damage to 0 if it's less
 if (dam < 0)
  dam = 0;

// Check fields?
 field *fieldhit = &(field_at(x, y));
 switch (fieldhit->type) {
  case fd_web:
   if (effects & mfb(AMMO_INCENDIARY) || effects & mfb(AMMO_FLAME))
    add_field(g, x, y, fd_fire, fieldhit->density - 1);
   else if (dam > 5 + fieldhit->density * 5 && one_in(5 - fieldhit->density)) {
    dam -= rng(1, 2 + fieldhit->density * 2);
    remove_field(x, y);
   }
   break;
 }

// Now, destroy items on that tile.

 if ((move_cost(x, y) == 2 && !hit_items) || !INBOUNDS(x, y))
  return;	// Items on floor-type spaces won't be shot up.

 for (int i = 0; i < i_at(x, y).size(); i++) {
  bool destroyed = false;
  switch (i_at(x, y)[i].type->m1) {
   case GLASS:
   case PAPER:
    if (dam > rng(2, 8) && one_in(i_at(x, y)[i].volume()))
     destroyed = true;
    break;
   case PLASTIC:
    if (dam > rng(2, 10) && one_in(i_at(x, y)[i].volume() * 3))
     destroyed = true;
    break;
   case VEGGY:
   case FLESH:
    if (dam > rng(10, 40))
     destroyed = true;
    break;
   case COTTON:
   case WOOL:
    i_at(x, y)[i].damage++;
    if (i_at(x, y)[i].damage >= 5)
     destroyed = true;
    break;
  }
  if (destroyed) {
   for (int j = 0; j < i_at(x, y)[i].contents.size(); j++)
    i_at(x, y).push_back(i_at(x, y)[i].contents[j]);
   i_rem(x, y, i);
   i--;
  }
 }
}

bool map::hit_with_acid(game *g, const int x, const int y)
{
 if (move_cost(x, y) != 0)
  return false; // Didn't hit the tile!

 switch (ter(x, y)) {
  case t_wall_glass_v:
  case t_wall_glass_h:
  case t_wall_glass_v_alarm:
  case t_wall_glass_h_alarm:
  case t_vat:
   ter(x, y) = t_floor;
   break;

  case t_door_c:
  case t_door_locked:
  case t_door_locked_alarm:
   if (one_in(3))
    ter(x, y) = t_door_b;
   break;

  case t_door_b:
   if (one_in(4))
    ter(x, y) = t_door_frame;
   else
    return false;
   break;

  case t_window:
  case t_window_alarm:
   ter(x, y) = t_window_empty;
   break;

  case t_wax:
   ter(x, y) = t_floor_wax;
   break;

  case t_toilet:
  case t_gas_pump:
  case t_gas_pump_smashed:
   return false;

  case t_card_science:
  case t_card_military:
   ter(x, y) = t_card_reader_broken;
   break;
 }

 return true;
}

void map::marlossify(const int x, const int y)
{
 const int type = rng(1, 9);
 switch (type) {
  case 1:
  case 2:
  case 3:
  case 4: ter(x, y) = t_fungus;      break;
  case 5:
  case 6:
  case 7: ter(x, y) = t_marloss;     break;
  case 8: ter(x, y) = t_tree_fungal; break;
  case 9: ter(x, y) = t_slime;       break;
 }
}

bool map::open_door(const int x, const int y, const bool inside)
{
 if (ter(x, y) == t_door_c) {
  ter(x, y) = t_door_o;
  return true;
 } else if (ter(x, y) == t_canvas_door) {
  ter(x, y) = t_canvas_door_o;
 } else if (inside && ter(x, y) == t_curtains) {
  ter(x, y) = t_window_domestic;
  return true;
 } else if (inside && ter(x, y) == t_window_domestic) {
  ter(x, y) = t_window_open;
  return true;
 } else if (ter(x, y) == t_chaingate_c) {
  ter(x, y) = t_chaingate_o;
  return true;
 } else if (ter(x, y) == t_door_metal_c) {
  ter(x, y) = t_door_metal_o;
  return true;
 } else if (ter(x, y) == t_door_glass_c) {
  ter(x, y) = t_door_glass_o;
  return true;
 } else if (inside &&
            (ter(x, y) == t_door_locked || ter(x, y) == t_door_locked_alarm)) {
  ter(x, y) = t_door_o;
  return true;
 }
 return false;
}

void map::translate(const ter_id from, const ter_id to)
{
 if (from == to) {
  debugmsg("map::translate %s => %s", terlist[from].name.c_str(),
                                      terlist[from].name.c_str());
  return;
 }
 for (int x = 0; x < SEEX * my_MAPSIZE; x++) {
  for (int y = 0; y < SEEY * my_MAPSIZE; y++) {
   if (ter(x, y) == from)
    ter(x, y) = to;
  }
 }
}

bool map::close_door(const int x, const int y, const bool inside)
{
 if (ter(x, y) == t_door_o) {
  ter(x, y) = t_door_c;
  return true;
 } else if (inside && ter(x, y) == t_window_domestic) {
  ter(x, y) = t_curtains;
  return true;
 } else if (ter(x, y) == t_canvas_door_o) {
  ter(x, y) = t_canvas_door;
 } else if (inside && ter(x, y) == t_window_open) {
  ter(x, y) = t_window_domestic;
  return true;
 } else if (ter(x, y) == t_chaingate_o) {
  ter(x, y) = t_chaingate_c;
  return true;
 } else if (ter(x, y) == t_door_metal_o) {
  ter(x, y) = t_door_metal_c;
  return true;
 } else if (ter(x, y) == t_door_glass_o) {
  ter(x, y) = t_door_glass_c;
  return true;
 }
 return false;
}

int& map::radiation(const int x, const int y)
{
 if (!INBOUNDS(x, y)) {
  nulrad = 0;
  return nulrad;
 }
/*
 int nonant;
 cast_to_nonant(x, y, nonant);
*/
 const int nonant = int(x / SEEX) + int(y / SEEY) * my_MAPSIZE;

 const int lx = x % SEEX;
 const int ly = y % SEEY;
 return grid[nonant]->rad[lx][ly];
}

std::vector<item>& map::i_at(const int x, const int y)
{
 if (!INBOUNDS(x, y)) {
  nulitems.clear();
  return nulitems;
 }
/*
 int nonant;
 cast_to_nonant(x, y, nonant);
*/
 const int nonant = int(x / SEEX) + int(y / SEEY) * my_MAPSIZE;

 const int lx = x % SEEX;
 const int ly = y % SEEY;
 return grid[nonant]->itm[lx][ly];
}

item map::water_from(const int x, const int y)
{
 item ret((*itypes)[itm_water], 0);
 if (ter(x, y) == t_water_sh && one_in(3))
  ret.poison = rng(1, 4);
 else if (ter(x, y) == t_water_dp && one_in(4))
  ret.poison = rng(1, 4);
 else if (ter(x, y) == t_sewage)
  ret.poison = rng(1, 7);
 else if (ter(x, y) == t_toilet && !one_in(3))
  ret.poison = rng(1, 3);

 return ret;
}

void map::i_rem(const int x, const int y, const int index)
{
 if (index > i_at(x, y).size() - 1)
  return;
 i_at(x, y).erase(i_at(x, y).begin() + index);
}

void map::i_clear(const int x, const int y)
{
 i_at(x, y).clear();
}

point map::find_item(const item *it)
{
 point ret;
 for (ret.x = 0; ret.x < SEEX * my_MAPSIZE; ret.x++) {
  for (ret.y = 0; ret.y < SEEY * my_MAPSIZE; ret.y++) {
   for (int i = 0; i < i_at(ret.x, ret.y).size(); i++) {
    if (it == &i_at(ret.x, ret.y)[i])
     return ret;
   }
  }
 }
 ret.x = -1;
 ret.y = -1;
 return ret;
}

void map::add_item(const int x, const int y, itype* type, const int birthday, const int quantity)
{
 if (type->is_style())
  return;
 item tmp(type, birthday);
 if (quantity)
  if(tmp.charges > 0)
   tmp.charges = quantity;
  else
   // If the item doesn't have charges, recurse and create the requested number of seperate items.
   for(int i = 0; i < quantity; i++)
    add_item(x, y, type, birthday);
 tmp = tmp.in_its_container(itypes);
 if (tmp.made_of(LIQUID) && has_flag(swimmable, x, y))
  return;
 add_item(x, y, tmp);
}

void map::add_item(const int x, const int y, item new_item)
{
 if (new_item.is_style())
  return;
 if (!INBOUNDS(x, y))
  return;
 if (new_item.made_of(LIQUID) && has_flag(swimmable, x, y))
  return;
 if (has_flag(noitem, x, y) || i_at(x, y).size() >= 26) {// Too many items there
  std::vector<point> okay;
  for (int i = x - 1; i <= x + 1; i++) {
   for (int j = y - 1; j <= y + 1; j++) {
    if (INBOUNDS(i, j) && move_cost(i, j) > 0 && !has_flag(noitem, i, j) &&
        i_at(i, j).size() < 26)
     okay.push_back(point(i, j));
   }
  }
  if (okay.size() == 0) {
   for (int i = x - 2; i <= x + 2; i++) {
    for (int j = y - 2; j <= y + 2; j++) {
     if (INBOUNDS(i, j) && move_cost(i, j) > 0 && !has_flag(noitem, i, j) &&
         i_at(i, j).size() < 26)
      okay.push_back(point(i, j));
    }
   }
  }
  if (okay.size() == 0)// STILL?
   return;
  const point choice = okay[rng(0, okay.size() - 1)];
  add_item(choice.x, choice.y, new_item);
  return;
 }
/*
 int nonant;
 cast_to_nonant(x, y, nonant);
*/
 const int nonant = int(x / SEEX) + int(y / SEEY) * my_MAPSIZE;

 const int lx = x % SEEX;
 const int ly = y % SEEY;
 grid[nonant]->itm[lx][ly].push_back(new_item);
 if (new_item.active)
  grid[nonant]->active_item_count++;
}

void map::process_active_items(game *g)
{
 for (int gx = 0; gx < my_MAPSIZE; gx++) {
  for (int gy = 0; gy < my_MAPSIZE; gy++) {
   if (grid[gx + gy * my_MAPSIZE]->active_item_count > 0)
    process_active_items_in_submap(g, gx + gy * my_MAPSIZE);
  }
 }
}
     
void map::process_active_items_in_submap(game *g, const int nonant)
{
 it_tool* tmp;
 iuse use;
 for (int i = 0; i < SEEX; i++) {
  for (int j = 0; j < SEEY; j++) {
   std::vector<item> *items = &(grid[nonant]->itm[i][j]);
   for (int n = 0; n < items->size(); n++) {
    if ((*items)[n].active) {
     if (!(*items)[n].is_tool()) { // It's probably a charger gun
      (*items)[n].active = false;
      (*items)[n].charges = 0;
     } else { 
      tmp = dynamic_cast<it_tool*>((*items)[n].type);
      (use.*tmp->use)(g, &(g->u), &((*items)[n]), true);
      if (tmp->turns_per_charge > 0 && int(g->turn) % tmp->turns_per_charge ==0)
       (*items)[n].charges--;
      if ((*items)[n].charges <= 0) {
       (use.*tmp->use)(g, &(g->u), &((*items)[n]), false);
       if (tmp->revert_to == itm_null || (*items)[n].charges == -1) {
        items->erase(items->begin() + n);
        grid[nonant]->active_item_count--;
        n--;
       } else
        (*items)[n].type = g->itypes[tmp->revert_to];
      }
     }
    }
   }
  }
 }
}

void map::use_amount(const point origin, const int range, const itype_id type, const int amount,
                     const bool use_container)
{
 int quantity = amount;
 for (int radius = 0; radius <= range && quantity > 0; radius++) {
  for (int x = origin.x - radius; x <= origin.x + radius; x++) {
   for (int y = origin.y - radius; y <= origin.y + radius; y++) {
    if (rl_dist(origin.x, origin.y, x, y) >= radius) {
     for (int n = 0; n < i_at(x, y).size() && quantity > 0; n++) {
      item* curit = &(i_at(x, y)[n]);
      bool used_contents = false;
      for (int m = 0; m < curit->contents.size() && quantity > 0; m++) {
       if (curit->contents[m].type->id == type) {
        quantity--;
        curit->contents.erase(curit->contents.begin() + m);
        m--;
        used_contents = true;
       }
      }
      if (use_container && used_contents) {
       i_rem(x, y, n);
       n--;
      } else if (curit->type->id == type && quantity > 0) {
       quantity--;
       i_rem(x, y, n);
       n--;
      }
     }
    }
   }
  }
 }
}

void map::use_charges(const point origin, const int range, const itype_id type, const int amount)
{
 int quantity = amount;
 for (int radius = 0; radius <= range && quantity > 0; radius++) {
  for (int x = origin.x - radius; x <= origin.x + radius; x++) {
   for (int y = origin.y - radius; y <= origin.y + radius; y++) {
    if (rl_dist(origin.x, origin.y, x, y) >= radius) {
     for (int n = 0; n < i_at(x, y).size(); n++) {
      item* curit = &(i_at(x, y)[n]);
// Check contents first
      for (int m = 0; m < curit->contents.size() && quantity > 0; m++) {
       if (curit->contents[m].type->id == type) {
        if (curit->contents[m].charges <= quantity) {
         quantity -= curit->contents[m].charges;
         if (curit->contents[m].destroyed_at_zero_charges()) {
          curit->contents.erase(curit->contents.begin() + m);
          m--;
         } else
          curit->contents[m].charges = 0;
        } else {
         curit->contents[m].charges -= quantity;
         return;
        }
       }
      }
// Now check the actual item
      if (curit->type->id == type) {
       if (curit->charges <= quantity) {
        quantity -= curit->charges;
        if (curit->destroyed_at_zero_charges()) {
         i_rem(x, y, n);
         n--;
        } else
         curit->charges = 0;
       } else {
        curit->charges -= quantity;
        return;
       }
      }
     }
    }
   }
  }
 }
}
 
trap_id& map::tr_at(const int x, const int y)
{
 if (!INBOUNDS(x, y)) {
  nultrap = tr_null;
  return nultrap;	// Out-of-bounds, return our null trap
 }
/*
 int nonant;
 cast_to_nonant(x, y, nonant);
*/
 const int nonant = int(x / SEEX) + int(y / SEEY) * my_MAPSIZE;

 const int lx = x % SEEX;
 const int ly = y % SEEY;
 if (lx < 0 || lx >= SEEX || ly < 0 || ly >= SEEY) {
  debugmsg("tr_at contained bad x:y %d:%d", lx, ly);
  nultrap = tr_null;
  return nultrap;	// Out-of-bounds, return our null trap
 }

 if (terlist[ grid[nonant]->ter[lx][ly] ].trap != tr_null) {
  nultrap = terlist[ grid[nonant]->ter[lx][ly] ].trap;
  return nultrap;
 }
 
 return grid[nonant]->trp[lx][ly];
}

void map::add_trap(const int x, const int y, const trap_id t)
{
 if (!INBOUNDS(x, y))
  return;
 const int nonant = int(x / SEEX) + int(y / SEEY) * my_MAPSIZE;

 const int lx = x % SEEX;
 const int ly = y % SEEY;
 grid[nonant]->trp[lx][ly] = t;
}

void map::disarm_trap(game *g, const int x, const int y)
{
  Skill *trapsSkill = Skill::skill("traps");
  uint32_t skillLevel = g->u.skillLevel(trapsSkill).level();

 if (tr_at(x, y) == tr_null) {
  debugmsg("Tried to disarm a trap where there was none (%d %d)", x, y);
  return;
 }
<<<<<<< HEAD
 uint32_t tSkillLevel = g->u.skillLevel(Skill::skill("traps")).level();

 int diff = g->traps[tr_at(x, y)]->difficulty;
 int roll = rng(tSkillLevel, 4 * tSkillLevel);
=======
 const int diff = g->traps[tr_at(x, y)]->difficulty;
 int roll = rng(g->u.sklevel[sk_traps], 4 * g->u.sklevel[sk_traps]);
>>>>>>> 21c9237f
 while ((rng(5, 20) < g->u.per_cur || rng(1, 20) < g->u.dex_cur) && roll < 50)
  roll++;
 if (roll >= diff) {
  g->add_msg("You disarm the trap!");
  std::vector<itype_id> comp = g->traps[tr_at(x, y)]->components;
  for (int i = 0; i < comp.size(); i++) {
   if (comp[i] != itm_null)
    add_item(x, y, g->itypes[comp[i]], 0);
  }
  tr_at(x, y) = tr_null;
  if(diff > 1.25 * skillLevel) // failure might have set off trap
    g->u.practice(trapsSkill, 1.5*(diff - skillLevel));
 } else if (roll >= diff * .8) {
  g->add_msg("You fail to disarm the trap.");
  if(diff > 1.25 * skillLevel)
    g->u.practice(trapsSkill, 1.5*(diff - skillLevel));
 }
 else {
  g->add_msg("You fail to disarm the trap, and you set it off!");
  trap* tr = g->traps[tr_at(x, y)];
  trapfunc f;
  (f.*(tr->act))(g, x, y);
  if(diff - roll <= 6)
   // Give xp for failing, but not if we failed terribly (in which
   // case the trap may not be disarmable).
   g->u.practice(trapsSkill, 2*diff);
 }
}
 
field& map::field_at(const int x, const int y)
{
 if (!INBOUNDS(x, y)) {
  nulfield = field();
  return nulfield;
 }
/*
 int nonant;
 cast_to_nonant(x, y, nonant);
*/
 const int nonant = int(x / SEEX) + int(y / SEEY) * my_MAPSIZE;

 const int lx = x % SEEX;
 const int ly = y % SEEY;
 return grid[nonant]->fld[lx][ly];
}

bool map::add_field(game *g, const int x, const int y,
                    const field_id t, const unsigned char new_density)
{
 unsigned int density = new_density;

 if (!INBOUNDS(x, y))
  return false;
 if (field_at(x, y).type == fd_web && t == fd_fire)
  density++;
 else if (!field_at(x, y).is_null()) // Blood & bile are null too
  return false;
 if (density > 3)
  density = 3;
 if (density <= 0)
  return false;
 const int nonant = int(x / SEEX) + int(y / SEEY) * my_MAPSIZE;

 const int lx = x % SEEX;
 const int ly = y % SEEY;
 if (grid[nonant]->fld[lx][ly].type == fd_null)
  grid[nonant]->field_count++;
 grid[nonant]->fld[lx][ly] = field(t, density, 0);
 if (g != NULL && lx == g->u.posx && ly == g->u.posy &&
     grid[nonant]->fld[lx][ly].is_dangerous()) {
  g->cancel_activity_query("You're in a %s!",
                           fieldlist[t].name[density - 1].c_str());
 }
 return true;
}

void map::remove_field(const int x, const int y)
{
 if (!INBOUNDS(x, y))
  return;
 const int nonant = int(x / SEEX) + int(y / SEEY) * my_MAPSIZE;

 const int lx = x % SEEX;
 const int ly = y % SEEY;
 if (grid[nonant]->fld[lx][ly].type != fd_null)
  grid[nonant]->field_count--;
 grid[nonant]->fld[lx][ly] = field();
}

computer* map::computer_at(const int x, const int y)
{
 if (!INBOUNDS(x, y))
  return NULL;
/*
 int nonant;
 cast_to_nonant(x, y, nonant);
*/
 const int nonant = int(x / SEEX) + int(y / SEEY) * my_MAPSIZE;

 const int lx = x % SEEX;
 const int ly = y % SEEY;
 if (grid[nonant]->comp.name == "")
  return NULL;
 return &(grid[nonant]->comp);
}

void map::debug()
{
 mvprintw(0, 0, "MAP DEBUG");
 getch();
 for (int i = 0; i <= SEEX * 2; i++) {
  for (int j = 0; j <= SEEY * 2; j++) {
   if (i_at(i, j).size() > 0) {
    mvprintw(1, 0, "%d, %d: %d items", i, j, i_at(i, j).size());
    mvprintw(2, 0, "%c, %d", i_at(i, j)[0].symbol(), i_at(i, j)[0].color());
    getch();
   }
  }
 }
 getch();
}

void map::draw(game *g, WINDOW* w, const point center)
{
 const int natural_sight_range = g->u.sight_range(1);
 const int light_sight_range = g->u.sight_range(g->light_level());
 int lowlight_sight_range = std::max((int)g->light_level() / 2, natural_sight_range);
 const int max_sight_range = g->u.unimpaired_range();

 for (int i = 0; i < my_MAPSIZE * my_MAPSIZE; i++) {
  if (!grid[i])
   debugmsg("grid %d (%d, %d) is null! mapbuffer size = %d",
            i, i % my_MAPSIZE, i / my_MAPSIZE, MAPBUFFER.size());
 }
 //DebugLog() << "natural_sight_range:" << natural_sight_range << "\n";
 //DebugLog() << "light_sight_range:" << light_sight_range << "\n";
 //DebugLog() << "lowlight_sight_range:" << lowlight_sight_range << "\n";
 //DebugLog() << "max_sight_range:" << max_sight_range << "\n";

 char trans_buf[my_MAPSIZE*SEEX][my_MAPSIZE*SEEY];
 memset(trans_buf, -1, sizeof(trans_buf));
 for  (int realx = center.x - SEEX; realx <= center.x + SEEX; realx++) {
  for (int realy = center.y - SEEY; realy <= center.y + SEEY; realy++) {
   const int dist = rl_dist(g->u.posx, g->u.posy, realx, realy);
   int sight_range = light_sight_range;

   // While viewing indoor areas use lightmap model
   if (!g->lm.is_outside(realx - g->u.posx, realy - g->u.posy)) {
    sight_range = natural_sight_range;
   // Don't display area as shadowy if it's outside and illuminated by natural light
   } else if (dist <= g->u.sight_range(g->natural_light_level())) {
    lowlight_sight_range = std::max((int)g->light_level(), natural_sight_range);
   }

   // I've moved this part above loops without even thinking that
   // this must stay here...
   int real_max_sight_range = light_sight_range > max_sight_range ? light_sight_range : max_sight_range;
   int distance_to_look = real_max_sight_range;
   if (OPTIONS[OPT_GRADUAL_NIGHT_LIGHT] > 0.) {
    // in this case we'll be always looking at maximum distance
    // and light level should do rest of the work....
    distance_to_look = DAYLIGHT_LEVEL;
   }
 
   int diffx = (g->u.posx - center.x), diffy = (g->u.posy - center.y);
   bool can_see = g->lm.sees(diffx, diffy, realx - center.x, realy - center.y, distance_to_look);
   lit_level lit = g->lm.at(realx - center.x, realy - center.y);

   if (OPTIONS[OPT_GRADUAL_NIGHT_LIGHT] > 0.) {
    // now we're gonna adjust real_max_sight, to cover some nearby "highlights",
	// but at the same time changing light-level depending on distance,
	// to create actual "gradual" stuff
	// Also we'll try to ALWAYS show LL_BRIGHT stuff independent of where it is...
    if (lit != LL_BRIGHT) {
     if (dist > real_max_sight_range) {
      int intLit = (int)lit - (dist - real_max_sight_range)/2;
      if (intLit < 0) intLit = LL_DARK;
      lit = (lit_level)intLit;
     }
    }
	// additional case for real_max_sight_range
	// if both light_sight_range and max_sight_range were small
	// it means we really have limited visibility (e.g. inside a pit)
	// and we shouldn't touch that
	if (lit > LL_DARK && real_max_sight_range > 1) {
     real_max_sight_range = distance_to_look;
    }
   }

   if (dist > real_max_sight_range ||
       (dist > light_sight_range &&
         (lit == LL_DARK ||
         (g->u.sight_impaired() && lit != LL_BRIGHT)))) {
    if (g->u.has_disease(DI_BOOMERED))
   	 mvwputch(w, realy+SEEY - center.y, realx+SEEX - center.x, c_magenta, '#');
    else
         mvwputch(w, realy+SEEY - center.y, realx+SEEX - center.x, c_dkgray, '#');
   } else if (dist > light_sight_range && g->u.sight_impaired() && lit == LL_BRIGHT) {
    if (g->u.has_disease(DI_BOOMERED))
     mvwputch(w, realy+SEEY - center.y, realx+SEEX - center.x, c_pink, '#');
    else
     mvwputch(w, realy+SEEY - center.y, realx+SEEX - center.x, c_ltgray, '#');
   } else if (dist <= g->u.clairvoyance() || can_see) {
    drawsq(w, g->u, realx, realy, false, true, center.x, center.y,
           (dist > lowlight_sight_range && LL_LIT > lit) ||
	   (dist > sight_range && LL_LOW == lit),
           LL_BRIGHT == lit);
   } else {
    mvwputch(w, realy+SEEY - center.y, realx+SEEX - center.x, c_black,'#');
   }
  }
 }
 int atx = SEEX + g->u.posx - center.x, aty = SEEY + g->u.posy - center.y;
 if (atx >= 0 && atx < SEEX * 2 + 1 && aty >= 0 && aty < SEEY * 2 + 1)
  mvwputch(w, aty, atx, g->u.color(), '@');
}

void map::drawsq(WINDOW* w, player &u, const int x, const int y, const bool invert_arg,
                 const bool show_items_arg, const int cx_arg, const int cy_arg,
                 const bool low_light, const bool bright_light)
{
 bool invert = invert_arg;
 bool show_items = show_items_arg;
 int cx = cx_arg;
 int cy = cy_arg;
 if (!INBOUNDS(x, y))
  return;	// Out of bounds
 if (cx == -1)
  cx = u.posx;
 if (cy == -1)
  cy = u.posy;
 const int k = x + SEEX - cx;
 const int j = y + SEEY - cy;
 nc_color tercol;
 long sym = terlist[ter(x, y)].sym;
 bool hi = false;
 bool normal_tercol = false, drew_field = false; 
 if (u.has_disease(DI_BOOMERED))
  tercol = c_magenta;
 else if ((u.is_wearing(itm_goggles_nv) && u.has_active_item(itm_UPS_on)) ||
          u.has_active_bionic(bio_night_vision))
  tercol = (bright_light) ? c_white : c_ltgreen;
 else if (low_light)
  tercol = c_dkgray;
 else
 {
  normal_tercol = true;
  tercol = terlist[ter(x, y)].color;
 }
 if (move_cost(x, y) == 0 && has_flag(swimmable, x, y) && !u.underwater)
  show_items = false;	// Can only see underwater items if WE are underwater
// If there's a trap here, and we have sufficient perception, draw that instead
 if (tr_at(x, y) != tr_null &&
     u.per_cur - u.encumb(bp_eyes) >= (*traps)[tr_at(x, y)]->visibility) {
  tercol = (*traps)[tr_at(x, y)]->color;
  if ((*traps)[tr_at(x, y)]->sym == '%') {
   switch(rng(1, 5)) {
    case 1: sym = '*'; break;
    case 2: sym = '0'; break;
    case 3: sym = '8'; break;
    case 4: sym = '&'; break;
    case 5: sym = '+'; break;
   }
  } else
   sym = (*traps)[tr_at(x, y)]->sym;
 }
// If there's a field here, draw that instead (unless its symbol is %)
 if (field_at(x, y).type != fd_null &&
     fieldlist[field_at(x, y).type].sym != '&') {
  tercol = fieldlist[field_at(x, y).type].color[field_at(x, y).density - 1];
  drew_field = true;
  if (fieldlist[field_at(x, y).type].sym == '*') {
   switch (rng(1, 5)) {
    case 1: sym = '*'; break;
    case 2: sym = '0'; break;
    case 3: sym = '8'; break;
    case 4: sym = '&'; break;
    case 5: sym = '+'; break;
   }
  } else if (fieldlist[field_at(x, y).type].sym != '%' ||
             i_at(x, y).size() > 0) {
   sym = fieldlist[field_at(x, y).type].sym;
   drew_field = false;
  }
 }
// If there's items here, draw those instead
 if (show_items && i_at(x, y).size() > 0 && !drew_field) {
  if ((terlist[ter(x, y)].sym != '.'))
   hi = true;
  else {
   tercol = i_at(x, y)[i_at(x, y).size() - 1].color();
   if (i_at(x, y).size() > 1)
    invert = !invert;
   sym = i_at(x, y)[i_at(x, y).size() - 1].symbol();
  }
 }

 int veh_part = 0;
 vehicle *veh = veh_at(x, y, veh_part);
 if (veh) {
  sym = special_symbol (veh->face.dir_symbol(veh->part_sym(veh_part)));
  if (normal_tercol)
   tercol = veh->part_color(veh_part);
 }

 if (invert)
  mvwputch_inv(w, j, k, tercol, sym);
 else if (hi)
  mvwputch_hi (w, j, k, tercol, sym);
 else
  mvwputch    (w, j, k, tercol, sym);
}

/*
map::sees based off code by Steve Register [arns@arns.freeservers.com]
http://roguebasin.roguelikedevelopment.org/index.php?title=Simple_Line_of_Sight
*/
bool map::sees(const int Fx, const int Fy, const int Tx, const int Ty,
               const int range, int &tc, char * trans_buf)
{
 const int dx = Tx - Fx;
 const int dy = Ty - Fy;
 const int ax = abs(dx) << 1;
 const int ay = abs(dy) << 1;
 const int sx = SGN(dx);
 const int sy = SGN(dy);
 int x = Fx;
 int y = Fy;
 int t = 0;
 int st;
 
 if (range >= 0 && (abs(dx) > range || abs(dy) > range))
  return false;	// Out of range!
 if (ax > ay) { // Mostly-horizontal line
  st = SGN(ay - (ax >> 1));
// Doing it "backwards" prioritizes straight lines before diagonal.
// This will help avoid creating a string of zombies behind you and will
// promote "mobbing" behavior (zombies surround you to beat on you)
  for (tc = abs(ay - (ax >> 1)) * 2 + 1; tc >= -1; tc--) {
   t = tc * st;
   x = Fx;
   y = Fy;
   do {
    if (t > 0) {
     y += sy;
     t -= ax;
    }
    x += sx;
    t += ay;
    if (x == Tx && y == Ty) {
     tc *= st;
     return true;
    }
   } while ((trans(x, y, trans_buf)) && (INBOUNDS(x,y)));
  }
  return false;
 } else { // Same as above, for mostly-vertical lines
  st = SGN(ax - (ay >> 1));
  for (tc = abs(ax - (ay >> 1)) * 2 + 1; tc >= -1; tc--) {
  t = tc * st;
  x = Fx;
  y = Fy;
   do {
    if (t > 0) {
     x += sx;
     t -= ay;
    }
    y += sy;
    t += ax;
    if (x == Tx && y == Ty) {
     tc *= st;
     return true;
    }
   } while ((trans(x, y, trans_buf)) && (INBOUNDS(x,y)));
  }
  return false;
 }
 return false; // Shouldn't ever be reached, but there it is.
}

bool map::clear_path(const int Fx, const int Fy, const int Tx, const int Ty,
                     const int range, const int cost_min, const int cost_max, int &tc)
{
 const int dx = Tx - Fx;
 const int dy = Ty - Fy;
 const int ax = abs(dx) << 1;
 const int ay = abs(dy) << 1;
 const int sx = SGN(dx);
 const int sy = SGN(dy);
 int x = Fx;
 int y = Fy;
 int t = 0;
 int st;
 
 if (range >= 0 && (abs(dx) > range || abs(dy) > range))
  return false;	// Out of range!
 if (ax > ay) { // Mostly-horizontal line
  st = SGN(ay - (ax >> 1));
// Doing it "backwards" prioritizes straight lines before diagonal.
// This will help avoid creating a string of zombies behind you and will
// promote "mobbing" behavior (zombies surround you to beat on you)
  for (tc = abs(ay - (ax >> 1)) * 2 + 1; tc >= -1; tc--) {
   t = tc * st;
   x = Fx;
   y = Fy;
   do {
    if (t > 0) {
     y += sy;
     t -= ax;
    }
    x += sx;
    t += ay;
    if (x == Tx && y == Ty) {
     tc *= st;
     return true;
    }
   } while (move_cost(x, y) >= cost_min && move_cost(x, y) <= cost_max &&
            INBOUNDS(x, y));
  }
  return false;
 } else { // Same as above, for mostly-vertical lines
  st = SGN(ax - (ay >> 1));
  for (tc = abs(ax - (ay >> 1)) * 2 + 1; tc >= -1; tc--) {
  t = tc * st;
  x = Fx;
  y = Fy;
   do {
    if (t > 0) {
     x += sx;
     t -= ay;
    }
    y += sy;
    t += ax;
    if (x == Tx && y == Ty) {
     tc *= st;
     return true;
    }
   } while (move_cost(x, y) >= cost_min && move_cost(x, y) <= cost_max &&
            INBOUNDS(x,y));
  }
  return false;
 }
 return false; // Shouldn't ever be reached, but there it is.
}

// Bash defaults to true.
std::vector<point> map::route(const int Fx, const int Fy, const int Tx, const int Ty, const bool bash)
{
/* TODO: If the origin or destination is out of bound, figure out the closest
 * in-bounds point and go to that, then to the real origin/destination.
 */

 if (!INBOUNDS(Fx, Fy) || !INBOUNDS(Tx, Ty)) {
  int linet;
  if (sees(Fx, Fy, Tx, Ty, -1, linet))
   return line_to(Fx, Fy, Tx, Ty, linet);
  else {
   std::vector<point> empty;
   return empty;
  }
 }
// First, check for a simple straight line on flat ground
 int linet = 0;
 if (clear_path(Fx, Fy, Tx, Ty, -1, 2, 2, linet))
  return line_to(Fx, Fy, Tx, Ty, linet);
/*
 if (move_cost(Tx, Ty) == 0)
  debugmsg("%d:%d wanted to move to %d:%d, a %s!", Fx, Fy, Tx, Ty,
           tername(Tx, Ty).c_str());
 if (move_cost(Fx, Fy) == 0)
  debugmsg("%d:%d, a %s, wanted to move to %d:%d!", Fx, Fy,
           tername(Fx, Fy).c_str(), Tx, Ty);
*/
 std::vector<point> open;
 astar_list list[SEEX * my_MAPSIZE][SEEY * my_MAPSIZE];
 int score	[SEEX * my_MAPSIZE][SEEY * my_MAPSIZE];
 int gscore	[SEEX * my_MAPSIZE][SEEY * my_MAPSIZE];
 point parent	[SEEX * my_MAPSIZE][SEEY * my_MAPSIZE];
 int startx = Fx - 4, endx = Tx + 4, starty = Fy - 4, endy = Ty + 4;
 if (Tx < Fx) {
  startx = Tx - 4;
  endx = Fx + 4;
 }
 if (Ty < Fy) {
  starty = Ty - 4;
  endy = Fy + 4;
 }
 if (startx < 0)
  startx = 0;
 if (starty < 0)
  starty = 0;
 if (endx > SEEX * my_MAPSIZE - 1)
  endx = SEEX * my_MAPSIZE - 1;
 if (endy > SEEY * my_MAPSIZE - 1)
  endy = SEEY * my_MAPSIZE - 1;

 for (int x = startx; x <= endx; x++) {
  for (int y = starty; y <= endy; y++) {
   list  [x][y] = ASL_NONE; // Init to not being on any list
   score [x][y] = 0;        // No score!
   gscore[x][y] = 0;        // No score!
   parent[x][y] = point(-1, -1);
  }
 }
 list[Fx][Fy] = ASL_OPEN;
 open.push_back(point(Fx, Fy));

 bool done = false;

 do {
  //debugmsg("Open.size() = %d", open.size());
  int best = 9999;
  int index = -1;
  for (int i = 0; i < open.size(); i++) {
   if (i == 0 || score[open[i].x][open[i].y] < best) {
    best = score[open[i].x][open[i].y];
    index = i;
   }
  }
  for (int x = open[index].x - 1; x <= open[index].x + 1; x++) {
   for (int y = open[index].y - 1; y <= open[index].y + 1; y++) {
    if (x == open[index].x && y == open[index].y)
     y++;	// Skip the current square
    if (x == Tx && y == Ty) {
     done = true;
     parent[x][y] = open[index];
    } else if (x >= startx && x <= endx && y >= starty && y <= endy &&
               (move_cost(x, y) > 0 || (bash && has_flag(bashable, x, y)))) {
     if (list[x][y] == ASL_NONE) {	// Not listed, so make it open
      list[x][y] = ASL_OPEN;
      open.push_back(point(x, y));
      parent[x][y] = open[index];
      gscore[x][y] = gscore[open[index].x][open[index].y] + move_cost(x, y);
      if (ter(x, y) == t_door_c)
       gscore[x][y] += 4;	// A turn to open it and a turn to move there
      else if (move_cost(x, y) == 0 && (bash && has_flag(bashable, x, y)))
       gscore[x][y] += 18;	// Worst case scenario with damage penalty
      score[x][y] = gscore[x][y] + 2 * rl_dist(x, y, Tx, Ty);
     } else if (list[x][y] == ASL_OPEN) { // It's open, but make it our child
      int newg = gscore[open[index].x][open[index].y] + move_cost(x, y);
      if (ter(x, y) == t_door_c)
       newg += 4;	// A turn to open it and a turn to move there
      else if (move_cost(x, y) == 0 && (bash && has_flag(bashable, x, y)))
       newg += 18;	// Worst case scenario with damage penalty
      if (newg < gscore[x][y]) {
       gscore[x][y] = newg;
       parent[x][y] = open[index];
       score [x][y] = gscore[x][y] + 2 * rl_dist(x, y, Tx, Ty);
      }
     }
    }
   }
  }
  list[open[index].x][open[index].y] = ASL_CLOSED;
  open.erase(open.begin() + index);
 } while (!done && open.size() > 0);

 std::vector<point> tmp;
 std::vector<point> ret;
 if (done) {
  point cur(Tx, Ty);
  while (cur.x != Fx || cur.y != Fy) {
   //debugmsg("Retracing... (%d:%d) => [%d:%d] => (%d:%d)", Tx, Ty, cur.x, cur.y, Fx, Fy);
   tmp.push_back(cur);
   if (rl_dist(cur.x, cur.y, parent[cur.x][cur.y].x, parent[cur.x][cur.y].y)>1){
    debugmsg("Jump in our route! %d:%d->%d:%d", cur.x, cur.y,
             parent[cur.x][cur.y].x, parent[cur.x][cur.y].y);
    return ret;
   }
   cur = parent[cur.x][cur.y];
  }
  for (int i = tmp.size() - 1; i >= 0; i--)
   ret.push_back(tmp[i]);
 }
 return ret;
}

void map::save(overmap *om, unsigned const int turn, const int x, const int y)
{
 for (int gridx = 0; gridx < my_MAPSIZE; gridx++) {
  for (int gridy = 0; gridy < my_MAPSIZE; gridy++)
   saven(om, turn, x, y, gridx, gridy);
 }
}

void map::load(game *g, const int wx, const int wy, const bool update_vehicle)
{
 for (int gridx = 0; gridx < my_MAPSIZE; gridx++) {
  for (int gridy = 0; gridy < my_MAPSIZE; gridy++) {
   if (!loadn(g, wx, wy, gridx, gridy, update_vehicle))
    loadn(g, wx, wy, gridx, gridy, update_vehicle);
  }
 }
}

void map::shift(game *g, const int wx, const int wy, const int sx, const int sy)
{
// Special case of 0-shift; refresh the map
 if (sx == 0 && sy == 0) {
  return; // Skip this?
  for (int gridx = 0; gridx < my_MAPSIZE; gridx++) {
   for (int gridy = 0; gridy < my_MAPSIZE; gridy++) {
    if (!loadn(g, wx+sx, wy+sy, gridx, gridy))
     loadn(g, wx+sx, wy+sy, gridx, gridy);
   }
  }
  return;
 }

// if player is driving vehicle, (s)he must be shifted with vehicle too
 if (g->u.in_vehicle && (sx !=0 || sy != 0)) {
  g->u.posx -= sx * SEEX;
  g->u.posy -= sy * SEEY;
 }


// Shift the map sx submaps to the right and sy submaps down.
// sx and sy should never be bigger than +/-1.
// wx and wy are our position in the world, for saving/loading purposes.
 if (sx >= 0) {
  for (int gridx = 0; gridx < my_MAPSIZE; gridx++) {
   if (sy >= 0) {
    for (int gridy = 0; gridy < my_MAPSIZE; gridy++) {
/*
     if (gridx < sx || gridy < sy) {
      saven(&(g->cur_om), g->turn, wx, wy, gridx, gridy);
     }
*/
     if (gridx + sx < my_MAPSIZE && gridy + sy < my_MAPSIZE)
      copy_grid(gridx + gridy * my_MAPSIZE,
                gridx + sx + (gridy + sy) * my_MAPSIZE);
     else if (!loadn(g, wx + sx, wy + sy, gridx, gridy))
      loadn(g, wx + sx, wy + sy, gridx, gridy);
    }
   } else { // sy < 0; work through it backwards
    for (int gridy = my_MAPSIZE - 1; gridy >= 0; gridy--) {
/*
     if (gridx < sx || gridy - my_MAPSIZE >= sy) {
      saven(&(g->cur_om), g->turn, wx, wy, gridx, gridy);
     }
*/
     if (gridx + sx < my_MAPSIZE && gridy + sy >= 0)
      copy_grid(gridx + gridy * my_MAPSIZE,
                gridx + sx + (gridy + sy) * my_MAPSIZE);
     else if (!loadn(g, wx + sx, wy + sy, gridx, gridy))
      loadn(g, wx + sx, wy + sy, gridx, gridy);
    }
   }
  }
 } else { // sx < 0; work through it backwards
  for (int gridx = my_MAPSIZE - 1; gridx >= 0; gridx--) {
   if (sy >= 0) {
    for (int gridy = 0; gridy < my_MAPSIZE; gridy++) {
/*
     if (gridx - my_MAPSIZE >= sx || gridy < sy) {
      saven(&(g->cur_om), g->turn, wx, wy, gridx, gridy);
     }
*/
     if (gridx + sx >= 0 && gridy + sy < my_MAPSIZE)
      copy_grid(gridx + gridy * my_MAPSIZE,
                gridx + sx + (gridy + sy) * my_MAPSIZE);
     else if (!loadn(g, wx + sx, wy + sy, gridx, gridy))
      loadn(g, wx + sx, wy + sy, gridx, gridy);
    }
   } else { // sy < 0; work through it backwards
    for (int gridy = my_MAPSIZE - 1; gridy >= 0; gridy--) {
/*
     if (gridx - my_MAPSIZE >= sx || gridy - my_MAPSIZE >= sy) {
      saven(&(g->cur_om), g->turn, wx, wy, gridx, gridy);
     }
*/
     if (gridx + sx >= 0 && gridy + sy >= 0)
      copy_grid(gridx + gridy * my_MAPSIZE,
                gridx + sx + (gridy + sy) * my_MAPSIZE);
     else if (!loadn(g, wx + sx, wy + sy, gridx, gridy))
      loadn(g, wx + sx, wy + sy, gridx, gridy);
    }
   }
  }
 }
 reset_vehicle_cache();
}

// saven saves a single nonant.  worldx and worldy are used for the file
// name and specifies where in the world this nonant is.  gridx and gridy are
// the offset from the top left nonant:
// 0,0 1,0 2,0
// 0,1 1,1 2,1
// 0,2 1,2 2,2
void map::saven(overmap *om, unsigned const int turn, const int worldx, const int worldy,
                const int gridx, const int gridy)
{
 dbg(D_INFO) << "map::saven(om[" << (void*)om << "], turn[" << turn <<"], worldx["<<worldx<<"], worldy["<<worldy<<"], gridx["<<gridx<<"], gridy["<<gridy<<"])";

 const int n = gridx + gridy * my_MAPSIZE;

 dbg(D_INFO) << "map::saven n: " << n;

 if ( !grid[n] || grid[n]->ter[0][0] == t_null)
 {
  dbg(D_ERROR) << "map::saven grid NULL!";
  return;
 }
 const int abs_x = om->posx * OMAPX * 2 + worldx + gridx,
           abs_y = om->posy * OMAPY * 2 + worldy + gridy;

 dbg(D_INFO) << "map::saven abs_x: " << abs_x << "  abs_y: " << abs_y;

 MAPBUFFER.add_submap(abs_x, abs_y, om->posz, grid[n]);
}

// worldx & worldy specify where in the world this is;
// gridx & gridy specify which nonant:
// 0,0  1,0  2,0
// 0,1  1,1  2,1
// 0,2  1,2  2,2 etc
bool map::loadn(game *g, const int worldx, const int worldy, const int gridx, const int gridy,
                const bool update_vehicles)
{
 dbg(D_INFO) << "map::loadn(game[" << g << "], worldx["<<worldx<<"], worldy["<<worldy<<"], gridx["<<gridx<<"], gridy["<<gridy<<"])";

 const int absx = g->cur_om.posx * OMAPX * 2 + worldx + gridx,
           absy = g->cur_om.posy * OMAPY * 2 + worldy + gridy,
           gridn = gridx + gridy * my_MAPSIZE;

 dbg(D_INFO) << "map::loadn absx: " << absx << "  absy: " << absy
            << "  gridn: " << gridn;

 submap *tmpsub = MAPBUFFER.lookup_submap(absx, absy, g->cur_om.posz);
 if (tmpsub) {
  grid[gridn] = tmpsub;

  // Update vehicle data
  for( std::vector<vehicle*>::iterator it = tmpsub->vehicles.begin(),
        end = tmpsub->vehicles.end(); update_vehicles && it != end; ++it ) {

   // Only add if not tracking already.
   if( vehicle_list.find( *it ) == vehicle_list.end() ) {
    // gridx/y not correct. TODO: Fix
    (*it)->smx = gridx;
    (*it)->smy = gridy;
    vehicle_list.insert(*it);
    update_vehicle_cache(*it);
   }
  }
 } else { // It doesn't exist; we must generate it!
  dbg(D_INFO|D_WARNING) << "map::loadn: Missing mapbuffer data. Regenerating.";
  map tmp_map(itypes, mapitems, traps);
// overx, overy is where in the overmap we need to pull data from
// Each overmap square is two nonants; to prevent overlap, generate only at
//  squares divisible by 2.
  int newmapx = worldx + gridx - ((worldx + gridx) % 2);
  int newmapy = worldy + gridy - ((worldy + gridy) % 2);
  overmap* this_om = &(g->cur_om);

  // slightly out of bounds? to the east, south, or both?
  // cur_om is the one containing the upper-left corner of the map
  if (newmapx >= OMAPX*2){
     newmapx -= OMAPX*2;
     this_om = g->om_hori;
     if (newmapy >= OMAPY*2){
        newmapy -= OMAPY*2;
        this_om = g->om_diag;
     }
  }
  else if (newmapy >= OMAPY*2){
     newmapy -= OMAPY*2;
     this_om = g->om_vert;
  }

  if (worldx + gridx < 0)
   newmapx = worldx + gridx;
  if (worldy + gridy < 0)
   newmapy = worldy + gridy;
  tmp_map.generate(g, this_om, newmapx, newmapy, int(g->turn));
  return false;
 }
 return true;
}

void map::copy_grid(const int to, const int from)
{
 grid[to] = grid[from];
 for( std::vector<vehicle*>::iterator it = grid[to]->vehicles.begin(),
       end = grid[to]->vehicles.end(); it != end; ++it ) {
  (*it)->smx = to % my_MAPSIZE;
  (*it)->smy = to / my_MAPSIZE;
 }
}

void map::spawn_monsters(game *g)
{
 for (int gx = 0; gx < my_MAPSIZE; gx++) {
  for (int gy = 0; gy < my_MAPSIZE; gy++) {
   const int n = gx + gy * my_MAPSIZE;
   for (int i = 0; i < grid[n]->spawns.size(); i++) {
    for (int j = 0; j < grid[n]->spawns[i].count; j++) {
     int tries = 0;
     int mx = grid[n]->spawns[i].posx, my = grid[n]->spawns[i].posy;
     monster tmp(g->mtypes[grid[n]->spawns[i].type]);
     tmp.spawnmapx = g->levx + gx;
     tmp.spawnmapy = g->levy + gy;
     tmp.faction_id = grid[n]->spawns[i].faction_id;
     tmp.mission_id = grid[n]->spawns[i].mission_id;
     if (grid[n]->spawns[i].name != "NONE")
      tmp.unique_name = grid[n]->spawns[i].name;
     if (grid[n]->spawns[i].friendly)
      tmp.friendly = -1;
     int fx = mx + gx * SEEX, fy = my + gy * SEEY;

     while ((!g->is_empty(fx, fy) || !tmp.can_move_to(g->m, fx, fy)) && 
            tries < 10) {
      mx = (grid[n]->spawns[i].posx + rng(-3, 3)) % SEEX;
      my = (grid[n]->spawns[i].posy + rng(-3, 3)) % SEEY;
      if (mx < 0)
       mx += SEEX;
      if (my < 0)
       my += SEEY;
      fx = mx + gx * SEEX;
      fy = my + gy * SEEY;
      tries++;
     }
     if (tries != 10) {
      tmp.spawnposx = fx;
      tmp.spawnposy = fy;
      tmp.spawn(fx, fy);
      g->z.push_back(tmp);
     }
    }
   }
   grid[n]->spawns.clear();
  }
 }
}

void map::clear_spawns()
{
 for (int i = 0; i < my_MAPSIZE * my_MAPSIZE; i++)
  grid[i]->spawns.clear();
}

void map::clear_traps()
{
 for (int i = 0; i < my_MAPSIZE * my_MAPSIZE; i++) {
  for (int x = 0; x < SEEX; x++) {
   for (int y = 0; y < SEEY; y++)
    grid[i]->trp[x][y] = tr_null;
  }
 }
}


bool map::inbounds(const int x, const int y)
{
 return (x >= 0 && x < SEEX * my_MAPSIZE && y >= 0 && y < SEEY * my_MAPSIZE);
}

tinymap::tinymap()
{
 nulter = t_null;
 nultrap = tr_null;
}

tinymap::tinymap(std::vector<itype*> *itptr,
                 std::vector<itype_id> (*miptr)[num_itloc],
                 std::vector<trap*> *trptr)
{
 nulter = t_null;
 nultrap = tr_null;
 itypes = itptr;
 mapitems = miptr;
 traps = trptr;
 my_MAPSIZE = 2;
 for (int n = 0; n < 4; n++)
  grid[n] = NULL;
}

tinymap::~tinymap()
{
}
<|MERGE_RESOLUTION|>--- conflicted
+++ resolved
@@ -486,13 +486,9 @@
                                     (vel2/100 - sb_bonus < 10 ? 10 :
                                      vel2/100 - sb_bonus));
         } else if (veh->part_with_feature (ppl[ps], vpf_controls) >= 0) {
-<<<<<<< HEAD
-         int lose_ctrl_roll = rng (0, imp);
+
+         const int lose_ctrl_roll = rng (0, imp);
          if (lose_ctrl_roll > psg->dex_cur * 2 + psg->skillLevel(Skill::skill("driving")).level() * 3) {
-=======
-         const int lose_ctrl_roll = rng (0, imp);
-         if (lose_ctrl_roll > psg->dex_cur * 2 + psg->sklevel[sk_driving] * 3) {
->>>>>>> 21c9237f
           if (psgname.length())
            g->add_msg ("%s lose%s control of the %s.", psgname.c_str(),
                        (psg == &g->u ? "" : "s"), veh->name.c_str());
@@ -2034,15 +2030,11 @@
   debugmsg("Tried to disarm a trap where there was none (%d %d)", x, y);
   return;
  }
-<<<<<<< HEAD
- uint32_t tSkillLevel = g->u.skillLevel(Skill::skill("traps")).level();
-
- int diff = g->traps[tr_at(x, y)]->difficulty;
+
+ const uint32_t tSkillLevel = g->u.skillLevel(Skill::skill("traps")).level();
+ const int diff = g->traps[tr_at(x, y)]->difficulty;
  int roll = rng(tSkillLevel, 4 * tSkillLevel);
-=======
- const int diff = g->traps[tr_at(x, y)]->difficulty;
- int roll = rng(g->u.sklevel[sk_traps], 4 * g->u.sklevel[sk_traps]);
->>>>>>> 21c9237f
+
  while ((rng(5, 20) < g->u.per_cur || rng(1, 20) < g->u.dex_cur) && roll < 50)
   roll++;
  if (roll >= diff) {
