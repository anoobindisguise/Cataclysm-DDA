#include "calendar.h"
#include "cata_utility.h"
#include "cata_catch.h"
#include "enums.h"
#include "flag.h"
#include "game_constants.h"
#include "item.h"
#include "coordinate_constants.h"  // Fails if placed before item.h
#include "map.h"
#include "point.h"
#include "weather.h"

static void set_map_temperature( units::temperature new_temperature )
{
    get_weather().temperature = new_temperature;
    get_weather().clear_temp_cache();
}

TEST_CASE( "Item_spawns_with_right_thermal_attributes", "[temperature]" )
{
    item D( "meat_cooked" );

    CHECK( D.get_specific_heat_liquid() == 3.7f );
    CHECK( D.get_specific_heat_solid() == 2.15f );
    CHECK( D.get_latent_heat() == 260 );

    CHECK( units::to_kelvin( D.temperature ) == 0 );
    CHECK( units::to_joule_per_gram( D.specific_energy ) == -10 );

    set_map_temperature( units::from_fahrenheit( 122 ) );
<<<<<<< HEAD
    D.process_temperature_rot( 1, tripoint_bub_ms_zero, get_map(), nullptr );
=======
    D.process_temperature_rot( 1, tripoint::zero, get_map(), nullptr );
>>>>>>> 4589bf80

    CHECK( units::to_kelvin( D.temperature ) == Approx( 323.15 ) );
}

TEST_CASE( "Rate_of_temperature_change", "[temperature]" )
{
    // Fahrenheits and kelvins get used and converted around
    // So there are small rounding errors everywhere. Use margins.
    // The calculations are done once every 10 minutes.
    // Don't bother with times shorter than that.

    // Note: If process interval is longer than 1 hour the calculations will be done using the environment temperature
    // IMPORTANT: Processing intervals should be kept below 1 hour to avoid this.

    // Sections:
    // Water bottle (realisticity check)
    // Cool down test
    // heat up test

    map &here = get_map();
    SECTION( "Water bottle test (ralisticity)" ) {
        // Water at 55 C
        // Environment at 20 C
        // 75 minutes
        // Water 1 and 2 processed at slightly different intervals
        // Temperature after should be approx 30 C for realistic values
        // Lower than 30 C means faster temperature changes
        // Based on the water bottle cooling measurements on this paper
        // https://www.researchgate.net/publication/282841499_Study_on_heat_transfer_coefficients_during_cooling_of_PET_bottles_for_food_beverages
        // Checked with incremental updates and whole time at once

        item water1( "water" );
        item water2( "water" );

        set_map_temperature( units::from_fahrenheit( 131 ) ); // 55 C

<<<<<<< HEAD
        water1.process_temperature_rot( 1, tripoint_bub_ms_zero, here, nullptr );
        water2.process_temperature_rot( 1, tripoint_bub_ms_zero, here, nullptr );
=======
        water1.process_temperature_rot( 1, tripoint::zero, here, nullptr );
        water2.process_temperature_rot( 1, tripoint::zero, here, nullptr );
>>>>>>> 4589bf80

        // 55 C
        CHECK( units::to_kelvin( water1.temperature ) == Approx( 328.15 ) );

        set_map_temperature( units::from_fahrenheit( 68 ) ); // 20C

        calendar::turn += 11_minutes;
<<<<<<< HEAD
        water1.process_temperature_rot( 1, tripoint_bub_ms_zero, here, nullptr );

        calendar::turn += 20_minutes;
        water1.process_temperature_rot( 1, tripoint_bub_ms_zero, here, nullptr );

        calendar::turn += 29_minutes;
        water1.process_temperature_rot( 1, tripoint_bub_ms_zero, here, nullptr );
        water2.process_temperature_rot( 1, tripoint_bub_ms_zero, here, nullptr );

        calendar::turn += 15_minutes;
        water1.process_temperature_rot( 1, tripoint_bub_ms_zero, here, nullptr );
        water2.process_temperature_rot( 1, tripoint_bub_ms_zero, here, nullptr );
=======
        water1.process_temperature_rot( 1, tripoint::zero, here, nullptr );

        calendar::turn += 20_minutes;
        water1.process_temperature_rot( 1, tripoint::zero, here, nullptr );

        calendar::turn += 29_minutes;
        water1.process_temperature_rot( 1, tripoint::zero, here, nullptr );
        water2.process_temperature_rot( 1, tripoint::zero, here, nullptr );

        calendar::turn += 15_minutes;
        water1.process_temperature_rot( 1, tripoint::zero, here, nullptr );
        water2.process_temperature_rot( 1, tripoint::zero, here, nullptr );
>>>>>>> 4589bf80

        // about 29.6 C
        CHECK( units::to_kelvin( water1.temperature ) == Approx( 302.71802 ) );
        CHECK( units::to_kelvin( water1.temperature ) == Approx( units::to_kelvin( water2.temperature ) ) );
    }

    SECTION( "Hot liquid to frozen" ) {
        // 2x cooked meat (50 C) cooling in -20 C environment for several hours
        // 1) Both at 50C and hot
        // 2) Wait a short time then Meat 1 at about 34.6 C and not hot
        // 3) Wait an hour at different intervals then Meat 1 and 2 at 0 C not frozen
        // 4) Wait two hours then Meat 1 and 2 at 0 C frozen
        // 5) Wait a bit over hour then Meat 1 and 2 at about -5.2 C

        item meat1( "meat_cooked" );
        item meat2( "meat_cooked" );

        set_map_temperature( units::from_fahrenheit( 122 ) ); //50 C

<<<<<<< HEAD
        meat1.process_temperature_rot( 1, tripoint_bub_ms_zero, here, nullptr );
        meat2.process_temperature_rot( 1, tripoint_bub_ms_zero, here, nullptr );
=======
        meat1.process_temperature_rot( 1, tripoint::zero, here, nullptr );
        meat2.process_temperature_rot( 1, tripoint::zero, here, nullptr );
>>>>>>> 4589bf80

        // 50 C
        CHECK( units::to_kelvin( meat1.temperature ) == Approx( 323.15 ) );
        CHECK( meat1.has_own_flag( flag_HOT ) );

        set_map_temperature( units::from_fahrenheit( -4 ) ); // -20 C

        calendar::turn += 15_minutes;
<<<<<<< HEAD
        meat1.process_temperature_rot( 1, tripoint_bub_ms_zero, here, nullptr );
        meat2.process_temperature_rot( 1, tripoint_bub_ms_zero, here, nullptr );
=======
        meat1.process_temperature_rot( 1, tripoint::zero, here, nullptr );
        meat2.process_temperature_rot( 1, tripoint::zero, here, nullptr );
>>>>>>> 4589bf80

        // about 34.6 C
        CHECK( units::to_kelvin( meat1.temperature ) == Approx( 307.78338 ) );
        CHECK( !meat1.has_own_flag( flag_HOT ) );

        calendar::turn += 11_minutes;
<<<<<<< HEAD
        meat1.process_temperature_rot( 1, tripoint_bub_ms_zero, here, nullptr );
        calendar::turn += 11_minutes;
        meat1.process_temperature_rot( 1, tripoint_bub_ms_zero, here, nullptr );

        calendar::turn += 30_minutes;
        meat1.process_temperature_rot( 1, tripoint_bub_ms_zero, here, nullptr );
        meat2.process_temperature_rot( 1, tripoint_bub_ms_zero, here, nullptr );
        calendar::turn += 11_minutes;
        meat1.process_temperature_rot( 1, tripoint_bub_ms_zero, here, nullptr );
        meat2.process_temperature_rot( 1, tripoint_bub_ms_zero, here, nullptr );
=======
        meat1.process_temperature_rot( 1, tripoint::zero, here, nullptr );
        calendar::turn += 11_minutes;
        meat1.process_temperature_rot( 1, tripoint::zero, here, nullptr );

        calendar::turn += 30_minutes;
        meat1.process_temperature_rot( 1, tripoint::zero, here, nullptr );
        meat2.process_temperature_rot( 1, tripoint::zero, here, nullptr );
        calendar::turn += 11_minutes;
        meat1.process_temperature_rot( 1, tripoint::zero, here, nullptr );
        meat2.process_temperature_rot( 1, tripoint::zero, here, nullptr );
>>>>>>> 4589bf80

        // 0C
        // not frozen
        CHECK( units::to_kelvin( meat1.temperature ) == Approx( 273.15 ) );
        CHECK( units::to_kelvin( meat2.temperature ) == Approx( 273.15 ) );
        CHECK( !meat1.has_own_flag( flag_FROZEN ) );
        CHECK( !meat2.has_own_flag( flag_FROZEN ) );

        calendar::turn += 60_minutes;
<<<<<<< HEAD
        meat1.process_temperature_rot( 1, tripoint_bub_ms_zero, here, nullptr );
        meat2.process_temperature_rot( 1, tripoint_bub_ms_zero, here, nullptr );
        calendar::turn += 60_minutes;
        meat1.process_temperature_rot( 1, tripoint_bub_ms_zero, here, nullptr );
        meat2.process_temperature_rot( 1, tripoint_bub_ms_zero, here, nullptr );
=======
        meat1.process_temperature_rot( 1, tripoint::zero, here, nullptr );
        meat2.process_temperature_rot( 1, tripoint::zero, here, nullptr );
        calendar::turn += 60_minutes;
        meat1.process_temperature_rot( 1, tripoint::zero, here, nullptr );
        meat2.process_temperature_rot( 1, tripoint::zero, here, nullptr );
>>>>>>> 4589bf80

        // 0C
        // frozen
        // same energy as meat 2
        CHECK( units::to_kelvin( meat1.temperature ) == Approx( 273.15 ) );;
        CHECK( meat1.has_own_flag( flag_FROZEN ) );
        CHECK( meat2.has_own_flag( flag_FROZEN ) );
        CHECK( units::to_joule_per_gram( meat1.specific_energy ) == Approx( units::to_joule_per_gram(
                    meat2.specific_energy ) ) );

        calendar::turn += 11_minutes;
<<<<<<< HEAD
        meat1.process_temperature_rot( 1, tripoint_bub_ms_zero, here, nullptr );
        calendar::turn += 20_minutes;
        meat1.process_temperature_rot( 1, tripoint_bub_ms_zero, here, nullptr );

        calendar::turn += 20_minutes;
        meat1.process_temperature_rot( 1, tripoint_bub_ms_zero, here, nullptr );
        meat2.process_temperature_rot( 1, tripoint_bub_ms_zero, here, nullptr );
        calendar::turn += 50_minutes;
        meat1.process_temperature_rot( 1, tripoint_bub_ms_zero, here, nullptr );
        meat2.process_temperature_rot( 1, tripoint_bub_ms_zero, here, nullptr );
=======
        meat1.process_temperature_rot( 1, tripoint::zero, here, nullptr );
        calendar::turn += 20_minutes;
        meat1.process_temperature_rot( 1, tripoint::zero, here, nullptr );

        calendar::turn += 20_minutes;
        meat1.process_temperature_rot( 1, tripoint::zero, here, nullptr );
        meat2.process_temperature_rot( 1, tripoint::zero, here, nullptr );
        calendar::turn += 50_minutes;
        meat1.process_temperature_rot( 1, tripoint::zero, here, nullptr );
        meat2.process_temperature_rot( 1, tripoint::zero, here, nullptr );
>>>>>>> 4589bf80

        // about -5.2 C
        // frozen
        // same temp as meat 2
        CHECK( units::to_kelvin( meat1.temperature ) == Approx( 267.98050 ) );
        CHECK( meat1.has_own_flag( flag_FROZEN ) );
        CHECK( units::to_kelvin( meat1.temperature ) == Approx( units::to_kelvin( meat2.temperature ) ) );
    }

    SECTION( "Cold solid to liquid" ) {
        // 2x cooked meat (-20 C) warming in 20 C environment
        // Start: both at -20 C and frozen
        // 11 min: meat 1 at about -9.3 C
        // Process 32 min in different steps
        // Both meats frozen at 0 C
        // Process 90 min
        // Both meats not frozen at 9 C
        // Process 100 min in different steps
        // Both meats at about 2.2 C

        item meat1( "meat_cooked" );
        item meat2( "meat_cooked" );

        set_map_temperature( units::from_fahrenheit( -4 ) ); // -20 C

<<<<<<< HEAD
        meat1.process_temperature_rot( 1, tripoint_bub_ms_zero, here, nullptr );
        meat2.process_temperature_rot( 1, tripoint_bub_ms_zero, here, nullptr );
=======
        meat1.process_temperature_rot( 1, tripoint::zero, here, nullptr );
        meat2.process_temperature_rot( 1, tripoint::zero, here, nullptr );
>>>>>>> 4589bf80

        // -20 C
        CHECK( units::to_kelvin( meat1.temperature ) == Approx( 253.15 ) );
        CHECK( meat1.has_own_flag( flag_FROZEN ) );

        set_map_temperature( units::from_fahrenheit( 68 ) ); // 20 C

        calendar::turn += 11_minutes;
<<<<<<< HEAD
        meat1.process_temperature_rot( 1, tripoint_bub_ms_zero, here, nullptr );
=======
        meat1.process_temperature_rot( 1, tripoint::zero, here, nullptr );
>>>>>>> 4589bf80
        // about -9.3 C
        CHECK( units::to_kelvin( meat1.temperature ) == Approx( 263.89390 ) );

        calendar::turn += 11_minutes;
<<<<<<< HEAD
        meat1.process_temperature_rot( 1, tripoint_bub_ms_zero, here, nullptr );

        calendar::turn += 11_minutes;
        meat1.process_temperature_rot( 1, tripoint_bub_ms_zero, here, nullptr );

        calendar::turn += 20_minutes;
        meat1.process_temperature_rot( 1, tripoint_bub_ms_zero, here, nullptr );
        meat2.process_temperature_rot( 1, tripoint_bub_ms_zero, here, nullptr );
=======
        meat1.process_temperature_rot( 1, tripoint::zero, here, nullptr );

        calendar::turn += 11_minutes;
        meat1.process_temperature_rot( 1, tripoint::zero, here, nullptr );

        calendar::turn += 20_minutes;
        meat1.process_temperature_rot( 1, tripoint::zero, here, nullptr );
        meat2.process_temperature_rot( 1, tripoint::zero, here, nullptr );
>>>>>>> 4589bf80

        // 0C
        // same temp
        // frozen
        CHECK( units::to_kelvin( meat1.temperature ) == Approx( 273.15 ) );
        CHECK( units::to_kelvin( meat2.temperature ) == units::to_kelvin( meat1.temperature ) );
        CHECK( meat1.has_own_flag( flag_FROZEN ) );
        CHECK( meat2.has_own_flag( flag_FROZEN ) );

        calendar::turn += 45_minutes;
<<<<<<< HEAD
        meat1.process_temperature_rot( 1, tripoint_bub_ms_zero, here, nullptr );
        meat2.process_temperature_rot( 1, tripoint_bub_ms_zero, here, nullptr );

        calendar::turn += 45_minutes;
        meat1.process_temperature_rot( 1, tripoint_bub_ms_zero, here, nullptr );
        meat2.process_temperature_rot( 1, tripoint_bub_ms_zero, here, nullptr );
=======
        meat1.process_temperature_rot( 1, tripoint::zero, here, nullptr );
        meat2.process_temperature_rot( 1, tripoint::zero, here, nullptr );

        calendar::turn += 45_minutes;
        meat1.process_temperature_rot( 1, tripoint::zero, here, nullptr );
        meat2.process_temperature_rot( 1, tripoint::zero, here, nullptr );
>>>>>>> 4589bf80

        // 0C
        // same temp
        // not frozen
        CHECK( units::to_kelvin( meat1.temperature ) == Approx( 273.15 ) );
        CHECK( units::to_kelvin( meat2.temperature ) == units::to_kelvin( meat1.temperature ) );
        CHECK( !meat1.has_own_flag( flag_FROZEN ) );

        calendar::turn += 11_minutes;
<<<<<<< HEAD
        meat1.process_temperature_rot( 1, tripoint_bub_ms_zero, here, nullptr );
        calendar::turn += 20_minutes;
        meat1.process_temperature_rot( 1, tripoint_bub_ms_zero, here, nullptr );

        calendar::turn += 20_minutes;
        meat1.process_temperature_rot( 1, tripoint_bub_ms_zero, here, nullptr );
        meat2.process_temperature_rot( 1, tripoint_bub_ms_zero, here, nullptr );
        calendar::turn += 50_minutes;
        meat1.process_temperature_rot( 1, tripoint_bub_ms_zero, here, nullptr );
        meat2.process_temperature_rot( 1, tripoint_bub_ms_zero, here, nullptr );
=======
        meat1.process_temperature_rot( 1, tripoint::zero, here, nullptr );
        calendar::turn += 20_minutes;
        meat1.process_temperature_rot( 1, tripoint::zero, here, nullptr );

        calendar::turn += 20_minutes;
        meat1.process_temperature_rot( 1, tripoint::zero, here, nullptr );
        meat2.process_temperature_rot( 1, tripoint::zero, here, nullptr );
        calendar::turn += 50_minutes;
        meat1.process_temperature_rot( 1, tripoint::zero, here, nullptr );
        meat2.process_temperature_rot( 1, tripoint::zero, here, nullptr );
>>>>>>> 4589bf80

        // about 2.2 C
        CHECK( units::to_kelvin( meat1.temperature ) == Approx( 275.32468 ) );
        CHECK( units::to_kelvin( meat1.temperature ) == Approx( units::to_kelvin( meat2.temperature ) ) );
    }
}

TEST_CASE( "Temperature_controlled_location", "[temperature]" )
{
    SECTION( "Heater test" ) {
        // Spawn water
        // Process immediately in heater. Sets temperature to temperatures::normal.
        // Process water 15 min later. Should still be temperatures::normal.
        // Process water 2h 3m later. Should still be temperatures::normal.
        item water1( "water" );

        set_map_temperature( units::from_fahrenheit( 0 ) ); // -17 C

        map &here = get_map();
<<<<<<< HEAD
        water1.process_temperature_rot( 1, tripoint_bub_ms_zero, here, nullptr,
=======
        water1.process_temperature_rot( 1, tripoint::zero, here, nullptr,
>>>>>>> 4589bf80
                                        temperature_flag::HEATER );

        CHECK( units::to_kelvin( water1.temperature ) == Approx( units::to_kelvin(
                    temperatures::normal ) ) );

        calendar::turn += 15_minutes;
<<<<<<< HEAD
        water1.process_temperature_rot( 1, tripoint_bub_ms_zero, here, nullptr,
=======
        water1.process_temperature_rot( 1, tripoint::zero, here, nullptr,
>>>>>>> 4589bf80
                                        temperature_flag::HEATER );

        CHECK( units::to_kelvin( water1.temperature ) == Approx( units::to_kelvin(
                    temperatures::normal ) ) );

        calendar::turn += 2_hours + 3_minutes;
<<<<<<< HEAD
        water1.process_temperature_rot( 1, tripoint_bub_ms_zero, here, nullptr,
=======
        water1.process_temperature_rot( 1, tripoint::zero, here, nullptr,
>>>>>>> 4589bf80
                                        temperature_flag::HEATER );

        CHECK( units::to_kelvin( water1.temperature ) == Approx( units::to_kelvin(
                    temperatures::normal ) ) );
    }
}<|MERGE_RESOLUTION|>--- conflicted
+++ resolved
@@ -5,7 +5,6 @@
 #include "flag.h"
 #include "game_constants.h"
 #include "item.h"
-#include "coordinate_constants.h"  // Fails if placed before item.h
 #include "map.h"
 #include "point.h"
 #include "weather.h"
@@ -28,11 +27,7 @@
     CHECK( units::to_joule_per_gram( D.specific_energy ) == -10 );
 
     set_map_temperature( units::from_fahrenheit( 122 ) );
-<<<<<<< HEAD
-    D.process_temperature_rot( 1, tripoint_bub_ms_zero, get_map(), nullptr );
-=======
-    D.process_temperature_rot( 1, tripoint::zero, get_map(), nullptr );
->>>>>>> 4589bf80
+    D.process_temperature_rot( 1, tripoint_bub_ms::zero, get_map(), nullptr );
 
     CHECK( units::to_kelvin( D.temperature ) == Approx( 323.15 ) );
 }
@@ -69,13 +64,8 @@
 
         set_map_temperature( units::from_fahrenheit( 131 ) ); // 55 C
 
-<<<<<<< HEAD
-        water1.process_temperature_rot( 1, tripoint_bub_ms_zero, here, nullptr );
-        water2.process_temperature_rot( 1, tripoint_bub_ms_zero, here, nullptr );
-=======
-        water1.process_temperature_rot( 1, tripoint::zero, here, nullptr );
-        water2.process_temperature_rot( 1, tripoint::zero, here, nullptr );
->>>>>>> 4589bf80
+        water1.process_temperature_rot( 1, tripoint_bub_ms::zero, here, nullptr );
+        water2.process_temperature_rot( 1, tripoint_bub_ms::zero, here, nullptr );
 
         // 55 C
         CHECK( units::to_kelvin( water1.temperature ) == Approx( 328.15 ) );
@@ -83,33 +73,18 @@
         set_map_temperature( units::from_fahrenheit( 68 ) ); // 20C
 
         calendar::turn += 11_minutes;
-<<<<<<< HEAD
-        water1.process_temperature_rot( 1, tripoint_bub_ms_zero, here, nullptr );
-
-        calendar::turn += 20_minutes;
-        water1.process_temperature_rot( 1, tripoint_bub_ms_zero, here, nullptr );
+        water1.process_temperature_rot( 1, tripoint_bub_ms::zero, here, nullptr );
+
+        calendar::turn += 20_minutes;
+        water1.process_temperature_rot( 1, tripoint_bub_ms::zero, here, nullptr );
 
         calendar::turn += 29_minutes;
-        water1.process_temperature_rot( 1, tripoint_bub_ms_zero, here, nullptr );
-        water2.process_temperature_rot( 1, tripoint_bub_ms_zero, here, nullptr );
+        water1.process_temperature_rot( 1, tripoint_bub_ms::zero, here, nullptr );
+        water2.process_temperature_rot( 1, tripoint_bub_ms::zero, here, nullptr );
 
         calendar::turn += 15_minutes;
-        water1.process_temperature_rot( 1, tripoint_bub_ms_zero, here, nullptr );
-        water2.process_temperature_rot( 1, tripoint_bub_ms_zero, here, nullptr );
-=======
-        water1.process_temperature_rot( 1, tripoint::zero, here, nullptr );
-
-        calendar::turn += 20_minutes;
-        water1.process_temperature_rot( 1, tripoint::zero, here, nullptr );
-
-        calendar::turn += 29_minutes;
-        water1.process_temperature_rot( 1, tripoint::zero, here, nullptr );
-        water2.process_temperature_rot( 1, tripoint::zero, here, nullptr );
-
-        calendar::turn += 15_minutes;
-        water1.process_temperature_rot( 1, tripoint::zero, here, nullptr );
-        water2.process_temperature_rot( 1, tripoint::zero, here, nullptr );
->>>>>>> 4589bf80
+        water1.process_temperature_rot( 1, tripoint_bub_ms::zero, here, nullptr );
+        water2.process_temperature_rot( 1, tripoint_bub_ms::zero, here, nullptr );
 
         // about 29.6 C
         CHECK( units::to_kelvin( water1.temperature ) == Approx( 302.71802 ) );
@@ -129,13 +104,8 @@
 
         set_map_temperature( units::from_fahrenheit( 122 ) ); //50 C
 
-<<<<<<< HEAD
-        meat1.process_temperature_rot( 1, tripoint_bub_ms_zero, here, nullptr );
-        meat2.process_temperature_rot( 1, tripoint_bub_ms_zero, here, nullptr );
-=======
-        meat1.process_temperature_rot( 1, tripoint::zero, here, nullptr );
-        meat2.process_temperature_rot( 1, tripoint::zero, here, nullptr );
->>>>>>> 4589bf80
+        meat1.process_temperature_rot( 1, tripoint_bub_ms::zero, here, nullptr );
+        meat2.process_temperature_rot( 1, tripoint_bub_ms::zero, here, nullptr );
 
         // 50 C
         CHECK( units::to_kelvin( meat1.temperature ) == Approx( 323.15 ) );
@@ -144,42 +114,24 @@
         set_map_temperature( units::from_fahrenheit( -4 ) ); // -20 C
 
         calendar::turn += 15_minutes;
-<<<<<<< HEAD
-        meat1.process_temperature_rot( 1, tripoint_bub_ms_zero, here, nullptr );
-        meat2.process_temperature_rot( 1, tripoint_bub_ms_zero, here, nullptr );
-=======
-        meat1.process_temperature_rot( 1, tripoint::zero, here, nullptr );
-        meat2.process_temperature_rot( 1, tripoint::zero, here, nullptr );
->>>>>>> 4589bf80
+        meat1.process_temperature_rot( 1, tripoint_bub_ms::zero, here, nullptr );
+        meat2.process_temperature_rot( 1, tripoint_bub_ms::zero, here, nullptr );
 
         // about 34.6 C
         CHECK( units::to_kelvin( meat1.temperature ) == Approx( 307.78338 ) );
         CHECK( !meat1.has_own_flag( flag_HOT ) );
 
         calendar::turn += 11_minutes;
-<<<<<<< HEAD
-        meat1.process_temperature_rot( 1, tripoint_bub_ms_zero, here, nullptr );
-        calendar::turn += 11_minutes;
-        meat1.process_temperature_rot( 1, tripoint_bub_ms_zero, here, nullptr );
+        meat1.process_temperature_rot( 1, tripoint_bub_ms::zero, here, nullptr );
+        calendar::turn += 11_minutes;
+        meat1.process_temperature_rot( 1, tripoint_bub_ms::zero, here, nullptr );
 
         calendar::turn += 30_minutes;
-        meat1.process_temperature_rot( 1, tripoint_bub_ms_zero, here, nullptr );
-        meat2.process_temperature_rot( 1, tripoint_bub_ms_zero, here, nullptr );
-        calendar::turn += 11_minutes;
-        meat1.process_temperature_rot( 1, tripoint_bub_ms_zero, here, nullptr );
-        meat2.process_temperature_rot( 1, tripoint_bub_ms_zero, here, nullptr );
-=======
-        meat1.process_temperature_rot( 1, tripoint::zero, here, nullptr );
-        calendar::turn += 11_minutes;
-        meat1.process_temperature_rot( 1, tripoint::zero, here, nullptr );
-
-        calendar::turn += 30_minutes;
-        meat1.process_temperature_rot( 1, tripoint::zero, here, nullptr );
-        meat2.process_temperature_rot( 1, tripoint::zero, here, nullptr );
-        calendar::turn += 11_minutes;
-        meat1.process_temperature_rot( 1, tripoint::zero, here, nullptr );
-        meat2.process_temperature_rot( 1, tripoint::zero, here, nullptr );
->>>>>>> 4589bf80
+        meat1.process_temperature_rot( 1, tripoint_bub_ms::zero, here, nullptr );
+        meat2.process_temperature_rot( 1, tripoint_bub_ms::zero, here, nullptr );
+        calendar::turn += 11_minutes;
+        meat1.process_temperature_rot( 1, tripoint_bub_ms::zero, here, nullptr );
+        meat2.process_temperature_rot( 1, tripoint_bub_ms::zero, here, nullptr );
 
         // 0C
         // not frozen
@@ -189,19 +141,11 @@
         CHECK( !meat2.has_own_flag( flag_FROZEN ) );
 
         calendar::turn += 60_minutes;
-<<<<<<< HEAD
-        meat1.process_temperature_rot( 1, tripoint_bub_ms_zero, here, nullptr );
-        meat2.process_temperature_rot( 1, tripoint_bub_ms_zero, here, nullptr );
+        meat1.process_temperature_rot( 1, tripoint_bub_ms::zero, here, nullptr );
+        meat2.process_temperature_rot( 1, tripoint_bub_ms::zero, here, nullptr );
         calendar::turn += 60_minutes;
-        meat1.process_temperature_rot( 1, tripoint_bub_ms_zero, here, nullptr );
-        meat2.process_temperature_rot( 1, tripoint_bub_ms_zero, here, nullptr );
-=======
-        meat1.process_temperature_rot( 1, tripoint::zero, here, nullptr );
-        meat2.process_temperature_rot( 1, tripoint::zero, here, nullptr );
-        calendar::turn += 60_minutes;
-        meat1.process_temperature_rot( 1, tripoint::zero, here, nullptr );
-        meat2.process_temperature_rot( 1, tripoint::zero, here, nullptr );
->>>>>>> 4589bf80
+        meat1.process_temperature_rot( 1, tripoint_bub_ms::zero, here, nullptr );
+        meat2.process_temperature_rot( 1, tripoint_bub_ms::zero, here, nullptr );
 
         // 0C
         // frozen
@@ -213,29 +157,16 @@
                     meat2.specific_energy ) ) );
 
         calendar::turn += 11_minutes;
-<<<<<<< HEAD
-        meat1.process_temperature_rot( 1, tripoint_bub_ms_zero, here, nullptr );
-        calendar::turn += 20_minutes;
-        meat1.process_temperature_rot( 1, tripoint_bub_ms_zero, here, nullptr );
-
-        calendar::turn += 20_minutes;
-        meat1.process_temperature_rot( 1, tripoint_bub_ms_zero, here, nullptr );
-        meat2.process_temperature_rot( 1, tripoint_bub_ms_zero, here, nullptr );
+        meat1.process_temperature_rot( 1, tripoint_bub_ms::zero, here, nullptr );
+        calendar::turn += 20_minutes;
+        meat1.process_temperature_rot( 1, tripoint_bub_ms::zero, here, nullptr );
+
+        calendar::turn += 20_minutes;
+        meat1.process_temperature_rot( 1, tripoint_bub_ms::zero, here, nullptr );
+        meat2.process_temperature_rot( 1, tripoint_bub_ms::zero, here, nullptr );
         calendar::turn += 50_minutes;
-        meat1.process_temperature_rot( 1, tripoint_bub_ms_zero, here, nullptr );
-        meat2.process_temperature_rot( 1, tripoint_bub_ms_zero, here, nullptr );
-=======
-        meat1.process_temperature_rot( 1, tripoint::zero, here, nullptr );
-        calendar::turn += 20_minutes;
-        meat1.process_temperature_rot( 1, tripoint::zero, here, nullptr );
-
-        calendar::turn += 20_minutes;
-        meat1.process_temperature_rot( 1, tripoint::zero, here, nullptr );
-        meat2.process_temperature_rot( 1, tripoint::zero, here, nullptr );
-        calendar::turn += 50_minutes;
-        meat1.process_temperature_rot( 1, tripoint::zero, here, nullptr );
-        meat2.process_temperature_rot( 1, tripoint::zero, here, nullptr );
->>>>>>> 4589bf80
+        meat1.process_temperature_rot( 1, tripoint_bub_ms::zero, here, nullptr );
+        meat2.process_temperature_rot( 1, tripoint_bub_ms::zero, here, nullptr );
 
         // about -5.2 C
         // frozen
@@ -261,13 +192,8 @@
 
         set_map_temperature( units::from_fahrenheit( -4 ) ); // -20 C
 
-<<<<<<< HEAD
-        meat1.process_temperature_rot( 1, tripoint_bub_ms_zero, here, nullptr );
-        meat2.process_temperature_rot( 1, tripoint_bub_ms_zero, here, nullptr );
-=======
-        meat1.process_temperature_rot( 1, tripoint::zero, here, nullptr );
-        meat2.process_temperature_rot( 1, tripoint::zero, here, nullptr );
->>>>>>> 4589bf80
+        meat1.process_temperature_rot( 1, tripoint_bub_ms::zero, here, nullptr );
+        meat2.process_temperature_rot( 1, tripoint_bub_ms::zero, here, nullptr );
 
         // -20 C
         CHECK( units::to_kelvin( meat1.temperature ) == Approx( 253.15 ) );
@@ -276,34 +202,19 @@
         set_map_temperature( units::from_fahrenheit( 68 ) ); // 20 C
 
         calendar::turn += 11_minutes;
-<<<<<<< HEAD
-        meat1.process_temperature_rot( 1, tripoint_bub_ms_zero, here, nullptr );
-=======
-        meat1.process_temperature_rot( 1, tripoint::zero, here, nullptr );
->>>>>>> 4589bf80
+        meat1.process_temperature_rot( 1, tripoint_bub_ms::zero, here, nullptr );
         // about -9.3 C
         CHECK( units::to_kelvin( meat1.temperature ) == Approx( 263.89390 ) );
 
         calendar::turn += 11_minutes;
-<<<<<<< HEAD
-        meat1.process_temperature_rot( 1, tripoint_bub_ms_zero, here, nullptr );
-
-        calendar::turn += 11_minutes;
-        meat1.process_temperature_rot( 1, tripoint_bub_ms_zero, here, nullptr );
-
-        calendar::turn += 20_minutes;
-        meat1.process_temperature_rot( 1, tripoint_bub_ms_zero, here, nullptr );
-        meat2.process_temperature_rot( 1, tripoint_bub_ms_zero, here, nullptr );
-=======
-        meat1.process_temperature_rot( 1, tripoint::zero, here, nullptr );
-
-        calendar::turn += 11_minutes;
-        meat1.process_temperature_rot( 1, tripoint::zero, here, nullptr );
-
-        calendar::turn += 20_minutes;
-        meat1.process_temperature_rot( 1, tripoint::zero, here, nullptr );
-        meat2.process_temperature_rot( 1, tripoint::zero, here, nullptr );
->>>>>>> 4589bf80
+        meat1.process_temperature_rot( 1, tripoint_bub_ms::zero, here, nullptr );
+
+        calendar::turn += 11_minutes;
+        meat1.process_temperature_rot( 1, tripoint_bub_ms::zero, here, nullptr );
+
+        calendar::turn += 20_minutes;
+        meat1.process_temperature_rot( 1, tripoint_bub_ms::zero, here, nullptr );
+        meat2.process_temperature_rot( 1, tripoint_bub_ms::zero, here, nullptr );
 
         // 0C
         // same temp
@@ -314,21 +225,12 @@
         CHECK( meat2.has_own_flag( flag_FROZEN ) );
 
         calendar::turn += 45_minutes;
-<<<<<<< HEAD
-        meat1.process_temperature_rot( 1, tripoint_bub_ms_zero, here, nullptr );
-        meat2.process_temperature_rot( 1, tripoint_bub_ms_zero, here, nullptr );
+        meat1.process_temperature_rot( 1, tripoint_bub_ms::zero, here, nullptr );
+        meat2.process_temperature_rot( 1, tripoint_bub_ms::zero, here, nullptr );
 
         calendar::turn += 45_minutes;
-        meat1.process_temperature_rot( 1, tripoint_bub_ms_zero, here, nullptr );
-        meat2.process_temperature_rot( 1, tripoint_bub_ms_zero, here, nullptr );
-=======
-        meat1.process_temperature_rot( 1, tripoint::zero, here, nullptr );
-        meat2.process_temperature_rot( 1, tripoint::zero, here, nullptr );
-
-        calendar::turn += 45_minutes;
-        meat1.process_temperature_rot( 1, tripoint::zero, here, nullptr );
-        meat2.process_temperature_rot( 1, tripoint::zero, here, nullptr );
->>>>>>> 4589bf80
+        meat1.process_temperature_rot( 1, tripoint_bub_ms::zero, here, nullptr );
+        meat2.process_temperature_rot( 1, tripoint_bub_ms::zero, here, nullptr );
 
         // 0C
         // same temp
@@ -338,29 +240,16 @@
         CHECK( !meat1.has_own_flag( flag_FROZEN ) );
 
         calendar::turn += 11_minutes;
-<<<<<<< HEAD
-        meat1.process_temperature_rot( 1, tripoint_bub_ms_zero, here, nullptr );
-        calendar::turn += 20_minutes;
-        meat1.process_temperature_rot( 1, tripoint_bub_ms_zero, here, nullptr );
-
-        calendar::turn += 20_minutes;
-        meat1.process_temperature_rot( 1, tripoint_bub_ms_zero, here, nullptr );
-        meat2.process_temperature_rot( 1, tripoint_bub_ms_zero, here, nullptr );
+        meat1.process_temperature_rot( 1, tripoint_bub_ms::zero, here, nullptr );
+        calendar::turn += 20_minutes;
+        meat1.process_temperature_rot( 1, tripoint_bub_ms::zero, here, nullptr );
+
+        calendar::turn += 20_minutes;
+        meat1.process_temperature_rot( 1, tripoint_bub_ms::zero, here, nullptr );
+        meat2.process_temperature_rot( 1, tripoint_bub_ms::zero, here, nullptr );
         calendar::turn += 50_minutes;
-        meat1.process_temperature_rot( 1, tripoint_bub_ms_zero, here, nullptr );
-        meat2.process_temperature_rot( 1, tripoint_bub_ms_zero, here, nullptr );
-=======
-        meat1.process_temperature_rot( 1, tripoint::zero, here, nullptr );
-        calendar::turn += 20_minutes;
-        meat1.process_temperature_rot( 1, tripoint::zero, here, nullptr );
-
-        calendar::turn += 20_minutes;
-        meat1.process_temperature_rot( 1, tripoint::zero, here, nullptr );
-        meat2.process_temperature_rot( 1, tripoint::zero, here, nullptr );
-        calendar::turn += 50_minutes;
-        meat1.process_temperature_rot( 1, tripoint::zero, here, nullptr );
-        meat2.process_temperature_rot( 1, tripoint::zero, here, nullptr );
->>>>>>> 4589bf80
+        meat1.process_temperature_rot( 1, tripoint_bub_ms::zero, here, nullptr );
+        meat2.process_temperature_rot( 1, tripoint_bub_ms::zero, here, nullptr );
 
         // about 2.2 C
         CHECK( units::to_kelvin( meat1.temperature ) == Approx( 275.32468 ) );
@@ -380,33 +269,21 @@
         set_map_temperature( units::from_fahrenheit( 0 ) ); // -17 C
 
         map &here = get_map();
-<<<<<<< HEAD
-        water1.process_temperature_rot( 1, tripoint_bub_ms_zero, here, nullptr,
-=======
-        water1.process_temperature_rot( 1, tripoint::zero, here, nullptr,
->>>>>>> 4589bf80
+        water1.process_temperature_rot( 1, tripoint_bub_ms::zero, here, nullptr,
                                         temperature_flag::HEATER );
 
         CHECK( units::to_kelvin( water1.temperature ) == Approx( units::to_kelvin(
                     temperatures::normal ) ) );
 
         calendar::turn += 15_minutes;
-<<<<<<< HEAD
-        water1.process_temperature_rot( 1, tripoint_bub_ms_zero, here, nullptr,
-=======
-        water1.process_temperature_rot( 1, tripoint::zero, here, nullptr,
->>>>>>> 4589bf80
+        water1.process_temperature_rot( 1, tripoint_bub_ms::zero, here, nullptr,
                                         temperature_flag::HEATER );
 
         CHECK( units::to_kelvin( water1.temperature ) == Approx( units::to_kelvin(
                     temperatures::normal ) ) );
 
         calendar::turn += 2_hours + 3_minutes;
-<<<<<<< HEAD
-        water1.process_temperature_rot( 1, tripoint_bub_ms_zero, here, nullptr,
-=======
-        water1.process_temperature_rot( 1, tripoint::zero, here, nullptr,
->>>>>>> 4589bf80
+        water1.process_temperature_rot( 1, tripoint_bub_ms::zero, here, nullptr,
                                         temperature_flag::HEATER );
 
         CHECK( units::to_kelvin( water1.temperature ) == Approx( units::to_kelvin(
