--- conflicted
+++ resolved
@@ -380,7 +380,6 @@
 std::string option_desc(option_key key)
 {
     switch(key) {
-<<<<<<< HEAD
     case OPT_USE_CELSIUS:         return _("If true, use Celcius not Fahrenheit.\nDefault is fahrenheit");
     case OPT_USE_METRIC_SYS:      return _("If true, use Km/h not mph.\nDefault is mph");
     case OPT_FORCE_YN:            return _("If true, y/n prompts are case-\nsensitive and y and n\nare not accepted.\nDefault is true");
@@ -419,46 +418,6 @@
     case OPT_AUTO_PICKUP:         return _("Enable item auto pickup. Change\npickup rules with the Auto Pickup\nManager in the Help Menu ?3");
     case OPT_AUTO_PICKUP_ZERO:    return _("Auto pickup items with\n0 Volume or Weight");
     case OPT_AUTO_PICKUP_SAFEMODE:return _("Auto pickup is disabled\nas long as you can see\nmonsters nearby.\n\nThis is affected by\nSafemode proximity distance.");
-=======
-    case OPT_USE_CELSIUS:         return "If true, use Celcius not Fahrenheit.\nDefault is fahrenheit";
-    case OPT_USE_METRIC_SYS:      return "If true, use Km/h not mph.\nDefault is mph";
-    case OPT_FORCE_YN:            return "If true, y/n prompts are case-\nsensitive and y and n\nare not accepted.\nDefault is true";
-    case OPT_NO_CBLINK:           return "If true, bright backgrounds are not\nused--some consoles are not\ncompatible.\nDefault is false";
-    case OPT_24_HOUR:             return "12h/24h Time:\n0 - AM/PM (default)  eg: 7:31 AM\n1 - 24h military     eg: 0731\n2 - 24h normal       eg: 7:31";
-    case OPT_SNAP_TO_TARGET:      return "If true, automatically follow the\ncrosshair when firing/throwing.\nDefault is false";
-    case OPT_SAFEMODE:            return "If true, safemode will be on after\nstarting a new game or loading.\nDefault is true";
-    case OPT_SAFEMODEPROXIMITY:   return "If safemode is enabled,\ndistance to hostiles when safemode\nshould show a warning.\n0=Viewdistance, and the default";
-    case OPT_AUTOSAFEMODE:        return "If true, auto-safemode will be on\nafter starting a new game or loading.\nDefault is false";
-    case OPT_AUTOSAFEMODETURNS:   return "Number of turns after safemode\nis reenabled if no hostiles are\nin safemodeproximity distance.\nDefault is 50";
-    case OPT_AUTOSAVE:            return "If true, game will periodically\nsave the map\nDefault is false";
-    case OPT_AUTOSAVE_TURNS:      return "Number of minutes between autosaves";
-    case OPT_AUTOSAVE_MINUTES:    return "Minimum number of real time minutes\nbetween autosaves";
-    case OPT_GRADUAL_NIGHT_LIGHT: return "If true will add nice gradual-lighting\nshould only make a difference\nduring the night.\nDefault is true";
-    case OPT_RAIN_ANIMATION:      return "If true, will display weather\nanimations.\nDefault is true";
-    case OPT_CIRCLEDIST:          return "If true, the game will calculate\nrange in a realistic way:\nlight sources will be circles\ndiagonal movement will\ncover more ground and take\nlonger.\nIf disabled, everything is\nsquare: moving to the northwest\ncorner of a building\ntakes as long as moving\nto the north wall.";
-    case OPT_QUERY_DISASSEMBLE:   return "If true, will query before\ndisassembling items.\nDefault is true";
-    case OPT_DROP_EMPTY:          return "Set to drop empty containers after\nuse.\n0 - don't drop any (default)\n1 - all except watertight containers\n2 - all containers";
-    case OPT_SKILL_RUST:          return "Set the level of skill rust.\n0 - vanilla Cataclysm (default)\n1 - vanilla, capped at skill levels\n2 - intelligence dependent\n3 - intelligence dependent, capped\n4 - none at all";
-    case OPT_DELETE_WORLD:        return "Delete saves upon player death.\n0 - no (default)\n1 - yes\n2 - query";
-    case OPT_INITIAL_POINTS:      return "Initial points available on character\ngeneration.\nDefault is 6";
-    case OPT_MAX_TRAIT_POINTS:    return "Maximum trait points available for\ncharacter generation.\nDefault is 12";
-    case OPT_INITIAL_TIME:        return "Initial starting time of day on\ncharacter generation.\nDefault is 8:00";
-    case OPT_VIEWPORT_X:          return "WINDOWS ONLY: Set the expansion of the\nviewport along the X axis.\nRequires restart.\nDefault is 12.\nPOSIX systems will use terminal size\nat startup.";
-    case OPT_VIEWPORT_Y:          return "WINDOWS ONLY: Set the expansion of the\nviewport along the Y axis.\nRequires restart.\nDefault is 12.\nPOSIX systems will use terminal size\nat startup.";
-    case OPT_MOVE_VIEW_OFFSET:    return "Move view by how many squares per\nkeypress.\nDefault is 1";
-    case OPT_SEASON_LENGTH:       return "Season length, in days.\nDefault is 14";
-    case OPT_STATIC_SPAWN:        return "Spawn zombies at game start instead of\nduring game. Must reset world\ndirectory after changing for it to\ntake effect.\nDefault is true";
-    case OPT_CLASSIC_ZOMBIES:     return "Only spawn classic zombies and natural\nwildlife. Requires a reset of\nsave folder to take effect.\nThis disables certain buildings.\nDefault is false";
-    case OPT_REVIVE_ZOMBIES:      return "Allow zombies to revive after\na certain amount of time.\nDefault is true";
-    case OPT_STATIC_NPC:          return "If true, the game will spawn static\nNPC at the start of the game,\nrequires world reset.\nDefault is false";
-    case OPT_RANDOM_NPC:          return "If true, the game will randomly spawn\nNPC during gameplay.\nDefault is false";
-    case OPT_RAD_MUTATION:        return "If true, radiation causes the player\nto mutate.\nDefault is true";
-    case OPT_SAVESLEEP:           return "If true, game will ask to save the map\nbefore sleeping. Default is false";
-    case OPT_HIDE_CURSOR:         return "If 0, cursor is always shown. If 1,\ncursor is hidden. If 2, cursor is\nhidden on keyboard input and\nunhidden on mouse movement.\nDefault is 0.";
-    case OPT_AUTO_PICKUP:         return "Enable item auto pickup. Change\npickup rules with the Auto Pickup\nManager in the Help Menu ?3";
-    case OPT_AUTO_PICKUP_ZERO:    return "Auto pickup items with\n0 Volume or Weight";
-    case OPT_AUTO_PICKUP_SAFEMODE:return "Auto pickup is disabled\nas long as you can see\nmonsters nearby.\n\nThis is affected by\nSafemode proximity distance.";
->>>>>>> bf64647f
     default:                      return " ";
     }
     return "Big ol Bug (options.cpp:option_desc)";
