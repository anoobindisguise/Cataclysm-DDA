#include "game.h"
#include "options.h"
#include "output.h"
#include "keypress.h"

#include <stdlib.h>
#include <fstream>
#include <string>

option_table OPTIONS;

option_key lookup_option_key(std::string id);
bool option_is_bool(option_key id);
void create_default_options();
std::string options_header();

void game::show_options()
{
 WINDOW* w_options_border = newwin(25, 80, (TERMY > 25) ? (TERMY-25)/2 : 0, (TERMX > 80) ? (TERMX-80)/2 : 0);
 WINDOW* w_options = newwin(23, 78, 1 + ((TERMY > 25) ? (TERMY-25)/2 : 0), 1 + ((TERMX > 80) ? (TERMX-80)/2 : 0));

 int offset = 1;
 const int MAX_LINE = 22;
 int line = 0;
 char ch = ' ';
 bool changed_options = false;
 bool needs_refresh = true;
 do {
  wborder(w_options_border, LINE_XOXO, LINE_XOXO, LINE_OXOX, LINE_OXOX,
                            LINE_OXXO, LINE_OOXX, LINE_XXOO, LINE_XOOX);
  mvwprintz(w_options_border, 0, 36, c_ltred, " OPTIONS ");
  wrefresh(w_options_border);

// TODO: change instructions
  if (needs_refresh) {
    werase(w_options);
    mvwprintz(w_options, 0, 40, c_white, "Use up/down keys to scroll through");
    mvwprintz(w_options, 1, 40, c_white, "available options.");
    mvwprintz(w_options, 2, 40, c_white, "Use left/right keys to toggle.");
    mvwprintz(w_options, 3, 40, c_white, "Press ESC or q to return.             ");
// highlight options for option descriptions
    std::string tmp = option_desc(option_key(offset + line));
    std::string out;
    size_t pos;
    int displayline = 5;
    do {
      pos = tmp.find_first_of('\n');
      out = tmp.substr(0, pos);
      mvwprintz(w_options, displayline, 40, c_white, out.c_str());
      tmp = tmp.substr(pos + 1);
      displayline++;
    } while (pos != std::string::npos && displayline < 12);
   needs_refresh = false;
  }

// Clear the lines
  for (int i = 0; i < 25; i++)
   mvwprintz(w_options, i, 0, c_black, "                                        ");
  int valid_option_count = 0;

// display options
  for (int i = 0; i < 26 && offset + i < NUM_OPTION_KEYS; i++)
  {
       valid_option_count++;
       mvwprintz(w_options, i, 0, c_white, "%s: ",
                option_name( option_key(offset + i) ).c_str());

      if (option_is_bool(option_key(offset + i)))
      {
        bool on = OPTIONS[ option_key(offset + i) ];
        if (i == line)
          mvwprintz(w_options, i, 30, hilite(c_ltcyan), (on ? "True" : "False"));
        else
          mvwprintz(w_options, i, 30, (on ? c_ltgreen : c_ltred), (on ? "True" : "False"));
      } else {
        char option_val = OPTIONS[ option_key(offset + i) ];
        if (i == line)
          mvwprintz(w_options, i, 30, hilite(c_ltcyan), "%d", option_val );
        else
          mvwprintz(w_options, i, 30, c_ltgreen, "%d", option_val );
      }
  }
  wrefresh(w_options);
  refresh();
  ch = input();
  needs_refresh = true;
  refresh();

 switch (ch) {
// move up and down
  case 'j':
   line++;
   if (line > MAX_LINE/2 && offset + 1 < NUM_OPTION_KEYS - MAX_LINE) {
    ++offset;
    --line;
   }
   if (line > MAX_LINE) {
    line = 0;
    offset = 1;
   }
   break;
  case 'k':
   line--;
   if (line < MAX_LINE/2 && offset > 1) {
    --offset;
    ++line;
   }
   if (line < 0) {
    line = MAX_LINE;
    offset = NUM_OPTION_KEYS - MAX_LINE - 1;
   }
   break;
// toggle options with left/right keys
  case 'h':
      if (option_is_bool(option_key(offset + line)))
        OPTIONS[ option_key(offset + line) ] = !(OPTIONS[ option_key(offset + line) ]);
      else
      {
        OPTIONS[ option_key(offset + line) ]--;
        if ((OPTIONS[ option_key(offset + line) ]) < 0 )
          OPTIONS[ option_key(offset + line) ] = option_max_options(option_key(offset + line)) - 1;
      }
      changed_options = true;
  break;
  case 'l':
    if (option_is_bool(option_key(offset + line)))
      OPTIONS[ option_key(offset + line) ] = !(OPTIONS[ option_key(offset + line) ]);
    else
    {
      OPTIONS[ option_key(offset + line) ]++;
      if ((OPTIONS[ option_key(offset + line) ]) >= option_max_options(option_key(offset + line)))
        OPTIONS[ option_key(offset + line) ] = 0;
    }
    changed_options = true;
  break;
  }
 } while (ch != 'q' && ch != 'Q' && ch != KEY_ESCAPE);

 if (changed_options && query_yn("Save changes?"))
  save_options();
 werase(w_options);
}

void load_options()
{
 std::ifstream fin;
 fin.open("data/options.txt");
 if (!fin.is_open()) {
  fin.close();
  create_default_options();
  fin.open("data/options.txt");
  if (!fin.is_open()) {
   debugmsg("Could neither read nor create ./data/options.txt");
   return;
  }
 }

 while (!fin.eof()) {
  std::string id;
  fin >> id;
  if (id == "")
   getline(fin, id); // Empty line, chomp it
  else if (id[0] == '#') // # indicates a comment
   getline(fin, id);
  else {
   option_key key = lookup_option_key(id);
   if (key == OPT_NULL) {
    debugmsg("Bad option: %s", id.c_str());
    getline(fin, id);
   } else if (option_is_bool(key)) {
    std::string val;
    fin >> val;
    if (val == "T")
     OPTIONS[key] = 1.;
    else
     OPTIONS[key] = 0.;
   } else {
    std::string check;
    double val;
    fin >> check;

    if (check == "T" || check == "F")
     val = (check == "T") ? 1.: 0.;
    else
     val = atoi(check.c_str());

    OPTIONS[key] = val;
   }
  }
  if (fin.peek() == '\n')
   getline(fin, id); // Chomp
 }
 fin.close();
}

option_key lookup_option_key(std::string id)
{
 if (id == "use_celsius")
  return OPT_USE_CELSIUS;
 if (id == "use_metric_system")
  return OPT_USE_METRIC_SYS;
 if (id == "force_capital_yn")
  return OPT_FORCE_YN;
 if (id == "no_bright_backgrounds")
  return OPT_NO_CBLINK;
 if (id == "24_hour")
  return OPT_24_HOUR;
 if (id == "snap_to_target")
  return OPT_SNAP_TO_TARGET;
 if (id == "safemode")
  return OPT_SAFEMODE;
 if (id == "safemodeproximity")
  return OPT_SAFEMODEPROXIMITY;
 if (id == "autosafemode")
  return OPT_AUTOSAFEMODE;
 if (id == "autosafemodeturns")
  return OPT_AUTOSAFEMODETURNS;
 if (id == "autosave")
  return OPT_AUTOSAVE;
 if (id == "gradual_night_light")
  return OPT_GRADUAL_NIGHT_LIGHT;
 if (id == "rain_animation")
  return OPT_RAIN_ANIMATION;
 if (id == "query_disassemble")
  return OPT_QUERY_DISASSEMBLE;
 if (id == "drop_empty")
  return OPT_DROP_EMPTY;
 if (id == "skill_rust")
  return OPT_SKILL_RUST;
 if (id == "delete_world")
  return OPT_DELETE_WORLD;
 if (id == "initial_points")
  return OPT_INITIAL_POINTS;
 if(id == "initial_time")
  return OPT_INITIAL_TIME;
 if (id == "viewport_x")
  return OPT_VIEWPORT_X;
 if (id == "viewport_y")
  return OPT_VIEWPORT_Y;
 if (id == "move_view_offset")
  return OPT_MOVE_VIEW_OFFSET;
 if (id == "static_spawn")
  return OPT_STATIC_SPAWN;
 if (id == "classic_zombies")
  return OPT_CLASSIC_ZOMBIES;
<<<<<<< HEAD
 if (id == "season_length")
  return OPT_SEASON_LENGTH;
=======
 if (id == "static_npc")
  return OPT_STATIC_NPC;
 if (id == "random_npc")
  return OPT_RANDOM_NPC;
>>>>>>> 220f14d1
 return OPT_NULL;
}

std::string option_string(option_key key)
{
 switch (key) {
  case OPT_USE_CELSIUS:		return "use_celsius";
  case OPT_USE_METRIC_SYS: return "use_metric_system";
  case OPT_FORCE_YN:		return "force_capital_yn";
  case OPT_NO_CBLINK:		return "no_bright_backgrounds";
  case OPT_24_HOUR:		return "24_hour";
  case OPT_SNAP_TO_TARGET:	return "snap_to_target";
  case OPT_SAFEMODE:		return "safemode";
  case OPT_SAFEMODEPROXIMITY: return "safemodeproximity";
  case OPT_AUTOSAFEMODE:	return "autosafemode";
  case OPT_AUTOSAFEMODETURNS: return "autosafemodeturns";
  case OPT_AUTOSAVE:    	return "autosave";
  case OPT_GRADUAL_NIGHT_LIGHT: return "gradual_night_light";
  case OPT_RAIN_ANIMATION: return "rain_animation";
  case OPT_QUERY_DISASSEMBLE: return "query_disassemble";
  case OPT_DROP_EMPTY: return "drop_empty";
  case OPT_SKILL_RUST: return "skill_rust";
  case OPT_DELETE_WORLD: return "delete_world";
  case OPT_INITIAL_POINTS: return "initial_points";
  case OPT_INITIAL_TIME: return "initial_time";
  case OPT_VIEWPORT_X: return "viewport_x";
  case OPT_VIEWPORT_Y: return "viewport_y";
  case OPT_MOVE_VIEW_OFFSET: return "move_view_offset";
  case OPT_STATIC_SPAWN: return "static_spawn";
  case OPT_CLASSIC_ZOMBIES: return "classic_zombies";
<<<<<<< HEAD
  case OPT_SEASON_LENGTH: return "season_length";
=======
  case OPT_STATIC_NPC: return "static_npc";
  case OPT_RANDOM_NPC: return "random_npc";
>>>>>>> 220f14d1
  default:			return "unknown_option";
 }
 return "unknown_option";
}

std::string option_desc(option_key key)
{
 switch (key) {
  case OPT_USE_CELSIUS:		return "If true, use C not F";
  case OPT_USE_METRIC_SYS:	return "If true, use Km/h not mph";
  case OPT_FORCE_YN:		return "If true, y/n prompts are case-sensitive\nand y and n are not accepted";
  case OPT_NO_CBLINK:		return "If true, bright backgrounds are not\nused--some consoles are not compatible";
  case OPT_24_HOUR:		return "12h/24h Time:\n0 - AM/PM\n1 - 24h military\n2 - 24h normal";
  case OPT_SNAP_TO_TARGET:	return "If true, automatically follow the\ncrosshair when firing/throwing";
  case OPT_SAFEMODE:		return "If true, safemode will be on after\nstarting a new game or loading";
  case OPT_SAFEMODEPROXIMITY: return "If safemode is enabled,\ndistance to hostiles when safemode\nshould show a warning (0=Viewdistance)";
  case OPT_AUTOSAFEMODE:	return "If true, auto-safemode will be on\nafter starting a new game or loading";
  case OPT_AUTOSAFEMODETURNS: return "Number of turns after safemode\nis reenabled if no hostiles are\nin safemodeproximity distance";
  case OPT_AUTOSAVE:    	return "If true, game will periodically\nsave the map";
  case OPT_GRADUAL_NIGHT_LIGHT: return "If true will add nice gradual-lighting\n(should only make a difference @night)";
  case OPT_RAIN_ANIMATION: return "If true, will display weather animations";
  case OPT_QUERY_DISASSEMBLE: return "If true, will query before disassembling\nitems";
  case OPT_DROP_EMPTY: return "Set to drop empty containers after use\n0 - don't drop any\n1 - all except watertight containers\n2 - all containers";
  case OPT_SKILL_RUST: return "Set the level of skill rust\n0 - vanilla Cataclysm\n1 - capped at skill levels\n2 - none at all";
  case OPT_DELETE_WORLD: return "Delete saves upon player death\n0 - no (default)\n1 - yes\n2 - query";
  case OPT_INITIAL_POINTS: return "Initial points available on character\ngeneration.  Default is 6";
  case OPT_INITIAL_TIME: return "Initial starting time of day on character\ngeneration.  Default is 8:00";
  case OPT_VIEWPORT_X: return "WINDOWS ONLY: Set the expansion of the viewport along\nthe X axis.  Must restart for changes\nto take effect.  Default is 12. POSIX\nsystems will use terminal size at startup.";
  case OPT_VIEWPORT_Y: return "WINDOWS ONLY: Set the expansion of the viewport along\nthe Y axis.  Must restart for changes\nto take effect.  Default is 12. POSIX\nsystems will use terminal size at startup.";
<<<<<<< HEAD
  case OPT_MOVE_VIEW_OFFSET: return "Move view by how many squares per keypress\nDefault is 1";
  case OPT_STATIC_SPAWN: return "Spawn zombies at game start instead of\nduring game. Must delete save directory\nafter changing for it to take effect.\nDefault is F";
  case OPT_CLASSIC_ZOMBIES: return "Only spawn classic zombies and natural\nwildlife. Probably requires a reset of\nsave folder to take effect. Default is F";
  case OPT_SEASON_LENGTH: return "Season length, in days.\nDefault is 14";
=======
  case OPT_STATIC_SPAWN: return "Spawn zombies at game start instead of\nduring game. Must delete save directory\nafter changing for it to take effect.\nDefault is false";
  case OPT_CLASSIC_ZOMBIES: return "Only spawn classic zombies and natural\nwildlife. Probably requires a reset of\nsave folder to take effect.\nDefault is false";
  case OPT_STATIC_NPC: return "If true, the game will spawn static\n\NPC at the start of the game, requires reset\n\Default false";
  case OPT_RANDOM_NPC: return "If true, the game will randomly spawn\n\NPC during gameplay.\n\Default false";
>>>>>>> 220f14d1
  default:			return " ";
 }
 return "Big ol Bug";
}

std::string option_name(option_key key)
{
 switch (key) {
  case OPT_USE_CELSIUS:		return "Use Celsius";
  case OPT_USE_METRIC_SYS:	return "Use Metric System";
  case OPT_FORCE_YN:		return "Force Y/N in prompts";
  case OPT_NO_CBLINK:		return "No Bright Backgrounds";
  case OPT_24_HOUR:		return "24 Hour Time";
  case OPT_SNAP_TO_TARGET:	return "Snap to Target";
  case OPT_SAFEMODE:		return "Safemode on by default";
  case OPT_SAFEMODEPROXIMITY: return "Safemode proximity distance";
  case OPT_AUTOSAFEMODE:	return "Auto-Safemode on by default";
  case OPT_AUTOSAFEMODETURNS: return "Turns to reenable safemode";
  case OPT_AUTOSAVE:    	return "Periodically Autosave";
  case OPT_GRADUAL_NIGHT_LIGHT: return "Gradual night light";
  case OPT_RAIN_ANIMATION: return "Rain animation";
  case OPT_QUERY_DISASSEMBLE: return "Query on disassembly";
  case OPT_DROP_EMPTY: return "Drop empty containers";
  case OPT_SKILL_RUST: return "Skill Rust";
  case OPT_DELETE_WORLD: return "Delete World";
  case OPT_INITIAL_POINTS: return "Initial points";
  case OPT_INITIAL_TIME: return "Initial time";
  case OPT_VIEWPORT_X: return "Viewport width";
  case OPT_VIEWPORT_Y: return "Viewport height";
  case OPT_MOVE_VIEW_OFFSET: return "Move view offset";
  case OPT_STATIC_SPAWN: return "Static spawn";
  case OPT_CLASSIC_ZOMBIES: return "Classic zombies";
<<<<<<< HEAD
  case OPT_SEASON_LENGTH: return "Season length";
=======
  case OPT_STATIC_NPC: return "Static npcs";
  case OPT_RANDOM_NPC: return "Random npcs";
>>>>>>> 220f14d1
  default:			return "Unknown Option (BUG)";
 }
 return "Big ol Bug";
}

bool option_is_bool(option_key id)
{
 switch (id) {
  case OPT_24_HOUR:
  case OPT_SAFEMODEPROXIMITY:
  case OPT_AUTOSAFEMODETURNS:
  case OPT_SKILL_RUST:
  case OPT_DROP_EMPTY:
  case OPT_DELETE_WORLD:
  case OPT_INITIAL_POINTS:
  case OPT_INITIAL_TIME:
  case OPT_VIEWPORT_X:
  case OPT_VIEWPORT_Y:
  case OPT_SEASON_LENGTH:
  case OPT_MOVE_VIEW_OFFSET:
   return false;
    break;
  default:
   return true;
 }
 return true;
}

char option_max_options(option_key id)
{
  char ret;
  if (option_is_bool(id))
    ret = 2;
  else
    switch (id)
    {
      case OPT_24_HOUR:
        ret = 3;
        break;
      case OPT_SAFEMODEPROXIMITY:
        ret = 61;
        break;
      case OPT_AUTOSAFEMODETURNS:
        ret = 51;
        break;
      case OPT_INITIAL_POINTS:
        ret = 25;
        break;
      case OPT_INITIAL_TIME:
        ret = 24; // 0h to 23h
        break;
      case OPT_DELETE_WORLD:
      case OPT_DROP_EMPTY:
      case OPT_SKILL_RUST:
        ret = 3;
        break;
      case OPT_VIEWPORT_X:
      case OPT_VIEWPORT_Y:
        ret = 93; // TODO Set up min/max values so weird numbers don't have to be used.
        break;
      case OPT_SEASON_LENGTH:
        ret = 127;
      case OPT_MOVE_VIEW_OFFSET:
        ret = 50; // TODO calculate max for screen size
        break;
      default:
        ret = 2;
        break;
    }
  return ret;
}

void create_default_options()
{
 std::ofstream fout;
 fout.open("data/options.txt");
 if (!fout.is_open())
  return;

 fout << options_header() << "\n\
# If true, use C not F\n\
use_celsius F\n\
# If true, use Km/h not mph\
use_metric_system F\n\
# If true, y/n prompts are case-sensitive, y and n are not accepted\n\
force_capital_yn T\n\
# If true, bright backgrounds are not used--some consoles are not compatible\n\
no_bright_backgrounds F\n\
# 12h/24h Time: 0 = AM/PM, 1 = 24h military, 2 = 24h normal\n\
24_hour 0\n\
# If true, automatically follow the crosshair when firing/throwing\n\
snap_to_target F\n\
# If true, safemode will be on after starting a new game or loading\n\
safemode T\n\
# If safemode is enabled, distance to hostiles when safemode should show a warning (0=Viewdistance)\n\
safemodeproximity 0\n\
# If true, auto-safemode will be on after starting a new game or loading\n\
autosafemode F\n\
# Number of turns after safemode is reenabled when no zombies are in safemodeproximity distance\n\
autosafemodeturns 50\n\
# If true, game will periodically save the map\n\
autosave F\n\
# If true will add nice gradual-lighting (should only make a difference @night)\n\
gradual_night_light F\n\
# If true, will display weather animations\n\
rain_animation T\n\
# If true, will query beefore disassembling items\n\
query_disassemble T\n\
# Player will automatically drop empty containers after use\n\
# 0 - don't drop any, 1 - drop all except watertight containers, 2 - drop all containers\n\
drop_empty 0\n\
# \n\
# GAMEPLAY OPTIONS: CHANGING THESE OPTIONS WILL AFFECT GAMEPLAY DIFFICULTY! \n\
# Level of skill rust: 0 - vanilla Cataclysm, 1 - capped at skill levels, 2 - none at all\n\
skill_rust 0\n\
# Delete world after player death: 0 - no, 1 - yes, 2 - query\n\
delete_world 0\n\
# Initial points available in character generation\n\
initial_points 6\n\
# Initial time at character generation\n\
initial_time 8\n\
# The width of the terrain window in characters.\n\
viewport_x 12\n\
# The height of the terrain window, which is also the height of the main window, in characters.\n\
viewport_y 12\n\
# How many squares to shift the view when using move view keys (HJKLYUBN).\n\
move_view_offset 1\n\
# Spawn zombies at game start instead of during the game.  You must create a new world after changing\n\
static_spawn T\n\
# Only spawn classic zombies and natural wildlife.  You must create a new world after changing\n\
classic_zombies F\n\
<<<<<<< HEAD
# Season length in days\n\
season_length 14\n\
=======
# Spawn static NPCs at start. Requires reset after changing.\n\
static_npc F\n\
# Spawn random NPCs during gameplay.\n\
random_npc F\n\
>>>>>>> 220f14d1
";
 fout.close();
}

std::string options_header()
{
 return "\
# This is the options file.  It works similarly to keymap.txt: the format is\n\
# <option name> <option value>\n\
# <option value> may be any number, positive or negative.  If you use a\n\
# negative sign, do not put a space between it and the number.\n\
#\n\
# If # is at the start of a line, it is considered a comment and is ignored.\n\
# In-line commenting is not allowed.  I think.\n\
#\n\
# If you want to restore the default options, simply delete this file.\n\
# A new options.txt will be created next time you play.\n\
\n\
";
}

void save_options()
{
 std::ofstream fout;
 fout.open("data/options.txt");
 if (!fout.is_open())
  return;

 fout << options_header() << std::endl;
 for (int i = 1; i < NUM_OPTION_KEYS; i++) {
  option_key key = option_key(i);
  fout << option_string(key) << " ";
  if (option_is_bool(key))
   fout << (OPTIONS[key] ? "T" : "F");
  else
   fout << OPTIONS[key];
  fout << "\n";
 }
}<|MERGE_RESOLUTION|>--- conflicted
+++ resolved
@@ -243,15 +243,12 @@
   return OPT_STATIC_SPAWN;
  if (id == "classic_zombies")
   return OPT_CLASSIC_ZOMBIES;
-<<<<<<< HEAD
  if (id == "season_length")
   return OPT_SEASON_LENGTH;
-=======
  if (id == "static_npc")
   return OPT_STATIC_NPC;
  if (id == "random_npc")
   return OPT_RANDOM_NPC;
->>>>>>> 220f14d1
  return OPT_NULL;
 }
 
@@ -282,12 +279,9 @@
   case OPT_MOVE_VIEW_OFFSET: return "move_view_offset";
   case OPT_STATIC_SPAWN: return "static_spawn";
   case OPT_CLASSIC_ZOMBIES: return "classic_zombies";
-<<<<<<< HEAD
   case OPT_SEASON_LENGTH: return "season_length";
-=======
   case OPT_STATIC_NPC: return "static_npc";
   case OPT_RANDOM_NPC: return "random_npc";
->>>>>>> 220f14d1
   default:			return "unknown_option";
  }
  return "unknown_option";
@@ -317,17 +311,12 @@
   case OPT_INITIAL_TIME: return "Initial starting time of day on character\ngeneration.  Default is 8:00";
   case OPT_VIEWPORT_X: return "WINDOWS ONLY: Set the expansion of the viewport along\nthe X axis.  Must restart for changes\nto take effect.  Default is 12. POSIX\nsystems will use terminal size at startup.";
   case OPT_VIEWPORT_Y: return "WINDOWS ONLY: Set the expansion of the viewport along\nthe Y axis.  Must restart for changes\nto take effect.  Default is 12. POSIX\nsystems will use terminal size at startup.";
-<<<<<<< HEAD
   case OPT_MOVE_VIEW_OFFSET: return "Move view by how many squares per keypress\nDefault is 1";
-  case OPT_STATIC_SPAWN: return "Spawn zombies at game start instead of\nduring game. Must delete save directory\nafter changing for it to take effect.\nDefault is F";
-  case OPT_CLASSIC_ZOMBIES: return "Only spawn classic zombies and natural\nwildlife. Probably requires a reset of\nsave folder to take effect. Default is F";
   case OPT_SEASON_LENGTH: return "Season length, in days.\nDefault is 14";
-=======
   case OPT_STATIC_SPAWN: return "Spawn zombies at game start instead of\nduring game. Must delete save directory\nafter changing for it to take effect.\nDefault is false";
   case OPT_CLASSIC_ZOMBIES: return "Only spawn classic zombies and natural\nwildlife. Probably requires a reset of\nsave folder to take effect.\nDefault is false";
-  case OPT_STATIC_NPC: return "If true, the game will spawn static\n\NPC at the start of the game, requires reset\n\Default false";
-  case OPT_RANDOM_NPC: return "If true, the game will randomly spawn\n\NPC during gameplay.\n\Default false";
->>>>>>> 220f14d1
+  case OPT_STATIC_NPC: return "If true, the game will spawn static\nNPC at the start of the game, requires reset\nDefault false";
+  case OPT_RANDOM_NPC: return "If true, the game will randomly spawn\nNPC during gameplay.\nDefault false";
   default:			return " ";
  }
  return "Big ol Bug";
@@ -360,12 +349,9 @@
   case OPT_MOVE_VIEW_OFFSET: return "Move view offset";
   case OPT_STATIC_SPAWN: return "Static spawn";
   case OPT_CLASSIC_ZOMBIES: return "Classic zombies";
-<<<<<<< HEAD
   case OPT_SEASON_LENGTH: return "Season length";
-=======
   case OPT_STATIC_NPC: return "Static npcs";
   case OPT_RANDOM_NPC: return "Random npcs";
->>>>>>> 220f14d1
   default:			return "Unknown Option (BUG)";
  }
  return "Big ol Bug";
@@ -497,15 +483,12 @@
 static_spawn T\n\
 # Only spawn classic zombies and natural wildlife.  You must create a new world after changing\n\
 classic_zombies F\n\
-<<<<<<< HEAD
 # Season length in days\n\
 season_length 14\n\
-=======
 # Spawn static NPCs at start. Requires reset after changing.\n\
 static_npc F\n\
 # Spawn random NPCs during gameplay.\n\
 random_npc F\n\
->>>>>>> 220f14d1
 ";
  fout.close();
 }
