--- conflicted
+++ resolved
@@ -12,7 +12,6 @@
 
 class wish_mutate_callback: public uimenu_callback
 {
-<<<<<<< HEAD
     public:
         int lastlen;           // last menu entry
         std::string msg;       // feedback mesage
@@ -29,148 +28,6 @@
             }
             return c_ltgray;
         }
-=======
- WINDOW* w_list = newwin(25, 30, 0,  0);
- WINDOW* w_info = newwin(25, 50, 0, 30);
- int a = 0, shift = 1, result_selected = 0;
- int ch = '.';
- bool search = false, friendly = false;
- std::string pattern;
- std::string info;
- std::vector<int> search_results;
- monster tmp;
- do {
-  werase(w_info);
-  werase(w_list);
-  mvwprintw(w_list, 0, 0, _("Spawn a: "));
-  if (search) {
-   if (ch == '\n') {
-    search = false;
-    ch = '.';
-   } else if (ch == KEY_BACKSPACE || ch == 127) {
-    if (pattern.length() > 0)
-     pattern.erase(pattern.end() - 1);
-   } else if (ch == '>' || ch == KEY_NPAGE) {
-    search = false;
-    if (!search_results.empty()) {
-     result_selected++;
-     if (result_selected > search_results.size())
-      result_selected = 0;
-     shift = search_results[result_selected];
-     a = 0;
-     if (shift + 23 > mtypes.size()) {
-      a = shift + 23 - mtypes.size();
-      shift = mtypes.size() - 23;
-     }
-    }
-   } else if (ch == '<' || ch == KEY_PPAGE) {
-    search = false;
-    if (!search_results.empty()) {
-     result_selected--;
-     if (result_selected < 0)
-      result_selected = search_results.size() - 1;
-     shift = search_results[result_selected];
-     a = 0;
-     if (shift + 23 > mtypes.size()) {
-      a = shift + 23 - mtypes.size();
-      shift = mtypes.size() - 23;
-     }
-    }
-   } else {
-    pattern += ch;
-    search_results.clear();
-   }
-
-   if (search) {
-    for (int i = 1; i < mtypes.size(); i++) {
-     if (mtypes[i]->name.find(pattern) != std::string::npos) {
-      shift = i;
-      a = 0;
-      result_selected = 0;
-      if (shift + 23 > mtypes.size()) {
-       a = shift + 23 - mtypes.size();
-       shift = mtypes.size() - 23;
-      }
-      search_results.push_back(i);
-     }
-    }
-   }
-
-  } else {	// Not searching; scroll by keys
-   if (ch == 'j') a++;
-   if (ch == 'k') a--;
-   if (ch == 'f') friendly = !friendly;
-   if (ch == '/') {
-    search = true;
-    pattern =  "";
-    search_results.clear();
-   }
-   if (( ch == '>' || ch == KEY_NPAGE ) && !search_results.empty()) {
-    result_selected++;
-    if (result_selected > search_results.size())
-     result_selected = 0;
-    shift = search_results[result_selected];
-    a = 0;
-    if (shift + 23 > mtypes.size()) {
-     a = shift + 23 - mtypes.size();
-     shift = mtypes.size() - 23;
-    }
-   } else if (( ch == '<' || ch == KEY_PPAGE ) && !search_results.empty()) {
-    result_selected--;
-    if (result_selected < 0)
-     result_selected = search_results.size() - 1;
-    shift = search_results[result_selected];
-    a = 0;
-    if (shift + 23 > mtypes.size()) {
-     a = shift + 23 - mtypes.size();
-     shift = mtypes.size() - 23;
-    }
-   }
-  }
-  if (!search_results.empty())
-   mvwprintz(w_list, 0, 11, c_green, "%s               ", pattern.c_str());
-  else if (pattern.length() > 0)
-   mvwprintz(w_list, 0, 11, c_red, _("%s not found!            "),pattern.c_str());
-  if (a < 0) {
-   a = 0;
-   shift--;
-   if (shift < 1) shift = 1;
-  }
-  if (a > 22) {
-   a = 22;
-   shift++;
-   if (shift + 23 > mtypes.size()) shift = mtypes.size() - 23;
-  }
-  for (int i = 1; i < 24; i++) {
-   nc_color col = c_white;
-   if (i == a + 1)
-    col = h_white;
-   mvwprintz(w_list, i, 0, col, mtypes[i-1+shift]->name.c_str());
-   wprintz(w_list, mtypes[i-1+shift]->color, " %c%", mtypes[i-1+shift]->sym);
-  }
-  tmp = monster(mtypes[a + shift]);
-  if (friendly)
-   tmp.friendly = -1;
-  tmp.print_info(this, w_info);
-  wrefresh(w_info);
-  wrefresh(w_list);
-  if (search)
-   ch = getch();
-  else
-   ch = input();
- } while (ch != '\n');
- clear();
- delwin(w_info);
- delwin(w_list);
- refresh_all();
- wrefresh(w_terrain);
- point spawn = look_around();
- if (spawn.x == -1)
-  return;
- tmp.spawn(spawn.x, spawn.y);
- add_zombie(tmp);
-}
->>>>>>> a36f4e3c
 
         wish_mutate_callback() {
             lastlen = 0;
@@ -423,13 +280,7 @@
             point spawn = ( x == -1 && y == -1 ? look_around() : point ( x, y ) );
             if (spawn.x != -1) {
                 mon.spawn(spawn.x, spawn.y);
-#define old_game_z 1
-// If this errors and you've merged pr 2690, undefine old_game_z (or remove these ifdefs alltogether)
-#ifdef old_game_z
-                z.push_back(mon);
-#else
                 add_zombie(mon);
-#endif
                 cb->msg = _("Monster spawned, choose another or 'q' to quit.");
                 uistate.wishmonster_selected = wmenu.ret;
                 wmenu.redraw();
