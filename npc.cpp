--- conflicted
+++ resolved
@@ -171,68 +171,6 @@
     } else {
         load_legacy(g, dump);
     }
-<<<<<<< HEAD
-=======
- }
-
- for (int i = 0; i < num_hp_parts; i++)
-  dump >> hp_cur[i] >> hp_max[i];
- for (std::vector<Skill*>::iterator aSkill = Skill::skills.begin(); aSkill != Skill::skills.end(); ++aSkill) {
-   dump >> skillLevel(*aSkill);
- }
-
- matype_id tmpstyle;
- int numstyle;
- dump >> numstyle;
- for (int i = 0; i < numstyle; i++) {
-  dump >> tmpstyle;
-  ma_styles.push_back(tmpstyle);
- }
-
- int typetmp;
- std::string disease_type_tmp;
- int numill;
- dump >> numill;
- disease illtmp;
- for (int i = 0; i < numill; i++) {
-  dump >> disease_type_tmp >> illtmp.duration;
-  illtmp.type = disease_type_tmp;
-  illness.push_back(illtmp);
- }
- int numadd;
- addiction addtmp;
- dump >> numadd;
- for (int i = 0; i < numadd; i++) {
-  dump >> typetmp >> addtmp.intensity >> addtmp.sated;
-  addtmp.type = add_type(typetmp);
-  addictions.push_back(addtmp);
- }
- bionic_id tmpbionic;
- int numbio;
- bionic biotmp;
- dump >> numbio;
- for (int i = 0; i < numbio; i++) {
-  dump >> tmpbionic >> biotmp.invlet >> biotmp.powered >> biotmp.charge;
-  biotmp.id = bionic_id(tmpbionic);
-  my_bionics.push_back(biotmp);
- }
-// Special NPC stuff
- int misstmp, flagstmp, tmpatt, agg, bra, col, alt;
- dump >> agg >> bra >> col >> alt >> wandx >> wandy >> wandf >> omx >> omy >>
-         omz >> mapx >> mapy >> plx >> ply >> goalx >> goaly >> goalz >> misstmp >>
-         flagstmp >> fac_id >> tmpatt;
- personality.aggression = agg;
- personality.bravery = bra;
- personality.collector = col;
- personality.altruism = alt;
- mission = npc_mission(misstmp);
- flags = flagstmp;
- attitude = npc_attitude(tmpatt);
-
- op_of_u.load_info(dump);
- chatbin.load_info(dump);
- combat_rules.load_info(dump);
->>>>>>> fe534efa
 }
 
 
