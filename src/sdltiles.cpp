#if (defined TILES)
#include "cata_tiles.h"
#include "cata_utility.h"
#include "catacharset.h"
#include "color.h"
#include "color_loader.h"
#include "cursesdef.h"
#include "cursesport.h"
#include "debug.h"
#include "filesystem.h"
#include "font_loader.h"
#include "game.h"
#include "game_ui.h"
#include "get_version.h"
#include "init.h"
#include "input.h"
#include "loading_ui.h"
#include "options.h"
#include "output.h"
#include "path_info.h"
#include "player.h"
#include "rng.h"
#include "string_formatter.h"
#include "translations.h"

#include <algorithm>
#include <cstring>
<<<<<<< HEAD
#include <cassert>
#include <vector>
=======
>>>>>>> dc4c5d1f
#include <fstream>
#include <limits>
#include <memory>
#include <stdexcept>
#include <vector>

#ifdef __linux__
#   include <cstdlib> // getenv()/setenv()
#endif

#if (defined _WIN32 || defined WINDOWS)
#   include "platform_win.h"
#   include <shlwapi.h>
#   ifndef strcasecmp
#       define strcasecmp StrCmpI
#   endif
#endif

#include <SDL.h>
#include <SDL_ttf.h>
#include <SDL_image.h>

#ifdef SDL_SOUND
#   include <SDL_mixer.h>
#   include "sounds.h"
#endif

#ifdef __ANDROID__
#include "worldfactory.h"
#include "action.h"
#include "map.h"
#include "vehicle.h"
#include "vpart_position.h"
#include "inventory.h"
#include <jni.h>
#endif

#define dbg(x) DebugLog((DebugLevel)(x),D_SDL) << __FILE__ << ":" << __LINE__ << ": "

//***********************************
//Globals                           *
//***********************************

std::unique_ptr<cata_tiles> tilecontext;
static unsigned long lastupdate = 0;
static unsigned long interval = 25;
static bool needupdate = false;
extern bool tile_iso;

#ifdef SDL_SOUND
/** The music we're currently playing. */
Mix_Music *current_music = NULL;
std::string current_playlist = "";
size_t current_playlist_at = 0;
size_t absolute_playlist_at = 0;
std::vector<std::size_t> playlist_indexes;
bool sounds::sound_enabled = false;
static bool sound_init_success = false;

struct sound_effect {
    int volume;

    struct deleter {
        // Operator overloaded to leverage deletion API.
        void operator()( Mix_Chunk* const c ) const {
            Mix_FreeChunk( c );
        };
    };
    std::unique_ptr<Mix_Chunk, deleter> chunk;
};

using id_and_variant = std::pair<std::string, std::string>;
std::map<id_and_variant, std::vector<sound_effect>> sound_effects_p;

struct music_playlist {
    // list of filenames relative to the soundpack location
    struct entry {
        std::string file;
        int volume;
    };
    std::vector<entry> entries;
    bool shuffle;

    music_playlist() : shuffle(false) {
    }
};

std::map<std::string, music_playlist> playlists;

std::string current_soundpack_path = "";
#endif

#include "sdl_wrappers.h"

/**
 * A class that draws a single character on screen.
 */
class Font {
public:
    Font(int w, int h) : 
#ifdef __ANDROID__
    opacity(1.0f),
#endif
    fontwidth(w), fontheight(h) { }
    virtual ~Font() = default;
    /**
     * Draw character t at (x,y) on the screen,
     * using (curses) color.
     */
    virtual void OutputChar(const std::string &ch, int x, int y, unsigned char color) = 0;
    virtual void draw_ascii_lines(unsigned char line_id, int drawx, int drawy, int FG) const;
    bool draw_window( const catacurses::window &win );
    bool draw_window( const catacurses::window &win, int offsetx, int offsety );

    static std::unique_ptr<Font> load_font(const std::string &typeface, int fontsize, int fontwidth, int fontheight, bool fontblending);
public:
#ifdef __ANDROID__
    float opacity; // 0-1
#endif
    // the width of the font, background is always this size
    int fontwidth;
    // the height of the font, background is always this size
    int fontheight;
};

/**
 * Uses a ttf font. Its glyphs are cached.
 */
class CachedTTFFont : public Font {
public:
    CachedTTFFont( int w, int h, std::string typeface, int fontsize, bool fontblending );
    ~CachedTTFFont() override = default;

    virtual void OutputChar(const std::string &ch, int x, int y, unsigned char color) override;
protected:
    SDL_Texture_Ptr create_glyph( const std::string &ch, int color );

    TTF_Font_Ptr font;
    // Maps (character code, color) to SDL_Texture*

    struct key_t {
        std::string   codepoints;
        unsigned char color;

        // Operator overload required to use in std::map.
        bool operator<(key_t const &rhs) const noexcept {
            return (color == rhs.color) ? codepoints < rhs.codepoints : color < rhs.color;
        }
    };

    struct cached_t {
        SDL_Texture_Ptr texture;
        int          width;
    };

    std::map<key_t, cached_t> glyph_cache_map;

    const bool fontblending;
};

/**
 * A font created from a bitmap. Each character is taken from a
 * specific area of the source bitmap.
 */
class BitmapFont : public Font {
public:
    BitmapFont( int w, int h, const std::string &path );
    ~BitmapFont() override = default;

    virtual void OutputChar(const std::string &ch, int x, int y, unsigned char color) override;
    void OutputChar(long t, int x, int y, unsigned char color);
    virtual void draw_ascii_lines(unsigned char line_id, int drawx, int drawy, int FG) const override;
protected:
    std::array<SDL_Texture_Ptr, color_loader<SDL_Color>::COLOR_NAMES_COUNT> ascii;
    int tilewidth;
};

static std::unique_ptr<Font> font;
static std::unique_ptr<Font> map_font;
static std::unique_ptr<Font> overmap_font;

static std::array<SDL_Color, color_loader<SDL_Color>::COLOR_NAMES_COUNT> windowsPalette;
static SDL_Window_Ptr window;
static SDL_Renderer_Ptr renderer;
static SDL_PixelFormat_Ptr format;
static SDL_Texture_Ptr display_buffer;
#ifdef __ANDROID__
static SDL_Texture_Ptr touch_joystick;
#endif
static int WindowWidth;        //Width of the actual window, not the curses window
static int WindowHeight;       //Height of the actual window, not the curses window
// input from various input sources. Each input source sets the type and
// the actual input value (key pressed, mouse button clicked, ...)
// This value is finally returned by input_manager::get_input_event.
static input_event last_input;

static constexpr int ERR = -1;
static int inputdelay;         //How long getch will wait for a character to be typed
static Uint32 delaydpad = std::numeric_limits<Uint32>::max();     // Used for entering diagonal directions with d-pad.
static Uint32 dpad_delay = 100;   // Delay in milliseconds between registering a d-pad event and processing it.
static bool dpad_continuous = false;  // Whether we're currently moving continuously with the dpad.
static int lastdpad = ERR;      // Keeps track of the last dpad press.
static int queued_dpad = ERR;   // Queued dpad press, for individual button presses.
int fontwidth;          //the width of the font, background is always this size
int fontheight;         //the height of the font, background is always this size
static int TERMINAL_WIDTH;
static int TERMINAL_HEIGHT;
bool fullscreen;

static SDL_Joystick *joystick; // Only one joystick for now.

using cata_cursesport::curseline;
using cata_cursesport::cursecell;
static std::vector<curseline> oversized_framebuffer;
static std::vector<curseline> terminal_framebuffer;
static std::weak_ptr<void> winBuffer; //tracking last drawn window to fix the framebuffer
static int fontScaleBuffer; //tracking zoom levels to fix framebuffer w/tiles
extern catacurses::window w_hit_animation; //this window overlays w_terrain which can be oversized

/**
 * Attempt to initialize an audio device.  Returns false if initialization fails.
 */
static bool init_sound()
{
#ifdef SDL_SOUND
    int audio_rate = 44100;
    Uint16 audio_format = AUDIO_S16;
    int audio_channels = 2;
    int audio_buffers = 2048;

    // We should only need to init once
    if( !sound_init_success ) {
        // Mix_OpenAudio returns non-zero if something went wrong trying to open the device
        if( !Mix_OpenAudio(audio_rate, audio_format, audio_channels, audio_buffers) ) {
            Mix_AllocateChannels(128);
            Mix_ReserveChannels(20);

            // For the sound effects system.
            Mix_GroupChannels( 2, 9, 1 );
            Mix_GroupChannels( 0, 1, 2 );
            Mix_GroupChannels( 11, 14, 3 );
            Mix_GroupChannels( 15, 17, 4 );

            sound_init_success = true;
        } else {
            dbg( D_ERROR ) << "Failed to open audio mixer, sound won't work: " << Mix_GetError();
        }
    }

    return sound_init_success;
#else
    return false;
#endif /* SDL_SOUND */
}

#ifdef SDL_SOUND
static inline bool check_sound( const int volume = 1 )
{
    return( sound_init_success && sounds::sound_enabled && volume > 0 );
}
#endif /* SDL_SOUND */

//***********************************
//Non-curses, Window functions      *
//***********************************

static bool operator==( const cata_cursesport::WINDOW *const lhs, const catacurses::window &rhs )
{
    return lhs == rhs.get();
}

void ClearScreen()
{
    SetRenderDrawColor( renderer, 0, 0, 0, 255);
    RenderClear( renderer );
}

void InitSDL()
{
    int init_flags = SDL_INIT_VIDEO | SDL_INIT_AUDIO | SDL_INIT_TIMER;
    int ret;

#ifdef SDL_HINT_WINDOWS_DISABLE_THREAD_NAMING
    SDL_SetHint(SDL_HINT_WINDOWS_DISABLE_THREAD_NAMING, "1");
#endif

#ifdef __linux__
    // https://bugzilla.libsdl.org/show_bug.cgi?id=3472#c5
    if( SDL_COMPILEDVERSION == SDL_VERSIONNUM( 2, 0, 5 ) ) {
        const char *xmod = getenv( "XMODIFIERS" );
        if( xmod && strstr( xmod, "@im=ibus" ) != NULL ) {
            setenv( "XMODIFIERS", "@im=none", 1 );
        }
    }
#endif

    ret = SDL_Init( init_flags );
    throwErrorIf( ret != 0, "SDL_Init failed" );

    ret = TTF_Init();
    throwErrorIf( ret != 0, "TTF_Init failed" );

    // cata_tiles won't be able to load the tiles, but the normal SDL
    // code will display fine.
    ret = IMG_Init( IMG_INIT_PNG );
    printErrorIf( ( ret & IMG_INIT_PNG ) != IMG_INIT_PNG, "IMG_Init failed to initialize PNG support, tiles won't work" );

    ret = SDL_InitSubSystem( SDL_INIT_JOYSTICK );
    printErrorIf( ret != 0, "Initializing joystick subsystem failed" );

    //SDL2 has no functionality for INPUT_DELAY, we would have to query it manually, which is expensive
    //SDL2 instead uses the OS's Input Delay.

    atexit(SDL_Quit);
}

bool SetupRenderTarget()
{
    SetRenderDrawBlendMode( renderer, SDL_BLENDMODE_NONE );
    display_buffer.reset( SDL_CreateTexture( renderer.get(), SDL_PIXELFORMAT_ARGB8888, SDL_TEXTUREACCESS_TARGET, WindowWidth, WindowHeight ) );
    if( printErrorIf( !display_buffer, "Failed to create window buffer" ) ) {
        return false;
    }
    if( printErrorIf( SDL_SetRenderTarget( renderer.get(), display_buffer.get() ) != 0, "SDL_SetRenderTarget failed" ) ) {
        return false;
    }
    ClearScreen();

    return true;
}

//Registers, creates, and shows the Window!!
void WinCreate()
{
    std::string version = string_format("Cataclysm: Dark Days Ahead - %s", getVersionString());

    // Common flags used for fulscreen and for windowed
    int window_flags = 0;
    WindowWidth = TERMINAL_WIDTH * fontwidth;
    WindowHeight = TERMINAL_HEIGHT * fontheight;
    window_flags |= SDL_WINDOW_RESIZABLE | SDL_WINDOW_ALLOW_HIGHDPI;

    if( get_option<std::string>( "SCALING_MODE" ) != "none" ) {
        SDL_SetHint( SDL_HINT_RENDER_SCALE_QUALITY, get_option<std::string>( "SCALING_MODE" ).c_str() );
    }

#ifndef __ANDROID__
    if (get_option<std::string>( "FULLSCREEN" ) == "fullscreen") {
        window_flags |= SDL_WINDOW_FULLSCREEN;
    } else if (get_option<std::string>( "FULLSCREEN" ) == "windowedbl") {
        window_flags |= SDL_WINDOW_FULLSCREEN_DESKTOP;
        fullscreen = true;
        SDL_SetHint(SDL_HINT_VIDEO_MINIMIZE_ON_FOCUS_LOSS, "0");
    }
#endif
    
    int display = get_option<int>( "DISPLAY" );
    if ( display < 0 || display >= SDL_GetNumVideoDisplays() ) {
        display = 0;
    }

#ifdef __ANDROID__
    // Bugfix for red screen on Samsung S3/Mali
    // https://forums.libsdl.org/viewtopic.php?t=11445
    SDL_GL_SetAttribute(SDL_GL_RED_SIZE, 5); 
    SDL_GL_SetAttribute(SDL_GL_GREEN_SIZE, 6); 
    SDL_GL_SetAttribute(SDL_GL_BLUE_SIZE, 5); 

    // Prevent mouse|touch input confusion
    SDL_SetHint(SDL_HINT_ANDROID_SEPARATE_MOUSE_AND_TOUCH, "1");
#endif

    ::window.reset( SDL_CreateWindow( version.c_str(),
            SDL_WINDOWPOS_CENTERED_DISPLAY( display ),
            SDL_WINDOWPOS_CENTERED_DISPLAY( display ),
            WindowWidth,
            WindowHeight,
            window_flags
        ) );
    throwErrorIf( !::window, "SDL_CreateWindow failed" );

#ifndef __ANDROID__
    // On Android SDL seems janky in windowed mode so we're fullscreen all the time.
    // Fullscreen mode is now modified so it obeys terminal width/height, rather than
    // overwriting it with this calculation.
    if (window_flags & SDL_WINDOW_FULLSCREEN || window_flags & SDL_WINDOW_FULLSCREEN_DESKTOP) {
        SDL_GetWindowSize( ::window.get(), &WindowWidth, &WindowHeight );
        // Ignore previous values, use the whole window, but nothing more.
        TERMINAL_WIDTH = WindowWidth / fontwidth;
        TERMINAL_HEIGHT = WindowHeight / fontheight;
    }
#endif
    // Initialize framebuffer caches
    terminal_framebuffer.resize(TERMINAL_HEIGHT);
    for (int i = 0; i < TERMINAL_HEIGHT; i++) {
        terminal_framebuffer[i].chars.assign(TERMINAL_WIDTH, cursecell(""));
    }

    oversized_framebuffer.resize(TERMINAL_HEIGHT);
    for (int i = 0; i < TERMINAL_HEIGHT; i++) {
        oversized_framebuffer[i].chars.assign(TERMINAL_WIDTH, cursecell(""));
    }

    const Uint32 wformat = SDL_GetWindowPixelFormat( ::window.get() );
    format.reset( SDL_AllocFormat( wformat ) );
    throwErrorIf( !format, "SDL_AllocFormat failed" );

    bool software_renderer = get_option<bool>( "SOFTWARE_RENDERING" );
    if( !software_renderer ) {
        dbg( D_INFO ) << "Attempting to initialize accelerated SDL renderer.";

        renderer.reset( SDL_CreateRenderer( ::window.get(), -1, SDL_RENDERER_ACCELERATED |
                                            SDL_RENDERER_PRESENTVSYNC | SDL_RENDERER_TARGETTEXTURE ) );
        if( printErrorIf( !renderer, "Failed to initialize accelerated renderer, falling back to software rendering" ) ) {
            software_renderer = true;
        } else if( !SetupRenderTarget() ) {
            dbg( D_ERROR ) << "Failed to initialize display buffer under accelerated rendering, falling back to software rendering.";
            software_renderer = true;
            display_buffer.reset();
            renderer.reset();
        }
    }
    if( software_renderer ) {
        if( get_option<bool>( "FRAMEBUFFER_ACCEL" ) ) {
            SDL_SetHint( SDL_HINT_FRAMEBUFFER_ACCELERATION, "1" );
        }
        renderer.reset( SDL_CreateRenderer( ::window.get(), -1, SDL_RENDERER_SOFTWARE | SDL_RENDERER_TARGETTEXTURE ) );
        throwErrorIf( !renderer, "Failed to initialize software renderer" );
        throwErrorIf( !SetupRenderTarget(), "Failed to initialize display buffer under software rendering, unable to continue." );
    }

    SDL_SetWindowMinimumSize( ::window.get(), fontwidth * 80, fontheight * 24 );

#ifdef __ANDROID__
    // TODO: Not too sure why this works to make fullscreen on Android behave. :/
    if ( window_flags & SDL_WINDOW_FULLSCREEN || window_flags & SDL_WINDOW_FULLSCREEN_DESKTOP ) {
        SDL_GetWindowSize( ::window.get(), &WindowWidth, &WindowHeight );
    }

    // Load virtual joystick texture
    touch_joystick = CreateTextureFromSurface( renderer, load_image( "android/joystick.png" ) );
#endif

    ClearScreen();

    // Errors here are ignored, worst case: the option does not work as expected,
    // but that won't crash
    if(get_option<std::string>( "HIDE_CURSOR" ) != "show" && SDL_ShowCursor(-1)) {
        SDL_ShowCursor(SDL_DISABLE);
    } else {
        SDL_ShowCursor(SDL_ENABLE);
    }

    // Initialize joysticks.
    int numjoy = SDL_NumJoysticks();

    if( get_option<bool>( "ENABLE_JOYSTICK" ) && numjoy >= 1 ) {
        if( numjoy > 1 ) {
            dbg( D_WARNING ) << "You have more than one gamepads/joysticks plugged in, only the first will be used.";
        }
        joystick = SDL_JoystickOpen(0);
        printErrorIf( joystick == nullptr, "SDL_JoystickOpen failed" );
        if( joystick ) {
            printErrorIf( SDL_JoystickEventState(SDL_ENABLE) < 0, "SDL_JoystickEventState(SDL_ENABLE) failed" );
        }
    } else {
        joystick = NULL;
    }

    // Set up audio mixer.
    init_sound();
}

// forward declaration
void load_soundset();

void WinDestroy()
{
#ifdef __ANDROID__
    touch_joystick.reset();
#endif

#ifdef SDL_SOUND
    // De-allocate all loaded sound.
    sound_effects_p.clear();
    playlists.clear();
    Mix_CloseAudio();
#endif
    tilecontext.reset();

    if(joystick) {
        SDL_JoystickClose(joystick);
        joystick = 0;
    }
    format.reset();
    display_buffer.reset();
    renderer.reset();
    ::window.reset();
}

inline void FillRectDIB(SDL_Rect &rect, unsigned char color) {
    SetRenderDrawColor( renderer, windowsPalette[color].r, windowsPalette[color].g, windowsPalette[color].b, 255 );
    RenderFillRect( renderer, &rect );
}

//The following 3 methods use mem functions for fast drawing
inline void VertLineDIB(int x, int y, int y2, int thickness, unsigned char color)
{
    SDL_Rect rect;
    rect.x = x;
    rect.y = y;
    rect.w = thickness;
    rect.h = y2-y;
    FillRectDIB(rect, color);
}
inline void HorzLineDIB(int x, int y, int x2, int thickness, unsigned char color)
{
    SDL_Rect rect;
    rect.x = x;
    rect.y = y;
    rect.w = x2-x;
    rect.h = thickness;
    FillRectDIB(rect, color);
}
inline void FillRectDIB(int x, int y, int width, int height, unsigned char color)
{
    SDL_Rect rect;
    rect.x = x;
    rect.y = y;
    rect.w = width;
    rect.h = height;
    FillRectDIB(rect, color);
}

SDL_Texture_Ptr CachedTTFFont::create_glyph( const std::string &ch, const int color )
{
    const auto function = fontblending ? TTF_RenderUTF8_Blended : TTF_RenderUTF8_Solid;
    SDL_Surface_Ptr sglyph( function( font.get(), ch.c_str(), windowsPalette[color] ) );
    if( !sglyph ) {
        dbg( D_ERROR ) << "Failed to create glyph for " << ch << ": " << TTF_GetError();
        return NULL;
    }
    /* SDL interprets each pixel as a 32-bit number, so our masks must depend
       on the endianness (byte order) of the machine */
#if SDL_BYTEORDER == SDL_BIG_ENDIAN
    static const Uint32 rmask = 0xff000000;
    static const Uint32 gmask = 0x00ff0000;
    static const Uint32 bmask = 0x0000ff00;
    static const Uint32 amask = 0x000000ff;
#else
    static const Uint32 rmask = 0x000000ff;
    static const Uint32 gmask = 0x0000ff00;
    static const Uint32 bmask = 0x00ff0000;
    static const Uint32 amask = 0xff000000;
#endif
    const int wf = utf8_wrapper( ch ).display_width();
    // Note: bits per pixel must be 8 to be synchronized with the surface
    // that TTF_RenderGlyph above returns. This is important for SDL_BlitScaled
    SDL_Surface_Ptr surface = CreateRGBSurface( 0, fontwidth * wf, fontheight, 32, rmask, gmask, bmask, amask );
    SDL_Rect src_rect = { 0, 0, sglyph->w, sglyph->h };
    SDL_Rect dst_rect = { 0, 0, fontwidth * wf, fontheight };
    if (src_rect.w < dst_rect.w) {
        dst_rect.x = (dst_rect.w - src_rect.w) / 2;
        dst_rect.w = src_rect.w;
    } else if (src_rect.w > dst_rect.w) {
        src_rect.x = (src_rect.w - dst_rect.w) / 2;
        src_rect.w = dst_rect.w;
    }
    if (src_rect.h < dst_rect.h) {
        dst_rect.y = (dst_rect.h - src_rect.h) / 2;
        dst_rect.h = src_rect.h;
    } else if (src_rect.h > dst_rect.h) {
        src_rect.y = (src_rect.h - dst_rect.h) / 2;
        src_rect.h = dst_rect.h;
    }

    if( !printErrorIf( SDL_BlitSurface( sglyph.get(), &src_rect, surface.get(), &dst_rect ) != 0, "SDL_BlitSurface failed" ) ) {
        sglyph = std::move( surface );
    }

    return CreateTextureFromSurface( renderer, sglyph );
}

void CachedTTFFont::OutputChar(const std::string &ch, int const x, int const y, unsigned char const color)
{
    key_t    key {std::move(ch), static_cast<unsigned char>(color & 0xf)};

    auto it = glyph_cache_map.find( key );
    if( it == std::end( glyph_cache_map ) ) {
        cached_t new_entry {
            create_glyph( key.codepoints, key.color ),
            static_cast<int>( fontwidth * utf8_wrapper( key.codepoints ).display_width() )
        };
        it = glyph_cache_map.insert( std::make_pair( std::move( key ), std::move( new_entry ) ) ).first;
    }
    const cached_t &value = it->second;

    if (!value.texture) {
        // Nothing we can do here )-:
        return;
    }
    SDL_Rect rect {x, y, value.width, fontheight};
#ifdef __ANDROID__
    if (opacity != 1.0f)
        SDL_SetTextureAlphaMod(value.texture.get(), opacity * 255.0f);
#endif
    RenderCopy( renderer, value.texture, nullptr, &rect);
#ifdef __ANDROID__
    if (opacity != 1.0f)
        SDL_SetTextureAlphaMod(value.texture.get(), 255);
#endif
}

void BitmapFont::OutputChar(const std::string &ch, int x, int y, unsigned char color)
{
    int len = ch.length();
    const char *s = ch.c_str();
    const long t = UTF8_getch(&s, &len);
    BitmapFont::OutputChar(t, x, y, color);
}

void BitmapFont::OutputChar(long t, int x, int y, unsigned char color)
{
    if( t > 256 ) {
        return;
    }
    SDL_Rect src;
    src.x = (t % tilewidth) * fontwidth;
    src.y = (t / tilewidth) * fontheight;
    src.w = fontwidth;
    src.h = fontheight;
    SDL_Rect rect;
    rect.x = x; rect.y = y; rect.w = fontwidth; rect.h = fontheight;
#ifdef __ANDROID__
    if (opacity != 1.0f)
        SDL_SetTextureAlphaMod(ascii[color].get(), opacity * 255);
#endif
    RenderCopy( renderer, ascii[color], &src, &rect );
#ifdef __ANDROID__
    if (opacity != 1.0f)
        SDL_SetTextureAlphaMod(ascii[color].get(), 255);
#endif
}

#ifdef __ANDROID__
void draw_terminal_size_preview();
void draw_quick_shortcuts();
void draw_virtual_joystick();

static bool quick_shortcuts_enabled = true;

// For previewing the terminal size with a transparent rectangle overlay when user is adjusting it in the settings
static int preview_terminal_width = -1;
static int preview_terminal_height = -1;
static unsigned long preview_terminal_change_time = 0;

extern "C" {

static bool visible_display_frame_dirty = false;
static bool has_visible_display_frame = false;
static SDL_Rect visible_display_frame;

JNIEXPORT void JNICALL Java_org_libsdl_app_SDLActivity_onNativeVisibleDisplayFrameChanged(
                                    JNIEnv* env, jclass jcls, jint left, jint top, jint right, jint bottom)
{
    (void)env; // unused
    (void)jcls; // unused
    has_visible_display_frame = true;
    visible_display_frame_dirty = true;
    visible_display_frame.x = left;
    visible_display_frame.y = top;
    visible_display_frame.w = right - left;
    visible_display_frame.h = bottom - top;
}

} // "C"

SDL_Rect get_android_render_rect(float DisplayBufferWidth, float DisplayBufferHeight) {
    // If the display buffer aspect ratio is wider than the display, 
    // draw it at the top of the screen so it doesn't get covered up
    // by the virtual keyboard. Otherwise just center it.
    SDL_Rect dstrect;
    float DisplayBufferAspect = DisplayBufferWidth / (float)DisplayBufferHeight;
    float WindowHeightLessShortcuts = (float)WindowHeight;
    if (!get_option<bool>( "ANDROID_SHORTCUT_OVERLAP" ) && quick_shortcuts_enabled)
        WindowHeightLessShortcuts -= get_option<int>( "ANDROID_SHORTCUT_HEIGHT" );
    float WindowAspect = WindowWidth / (float)WindowHeightLessShortcuts;
    if (WindowAspect < DisplayBufferAspect)
    {
        dstrect.x = 0;
        dstrect.y = 0;
        dstrect.w = WindowWidth;
        dstrect.h = WindowWidth / DisplayBufferAspect;
    }
    else
    {
        dstrect.x = 0.5f * (WindowWidth - (WindowHeightLessShortcuts * DisplayBufferAspect));
        dstrect.y = 0;
        dstrect.w = WindowHeightLessShortcuts * DisplayBufferAspect;
        dstrect.h = WindowHeightLessShortcuts;
    }

    // Make sure the destination rectangle fits within the visible area
    if (get_option<bool>("ANDROID_KEYBOARD_SCREEN_SCALE") && has_visible_display_frame) {
        int vdf_right = visible_display_frame.x + visible_display_frame.w;
        int vdf_bottom = visible_display_frame.y + visible_display_frame.h;
        if (vdf_right < dstrect.x + dstrect.w)
            dstrect.w = vdf_right - dstrect.x;
        if (vdf_bottom < dstrect.y + dstrect.h)
            dstrect.h = vdf_bottom - dstrect.y;
    }
    return dstrect;
}

#endif

void refresh_display()
{
    needupdate = false;
    lastupdate = SDL_GetTicks();

    // Select default target (the window), copy rendered buffer
    // there, present it, select the buffer as target again.
    SetRenderTarget( renderer, NULL );
#ifdef __ANDROID__
    SDL_Rect dstrect = get_android_render_rect( TERMINAL_WIDTH * fontwidth, TERMINAL_HEIGHT * fontheight );
    SetRenderDrawColor( renderer, 0, 0, 0, 255 );
    RenderClear( renderer );
    RenderCopy( renderer, display_buffer, NULL, &dstrect );
#else
    RenderCopy( renderer, display_buffer, NULL, NULL );
#endif
#ifdef __ANDROID__
    draw_terminal_size_preview();
    draw_quick_shortcuts();
    draw_virtual_joystick();
#endif
    SDL_RenderPresent( renderer.get() );
    SetRenderTarget( renderer, display_buffer );
}

// only update if the set interval has elapsed
static void try_sdl_update()
{
    unsigned long now = SDL_GetTicks();
    if (now - lastupdate >= interval) {
        refresh_display();
    } else {
        needupdate = true;
    }
}

//for resetting the render target after updating texture caches in cata_tiles.cpp
void set_displaybuffer_rendertarget()
{
    SetRenderTarget( renderer, display_buffer );
}

// Populate a map with the available video displays and their name
void find_videodisplays() {
    std::map<int, std::string> displays;

    int numdisplays = SDL_GetNumVideoDisplays();
    for( int i = 0 ; i < numdisplays ; i++ ) {
        displays.insert( { i, SDL_GetDisplayName( i ) } );
    }

    int current_display = get_option<int>( "DISPLAY" );
    get_options().add("DISPLAY", "graphics", _("Display"),
                      _("Sets which video display will be used to show the game. Requires restart."),
                      displays, current_display, 0, options_manager::COPT_CURSES_HIDE
                      );
}

// line_id is one of the LINE_*_C constants
// FG is a curses color
void Font::draw_ascii_lines(unsigned char line_id, int drawx, int drawy, int FG) const
{
    switch (line_id) {
        case LINE_OXOX_C://box bottom/top side (horizontal line)
            HorzLineDIB(drawx, drawy + (fontheight / 2), drawx + fontwidth, 1, FG);
            break;
        case LINE_XOXO_C://box left/right side (vertical line)
            VertLineDIB(drawx + (fontwidth / 2), drawy, drawy + fontheight, 2, FG);
            break;
        case LINE_OXXO_C://box top left
            HorzLineDIB(drawx + (fontwidth / 2), drawy + (fontheight / 2), drawx + fontwidth, 1, FG);
            VertLineDIB(drawx + (fontwidth / 2), drawy + (fontheight / 2), drawy + fontheight, 2, FG);
            break;
        case LINE_OOXX_C://box top right
            HorzLineDIB(drawx, drawy + (fontheight / 2), drawx + (fontwidth / 2), 1, FG);
            VertLineDIB(drawx + (fontwidth / 2), drawy + (fontheight / 2), drawy + fontheight, 2, FG);
            break;
        case LINE_XOOX_C://box bottom right
            HorzLineDIB(drawx, drawy + (fontheight / 2), drawx + (fontwidth / 2), 1, FG);
            VertLineDIB(drawx + (fontwidth / 2), drawy, drawy + (fontheight / 2) + 1, 2, FG);
            break;
        case LINE_XXOO_C://box bottom left
            HorzLineDIB(drawx + (fontwidth / 2), drawy + (fontheight / 2), drawx + fontwidth, 1, FG);
            VertLineDIB(drawx + (fontwidth / 2), drawy, drawy + (fontheight / 2) + 1, 2, FG);
            break;
        case LINE_XXOX_C://box bottom north T (left, right, up)
            HorzLineDIB(drawx, drawy + (fontheight / 2), drawx + fontwidth, 1, FG);
            VertLineDIB(drawx + (fontwidth / 2), drawy, drawy + (fontheight / 2), 2, FG);
            break;
        case LINE_XXXO_C://box bottom east T (up, right, down)
            VertLineDIB(drawx + (fontwidth / 2), drawy, drawy + fontheight, 2, FG);
            HorzLineDIB(drawx + (fontwidth / 2), drawy + (fontheight / 2), drawx + fontwidth, 1, FG);
            break;
        case LINE_OXXX_C://box bottom south T (left, right, down)
            HorzLineDIB(drawx, drawy + (fontheight / 2), drawx + fontwidth, 1, FG);
            VertLineDIB(drawx + (fontwidth / 2), drawy + (fontheight / 2), drawy + fontheight, 2, FG);
            break;
        case LINE_XXXX_C://box X (left down up right)
            HorzLineDIB(drawx, drawy + (fontheight / 2), drawx + fontwidth, 1, FG);
            VertLineDIB(drawx + (fontwidth / 2), drawy, drawy + fontheight, 2, FG);
            break;
        case LINE_XOXX_C://box bottom east T (left, down, up)
            VertLineDIB(drawx + (fontwidth / 2), drawy, drawy + fontheight, 2, FG);
            HorzLineDIB(drawx, drawy + (fontheight / 2), drawx + (fontwidth / 2), 1, FG);
            break;
        default:
            break;
    }
}

void invalidate_framebuffer( std::vector<curseline> &framebuffer, int x, int y, int width, int height )
{
    for( int j = 0, fby = y; j < height; j++, fby++ ) {
        std::fill_n( framebuffer[fby].chars.begin() + x, width, cursecell( "" ) );
    }
}

void invalidate_framebuffer( std::vector<curseline> &framebuffer )
{
    for( unsigned int i = 0; i < framebuffer.size(); i++ ) {
        std::fill_n( framebuffer[i].chars.begin(), framebuffer[i].chars.size(), cursecell( "" ) );
    }
}

void invalidate_all_framebuffers()
{
    invalidate_framebuffer( terminal_framebuffer );
    invalidate_framebuffer( oversized_framebuffer );
}

void reinitialize_framebuffer()
{
    //Re-initialize the framebuffer with new values.
    const int new_height = std::max( TERMY, std::max( OVERMAP_WINDOW_HEIGHT, TERRAIN_WINDOW_HEIGHT ) );
    const int new_width = std::max( TERMX, std::max( OVERMAP_WINDOW_WIDTH, TERRAIN_WINDOW_WIDTH ) );
    oversized_framebuffer.resize( new_height );
    for( int i = 0; i < new_height; i++ ) {
        oversized_framebuffer[i].chars.assign( new_width, cursecell( "" ) );
    }
    terminal_framebuffer.resize( new_height );
    for( int i = 0; i < new_height; i++ ) {
        terminal_framebuffer[i].chars.assign( new_width, cursecell( "" ) );
    }
}

void invalidate_framebuffer_proportion( cata_cursesport::WINDOW* win )
{
    const int oversized_width = std::max( TERMX, std::max( OVERMAP_WINDOW_WIDTH, TERRAIN_WINDOW_WIDTH ) );
    const int oversized_height = std::max( TERMY, std::max( OVERMAP_WINDOW_HEIGHT, TERRAIN_WINDOW_HEIGHT ) );

    // check if the framebuffers/windows have been prepared yet
    if ( oversized_height == 0 || oversized_width == 0 ) {
        return;
    }
    if ( !g || win == nullptr ) {
        return;
    }
    if ( win == g->w_overmap || win == g->w_terrain || win == w_hit_animation ) {
        return;
    }

    // track the dimensions for conversion
    const int termpixel_x = win->x * font->fontwidth;
    const int termpixel_y = win->y * font->fontheight;
    const int termpixel_x2 = termpixel_x + win->width * font->fontwidth - 1;
    const int termpixel_y2 = termpixel_y + win->height * font->fontheight - 1;

    if ( map_font != nullptr && map_font->fontwidth != 0 && map_font->fontheight != 0 ) {
        const int mapfont_x = termpixel_x / map_font->fontwidth;
        const int mapfont_y = termpixel_y / map_font->fontheight;
        const int mapfont_x2 = std::min( termpixel_x2 / map_font->fontwidth, oversized_width - 1 );
        const int mapfont_y2 = std::min( termpixel_y2 / map_font->fontheight, oversized_height - 1 );
        const int mapfont_width = mapfont_x2 - mapfont_x + 1;
        const int mapfont_height = mapfont_y2 - mapfont_y + 1;
        invalidate_framebuffer( oversized_framebuffer, mapfont_x, mapfont_y, mapfont_width, mapfont_height );
    }

    if ( overmap_font != nullptr && overmap_font->fontwidth != 0 && overmap_font->fontheight != 0 ) {
        const int overmapfont_x = termpixel_x / overmap_font->fontwidth;
        const int overmapfont_y = termpixel_y / overmap_font->fontheight;
        const int overmapfont_x2 = std::min( termpixel_x2 / overmap_font->fontwidth, oversized_width - 1 );
        const int overmapfont_y2 = std::min( termpixel_y2 / overmap_font->fontheight, oversized_height - 1 );
        const int overmapfont_width = overmapfont_x2 - overmapfont_x + 1;
        const int overmapfont_height = overmapfont_y2 - overmapfont_y + 1;
        invalidate_framebuffer( oversized_framebuffer, overmapfont_x, overmapfont_y, overmapfont_width, overmapfont_height );
    }
}

// clear the framebuffer when werase is called on certain windows that don't use the main terminal font
void cata_cursesport::handle_additional_window_clear( WINDOW* win )
{
    if ( !g ) {
        return;
    }
    if( win == g->w_terrain || win == g->w_overmap ){
        invalidate_framebuffer( oversized_framebuffer );
    }
}

void clear_window_area( const catacurses::window &win_ )
{
    cata_cursesport::WINDOW *const win = win_.get<cata_cursesport::WINDOW>();
    FillRectDIB(win->x * fontwidth, win->y * fontheight,
                win->width * fontwidth, win->height * fontheight, catacurses::black);
}

void cata_cursesport::curses_drawwindow( const catacurses::window &w )
{
    WINDOW *const win = w.get<WINDOW>();
    bool update = false;
    if (g && w == g->w_terrain && use_tiles) {
        // Strings with colors do be drawn with map_font on top of tiles.
        std::multimap<point, formatted_text> overlay_strings;

        // game::w_terrain can be drawn by the tilecontext.
        // skip the normal drawing code for it.
        tilecontext->draw(
            win->x * fontwidth,
            win->y * fontheight,
            tripoint( g->ter_view_x, g->ter_view_y, g->ter_view_z ),
            TERRAIN_WINDOW_TERM_WIDTH * font->fontwidth,
            TERRAIN_WINDOW_TERM_HEIGHT * font->fontheight,
            overlay_strings );

        point prev_coord;
        int x_offset = 0;
        int alignment_offset = 0;
        for( const auto &iter : overlay_strings ) {
            const point coord = iter.first;
            const formatted_text ft = iter.second;
            const utf8_wrapper text( ft.text );

            // Strings at equal coords are displayed sequentially.
            if( coord != prev_coord ) {
                x_offset = 0;
            }

            // Calculate length of all strings in sequence to align them.
            if ( x_offset == 0 ) {
                int full_text_length = 0;
                const auto range = overlay_strings.equal_range( coord );
                for( auto ri = range.first; ri != range.second; ++ri ) {
                    utf8_wrapper rt(ri->second.text);
                    full_text_length += rt.display_width();
                }

                alignment_offset = 0;
                if( ft.alignment == TEXT_ALIGNMENT_CENTER ) {
                    alignment_offset = full_text_length / 2;
                }
                else if( ft.alignment == TEXT_ALIGNMENT_RIGHT ) {
                    alignment_offset = full_text_length - 1;
                }
            }

            for( size_t i = 0; i < text.display_width(); ++i ) {
                const int x0 = win->x * fontwidth;
                const int y0 = win->y * fontheight;
                const int x = x0 + ( x_offset - alignment_offset + i ) * map_font->fontwidth + coord.x;
                const int y = y0 + coord.y;                

                // Clip to window bounds.
                if( x < x0 || x > x0 + ( TERRAIN_WINDOW_TERM_WIDTH - 1 ) * font->fontwidth
                    || y < y0 || y > y0 + ( TERRAIN_WINDOW_TERM_HEIGHT - 1 ) * font->fontheight ) {
                    continue;
                }

                // TODO: draw with outline / BG color for better readability
                map_font->OutputChar( text.substr_display( i, 1 ).str(), x, y, ft.color );
            }

            prev_coord = coord;
            x_offset = text.display_width();
        }

        invalidate_framebuffer(terminal_framebuffer, win->x, win->y, TERRAIN_WINDOW_TERM_WIDTH, TERRAIN_WINDOW_TERM_HEIGHT);

        update = true;
    } else if (g && w == g->w_terrain && map_font ) {
        // When the terrain updates, predraw a black space around its edge
        // to keep various former interface elements from showing through the gaps
        // TODO: Maybe track down screen changes and use g->w_blackspace to draw this instead

        //calculate width differences between map_font and font
        int partial_width = std::max(TERRAIN_WINDOW_TERM_WIDTH * fontwidth - TERRAIN_WINDOW_WIDTH * map_font->fontwidth, 0);
        int partial_height = std::max(TERRAIN_WINDOW_TERM_HEIGHT * fontheight - TERRAIN_WINDOW_HEIGHT * map_font->fontheight, 0);
        //Gap between terrain and lower window edge
        if( partial_height > 0 ) {
            FillRectDIB( win->x * map_font->fontwidth,
                         ( win->y + TERRAIN_WINDOW_HEIGHT ) * map_font->fontheight,
                         TERRAIN_WINDOW_WIDTH * map_font->fontwidth + partial_width, partial_height, catacurses::black );
        }
        //Gap between terrain and sidebar
        if( partial_width > 0 ) {
            FillRectDIB( ( win->x + TERRAIN_WINDOW_WIDTH ) * map_font->fontwidth, win->y * map_font->fontheight,
                         partial_width, TERRAIN_WINDOW_HEIGHT * map_font->fontheight + partial_height, catacurses::black );
        }
        // Special font for the terrain window
        update = map_font->draw_window( w );
    } else if (g && w == g->w_overmap && overmap_font ) {
        // Special font for the terrain window
        update = overmap_font->draw_window( w );
    } else if (w == w_hit_animation && map_font ) {
        // The animation window overlays the terrain window,
        // it uses the same font, but it's only 1 square in size.
        // The offset must not use the global font, but the map font
        int offsetx = win->x * map_font->fontwidth;
        int offsety = win->y * map_font->fontheight;
        update = map_font->draw_window( w, offsetx, offsety );
    } else if (g && w == g->w_blackspace) {
        // fill-in black space window skips draw code
        // so as not to confuse framebuffer any more than necessary
        int offsetx = win->x * font->fontwidth;
        int offsety = win->y * font->fontheight;
        int wwidth = win->width * font->fontwidth;
        int wheight = win->height * font->fontheight;
        FillRectDIB( offsetx, offsety, wwidth, wheight, catacurses::black );
        update = true;
    } else if (g && w == g->w_pixel_minimap && g->pixel_minimap_option) {
        // Make sure the entire minimap window is black before drawing.
        clear_window_area( w );
        tilecontext->draw_minimap(
            win->x * fontwidth, win->y * fontheight,
            tripoint( g->u.pos().x, g->u.pos().y, g->ter_view_z ),
            win->width * font->fontwidth, win->height * font->fontheight);
        update = true;
    } else {
        // Either not using tiles (tilecontext) or not the w_terrain window.
        update = font->draw_window( w );
    }
    if(update) {
        needupdate = true;
    }
}

bool Font::draw_window( const catacurses::window &win )
{
    cata_cursesport::WINDOW *const w = win.get<cata_cursesport::WINDOW>();
    // Use global font sizes here to make this independent of the
    // font used for this window.
    return draw_window( win, w->x * ::fontwidth, w->y * ::fontheight );
}

bool Font::draw_window( const catacurses::window &w, const int offsetx, const int offsety )
{
    cata_cursesport::WINDOW *const win = w.get<cata_cursesport::WINDOW>();
    //Keeping track of the last drawn window
    const cata_cursesport::WINDOW *winBuffer = static_cast<cata_cursesport::WINDOW*>( ::winBuffer.lock().get() );
    if( !fontScaleBuffer ) {
            fontScaleBuffer = tilecontext->get_tile_width();
    }
    const int fontScale = tilecontext->get_tile_width();
    //This creates a problem when map_font is different from the regular font
    //Specifically when showing the overmap
    //And in some instances of screen change, i.e. inventory.
    bool oldWinCompatible = false;

    // clear the oversized buffer proportionally
    invalidate_framebuffer_proportion( win );

    // use the oversize buffer when dealing with windows that can have a different font than the main text font
    bool use_oversized_framebuffer = g && ( w == g->w_terrain || w == g->w_overmap ||
                                            w == w_hit_animation );

    /*
    Let's try to keep track of different windows.
    A number of windows are coexisting on the screen, so don't have to interfere.

    g->w_terrain, g->w_minimap, g->w_HP, g->w_status, g->w_status2, g->w_messages,
     g->w_location, and g->w_minimap, can be buffered if either of them was
     the previous window.

    g->w_overmap and g->w_omlegend are likewise.

    Everything else works on strict equality because there aren't yet IDs for some of them.
    */
    if( g && ( w == g->w_terrain || w == g->w_minimap || w == g->w_HP || w == g->w_status ||
         w == g->w_status2 || w == g->w_messages || w == g->w_location ) ) {
        if ( winBuffer == g->w_terrain || winBuffer == g->w_minimap ||
             winBuffer == g->w_HP || winBuffer == g->w_status || winBuffer == g->w_status2 ||
             winBuffer == g->w_messages || winBuffer == g->w_location ) {
            oldWinCompatible = true;
        }
    }else if( g && ( w == g->w_overmap || w == g->w_omlegend ) ) {
        if ( winBuffer == g->w_overmap || winBuffer == g->w_omlegend ) {
            oldWinCompatible = true;
        }
    }else {
        if( win == winBuffer ) {
            oldWinCompatible = true;
        }
    }

    // @todo: Get this from UTF system to make sure it is exactly the kind of space we need
    static const std::string space_string = " ";

    bool update = false;
    for( int j = 0; j < win->height; j++ ) {
        if( !win->line[j].touched ) {
            continue;
        }
        update = true;
        win->line[j].touched = false;
        for( int i = 0; i < win->width; i++ ) {
            const cursecell &cell = win->line[j].chars[i];

            const int drawx = offsetx + i * fontwidth;
            const int drawy = offsety + j * fontheight;
            if( drawx + fontwidth > WindowWidth || drawy + fontheight > WindowHeight ) {
                // Outside of the display area, would not render anyway
                continue;
            }

            // Avoid redrawing an unchanged tile by checking the framebuffer cache
            // TODO: handle caching when drawing normal windows over graphical tiles
            const int fbx = win->x + i;
            const int fby = win->y + j;

            std::vector<curseline> &framebuffer = use_oversized_framebuffer ? oversized_framebuffer :
                                             terminal_framebuffer;

#ifdef __ANDROID__
            // BUGFIX: Prevents an occasional crash when viewing player info. This seems like it might be a cross-platform issue in the experimental build
            if (fby >= (int)framebuffer.size() || fbx >= (int)framebuffer[fby].chars.size())
                continue;
#endif
            cursecell &oldcell = framebuffer[fby].chars[fbx];

            if (oldWinCompatible && cell == oldcell && fontScale == fontScaleBuffer) {
                continue;
            }
            oldcell = cell;

            if( cell.ch.empty() ) {
                continue; // second cell of a multi-cell character
            }

            // Spaces are used a lot, so this does help noticeably
            if( cell.ch == space_string ) {
                FillRectDIB( drawx, drawy, fontwidth, fontheight, cell.BG );
                continue;
            }
            const char *utf8str = cell.ch.c_str();
            int len = cell.ch.length();
            const int codepoint = UTF8_getch( &utf8str, &len );
            const catacurses::base_color FG = cell.FG;
            const catacurses::base_color BG = cell.BG;
            if( codepoint != UNKNOWN_UNICODE ) {
                const int cw = utf8_width( cell.ch );
                if( cw < 1 ) {
                    // utf8_width() may return a negative width
                    continue;
                }
                FillRectDIB( drawx, drawy, fontwidth * cw, fontheight, BG );
                OutputChar( cell.ch, drawx, drawy, FG );
            } else {
                FillRectDIB( drawx, drawy, fontwidth, fontheight, BG );
                draw_ascii_lines( static_cast<unsigned char>( cell.ch[0] ), drawx, drawy, FG );
            }

        }
    }
    win->draw = false; //We drew the window, mark it as so
    //Keeping track of last drawn window and tilemode zoom level
    ::winBuffer = w.weak_ptr();
    fontScaleBuffer = tilecontext->get_tile_width();

    return update;
}

static long alt_buffer = 0;
static bool alt_down = false;

static void begin_alt_code()
{
    alt_buffer = 0;
    alt_down = true;
}

static bool add_alt_code( char c )
{
    if( alt_down && c >= '0' && c <= '9' ) {
        alt_buffer = alt_buffer * 10 + ( c - '0' );
        return true;
    }
    return false;
}

static long end_alt_code()
{
    alt_down = false;
    return alt_buffer;
}

int HandleDPad()
{
    // Check if we have a gamepad d-pad event.
    if(SDL_JoystickGetHat(joystick, 0) != SDL_HAT_CENTERED) {
        // When someone tries to press a diagonal, they likely will
        // press a single direction first. Wait a few milliseconds to
        // give them time to press both of the buttons for the diagonal.
        int button = SDL_JoystickGetHat(joystick, 0);
        int lc = ERR;
        if(button == SDL_HAT_LEFT) {
            lc = JOY_LEFT;
        } else if(button == SDL_HAT_DOWN) {
            lc = JOY_DOWN;
        } else if(button == SDL_HAT_RIGHT) {
            lc = JOY_RIGHT;
        } else if(button == SDL_HAT_UP) {
            lc = JOY_UP;
        } else if(button == SDL_HAT_LEFTUP) {
            lc = JOY_LEFTUP;
        } else if(button == SDL_HAT_LEFTDOWN) {
            lc = JOY_LEFTDOWN;
        } else if(button == SDL_HAT_RIGHTUP) {
            lc = JOY_RIGHTUP;
        } else if(button == SDL_HAT_RIGHTDOWN) {
            lc = JOY_RIGHTDOWN;
        }

        if( delaydpad == std::numeric_limits<Uint32>::max() ) {
            delaydpad = SDL_GetTicks() + dpad_delay;
            queued_dpad = lc;
        }

        // Okay it seems we're ready to process.
        if( SDL_GetTicks() > delaydpad ) {

            if(lc != ERR) {
                if(dpad_continuous && (lc & lastdpad) == 0) {
                    // Continuous movement should only work in the same or similar directions.
                    dpad_continuous = false;
                    lastdpad = lc;
                    return 0;
                }

                last_input = input_event(lc, CATA_INPUT_GAMEPAD);
                lastdpad = lc;
                queued_dpad = ERR;

                if( !dpad_continuous ) {
                    delaydpad = SDL_GetTicks() + 200;
                    dpad_continuous = true;
                } else {
                    delaydpad = SDL_GetTicks() + 60;
                }
                return 1;
            }
        }
    } else {
        dpad_continuous = false;
        delaydpad = std::numeric_limits<Uint32>::max();

        // If we didn't hold it down for a while, just
        // fire the last registered press.
        if(queued_dpad != ERR) {
            last_input = input_event(queued_dpad, CATA_INPUT_GAMEPAD);
            queued_dpad = ERR;
            return 1;
        }
    }

    return 0;
}

/**
 * Translate SDL key codes to key identifiers used by ncurses, this
 * allows the input_manager to only consider those.
 * @return 0 if the input can not be translated (unknown key?),
 * -1 when a ALT+number sequence has been started,
 * or something that a call to ncurses getch would return.
 */
long sdl_keysym_to_curses( const SDL_Keysym &keysym )
{

    if( get_option<bool>( "DIAG_MOVE_WITH_MODIFIERS" ) ) {
        //Shift + Cursor Arrow (diagonal clockwise)
        if( keysym.mod & KMOD_SHIFT ) {
            switch( keysym.sym ) {
                case SDLK_LEFT:
                    return inp_mngr.get_first_char_for_action( "LEFTUP" );
                case SDLK_RIGHT:
                    return inp_mngr.get_first_char_for_action( "RIGHTDOWN" );
                case SDLK_UP:
                    return inp_mngr.get_first_char_for_action( "RIGHTUP" );
                case SDLK_DOWN:
                    return inp_mngr.get_first_char_for_action( "LEFTDOWN" );
            }
        }
        //Ctrl + Cursor Arrow (diagonal counter-clockwise)
        if( keysym.mod & KMOD_CTRL ) {
            switch( keysym.sym ) {
                case SDLK_LEFT:
                    return inp_mngr.get_first_char_for_action( "LEFTDOWN" );
                case SDLK_RIGHT:
                    return inp_mngr.get_first_char_for_action( "RIGHTUP" );
                case SDLK_UP:
                    return inp_mngr.get_first_char_for_action( "LEFTUP" );
                case SDLK_DOWN:
                    return inp_mngr.get_first_char_for_action( "RIGHTDOWN" );
            }
        }
    }

    switch (keysym.sym) {
        // This is special: allow entering a Unicode character with ALT+number
        case SDLK_RALT:
        case SDLK_LALT:
            begin_alt_code();
            return -1;
        // The following are simple translations:
        case SDLK_KP_ENTER:
        case SDLK_RETURN:
        case SDLK_RETURN2:
            return '\n';
        case SDLK_BACKSPACE:
        case SDLK_KP_BACKSPACE:
            return KEY_BACKSPACE;
        case SDLK_DELETE:
            return KEY_DC;
        case SDLK_ESCAPE:
            return KEY_ESCAPE;
        case SDLK_TAB:
            if( keysym.mod & KMOD_SHIFT ) {
                return KEY_BTAB;
            }
            return '\t';
        case SDLK_LEFT:
            return KEY_LEFT;
        case SDLK_RIGHT:
            return KEY_RIGHT;
        case SDLK_UP:
            return KEY_UP;
        case SDLK_DOWN:
            return KEY_DOWN;
        case SDLK_PAGEUP:
            return KEY_PPAGE;
        case SDLK_PAGEDOWN:
            return KEY_NPAGE;
        case SDLK_HOME:
            return KEY_HOME;
        case SDLK_END:
            return KEY_END;
        case SDLK_F1:
            return KEY_F( 1 );
        case SDLK_F2:
            return KEY_F( 2 );
        case SDLK_F3:
            return KEY_F( 3 );
        case SDLK_F4:
            return KEY_F( 4 );
        case SDLK_F5:
            return KEY_F( 5 );
        case SDLK_F6:
            return KEY_F( 6 );
        case SDLK_F7:
            return KEY_F( 7 );
        case SDLK_F8:
            return KEY_F( 8 );
        case SDLK_F9:
            return KEY_F( 9 );
        case SDLK_F10:
            return KEY_F( 10 );
        case SDLK_F11:
            return KEY_F( 11 );
        case SDLK_F12:
            return KEY_F( 12 );
        case SDLK_F13:
            return KEY_F( 13 );
        case SDLK_F14:
            return KEY_F( 14 );
        case SDLK_F15:
            return KEY_F( 15 );
        // Every other key is ignored as there is no curses constant for it.
        // TODO: add more if you find more.
        default:
            return 0;
    }
}

bool handle_resize(int w, int h)
{
    if( ( w != WindowWidth ) || ( h != WindowHeight ) ) {
        WindowWidth = w;
        WindowHeight = h;
        TERMINAL_WIDTH = WindowWidth / fontwidth;
        TERMINAL_HEIGHT = WindowHeight / fontheight;
        SetupRenderTarget();
        game_ui::init_ui();
        tilecontext->reinit_minimap();

        return true;
    }
    return false;
}

void toggle_fullscreen_window()
{
    static int restore_win_w = get_option<int>( "TERMINAL_X" ) * fontwidth;
    static int restore_win_h = get_option<int>( "TERMINAL_Y" ) * fontheight;

    if ( fullscreen ) {
        if( printErrorIf( SDL_SetWindowFullscreen( window.get(), 0 ) != 0, "SDL_SetWindowFullscreen failed" ) ) {
            return;
        }
        SDL_RestoreWindow( window.get() );
        SDL_SetWindowSize( window.get(), restore_win_w, restore_win_h );
        SDL_SetWindowMinimumSize( window.get(), fontwidth * 80, fontheight * 24 );
    } else {
        restore_win_w = WindowWidth;
        restore_win_h = WindowHeight;
        if( printErrorIf( SDL_SetWindowFullscreen( window.get(), SDL_WINDOW_FULLSCREEN_DESKTOP ) != 0, "SDL_SetWindowFullscreen failed" ) ) {
            return;
        }
    }
    int nw = 0;
    int nh = 0;
    SDL_GetWindowSize( window.get(), &nw, &nh );
    handle_resize( nw, nh );
    fullscreen = !fullscreen;
}

#ifdef __ANDROID__
static float finger_down_x = -1.0f; // in pixels
static float finger_down_y = -1.0f; // in pixels
static float finger_curr_x = -1.0f; // in pixels
static float finger_curr_y = -1.0f; // in pixels
static float second_finger_down_x = -1.0f; // in pixels
static float second_finger_down_y = -1.0f; // in pixels
static float second_finger_curr_x = -1.0f; // in pixels
static float second_finger_curr_y = -1.0f; // in pixels
static unsigned long finger_down_time = 0; // when did the first finger start touching the screen? 0 if not touching, otherwise the time in milliseconds.
static unsigned long finger_repeat_time = 0; // the last time we repeated input for a finger hold, 0 if not touching, otherwise the time in milliseconds.
static unsigned long last_tap_time = 0; // the last time a single tap was detected. used for double-tap detection.
static unsigned long ac_back_down_time = 0; // when did the hardware back button start being pressed? 0 if not touching, otherwise the time in milliseconds.
static bool is_two_finger_touch = false; // has a second finger touched the screen while the first was touching?
static bool is_quick_shortcut_touch = false; // did this touch start on a quick shortcut?
static bool quick_shortcuts_toggle_handled = false;
unsigned long finger_repeat_delay = 500; // the current finger repeat delay - will be somewhere between the min/max values depending on user input
static bool needs_sdl_surface_visibility_refresh = true; // should we make sure the sdl surface is visible? set to true whenever the SDL window is shown.

// Quick shortcuts container: maps the touch input context category (std::string) to a std::list of input_events.
typedef std::list<input_event> quick_shortcuts_t;
std::map<std::string, quick_shortcuts_t> quick_shortcuts_map;

// A copy of the last known input_context from the input manager. It's important this is a copy, as there are times
// the input manager has an empty input_context (eg. when player is moving over slow objects) and we don't want our
// quick shortcuts to disappear momentarily.
input_context touch_input_context;

std::string get_quick_shortcut_name(const std::string& category) {
    if( category == "DEFAULTMODE" && g->check_zone( zone_type_id("NO_AUTO_PICKUP"), g->u.pos() ) && get_option<bool>("ANDROID_SHORTCUT_ZONE"))
        return "DEFAULTMODE____SHORTCUTS";
    return category;
}

float android_get_display_density()
{
    JNIEnv *env = ( JNIEnv * )SDL_AndroidGetJNIEnv();
    jobject activity = ( jobject )SDL_AndroidGetActivity();
    jclass clazz( env->GetObjectClass( activity ) );
    jmethodID method_id = env->GetMethodID( clazz, "getDisplayDensity", "()F" );
    jfloat ans = env->CallFloatMethod( activity, method_id );
    env->DeleteLocalRef( activity );
    env->DeleteLocalRef( clazz );
    return ans;
}

// given the active quick shortcuts, returns the dimensions of each quick shortcut button.
void get_quick_shortcut_dimensions( quick_shortcuts_t &qsl, float &border, float &width,
                                    float &height )
{
    const float shortcut_dimensions_authored_density = 3.0f; // 480p xxhdpi
    float screen_density_scale = android_get_display_density() / shortcut_dimensions_authored_density;
    border = std::floor( screen_density_scale * get_option<int>( "ANDROID_SHORTCUT_BORDER" ) );
    width = std::floor( screen_density_scale * get_option<int>( "ANDROID_SHORTCUT_WIDTH_MAX" ) );
    float min_width = std::floor( screen_density_scale * std::min(
                                      get_option<int>( "ANDROID_SHORTCUT_WIDTH_MIN" ),
                                      get_option<int>( "ANDROID_SHORTCUT_WIDTH_MAX" ) ) );
    float usable_window_width = WindowWidth * get_option<int>( "ANDROID_SHORTCUT_SCREEN_PERCENTAGE" ) *
                                0.01f;
    if( width * qsl.size() > usable_window_width ) {
        width *= usable_window_width / ( width * qsl.size() );
        if( width < min_width ) {
            width = min_width;
        }
    }
    width = std::floor( width );
    height = std::floor( screen_density_scale * get_option<int>( "ANDROID_SHORTCUT_HEIGHT" ) );
}

// Returns the quick shortcut (if any) under the finger's current position, or finger down position if down == true
input_event* get_quick_shortcut_under_finger(bool down = false) {

    if (!quick_shortcuts_enabled)
        return NULL;

    quick_shortcuts_t& qsl = quick_shortcuts_map[get_quick_shortcut_name(touch_input_context.get_category())];

    float border, width, height;
    get_quick_shortcut_dimensions(qsl, border, width, height);

    float finger_y = down ? finger_down_y : finger_curr_y;
    if (finger_y < WindowHeight - height)
        return NULL;

    int i = 0;
    bool shortcut_right = get_option<std::string>( "ANDROID_SHORTCUT_POSITION" ) == "right";
    float finger_x = down ? finger_down_x : finger_curr_x;
    for (std::list<input_event>::iterator it = qsl.begin(); it != qsl.end(); ++it) {
        if ((i+1) * width > WindowWidth * get_option<int>("ANDROID_SHORTCUT_SCREEN_PERCENTAGE") * 0.01f)
            continue;
        i++;
        if (shortcut_right) {
            if (finger_x > WindowWidth - (i * width))
                return &(*it);
        }
        else {
        if (finger_x < i * width)
            return &(*it);
        }
    }

    return NULL;
}

// when pre-populating a quick shortcut list with defaults, ignore these actions (since they're all handleable by native touch operations)
bool ignore_action_for_quick_shortcuts(const std::string& action) {
   return (action == "UP"
        || action == "DOWN"
        || action == "LEFT"
        || action == "RIGHT"
        || action == "LEFTUP"
        || action == "LEFTDOWN"
        || action == "RIGHTUP"
        || action == "RIGHTDOWN"
        || action == "QUIT"
        || action == "CONFIRM"
        || action == "MOVE_SINGLE_ITEM" // maps to ENTER
        || action == "MOVE_ARMOR" // maps to ENTER
        || action == "ANY_INPUT"
        || action == "DELETE_TEMPLATE" // strictly we shouldn't have this one, but I don't like seeing the "d" on the main menu by default. :)
        );
}

// Adds a quick shortcut to a quick_shortcut list, setting shortcut_last_used_action_counter accordingly.
void add_quick_shortcut(quick_shortcuts_t& qsl, input_event& event, bool back, bool reset_shortcut_last_used_action_counter) {
    if (reset_shortcut_last_used_action_counter)
        event.shortcut_last_used_action_counter = g->get_user_action_counter(); // only used for DEFAULTMODE
    if (back)
        qsl.push_back(event);
    else
        qsl.push_front(event);
}

// Given a quick shortcut list and a specific key, move that key to the front or back of the list.
void reorder_quick_shortcut(quick_shortcuts_t& qsl, long key, bool back) {
        for(const auto& event : qsl) {
            if (event.get_first_input() == key) {
                input_event event_copy = event;
                qsl.remove(event);
                add_quick_shortcut(qsl, event_copy, back, false);
                break;
            }
        }
}

void reorder_quick_shortcuts(quick_shortcuts_t& qsl) {
        // Do some manual reordering to make transitions between input contexts more consistent
        // Desired order of keys: < > BACKTAB TAB PPAGE NPAGE . . . . ?
        bool shortcut_right = get_option<std::string>( "ANDROID_SHORTCUT_POSITION" ) == "right";
        if (shortcut_right) {
            reorder_quick_shortcut(qsl, KEY_PPAGE, false); // paging control
            reorder_quick_shortcut(qsl, KEY_NPAGE, false);
            reorder_quick_shortcut(qsl, KEY_BTAB, false); // secondary tabs after that
            reorder_quick_shortcut(qsl, '\t', false);
            reorder_quick_shortcut(qsl, '<', false); // tabs next
            reorder_quick_shortcut(qsl, '>', false);
            reorder_quick_shortcut(qsl, '?', false); // help at the start
        }
        else {
            reorder_quick_shortcut(qsl, KEY_NPAGE, false);
            reorder_quick_shortcut(qsl, KEY_PPAGE, false); // paging control
            reorder_quick_shortcut(qsl, '\t', false);
            reorder_quick_shortcut(qsl, KEY_BTAB, false); // secondary tabs after that
            reorder_quick_shortcut(qsl, '>', false);
            reorder_quick_shortcut(qsl, '<', false); // tabs next
            reorder_quick_shortcut(qsl, '?', false); // help at the start
        }
}

long choose_best_key_for_action(const std::string& action, const std::string& category) {
    const std::vector<input_event>& events = inp_mngr.get_input_for_action( action, category );
    long best_key = -1;
    for( const auto &events_event : events ) {
        if( events_event.type == CATA_INPUT_KEYBOARD && events_event.sequence.size() == 1 ) {
            bool is_ascii_char = isprint( events_event.sequence.front() ) && events_event.sequence.front() < 0xFF;
            bool is_best_ascii_char = best_key >= 0 && isprint( best_key ) && best_key < 0xFF;
            if ( best_key < 0 || (is_ascii_char && !is_best_ascii_char) ) {
                best_key = events_event.sequence.front();
            }
        }
    }
    return best_key;
}

bool add_key_to_quick_shortcuts(long key, const std::string& category, bool back) {
    if (key > 0) {
        quick_shortcuts_t& qsl = quick_shortcuts_map[get_quick_shortcut_name(category)];
        input_event event = input_event(key, CATA_INPUT_KEYBOARD);
        quick_shortcuts_t::iterator it = std::find(qsl.begin(), qsl.end(), event);
        if (it != qsl.end()) { // already exists
            (*it).shortcut_last_used_action_counter = g->get_user_action_counter(); // make sure we refresh shortcut usage
        }
        else {
            add_quick_shortcut(qsl, event, back, true); // doesn't exist, add it to the shortcuts and refresh shortcut usage
            return true;
        }
    }
    return false;
}
bool add_best_key_for_action_to_quick_shortcuts(std::string action_str, const std::string& category, bool back) {
    long best_key = choose_best_key_for_action(action_str, category);
    return add_key_to_quick_shortcuts(best_key, category, back);
}

bool add_best_key_for_action_to_quick_shortcuts(action_id action, const std::string& category, bool back) {
    return add_best_key_for_action_to_quick_shortcuts(action_ident(action), category, back);
}

void remove_action_from_quick_shortcuts(std::string action_str, const std::string& category) {
    quick_shortcuts_t& qsl = quick_shortcuts_map[get_quick_shortcut_name(category)];
    const std::vector<input_event>& events = inp_mngr.get_input_for_action( action_str, category );
    for (const auto& event : events)
        qsl.remove(event);
}

void remove_action_from_quick_shortcuts(action_id action, const std::string& category) {
    remove_action_from_quick_shortcuts(action_ident(action), category);
}

// Returns true if an expired action was removed
bool remove_expired_actions_from_quick_shortcuts(const std::string& category) {
    int remove_turns = get_option<int>("ANDROID_SHORTCUT_REMOVE_TURNS");
    if (remove_turns <= 0)
        return false;

    // This should only ever be used on "DEFAULTMODE" category for gameplay shortcuts
    if (category != "DEFAULTMODE")
        return false;

    bool ret = false;
    quick_shortcuts_t& qsl = quick_shortcuts_map[get_quick_shortcut_name(category)];
    quick_shortcuts_t::iterator it = qsl.begin();
    while (it != qsl.end()) {
        if (g->get_user_action_counter() - (*it).shortcut_last_used_action_counter > remove_turns) {
            it = qsl.erase(it);
            ret = true;
        }
        else {
            ++it;
        }
    }
    return ret;
}

void remove_stale_inventory_quick_shortcuts() {
    if (get_option<bool>("ANDROID_INVENTORY_AUTOADD")) {
        quick_shortcuts_t& qsl = quick_shortcuts_map["INVENTORY"];
        quick_shortcuts_t::iterator it = qsl.begin();
        bool in_inventory;
        long key;
        bool valid;
        while (it != qsl.end()) {
            key = (*it).get_first_input();
            valid = inv_chars.valid(key);
            in_inventory = false;
            if (valid) {
                in_inventory = g->u.inv.invlet_to_position(key) != INT_MIN;
                if (!in_inventory) {
                    // We couldn't find this item in the inventory, let's check worn items
                    for (const auto& item : g->u.worn) {
                        if (item.invlet == key) {
                            in_inventory = true;
                            break;
                        }
                    }
                }
                if (!in_inventory) {
                    // We couldn't find it in worn items either, check weapon held
                    if (g->u.weapon.invlet == key)
                        in_inventory = true;
                }
            }
            if (valid && !in_inventory) {
                it = qsl.erase(it);
            }
            else {
                ++it;
            }
        }
    }    
}

// Draw preview of terminal size when adjusting values
void draw_terminal_size_preview()
{
    bool preview_terminal_dirty = preview_terminal_width != get_option<int>("TERMINAL_X") * fontwidth ||
        preview_terminal_height != get_option<int>("TERMINAL_Y") * fontheight;
    if (preview_terminal_dirty ||
        (preview_terminal_change_time > 0 && SDL_GetTicks() - preview_terminal_change_time < 1000))
    {
        if (preview_terminal_dirty)
        {
            preview_terminal_width = get_option<int>("TERMINAL_X") * fontwidth;
            preview_terminal_height = get_option<int>("TERMINAL_Y") * fontheight;
            preview_terminal_change_time = SDL_GetTicks();
        }
        SetRenderDrawColor( renderer, 255, 255, 255, 255 );
        SDL_Rect previewrect = get_android_render_rect(preview_terminal_width, preview_terminal_height);
        SDL_RenderDrawRect(renderer.get(), &previewrect);
        SetRenderDrawColor( renderer, 0, 0, 0, 255 );
    }
}

// Draw quick shortcuts on top of the game view
void draw_quick_shortcuts() {

    if (!quick_shortcuts_enabled || 
        SDL_IsTextInputActive() ||
        (get_option<bool>("ANDROID_HIDE_HOLDS") && !is_quick_shortcut_touch && finger_down_time > 0 && SDL_GetTicks() - finger_down_time >= (unsigned long)get_option<int>("ANDROID_INITIAL_DELAY"))) // player is swipe + holding in a direction
        return;

    bool shortcut_right = get_option<std::string>( "ANDROID_SHORTCUT_POSITION" ) == "right";
    std::string& category = touch_input_context.get_category();
    bool is_default_mode = category == "DEFAULTMODE";
    quick_shortcuts_t& qsl = quick_shortcuts_map[get_quick_shortcut_name(category)];
    if (qsl.size() == 0 || touch_input_context.get_registered_manual_keys().size() > 0) {
        if (category == "DEFAULTMODE") {
            const std::string default_gameplay_shortcuts = get_option<std::string>("ANDROID_SHORTCUT_DEFAULTS");
            for (const auto& c : default_gameplay_shortcuts)
                add_key_to_quick_shortcuts(c, category, true);
        }
        else {
            // This is an empty quick-shortcuts list, let's pre-populate it as best we can from the input context
            
            // For manual key lists, force-clear them each time since there's no point allowing custom bindings anyway
            if (touch_input_context.get_registered_manual_keys().size() > 0)
                qsl.clear();

            // First process registered actions
            std::vector<std::string>& registered_actions = touch_input_context.get_registered_actions();
            for (std::vector<std::string>::iterator it = registered_actions.begin(); it != registered_actions.end(); ++it) {
                std::string& action = *it;
                if (ignore_action_for_quick_shortcuts(action))
                    continue;

                add_best_key_for_action_to_quick_shortcuts(action, category, !shortcut_right);
            }            

            // Then process manual keys
            std::vector<input_context::manual_key>& registered_manual_keys = touch_input_context.get_registered_manual_keys();
            for (const auto& manual_key : registered_manual_keys) {
                input_event event(manual_key.key, CATA_INPUT_KEYBOARD);
                add_quick_shortcut(qsl, event, !shortcut_right, true);
            }
        }
    }

    // Only reorder quick shortcuts for non-gameplay lists that are likely to have navigational menu stuff
    if (!is_default_mode)
        reorder_quick_shortcuts(qsl);

    float border, width, height;
    get_quick_shortcut_dimensions(qsl, border, width, height);
    input_event* hovered_quick_shortcut = get_quick_shortcut_under_finger();
    SDL_Rect rect;
    bool hovered, show_hint;
    int i = 0;
    for (std::list<input_event>::iterator it = qsl.begin(); it != qsl.end(); ++it) {
        if ((i+1) * width > WindowWidth * get_option<int>("ANDROID_SHORTCUT_SCREEN_PERCENTAGE") * 0.01f)
            continue;
        input_event& event = *it;
        std::string text = event.text;
        long key = event.get_first_input();
        float default_text_scale = std::floor(0.75f * (height / font->fontheight)); // default for single character strings
        float text_scale = default_text_scale;
        if (text.empty() || text == " ") {
            text = inp_mngr.get_keyname(key, event.type);
            text_scale = std::min(text_scale, 0.75f * (width / (font->fontwidth * text.length())));
        }
        hovered = is_quick_shortcut_touch && hovered_quick_shortcut == &event;
        show_hint = hovered && SDL_GetTicks() - finger_down_time > (unsigned long)get_option<int>("ANDROID_INITIAL_DELAY");
        std::string hint_text;
        if (show_hint) {
            if (touch_input_context.get_category() == "INVENTORY" && inv_chars.valid(key)) {
                // Special case for inventory items - show the inventory item name as help text
                hint_text = g->u.inv.find_item(g->u.inv.invlet_to_position(key)).display_name();
                if (hint_text == "none") {
                    // We couldn't find this item in the inventory, let's check worn items
                    for (const auto& item : g->u.worn) {
                        if (item.invlet == key) {
                            hint_text = item.display_name();
                            break;
                        }
                    }
                }
                if (hint_text == "none") {
                    // We couldn't find it in worn items either, must be weapon held
                    if (g->u.weapon.invlet == key)
                        hint_text = g->u.weapon.display_name();
                }
            }
            else {
                // All other screens - try and show the action name, either from registered actions or manually registered keys
                hint_text = touch_input_context.get_action_name(touch_input_context.input_to_action(event));
                if (hint_text == "ERROR") {
                    hint_text = touch_input_context.get_action_name_for_manual_key(key);
                }
            }
            if (hint_text == "ERROR" || hint_text == "none" || hint_text.empty())
                show_hint = false;
        }
        if (shortcut_right)
            rect = { WindowWidth - (int)((i+1) * width + border), (int)(WindowHeight - height), (int)(width - border*2), (int)(height) };
        else
            rect = { (int)(i * width + border), (int)(WindowHeight - height), (int)(width - border*2), (int)(height) };
        if (hovered)
            SetRenderDrawColor( renderer, 0, 0, 0, 255 );
        else
            SetRenderDrawColor( renderer, 0, 0, 0, get_option<int>( "ANDROID_SHORTCUT_OPACITY_BG" ) * 0.01f * 255.0f );
        SetRenderDrawBlendMode( renderer, SDL_BLENDMODE_BLEND );
        RenderFillRect( renderer, &rect );
        if (hovered) {
            // draw a second button hovering above the first one
            if (shortcut_right)
                rect = { WindowWidth - (int)((i+1) * width + border), (int)(WindowHeight - height * 2.2f), (int)(width - border*2), (int)(height) };
            else
                rect = { (int)(i * width + border), (int)(WindowHeight - height * 2.2f), (int)(width - border*2), (int)(height) };
            SetRenderDrawColor( renderer, 0, 0, 196, 255 );
            RenderFillRect( renderer, &rect );

            if (show_hint) {
                // draw a backdrop for the hint text
                rect = { 0, (int)((WindowHeight - height)*0.5f), (int)WindowWidth, (int)height };
                SetRenderDrawColor( renderer, 0, 0, 0, get_option<int>( "ANDROID_SHORTCUT_OPACITY_BG" ) * 0.01f * 255.0f );
                RenderFillRect( renderer, &rect );                
            }
        }
        SetRenderDrawBlendMode( renderer, SDL_BLENDMODE_NONE );
        SDL_RenderSetScale( renderer.get(), text_scale, text_scale);
        int text_x, text_y;
        if (shortcut_right)
            text_x = (WindowWidth - (i + 0.5f) * width - (font->fontwidth * text.length()) * text_scale * 0.5f) / text_scale;
        else
            text_x = ((i + 0.5f) * width - (font->fontwidth * text.length()) * text_scale * 0.5f) / text_scale;
        text_y = (WindowHeight - (height + font->fontheight * text_scale) * 0.5f) / text_scale;
        font->opacity = get_option<int>("ANDROID_SHORTCUT_OPACITY_SHADOW")*0.01f;
        font->OutputChar( text, text_x+1, text_y+1, 0 );
        font->opacity = get_option<int>("ANDROID_SHORTCUT_OPACITY_FG")*0.01f;
        font->OutputChar( text, text_x, text_y, get_option<int>("ANDROID_SHORTCUT_COLOR") );
        if (hovered) {
            // draw a second button hovering above the first one
            font->OutputChar( text, text_x, text_y - (height*1.2f / text_scale), get_option<int>("ANDROID_SHORTCUT_COLOR") );
            if (show_hint) {
                // draw hint text
                text_scale = default_text_scale;
                hint_text = text + " " + hint_text;
                hint_text = remove_color_tags(hint_text);
                const float safe_margin = 0.9f;
                int hint_length = utf8_width(hint_text);
                if (WindowWidth * safe_margin < font->fontwidth * text_scale * hint_length)
                    text_scale *= (WindowWidth * safe_margin) / (font->fontwidth * text_scale * hint_length); // scale to fit comfortably
                SDL_RenderSetScale( renderer.get(), text_scale, text_scale);
                font->opacity = get_option<int>("ANDROID_SHORTCUT_OPACITY_SHADOW")*0.01f;
                text_x = (WindowWidth - ((font->fontwidth  * hint_length) * text_scale)) * 0.5f / text_scale;
                text_y = (WindowHeight - font->fontheight * text_scale) * 0.5f / text_scale;
                font->OutputChar( hint_text, text_x+1, text_y+1, 0 );
                font->opacity = get_option<int>("ANDROID_SHORTCUT_OPACITY_FG")*0.01f;
                font->OutputChar( hint_text, text_x, text_y, get_option<int>("ANDROID_SHORTCUT_COLOR") );
            }
        }
        font->opacity = 1.0f;
        SDL_RenderSetScale( renderer.get(), 1.0f, 1.0f);
        i++;
        if ((i+1) * width > WindowWidth)
            break;
    }
}


void draw_virtual_joystick() {

    // Bail out if we don't need to draw the joystick
    if (!get_option<bool>("ANDROID_SHOW_VIRTUAL_JOYSTICK") || 
        finger_down_time <= 0 || 
        SDL_GetTicks() - finger_down_time <= (unsigned long)get_option<int>("ANDROID_INITIAL_DELAY") || 
        is_quick_shortcut_touch || 
        is_two_finger_touch)
        return;

    SDL_SetTextureAlphaMod( touch_joystick.get(), get_option<int>("ANDROID_VIRTUAL_JOYSTICK_OPACITY")*0.01f*255.0f );

    float longest_window_edge = std::max(WindowWidth, WindowHeight);

    SDL_Rect dstrect;

    // Draw deadzone range
    dstrect.w = dstrect.h = ( get_option<float>("ANDROID_DEADZONE_RANGE") ) * longest_window_edge * 2;
    dstrect.x = finger_down_x - dstrect.w/2;
    dstrect.y = finger_down_y - dstrect.h/2;
    RenderCopy( renderer, touch_joystick, NULL, &dstrect );

    // Draw repeat delay range
    dstrect.w = dstrect.h = ( get_option<float>("ANDROID_DEADZONE_RANGE") + get_option<float>("ANDROID_REPEAT_DELAY_RANGE") ) * longest_window_edge * 2;
    dstrect.x = finger_down_x - dstrect.w/2;
    dstrect.y = finger_down_y - dstrect.h/2;
    RenderCopy( renderer, touch_joystick, NULL, &dstrect );

    // Draw current touch position (50% size of repeat delay range)
    dstrect.w = dstrect.h = dstrect.w/2;
    dstrect.x = finger_down_x + (finger_curr_x - finger_down_x)/2 - dstrect.w/2;
    dstrect.y = finger_down_y + (finger_curr_y - finger_down_y)/2 - dstrect.h/2;
    RenderCopy( renderer, touch_joystick, NULL, &dstrect );

}

float clmp( float value, float low, float high ) { return ( value < low ) ? low : ( ( value > high ) ? high : value ); }
float lerp(float t, float a, float b) { return (1.0f - t) * a + t * b; }

void update_finger_repeat_delay() {
    float delta_x = finger_curr_x - finger_down_x;
    float delta_y = finger_curr_y - finger_down_y;
    float dist = (float)sqrtf(delta_x*delta_x + delta_y*delta_y);
    float longest_window_edge = std::max(WindowWidth, WindowHeight);
    float t = clmp((dist - (get_option<float>("ANDROID_DEADZONE_RANGE")*longest_window_edge)) / std::max(0.01f, (get_option<float>("ANDROID_REPEAT_DELAY_RANGE"))*longest_window_edge), 0.0f, 1.0f);
    finger_repeat_delay = lerp(std::pow(t, get_option<float>("ANDROID_SENSITIVITY_POWER")), 
        (unsigned long)std::max(get_option<int>("ANDROID_REPEAT_DELAY_MIN"), get_option<int>("ANDROID_REPEAT_DELAY_MAX")), 
        (unsigned long)std::min(get_option<int>("ANDROID_REPEAT_DELAY_MIN"), get_option<int>("ANDROID_REPEAT_DELAY_MAX")));
}

// TODO: Is there a better way to detect when string entry is allowed?
// ANY_INPUT seems close but is abused by code everywhere.
// Had a look through and think I've got all the cases but can't be 100% sure.
bool is_string_input(input_context& ctx) {
    std::string& category = ctx.get_category();
    return category == "STRING_INPUT"
        || category == "HELP_KEYBINDINGS"
        || category == "NEW_CHAR_DESCRIPTION"
        || category == "WORLDGEN_CONFIRM_DIALOG";
}

long get_key_event_from_string(const std::string& str) {
    if (str.length())
        return (long)str[0];
    return -1;
}
// This function is triggered on finger up events, OR by a repeating timer for touch hold events.
void handle_finger_input(unsigned long ticks) {

    float delta_x = finger_curr_x - finger_down_x;
    float delta_y = finger_curr_y - finger_down_y;
    float dist = (float)sqrtf(delta_x*delta_x + delta_y*delta_y); // in pixel space
    bool handle_diagonals = touch_input_context.is_action_registered("LEFTUP");
    bool is_default_mode = touch_input_context.get_category() == "DEFAULTMODE";
    if (dist > (get_option<float>("ANDROID_DEADZONE_RANGE")*std::max(WindowWidth, WindowHeight))) {
        if (!handle_diagonals) {
            if (delta_x >= 0 && delta_y >= 0)
                last_input = input_event(delta_x > delta_y ? KEY_RIGHT : KEY_DOWN, CATA_INPUT_KEYBOARD);
            else if (delta_x < 0 && delta_y >= 0)
                last_input = input_event(-delta_x > delta_y ? KEY_LEFT : KEY_DOWN, CATA_INPUT_KEYBOARD);
            else if (delta_x >= 0 && delta_y < 0)
                last_input = input_event(delta_x > -delta_y ? KEY_RIGHT : KEY_UP, CATA_INPUT_KEYBOARD);
            else if (delta_x < 0 && delta_y < 0)
                last_input = input_event(-delta_x > -delta_y ? KEY_LEFT : KEY_UP, CATA_INPUT_KEYBOARD);
        }
        else {
            if (delta_x > 0) {
                if (std::abs(delta_y) < delta_x * 0.5f) {
                    // swipe right
                    last_input = input_event(KEY_RIGHT, CATA_INPUT_KEYBOARD);
                }
                else if (std::abs(delta_y) < delta_x * 2.0f) {
                    if (delta_y < 0) {
                        // swipe up-right
                        last_input = input_event(JOY_RIGHTUP, CATA_INPUT_GAMEPAD);
                    }
                    else {
                        // swipe down-right
                        last_input = input_event(JOY_RIGHTDOWN, CATA_INPUT_GAMEPAD);
                    }
                }
                else {
                    if (delta_y < 0) {
                        // swipe up
                        last_input = input_event(KEY_UP, CATA_INPUT_KEYBOARD);
                    }
                    else {
                        // swipe down
                        last_input = input_event(KEY_DOWN, CATA_INPUT_KEYBOARD);
                    }
                }
            }
            else {
                if (std::abs(delta_y) < -delta_x * 0.5f) {
                    // swipe left
                    last_input = input_event(KEY_LEFT, CATA_INPUT_KEYBOARD);
                }
                else if (std::abs(delta_y) < -delta_x * 2.0f) {
                    if (delta_y < 0) {
                        // swipe up-left
                        last_input = input_event(JOY_LEFTUP, CATA_INPUT_GAMEPAD);

                    }
                    else {
                        // swipe down-left
                        last_input = input_event(JOY_LEFTDOWN, CATA_INPUT_GAMEPAD);
                    }
                }
                else {
                    if (delta_y < 0) {
                        // swipe up
                        last_input = input_event(KEY_UP, CATA_INPUT_KEYBOARD);
                    }
                    else {
                        // swipe down
                        last_input = input_event(KEY_DOWN, CATA_INPUT_KEYBOARD);
                    }
                }
            }
        }
    }
    else {
        if (ticks - finger_down_time >= (unsigned long)get_option<int>("ANDROID_INITIAL_DELAY")) {
            // Single tap (repeat) - held, so always treat this as a tap
            // We only allow repeats for waiting, not confirming in menus as that's a bit silly
            if (is_default_mode)
                last_input = input_event(get_key_event_from_string(get_option<std::string>("ANDROID_TAP_KEY")), CATA_INPUT_KEYBOARD);
        }
        else {
            if (last_tap_time > 0 && ticks - last_tap_time < (unsigned long)get_option<int>("ANDROID_INITIAL_DELAY")) {
                // Double tap
                last_input = input_event(is_default_mode ? KEY_ESCAPE : KEY_ESCAPE, CATA_INPUT_KEYBOARD);
                last_tap_time = 0;
            }
            else {
                // First tap detected, waiting to decide whether it's a single or a double tap input
                last_tap_time = ticks;
            }
        }
    }
}

bool android_is_hardware_keyboard_available() {
    JNIEnv* env = (JNIEnv*)SDL_AndroidGetJNIEnv();
    jobject activity = (jobject)SDL_AndroidGetActivity();
    jclass clazz(env->GetObjectClass(activity));
    jmethodID method_id = env->GetMethodID(clazz, "isHardwareKeyboardAvailable", "()Z");
    jboolean ans = env->CallBooleanMethod(activity, method_id);
    env->DeleteLocalRef(activity);
    env->DeleteLocalRef(clazz);
    return ans;
}

void android_vibrate() {
    int vibration_ms = get_option<int>("ANDROID_VIBRATION");
    if (vibration_ms > 0 && !android_is_hardware_keyboard_available()) {
        JNIEnv* env = (JNIEnv*)SDL_AndroidGetJNIEnv();
        jobject activity = (jobject)SDL_AndroidGetActivity();
        jclass clazz(env->GetObjectClass(activity));
        jmethodID method_id = env->GetMethodID(clazz, "vibrate", "(I)V");
        env->CallVoidMethod(activity, method_id, vibration_ms);
        env->DeleteLocalRef(activity);
        env->DeleteLocalRef(clazz);
    }    
}
#endif

//Check for any window messages (keypress, paint, mousemove, etc)
void CheckMessages()
{
    SDL_Event ev;
    bool quit = false;
    bool text_refresh = false;
    bool is_repeat = false;
    if(HandleDPad()) {
        return;
    }

#ifdef __ANDROID__
    if (visible_display_frame_dirty) {
       needupdate = true;
       visible_display_frame_dirty = false;
    }

    unsigned long ticks = SDL_GetTicks();

    // Force text input mode if hardware keyboard is available.
    if (android_is_hardware_keyboard_available() && !SDL_IsTextInputActive())
        SDL_StartTextInput();

    // Make sure the SDL surface view is visible, otherwise the "Z" loading screen is visible.
    if (needs_sdl_surface_visibility_refresh)
    {
        needs_sdl_surface_visibility_refresh = false;

        // Call Java show_sdl_surface()
        JNIEnv* env = (JNIEnv*)SDL_AndroidGetJNIEnv();
        jobject activity = (jobject)SDL_AndroidGetActivity();
        jclass clazz(env->GetObjectClass(activity));
        jmethodID method_id = env->GetMethodID(clazz, "show_sdl_surface", "()V");
        env->CallVoidMethod(activity, method_id);
        env->DeleteLocalRef(activity);
        env->DeleteLocalRef(clazz);        
    }

    // Copy the current input context
    if (input_context::input_context_stack.size() > 0) {
        input_context* new_input_context = *--input_context::input_context_stack.end();
        if (new_input_context && *new_input_context != touch_input_context) {

            // If we were in an allow_text_entry input context, and text input is still active, and we're auto-managing keyboard, hide it.
            if (touch_input_context.allow_text_entry && 
                !new_input_context->allow_text_entry && 
                !is_string_input(*new_input_context) && 
                SDL_IsTextInputActive() && 
                get_option<bool>("ANDROID_AUTO_KEYBOARD"))
                SDL_StopTextInput();

            touch_input_context = *new_input_context;
            needupdate = true;
        }
    }

    bool is_default_mode = touch_input_context.get_category() == "DEFAULTMODE";
    quick_shortcuts_t& qsl = quick_shortcuts_map[get_quick_shortcut_name(touch_input_context.get_category())];

    // Don't do this logic if we already need an update, otherwise we're likely to overload the game with too much input on hold repeat events
    if (!needupdate) {

        // Check action weightings and auto-add any immediate-surrounding actions as quick shortcuts
        // This code is based heavily off action.cpp handle_action_menu() which puts common shortcuts at the top
        if (is_default_mode && get_option<bool>("ANDROID_SHORTCUT_AUTOADD")) {
            static int last_moves_since_last_save = -1;
            if (last_moves_since_last_save != g->get_moves_since_last_save()) {
                last_moves_since_last_save = g->get_moves_since_last_save();

                // Actions to add
                std::set<action_id> actions;

                // Actions to remove - we only want to remove things that we're 100% sure won't be useful to players otherwise
                std::set<action_id> actions_remove;
                
                // Check if we're in a potential combat situation, if so, sort a few actions to the top.
                if( !g->u.get_hostile_creatures( 60 ).empty() ) {
                    // Only prioritize movement options if we're not driving.
                    if( !g->u.controlling_vehicle ) {
                        actions.insert(ACTION_TOGGLE_MOVE);
                    }
                    // Only prioritize fire weapon options if we're wielding a ranged weapon.
                    if( g->u.weapon.is_gun() || g->u.weapon.has_flag( "REACH_ATTACK" ) ) {
                        actions.insert(ACTION_FIRE);
                    }
                }

                // If we're already running, make it simple to toggle running to off.
                if( g->u.move_mode != "walk" ) {
                    actions.insert(ACTION_TOGGLE_MOVE);
                }

                // We're not already running or in combat, so remove toggle walk/run
                if (std::find(actions.begin(), actions.end(), ACTION_TOGGLE_MOVE) == actions.end()) {
                    actions_remove.insert(ACTION_TOGGLE_MOVE);
                }

                // Check if we can perform one of our actions on nearby terrain. If so,
                // display that action at the top of the list.
                for( int dx = -1; dx <= 1; dx++ ) {
                    for( int dy = -1; dy <= 1; dy++ ) {
                        int x = g->u.posx() + dx;
                        int y = g->u.posy() + dy;
                        int z = g->u.posz();
                        const tripoint pos( x, y, z );
        
                        // Check if we're near a vehicle, if so, vehicle controls should be top.
                        {
                            const optional_vpart_position vp = g->m.veh_at( pos );
                            vehicle *const veh = veh_pointer_or_null( vp );
                            if( veh ) {
                                int veh_part = vp ? vp->part_index() : -1;
                                if (veh->part_with_feature(veh_part, "CONTROLS", true) >= 0)
                                    actions.insert(ACTION_CONTROL_VEHICLE);
                                int openablepart = veh->part_with_feature(veh_part, "OPENABLE", true);
                                if (openablepart >= 0 && veh->is_open(openablepart) && (dx != 0 || dy != 0)) // an open door adjacent to us
                                    actions.insert(ACTION_CLOSE);
                                int curtainpart = veh->part_with_feature(veh_part, "CURTAIN", true);
                                if (curtainpart >= 0 && veh->is_open(curtainpart) && (dx != 0 || dy != 0))
                                    actions.insert(ACTION_CLOSE);
                                if (dx == 0 && dy == 0) {
                                    int cargopart = veh->part_with_feature(veh_part, "CARGO", true);
                                    bool can_pickup = cargopart >= 0 && (!veh->get_items(cargopart).empty());
                                    if (can_pickup)
                                        actions.insert(ACTION_PICKUP);
                                }
                            }
                        }

                        if( dx != 0 || dy != 0 ) {
                            // Check for actions that work on nearby tiles
                            //if( can_interact_at( ACTION_OPEN, pos ) ) {
                                // don't bother with open since user can just walk into target
                            //}
                            if( can_interact_at( ACTION_CLOSE, pos ) ) {
                                actions.insert(ACTION_CLOSE);
                            }
                            if( can_interact_at( ACTION_EXAMINE, pos ) ) {
                                actions.insert(ACTION_EXAMINE);
                            }
                        } else {
                            // Check for actions that work on own tile only
                            if( can_interact_at( ACTION_BUTCHER, pos ) ) {
                                actions.insert(ACTION_BUTCHER);
                            }
                            else {
                                actions_remove.insert(ACTION_BUTCHER);
                            }
                            
                            if( can_interact_at( ACTION_MOVE_UP, pos ) ) {
                                actions.insert(ACTION_MOVE_UP);
                            }
                            else {
                                actions_remove.insert(ACTION_MOVE_UP);
                            }

                            if( can_interact_at( ACTION_MOVE_DOWN, pos ) ) {
                                actions.insert(ACTION_MOVE_DOWN);
                            }
                            else {
                                actions_remove.insert(ACTION_MOVE_DOWN);
                            }
                        }
                    }
                }

                // We're not near a vehicle, so remove control vehicle
                if (std::find(actions.begin(), actions.end(), ACTION_CONTROL_VEHICLE) == actions.end()) {
                    actions_remove.insert(ACTION_CONTROL_VEHICLE);
                }

                // We're not able to close anything nearby, so remove it
                if (std::find(actions.begin(), actions.end(), ACTION_CLOSE) == actions.end()) {
                    actions_remove.insert(ACTION_CLOSE);
                }

                // We're not able to examine anything nearby, so remove it
                if (std::find(actions.begin(), actions.end(), ACTION_EXAMINE) == actions.end()) {
                    actions_remove.insert(ACTION_EXAMINE);
                }

                // If we're standing on items, allow player to pick them up.
                if( g->m.has_items( g->u.pos() ) ) {
                    actions.insert(ACTION_PICKUP);
                }

                // We're not able to pickup anything, so remove it
                if (std::find(actions.begin(), actions.end(), ACTION_PICKUP) == actions.end()) {
                    actions_remove.insert(ACTION_PICKUP);
                }

                // Check if we can't move because of safe mode - if so, add ability to ignore
                if (g && !g->check_safe_mode_allowed(false)) {
                    actions.insert(ACTION_IGNORE_ENEMY);
                    actions.insert(ACTION_TOGGLE_SAFEMODE);
                }
                else {
                    actions_remove.insert(ACTION_IGNORE_ENEMY);
                    actions_remove.insert(ACTION_TOGGLE_SAFEMODE);
                }

                // Check if we're significantly hungry or thirsty - if so, add eat
                if (g->u.get_hunger() > 100 || g->u.get_thirst() > 40) {
                    actions.insert(ACTION_EAT);
                }

                // Check if we're dead tired - if so, add sleep
                if (g->u.get_fatigue() > DEAD_TIRED) {
                    actions.insert(ACTION_SLEEP);
                }

                for(const auto& action : actions) {
                    if (add_best_key_for_action_to_quick_shortcuts(action, touch_input_context.get_category(), !get_option<bool>("ANDROID_SHORTCUT_AUTOADD_FRONT")))
                        needupdate = true;
                }

                size_t old_size = qsl.size();
                for(const auto& action_remove : actions_remove)
                    remove_action_from_quick_shortcuts(action_remove, touch_input_context.get_category());
                if (qsl.size() != old_size)
                    needupdate = true;
            }
        }

        if (remove_expired_actions_from_quick_shortcuts(touch_input_context.get_category()))
            needupdate = true;

        // Toggle quick shortcuts on/off
        if (ac_back_down_time > 0 && ticks - ac_back_down_time > (unsigned long)get_option<int>("ANDROID_INITIAL_DELAY")) {
            if (!quick_shortcuts_toggle_handled) {
                quick_shortcuts_enabled = !quick_shortcuts_enabled;
                quick_shortcuts_toggle_handled = true;
                refresh_display();

                // Display an Android toast message
                {
                    JNIEnv* env = (JNIEnv*)SDL_AndroidGetJNIEnv();
                    jobject activity = (jobject)SDL_AndroidGetActivity();
                    jclass clazz(env->GetObjectClass(activity));
                    jstring toast_message = env->NewStringUTF(quick_shortcuts_enabled ? "Shortcuts visible" : "Shortcuts hidden");
                    jmethodID method_id = env->GetMethodID(clazz, "toast", "(Ljava/lang/String;)V");
                    env->CallVoidMethod(activity, method_id, toast_message);
                    env->DeleteLocalRef(activity);
                    env->DeleteLocalRef(clazz);
                }
            }
        }

        // Handle repeating inputs from touch + holds
        if (!is_quick_shortcut_touch && !is_two_finger_touch && finger_down_time > 0 && ticks - finger_down_time > (unsigned long)get_option<int>("ANDROID_INITIAL_DELAY")) {
            if (ticks - finger_repeat_time > finger_repeat_delay) {
                handle_finger_input(ticks);
                finger_repeat_time = ticks;
                return;
            }
        }

        // If we received a first tap and not another one within a certain period, this was a single tap, so trigger the input event
        if (!is_quick_shortcut_touch && !is_two_finger_touch && last_tap_time > 0 && ticks - last_tap_time >= (unsigned long)get_option<int>("ANDROID_INITIAL_DELAY")) {
            // Single tap
            last_tap_time = ticks;
            last_input = input_event(is_default_mode ? get_key_event_from_string(get_option<std::string>("ANDROID_TAP_KEY")) : '\n', CATA_INPUT_KEYBOARD);
            last_tap_time = 0;
            return;
        }

        // ensure hint text pops up even if player doesn't move finger to trigger a FINGERMOTION event
        if (is_quick_shortcut_touch && finger_down_time > 0 && ticks - finger_down_time > (unsigned long)get_option<int>("ANDROID_INITIAL_DELAY")) {
            needupdate = true;
        }
    }
#endif

    last_input = input_event();
    while(SDL_PollEvent(&ev)) {
        switch(ev.type) {
            case SDL_WINDOWEVENT:
                switch(ev.window.event) {
#ifdef __ANDROID__
                // SDL will send a focus lost event whenever the app loses focus (eg. lock screen, switch app focus etc.)
                // If we detect it and the game seems in a saveable state, try and do a quicksave. This is a bit dodgy
                // as the player could be ANYWHERE doing ANYTHING (a sub-menu, interacting with an NPC/computer etc.)
                // but it seems to work so far, and the alternative is the player losing their progress as the app is likely
                // to be destroyed pretty quickly when it goes out of focus due to memory usage.
                case SDL_WINDOWEVENT_FOCUS_LOST:
                    if (world_generator &&
                        world_generator->active_world && 
                        g && g->uquit == QUIT_NO && 
                        get_option<bool>("ANDROID_QUICKSAVE") &&
                        !std::uncaught_exception()) 
                        g->quicksave();
                    break;
                // SDL sends a window size changed event whenever the screen rotates orientation
                case SDL_WINDOWEVENT_SIZE_CHANGED:
                    WindowWidth = ev.window.data1;
                    WindowHeight = ev.window.data2;
                    SDL_Delay(500);
                    SDL_GetWindowSurface(window.get());
                    refresh_display();
                    needupdate = true;
                    break;
#endif
                case SDL_WINDOWEVENT_SHOWN:
                case SDL_WINDOWEVENT_EXPOSED:
                case SDL_WINDOWEVENT_RESTORED:
                    needupdate = true;
#ifdef __ANDROID__
                    needs_sdl_surface_visibility_refresh = true;
                    if(android_is_hardware_keyboard_available()) {
                        SDL_StopTextInput();
                        SDL_StartTextInput();
                    }
#endif
                    break;
                case SDL_WINDOWEVENT_RESIZED:
                    needupdate = handle_resize( ev.window.data1, ev.window.data2 );
                    break;
                default:
                    break;
                }
            break;
            case SDL_KEYDOWN:
            {
#ifdef __ANDROID__
                // Toggle virtual keyboard with Android back button. For some reason I get double inputs, so ignore everything once it's already down.
                if (ev.key.keysym.sym == SDLK_AC_BACK && ac_back_down_time == 0) {
                    ac_back_down_time = ticks;
                    quick_shortcuts_toggle_handled = false;
                }
#endif
                is_repeat = ev.key.repeat;
                //hide mouse cursor on keyboard input
                if(get_option<std::string>( "HIDE_CURSOR" ) != "show" && SDL_ShowCursor(-1)) {
                    SDL_ShowCursor(SDL_DISABLE);
                }
                const long lc = sdl_keysym_to_curses(ev.key.keysym);
                if( lc <= 0 ) {
                    // a key we don't know in curses and won't handle.
                    break;
                } else if( add_alt_code( lc ) ) {
                    // key was handled
                } else {
                    last_input = input_event(lc, CATA_INPUT_KEYBOARD);
#ifdef __ANDROID__
                    if (!android_is_hardware_keyboard_available()) {
                        if (!is_string_input(touch_input_context) && !touch_input_context.allow_text_entry) {
                            if (get_option<bool>("ANDROID_AUTO_KEYBOARD"))
                                SDL_StopTextInput();

                            // add a quick shortcut
                            if (!last_input.text.empty() || !inp_mngr.get_keyname(lc, CATA_INPUT_KEYBOARD).empty()) {
                                qsl.remove(last_input);
                                add_quick_shortcut(qsl, last_input, false, true);
                                refresh_display();
                            }
                        }
                        else if (lc == '\n' || lc == KEY_ESCAPE) {
                            if (get_option<bool>("ANDROID_AUTO_KEYBOARD"))
                                SDL_StopTextInput();
                        }                        
                    }
#endif
                }
            }
            break;
            case SDL_KEYUP:
            {
#ifdef __ANDROID__
                // Toggle virtual keyboard with Android back button
                if (ev.key.keysym.sym == SDLK_AC_BACK) {
                    if (ticks - ac_back_down_time <= (unsigned long)get_option<int>("ANDROID_INITIAL_DELAY")) {
                        if (SDL_IsTextInputActive())
                            SDL_StopTextInput();
                        else
                            SDL_StartTextInput();
                    }
                    ac_back_down_time = 0;
                }
#endif
                is_repeat = ev.key.repeat;
                if( ev.key.keysym.sym == SDLK_LALT || ev.key.keysym.sym == SDLK_RALT ) {
                    int code = end_alt_code();
                    if( code ) {
                        last_input = input_event(code, CATA_INPUT_KEYBOARD);
                        last_input.text = utf32_to_utf8(code);
                    }
                }
            }
            break;
            case SDL_TEXTINPUT:
                if( !add_alt_code( *ev.text.text ) ) {
                    const char *c = ev.text.text;
                    int len = strlen(ev.text.text);
                    if( len > 0 ) {
                        const unsigned lc = UTF8_getch( &c, &len );
                        last_input = input_event( lc, CATA_INPUT_KEYBOARD );
#ifdef __ANDROID__
                        if (!android_is_hardware_keyboard_available()) {
                            if (!is_string_input(touch_input_context) && !touch_input_context.allow_text_entry) {
                                if (get_option<bool>("ANDROID_AUTO_KEYBOARD"))
                                    SDL_StopTextInput();

                                quick_shortcuts_t& qsl = quick_shortcuts_map[get_quick_shortcut_name(touch_input_context.get_category())];
                                qsl.remove(last_input);
                                add_quick_shortcut(qsl, last_input, false, true);
                                refresh_display();
                            }
                            else if (lc == '\n' || lc == KEY_ESCAPE) {
                                if (get_option<bool>("ANDROID_AUTO_KEYBOARD"))
                                    SDL_StopTextInput();
                            }
                        }
#endif
                    } else {
                        // no key pressed in this event
                        last_input = input_event();
                        last_input.type = CATA_INPUT_KEYBOARD;
                    }
                    last_input.text = ev.text.text;
                    text_refresh = true;
                }
            break;
            case SDL_TEXTEDITING:
            {
                const char *c = ev.edit.text;
                int len = strlen( ev.edit.text );
                if( len > 0 ) {
                    const unsigned lc = UTF8_getch( &c, &len );
                    last_input = input_event( lc, CATA_INPUT_KEYBOARD );
                } else {
                    // no key pressed in this event
                    last_input = input_event();
                    last_input.type = CATA_INPUT_KEYBOARD;
                }
                last_input.edit = ev.edit.text;
                last_input.edit_refresh = true;
                text_refresh = true;
            }
            break;
            case SDL_JOYBUTTONDOWN:
                last_input = input_event(ev.jbutton.button, CATA_INPUT_KEYBOARD);
            break;
            case SDL_JOYAXISMOTION: // on gamepads, the axes are the analog sticks
                // TODO: somehow get the "digipad" values from the axes
            break;
            case SDL_MOUSEMOTION:
                if (get_option<std::string>( "HIDE_CURSOR" ) == "show" || get_option<std::string>( "HIDE_CURSOR" ) == "hidekb") {
                    if (!SDL_ShowCursor(-1)) {
                        SDL_ShowCursor(SDL_ENABLE);
                    }

                    // Only monitor motion when cursor is visible
                    last_input = input_event(MOUSE_MOVE, CATA_INPUT_MOUSE);
                }
                break;

            case SDL_MOUSEBUTTONUP:
                switch (ev.button.button) {
                    case SDL_BUTTON_LEFT:
                        last_input = input_event(MOUSE_BUTTON_LEFT, CATA_INPUT_MOUSE);
                        break;
                    case SDL_BUTTON_RIGHT:
                        last_input = input_event(MOUSE_BUTTON_RIGHT, CATA_INPUT_MOUSE);
                        break;
                    }
                break;

            case SDL_MOUSEWHEEL:
                if(ev.wheel.y > 0) {
                    last_input = input_event(SCROLLWHEEL_UP, CATA_INPUT_MOUSE);
                } else if(ev.wheel.y < 0) {
                    last_input = input_event(SCROLLWHEEL_DOWN, CATA_INPUT_MOUSE);
                }
                break;

#ifdef __ANDROID__
              case SDL_FINGERMOTION:
                    if (ev.tfinger.fingerId == 0) {
                        if (!is_quick_shortcut_touch)
                            update_finger_repeat_delay();
                        needupdate = true; // ensure virtual joystick and quick shortcuts redraw as we interact
                        finger_curr_x = ev.tfinger.x * WindowWidth;
                        finger_curr_y = ev.tfinger.y * WindowHeight;

                        if (get_option<bool>("ANDROID_VIRTUAL_JOYSTICK_FOLLOW") && !is_two_finger_touch) {
                            // If we've moved too far from joystick center, offset joystick center automatically
                            float delta_x = finger_curr_x - finger_down_x;
                            float delta_y = finger_curr_y - finger_down_y;
                            float dist = (float)sqrtf(delta_x*delta_x + delta_y*delta_y);
                            float max_dist = (get_option<float>("ANDROID_DEADZONE_RANGE") + get_option<float>("ANDROID_REPEAT_DELAY_RANGE")) * std::max(WindowWidth, WindowHeight);
                            if (dist > max_dist) {
                                float delta_ratio = (dist / max_dist) - 1.0f;
                                finger_down_x += delta_x * delta_ratio;
                                finger_down_y += delta_y * delta_ratio;
                            }                            
                        }

                    }
                    else if (ev.tfinger.fingerId == 1) {
                        second_finger_curr_x = ev.tfinger.x * WindowWidth;
                        second_finger_curr_y = ev.tfinger.y * WindowHeight;
                    }
                break;
              case SDL_FINGERDOWN:
                    if (ev.tfinger.fingerId == 0) {
                        finger_down_x = finger_curr_x = ev.tfinger.x * WindowWidth;
                        finger_down_y = finger_curr_y = ev.tfinger.y * WindowHeight;
                        finger_down_time = ticks;
                        finger_repeat_time = 0;
                        is_quick_shortcut_touch = get_quick_shortcut_under_finger() != NULL;
                        if (!is_quick_shortcut_touch)
                            update_finger_repeat_delay();
                        needupdate = true; // ensure virtual joystick and quick shortcuts redraw as we interact
                    } 
                    else if (ev.tfinger.fingerId == 1) {
                        if (!is_quick_shortcut_touch) {
                            second_finger_down_x = second_finger_curr_x = ev.tfinger.x * WindowWidth;
                            second_finger_down_y = second_finger_curr_y = ev.tfinger.y * WindowHeight;
                            is_two_finger_touch = true;
                        }
                    }
                break;
              case SDL_FINGERUP:
                if (ev.tfinger.fingerId == 0) {
                    finger_curr_x = ev.tfinger.x * WindowWidth;
                    finger_curr_y = ev.tfinger.y * WindowHeight;
                    if (is_quick_shortcut_touch) {
                        input_event* quick_shortcut = get_quick_shortcut_under_finger();
                        if (quick_shortcut) {
                            last_input = *quick_shortcut;
                            if (get_option<bool>("ANDROID_SHORTCUT_MOVE_FRONT")) {
                                quick_shortcuts_t& qsl = quick_shortcuts_map[get_quick_shortcut_name(touch_input_context.get_category())];
                                reorder_quick_shortcut(qsl, quick_shortcut->get_first_input(), false);
                            }
                            quick_shortcut->shortcut_last_used_action_counter = g->get_user_action_counter();
                        }
                        else {
                            // Get the quick shortcut that was originally touched
                            quick_shortcut = get_quick_shortcut_under_finger(true);
                            if (quick_shortcut && 
                                ticks - finger_down_time <= (unsigned long)get_option<int>("ANDROID_INITIAL_DELAY") &&
                                finger_curr_y < finger_down_y &&
                                finger_down_y - finger_curr_y > std::abs(finger_down_x - finger_curr_x))
                            {
                                // a flick up was detected, remove the quick shortcut!
                                quick_shortcuts_t& qsl = quick_shortcuts_map[get_quick_shortcut_name(touch_input_context.get_category())];
                                qsl.remove(*quick_shortcut);
                            }
                        }
                    }
                    else {
                        if (is_two_finger_touch) {
                            // handle zoom in/out
                            if (is_default_mode) {
                                float x1 = (finger_curr_x - finger_down_x);
                                float y1 = (finger_curr_y - finger_down_y);
                                float d1 = (float)(sqrtf(x1*x1+y1*y1));

                                float x2 = (second_finger_curr_x - second_finger_down_x);
                                float y2 = (second_finger_curr_y - second_finger_down_y);
                                float d2 = (float)(sqrtf(x2*x2+y2*y2));

                                float longest_window_edge = std::max(WindowWidth, WindowHeight);

                                if (std::max(d1, d2) < get_option<float>("ANDROID_DEADZONE_RANGE") * longest_window_edge) {
                                    last_input = input_event(get_key_event_from_string(get_option<std::string>("ANDROID_2_TAP_KEY")), CATA_INPUT_KEYBOARD);
                                } else {
                                    float dot = (x1*x2+y1*y2)/(d1*d2); // dot product of two finger vectors, -1 to +1
                                    if (dot > 0.0f) { // both fingers mostly heading in same direction, check for double-finger swipe gesture
                                        float dratio = d1/d2;
                                        const float dist_ratio = 0.3f;
                                        if (dratio > dist_ratio && dratio < (1.0f/dist_ratio)) { // both fingers moved roughly the same distance, so it's a double-finger swipe!
                                            float xavg = 0.5f*(x1+x2);
                                            float yavg = 0.5f*(y1+y2);
                                            if (xavg > 0 && xavg > std::abs(yavg)) {
                                                last_input = input_event(get_key_event_from_string(get_option<std::string>("ANDROID_2_SWIPE_LEFT_KEY")), CATA_INPUT_KEYBOARD);
                                            } else if (xavg < 0 && -xavg > std::abs(yavg)) {
                                                last_input = input_event(get_key_event_from_string(get_option<std::string>("ANDROID_2_SWIPE_RIGHT_KEY")), CATA_INPUT_KEYBOARD);
                                            } else if (yavg > 0 && yavg > std::abs(xavg)) {
                                                last_input = input_event(get_key_event_from_string(get_option<std::string>("ANDROID_2_SWIPE_DOWN_KEY")), CATA_INPUT_KEYBOARD);
                                            } else {
                                                last_input = input_event(get_key_event_from_string(get_option<std::string>("ANDROID_2_SWIPE_UP_KEY")), CATA_INPUT_KEYBOARD);
                                            } 
                                        }
                                    } else {
                                        // both fingers heading in opposite direction, check for zoom gesture
                                        float down_x = finger_down_x - second_finger_down_x;
                                        float down_y = finger_down_y - second_finger_down_y;
                                        float down_dist = (float)sqrtf(down_x*down_x + down_y*down_y);

                                        float curr_x = finger_curr_x - second_finger_curr_x;
                                        float curr_y = finger_curr_y - second_finger_curr_y;
                                        float curr_dist = (float)sqrtf(curr_x*curr_x + curr_y*curr_y);

                                        const float zoom_ratio = 0.9f;
                                        if (curr_dist < down_dist * zoom_ratio) {
                                            last_input = input_event(get_key_event_from_string(get_option<std::string>("ANDROID_PINCH_IN_KEY")), CATA_INPUT_KEYBOARD);
                                        } else if (curr_dist > down_dist / zoom_ratio) {
                                            last_input = input_event(get_key_event_from_string(get_option<std::string>("ANDROID_PINCH_OUT_KEY")), CATA_INPUT_KEYBOARD);
                                        }
                                    }                                    
                                }
                            }
                        }
                        else if (ticks - finger_down_time <= (unsigned long)get_option<int>("ANDROID_INITIAL_DELAY")) {
                            handle_finger_input(ticks);                        
                        }
                    }
                    second_finger_down_x = second_finger_curr_x = finger_down_x = finger_curr_x = -1.0f;
                    second_finger_down_y = second_finger_curr_y = finger_down_y = finger_curr_y = -1.0f;
                    is_two_finger_touch = false;
                    finger_down_time = 0;
                    finger_repeat_time = 0;
                    needupdate = true; // ensure virtual joystick and quick shortcuts are updated properly
                    refresh_display(); // as above, but actually redraw it now as well
                }
                else if (ev.tfinger.fingerId == 1) {
                    if (is_two_finger_touch) {
                    // on second finger release, just remember the x/y position so we can calculate delta once first finger is done
                    // is_two_finger_touch will be reset when first finger lifts (see above)
                    second_finger_curr_x = ev.tfinger.x * WindowWidth;
                    second_finger_curr_y = ev.tfinger.y * WindowHeight;                        
                    }
                }

                break;
#endif

            case SDL_QUIT:
                quit = true;
                break;
        }
        if( text_refresh && !is_repeat ) {
            break;
        }
    }
    if (needupdate) {
        try_sdl_update();
    }
    if(quit) {
        catacurses::endwin();
        exit(0);
    }
}

// Check if text ends with suffix
static bool ends_with(const std::string &text, const std::string &suffix) {
    return text.length() >= suffix.length() &&
        strcasecmp(text.c_str() + text.length() - suffix.length(), suffix.c_str()) == 0;
}

//***********************************
//Pseudo-Curses Functions           *
//***********************************

static void font_folder_list(std::ofstream& fout, const std::string &path, std::set<std::string> &bitmap_fonts)
{
    for( const auto &f : get_files_from_path( "", path, true, false ) ) {
            TTF_Font_Ptr fnt( TTF_OpenFont( f.c_str(), 12 ) );
            if( !fnt ) {
                continue;
            }
            long nfaces = 0;
            nfaces = TTF_FontFaces( fnt.get() );
            fnt.reset();

            for(long i = 0; i < nfaces; i++) {
                const TTF_Font_Ptr fnt( TTF_OpenFontIndex( f.c_str(), 12, i ) );
                if( !fnt ) {
                    continue;
                }

                // Add font family
                char *fami = TTF_FontFaceFamilyName( fnt.get() );
                if (fami != NULL) {
                    fout << fami;
                } else {
                    continue;
                }

                // Add font style
                char *style = TTF_FontFaceStyleName( fnt.get() );
                bool isbitmap = ends_with(f, ".fon");
                if (style != NULL && !isbitmap && strcasecmp(style, "Regular") != 0) {
                    fout << " " << style;
                }
                if (isbitmap) {
                    std::set<std::string>::iterator it;
                    it = bitmap_fonts.find(std::string(fami));
                    if (it == bitmap_fonts.end()) {
                        // First appearance of this font family
                        bitmap_fonts.insert(fami);
                    } else { // Font in set. Add filename to family string
                        size_t start = f.find_last_of("/\\");
                        size_t end = f.find_last_of(".");
                        if (start != std::string::npos && end != std::string::npos) {
                            fout << " [" << f.substr(start + 1, end - start - 1) + "]";
                        } else {
                            dbg( D_INFO ) << "Skipping wrong font file: \"" << f << "\"";
                        }
                    }
                }
                fout << std::endl;

                // Add filename and font index
                fout << f << std::endl;
                fout << i << std::endl;

                // We use only 1 style in bitmap fonts.
                if (isbitmap) {
                    break;
                }
            }
    }
}

static void save_font_list()
{
    std::set<std::string> bitmap_fonts;
    std::ofstream fout(FILENAMES["fontlist"].c_str(), std::ios_base::trunc);

    font_folder_list(fout, FILENAMES["fontdir"], bitmap_fonts);

#if (defined _WIN32 || defined WINDOWS)
    char buf[256];
    GetSystemWindowsDirectory(buf, 256);
    strcat(buf, "\\fonts");
    font_folder_list(fout, buf, bitmap_fonts);
#elif (defined _APPLE_ && defined _MACH_)
    /*
    // Well I don't know how osx actually works ....
    font_folder_list(fout, "/System/Library/Fonts", bitmap_fonts);
    font_folder_list(fout, "/Library/Fonts", bitmap_fonts);

    wordexp_t exp;
    wordexp("~/Library/Fonts", &exp, 0);
    font_folder_list(fout, exp.we_wordv[0], bitmap_fonts);
    wordfree(&exp);*/
#else // Other POSIX-ish systems
    font_folder_list(fout, "/usr/share/fonts", bitmap_fonts);
    font_folder_list(fout, "/usr/local/share/fonts", bitmap_fonts);
    char *home;
    if( ( home = getenv( "HOME" ) ) ) {
        std::string userfontdir = home;
        userfontdir += "/.fonts";
        font_folder_list( fout, userfontdir, bitmap_fonts );
    }
#endif
}

static cata::optional<std::string> find_system_font( const std::string &name, int& faceIndex )
{
    const std::string fontlist_path = FILENAMES["fontlist"];
    std::ifstream fin(fontlist_path.c_str());
    if ( !fin.is_open() ) {
        // Try opening the fontlist at the old location.
        fin.open(FILENAMES["legacy_fontlist"].c_str());
        if( !fin.is_open() ) {
            dbg( D_INFO ) << "Generating fontlist";
            assure_dir_exist(FILENAMES["config_dir"]);
            save_font_list();
            fin.open(fontlist_path.c_str());
            if( !fin ) {
                dbg( D_ERROR ) << "Can't open or create fontlist file " << fontlist_path;
                return cata::nullopt;
            }
        } else {
            // Write out fontlist to the new location.
            save_font_list();
        }
    }
    if ( fin.is_open() ) {
        std::string fname;
        std::string fpath;
        std::string iline;
        while( getline( fin, fname ) && getline( fin, fpath ) && getline( fin, iline ) ) {
            if (0 == strcasecmp(fname.c_str(), name.c_str())) {
                faceIndex = atoi( iline.c_str() );
                return fpath;
            }
        }
    }

    return cata::nullopt;
}

// bitmap font size test
// return face index that has this size or below
static int test_face_size( const std::string &f, int size, int faceIndex )
{
    const TTF_Font_Ptr fnt( TTF_OpenFontIndex( f.c_str(), size, faceIndex ) );
    if( fnt ) {
        char* style = TTF_FontFaceStyleName( fnt.get() );
        if(style != NULL) {
            int faces = TTF_FontFaces( fnt.get() );
            for(int i = faces - 1; i >= 0; i--) {
                const TTF_Font_Ptr tf( TTF_OpenFontIndex( f.c_str(), size, i ) );
                char* ts = NULL;
                if( tf ) {
                   if( NULL != ( ts = TTF_FontFaceStyleName( tf.get() ) ) ) {
                       if( 0 == strcasecmp( ts, style ) && TTF_FontHeight( tf.get() ) <= size ) {
                           return i;
                       }
                   }
                }
            }
        }
    }

    return faceIndex;
}

// Calculates the new width of the window
int projected_window_width()
{
    return get_option<int>( "TERMINAL_X" ) * fontwidth;
}

// Calculates the new height of the window
int projected_window_height()
{
    return get_option<int>( "TERMINAL_Y" ) * fontheight;
}

//Basic Init, create the font, backbuffer, etc
void catacurses::init_interface()
{
    last_input = input_event();
    inputdelay = -1;

    font_loader fl;
    fl.load();
    ::fontwidth = fl.fontwidth;
    ::fontheight = fl.fontheight;

    InitSDL();

    find_videodisplays();

    TERMINAL_WIDTH = get_option<int>( "TERMINAL_X" );
    TERMINAL_HEIGHT = get_option<int>( "TERMINAL_Y" );

    WinCreate();

    dbg( D_INFO ) << "Initializing SDL Tiles context";
    tilecontext.reset( new cata_tiles( renderer ) );
    try {
        tilecontext->load_tileset( get_option<std::string>( "TILES" ), true );
    } catch( const std::exception &err ) {
        dbg( D_ERROR ) << "failed to check for tileset: " << err.what();
        // use_tiles is the cached value of the USE_TILES option.
        // most (all?) code refers to this to see if cata_tiles should be used.
        // Setting it to false disables this from getting used.
        use_tiles = false;
    }

    color_loader<SDL_Color>().load( windowsPalette );
    init_colors();

    // initialize sound set
    load_soundset();

    // Reset the font pointer
    font = Font::load_font( fl.typeface, fl.fontsize, fl.fontwidth, fl.fontheight, fl.fontblending );
    if( !font ) {
        throw std::runtime_error( "loading font data failed" );
    }
    map_font = Font::load_font( fl.map_typeface, fl.map_fontsize, fl.map_fontwidth, fl.map_fontheight, fl.fontblending );
    overmap_font = Font::load_font( fl.overmap_typeface, fl.overmap_fontsize,
                                    fl.overmap_fontwidth, fl.overmap_fontheight, fl.fontblending );
    stdscr = newwin(get_terminal_height(), get_terminal_width(),0,0);
    //newwin calls `new WINDOW`, and that will throw, but not return nullptr.

#ifdef __ANDROID__
    // Make sure we initialize preview_terminal_width/height to sensible values
    preview_terminal_width = TERMINAL_WIDTH * fontwidth;
    preview_terminal_height = TERMINAL_HEIGHT * fontheight;
#endif
}

// This is supposed to be called from init.cpp, and only from there.
void load_tileset() {
    if( !tilecontext || !use_tiles ) {
        return;
    }
    tilecontext->load_tileset( get_option<std::string>( "TILES" ) );
    tilecontext->do_tile_loading_report();
}

std::unique_ptr<Font> Font::load_font(const std::string &typeface, int fontsize, int fontwidth, int fontheight, const bool fontblending )
{
    if (ends_with(typeface, ".bmp") || ends_with(typeface, ".png")) {
        // Seems to be an image file, not a font.
        // Try to load as bitmap font.
        try {
            return std::unique_ptr<Font>( new BitmapFont( fontwidth, fontheight, FILENAMES["fontdir"] + typeface ) );
        } catch(std::exception &err) {
            dbg( D_ERROR ) << "Failed to load " << typeface << ": " << err.what();
            // Continue to load as truetype font
        }
    }
    // Not loaded as bitmap font (or it failed), try to load as truetype
    try {
        return std::unique_ptr<Font>( new CachedTTFFont( fontwidth, fontheight, typeface, fontsize, fontblending ) );
    } catch(std::exception &err) {
        dbg( D_ERROR ) << "Failed to load " << typeface << ": " << err.what();
    }
    return nullptr;
}

//Ends the terminal, destroy everything
void catacurses::endwin()
{
    tilecontext.reset();
    font.reset();
    map_font.reset();
    overmap_font.reset();
    WinDestroy();
}

template<>
SDL_Color color_loader<SDL_Color>::from_rgb( const int r, const int g, const int b )
{
    SDL_Color result;
    result.b=b;    //Blue
    result.g=g;    //Green
    result.r=r;    //Red
    //result.a=0;//The Alpha, is not used, so just set it to 0
    return result;
}

void input_manager::set_timeout( const int t )
{
    input_timeout = t;
    inputdelay = t;
}

// This is how we're actually going to handle input events, SDL getch
// is simply a wrapper around this.
input_event input_manager::get_input_event() {
    previously_pressed_key = 0;
    // standards note: getch is sometimes required to call refresh
    // see, e.g., http://linux.die.net/man/3/getch
    // so although it's non-obvious, that refresh() call (and maybe InvalidateRect?) IS supposed to be there

    wrefresh( catacurses::stdscr );

    if (inputdelay < 0)
    {
        do
        {
            CheckMessages();
            if (last_input.type != CATA_INPUT_ERROR) break;
            SDL_Delay(1);
        }
        while (last_input.type == CATA_INPUT_ERROR);
    }
    else if (inputdelay > 0)
    {
        unsigned long starttime=SDL_GetTicks();
        unsigned long endtime = 0;
        bool timedout = false;
        do
        {
            CheckMessages();
            endtime=SDL_GetTicks();
            if (last_input.type != CATA_INPUT_ERROR) break;
            SDL_Delay(1);
            timedout = endtime >= starttime + inputdelay;
            if (timedout) {
                last_input.type = CATA_INPUT_TIMEOUT;
            }
        }
        while (!timedout);
    }
    else
    {
        CheckMessages();
    }

    if (last_input.type == CATA_INPUT_MOUSE) {
        SDL_GetMouseState(&last_input.mouse_x, &last_input.mouse_y);
    } else if (last_input.type == CATA_INPUT_KEYBOARD) {
        previously_pressed_key = last_input.get_first_input();
#ifdef __ANDROID__
        android_vibrate();
#endif
    }
#ifdef __ANDROID__
    else if (last_input.type == CATA_INPUT_GAMEPAD) {
        android_vibrate();
    }
#endif

    return last_input;
}

bool gamepad_available() {
    return joystick != NULL;
}

void rescale_tileset(int size) {
    tilecontext->set_draw_scale(size);
    game_ui::init_ui();
}

cata::optional<tripoint> input_context::get_coordinates( const catacurses::window &capture_win_ )
{
    if(!coordinate_input_received) {
        return cata::nullopt;
    }

    cata_cursesport::WINDOW *const capture_win = ( capture_win_.get() ? capture_win_ : g->w_terrain ).get<cata_cursesport::WINDOW>();

    // this contains the font dimensions of the capture_win,
    // not necessarily the global standard font dimensions.
    int fw = fontwidth;
    int fh = fontheight;
    // tiles might have different dimensions than standard font
    if (use_tiles && capture_win == g->w_terrain) {
        fw = tilecontext->get_tile_width();
        fh = tilecontext->get_tile_height();
        // add_msg( m_info, "tile map fw %d fh %d", fw, fh);
    } else if (map_font && capture_win == g->w_terrain) {
        // map font (if any) might differ from standard font
        fw = map_font->fontwidth;
        fh = map_font->fontheight;
    }

    // Translate mouse coordinates to map coordinates based on tile size,
    // the window position is *always* in standard font dimensions!
    const int win_left = capture_win->x * fontwidth;
    const int win_top = capture_win->y * fontheight;
    // But the size of the window is in the font dimensions of the window.
    const int win_right = win_left + (capture_win->width * fw);
    const int win_bottom = win_top + (capture_win->height * fh);
    // add_msg( m_info, "win_ left %d top %d right %d bottom %d", win_left,win_top,win_right,win_bottom);
    // add_msg( m_info, "coordinate_ x %d y %d", coordinate_x, coordinate_y);
    // Check if click is within bounds of the window we care about
    if( coordinate_x < win_left || coordinate_x > win_right ||
        coordinate_y < win_top || coordinate_y > win_bottom ) {
        return cata::nullopt;
    }

    int x, y;
    if ( tile_iso && use_tiles ) {
        const int screen_column = round( static_cast<float>( coordinate_x - win_left - ( ( win_right - win_left ) / 2 + win_left ) ) / ( fw / 2 ) );
        const int screen_row = round( static_cast<float>( coordinate_y - win_top - ( win_bottom - win_top ) / 2 + win_top ) / ( fw / 4 ) );
        const int selected_x = ( screen_column - screen_row ) / 2;
        const int selected_y = ( screen_row + screen_column ) / 2;
        x = g->ter_view_x + selected_x;
        y = g->ter_view_y + selected_y;
    } else {
        const int selected_column = (coordinate_x - win_left) / fw;
        const int selected_row = (coordinate_y - win_top) / fh;

        x = g->ter_view_x - ((capture_win->width / 2) - selected_column);
        y = g->ter_view_y - ((capture_win->height / 2) - selected_row);
    }

    return tripoint( x, y, g->get_levz() );
}

int get_terminal_width() {
    return TERMINAL_WIDTH;
}

int get_terminal_height() {
    return TERMINAL_HEIGHT;
}

BitmapFont::BitmapFont( const int w, const int h, const std::string &typeface )
: Font( w, h )
{
    dbg( D_INFO ) << "Loading bitmap font [" + typeface + "]." ;
    SDL_Surface_Ptr asciiload = load_image( typeface.c_str() );
    assert( asciiload );
    if (asciiload->w * asciiload->h < (fontwidth * fontheight * 256)) {
        throw std::runtime_error("bitmap for font is to small");
    }
    Uint32 key = SDL_MapRGB(asciiload->format, 0xFF, 0, 0xFF);
    SDL_SetColorKey( asciiload.get(),SDL_TRUE,key );
    SDL_Surface_Ptr ascii_surf[std::tuple_size<decltype( ascii )>::value];
    ascii_surf[0].reset( SDL_ConvertSurface( asciiload.get(), format.get(), 0 ) );
    SDL_SetSurfaceRLE( ascii_surf[0].get(), true );
    asciiload.reset();

    for (size_t a = 1; a < std::tuple_size<decltype( ascii )>::value; ++a) {
        ascii_surf[a].reset( SDL_ConvertSurface( ascii_surf[0].get(), format.get(), 0 ) );
        SDL_SetSurfaceRLE( ascii_surf[a].get(), true );
    }

    for (size_t a = 0; a < std::tuple_size<decltype( ascii )>::value - 1; ++a) {
        SDL_LockSurface( ascii_surf[a].get() );
        int size = ascii_surf[a]->h * ascii_surf[a]->w;
        Uint32 *pixels = static_cast<Uint32 *>( ascii_surf[a]->pixels );
        Uint32 color = (windowsPalette[a].r << 16) | (windowsPalette[a].g << 8) | windowsPalette[a].b;
        for(int i = 0; i < size; i++) {
            if(pixels[i] == 0xFFFFFF) {
                pixels[i] = color;
            }
        }
        SDL_UnlockSurface( ascii_surf[a].get() );
    }
    tilewidth = ascii_surf[0]->w / fontwidth;

    //convert ascii_surf to SDL_Texture
    for( size_t a = 0; a < std::tuple_size<decltype( ascii )>::value; ++a) {
        ascii[a] = CreateTextureFromSurface( renderer, ascii_surf[a] );
    }
}

void BitmapFont::draw_ascii_lines(unsigned char line_id, int drawx, int drawy, int FG) const
{
    BitmapFont *t = const_cast<BitmapFont*>(this);
    switch (line_id) {
        case LINE_OXOX_C://box bottom/top side (horizontal line)
            t->OutputChar(0xcd, drawx, drawy, FG);
            break;
        case LINE_XOXO_C://box left/right side (vertical line)
            t->OutputChar(0xba, drawx, drawy, FG);
            break;
        case LINE_OXXO_C://box top left
            t->OutputChar(0xc9, drawx, drawy, FG);
            break;
        case LINE_OOXX_C://box top right
            t->OutputChar(0xbb, drawx, drawy, FG);
            break;
        case LINE_XOOX_C://box bottom right
            t->OutputChar(0xbc, drawx, drawy, FG);
            break;
        case LINE_XXOO_C://box bottom left
            t->OutputChar(0xc8, drawx, drawy, FG);
            break;
        case LINE_XXOX_C://box bottom north T (left, right, up)
            t->OutputChar(0xca, drawx, drawy, FG);
            break;
        case LINE_XXXO_C://box bottom east T (up, right, down)
            t->OutputChar(0xcc, drawx, drawy, FG);
            break;
        case LINE_OXXX_C://box bottom south T (left, right, down)
            t->OutputChar(0xcb, drawx, drawy, FG);
            break;
        case LINE_XXXX_C://box X (left down up right)
            t->OutputChar(0xce, drawx, drawy, FG);
            break;
        case LINE_XOXX_C://box bottom east T (left, down, up)
            t->OutputChar(0xb9, drawx, drawy, FG);
            break;
        default:
            break;
    }
}

CachedTTFFont::CachedTTFFont( const int w, const int h, std::string typeface, int fontsize, const bool fontblending )
: Font( w, h )
, fontblending( fontblending )
{
    int faceIndex = 0;
    if( const cata::optional<std::string> sysfnt = find_system_font( typeface, faceIndex ) ) {
        typeface = *sysfnt;
        dbg( D_INFO ) << "Using font [" + typeface + "]." ;
    }
    //make fontdata compatible with wincurse
    if(!file_exist(typeface)) {
        faceIndex = 0;
        typeface = FILENAMES["fontdir"] + typeface + ".ttf";
        dbg( D_INFO ) << "Using compatible font [" + typeface + "]." ;
    }
    //different default font with wincurse
    if(!file_exist(typeface)) {
        faceIndex = 0;
        typeface = FILENAMES["fontdir"] + "fixedsys.ttf";
        dbg( D_INFO ) << "Using fallback font [" + typeface + "]." ;
    }
    dbg( D_INFO ) << "Loading truetype font [" + typeface + "]." ;
    if(fontsize <= 0) {
        fontsize = fontheight - 1;
    }
    // SDL_ttf handles bitmap fonts size incorrectly
    if( typeface.length() > 4 &&
        strcasecmp(typeface.substr(typeface.length() - 4).c_str(), ".fon") == 0 ) {
        faceIndex = test_face_size(typeface, fontsize, faceIndex);
    }
    font.reset( TTF_OpenFontIndex( typeface.c_str(), fontsize, faceIndex ) );
    if( !font ) {
        throw std::runtime_error(TTF_GetError());
    }
    TTF_SetFontStyle( font.get(), TTF_STYLE_NORMAL );
}

int map_font_width() {
    if (use_tiles && tilecontext ) {
        return tilecontext->get_tile_width();
    }
    return (map_font ? map_font : font)->fontwidth;
}

int map_font_height() {
    if (use_tiles && tilecontext ) {
        return tilecontext->get_tile_height();
    }
    return (map_font ? map_font : font)->fontheight;
}

int overmap_font_width() {
    return (overmap_font ? overmap_font : font)->fontwidth;
}

int overmap_font_height() {
    return (overmap_font ? overmap_font : font)->fontheight;
}

void to_map_font_dimension(int &w, int &h) {
    w = (w * fontwidth) / map_font_width();
    h = (h * fontheight) / map_font_height();
}

void from_map_font_dimension(int &w, int &h) {
    w = (w * map_font_width() + fontwidth - 1) / fontwidth;
    h = (h * map_font_height() + fontheight - 1) / fontheight;
}

void to_overmap_font_dimension(int &w, int &h) {
    w = (w * fontwidth) / overmap_font_width();
    h = (h * fontheight) / overmap_font_height();
}

bool is_draw_tiles_mode() {
    return use_tiles;
}

SDL_Color cursesColorToSDL( const nc_color &color ) {
    const int pair_id = color.to_color_pair_index();
    const auto pair = cata_cursesport::colorpairs[pair_id];

    int palette_index = pair.FG != 0 ? pair.FG : pair.BG;

    if( color.is_bold() ) {
        palette_index += color_loader<SDL_Color>::COLOR_NAMES_COUNT / 2;
    }

    return windowsPalette[palette_index];
}

#ifdef SDL_SOUND

void musicFinished();

void play_music_file( const std::string &filename, int volume ) {
    if( !check_sound( volume ) ) {
        return;
    }

    const std::string path = ( current_soundpack_path + "/" + filename );
    current_music = Mix_LoadMUS(path.c_str());
    if( current_music == nullptr ) {
        dbg( D_ERROR ) << "Failed to load audio file " << path << ": " << Mix_GetError();
        return;
    }
    Mix_VolumeMusic( volume * get_option<int>( "MUSIC_VOLUME" ) / 100 );
    if( Mix_PlayMusic( current_music, 0 ) != 0 ) {
        dbg( D_ERROR ) << "Starting playlist " << path << " failed: " << Mix_GetError();
        return;
    }
    Mix_HookMusicFinished(musicFinished);
}

/** Callback called when we finish playing music. */
void musicFinished() {
    Mix_HaltMusic();
    Mix_FreeMusic(current_music);
    current_music = NULL;

    const auto iter = playlists.find( current_playlist );
    if( iter == playlists.end() ) {
        return;
    }
    const music_playlist &list = iter->second;
    if( list.entries.empty() ) {
        return;
    }

    // Load the next file to play.
    absolute_playlist_at++;

    // Wrap around if we reached the end of the playlist.
    if( absolute_playlist_at >= list.entries.size() ) {
        absolute_playlist_at = 0;
    }

    current_playlist_at = playlist_indexes.at( absolute_playlist_at );

    const auto &next = list.entries[current_playlist_at];
    play_music_file( next.file, next.volume );
}
#endif

void play_music(std::string playlist) {
#ifdef SDL_SOUND
    const auto iter = playlists.find( playlist );
    if( iter == playlists.end() ) {
        return;
    }
    const music_playlist &list = iter->second;
    if( list.entries.empty() ) {
        return;
    }

    // Don't interrupt playlist that's already playing.
    if(playlist == current_playlist) {
        return;
    }

    for( size_t i = 0; i < list.entries.size(); i++ ) {
        playlist_indexes.push_back( i );
    }
    if( list.shuffle ) {
        std::random_shuffle( playlist_indexes.begin(), playlist_indexes.end() );
    }

    current_playlist = playlist;
    current_playlist_at = playlist_indexes.at( absolute_playlist_at );

    const auto &next = list.entries[current_playlist_at];
    play_music_file( next.file, next.volume );
#else
    (void)playlist;
#endif
}

void update_music_volume() {
#ifdef SDL_SOUND
    sounds::sound_enabled = ::get_option<bool>( "SOUND_ENABLED" );

    if ( !check_sound() ) {
        return;
    }

    Mix_VolumeMusic( get_option<int>( "MUSIC_VOLUME" ) );
#endif
}

#ifdef SDL_SOUND
static std::unordered_map<std::string, Mix_Chunk*> unique_chunks;

// Allocate new Mix_Chunk as copy of input, sets ::allocated to 0 so copy's 
// ::abuf is not freed during Mix_FreeChunk at EOL of struct sound_effect
static Mix_Chunk* copy_chunk(const Mix_Chunk* ref){
    // SDL_malloc to match up with Mix_FreeChunk's SDL_free call
    // to free the Mix_Chunk object memory
    Mix_Chunk *nchunk = static_cast<Mix_Chunk*>( SDL_malloc( sizeof( Mix_Chunk ) ) );

    // Assign as copy of ref
    (*nchunk) = *ref;
    // nchunk does not own ::abuf memory, set ::allocated to 0 to prevent
    // deallocation
    nchunk->allocated = 0;
    return nchunk;
}

// Searches for path in loaded sfx resources.
// - Found: Returns a copy of the Mix_Chunk loaded from path
// - Not Found: Loads Resource and stores path and resource Mix_Chunk pointer
static Mix_Chunk* load_chunk(const std::string& path){
    Mix_Chunk *result = nullptr;

    auto find_result = unique_chunks.find( path );
    if ( find_result != unique_chunks.end() ){
        result = copy_chunk( find_result->second );
    } else{
        result = Mix_LoadWAV( path.c_str() );
        // Store only if valid
        if ( result != nullptr ){
            unique_chunks[path] = result;
        }
    }

    return result;
}

void sfx::load_sound_effects( JsonObject &jsobj ) {
    if ( !sound_init_success ) {
        return;
    }

    const id_and_variant key( jsobj.get_string( "id" ), jsobj.get_string( "variant", "default" ) );
    const int volume = jsobj.get_int( "volume", 100 );
    auto &effects = sound_effects_p[key];

    JsonArray jsarr = jsobj.get_array( "files" );
    while( jsarr.has_more() ) {
        sound_effect new_sound_effect;
        const std::string file = jsarr.next_string();
        std::string path = ( current_soundpack_path + "/" + file );
        new_sound_effect.chunk.reset( load_chunk( path ) );
        if( !new_sound_effect.chunk ) {
            dbg( D_ERROR ) << "Failed to load audio file " << path << ": " << Mix_GetError();
            continue; // don't want empty chunks in the map
        }
        new_sound_effect.volume = volume;

        effects.push_back( std::move( new_sound_effect ) );
    }
}

void sfx::load_playlist( JsonObject &jsobj )
{
    if( !sound_init_success ) {
        return;
    }

    JsonArray jarr = jsobj.get_array( "playlists" );
    while( jarr.has_more() ) {
        JsonObject playlist = jarr.next_object();

        const std::string playlist_id = playlist.get_string( "id" );
        music_playlist playlist_to_load;
        playlist_to_load.shuffle = playlist.get_bool( "shuffle", false );

        JsonArray files = playlist.get_array( "files" );
        while( files.has_more() ) {
            JsonObject entry = files.next_object();
            const music_playlist::entry e{ entry.get_string( "file" ),  entry.get_int( "volume" ) };
            playlist_to_load.entries.push_back( e );
        }

        playlists[playlist_id] = std::move( playlist_to_load );
    }
}

// Returns a random sound effect matching given id and variant or `nullptr` if there is no
// matching sound effect.
const sound_effect* find_random_effect( const id_and_variant &id_variants_pair )
{
    const auto iter = sound_effects_p.find( id_variants_pair );
    if( iter == sound_effects_p.end() ) {
        return nullptr;
    }
    return &random_entry_ref( iter->second );
}

// Same as above, but with fallback to "default" variant. May still return `nullptr`
const sound_effect* find_random_effect( const std::string &id, const std::string& variant )
{
    const auto eff = find_random_effect( id_and_variant( id, variant ) );
    if( eff != nullptr ) {
        return eff;
    }
    return find_random_effect( id_and_variant( id, "default" ) );
}

// Deletes the dynamically created chunk (if such a chunk had been played).
void cleanup_when_channel_finished( int /* channel */, void *udata )
{
    Mix_Chunk *chunk = static_cast<Mix_Chunk *>( udata );
    free( chunk->abuf );
    free( chunk );
}

// empty effect, as we cannot change the size of the output buffer,
// therefore we cannot do the math from do_pitch_shift here
void empty_effect( int /* chan */, void * /* stream */, int /* len */, void * /* udata */ )
{
}

Mix_Chunk *do_pitch_shift( Mix_Chunk *s, float pitch )
{
    Mix_Chunk *result;
    Uint32 s_in = s->alen / 4;
    Uint32 s_out = static_cast<Uint32>( static_cast<float>( s_in ) * pitch );
    float pitch_real = static_cast<float>( s_out ) / static_cast<float>( s_in );
    Uint32 i, j;
    result = static_cast<Mix_Chunk *>( malloc( sizeof( Mix_Chunk ) ) );
    result->allocated = 1;
    result->alen = s_out * 4;
    result->abuf = static_cast<Uint8 *>( malloc( result->alen * sizeof( Uint8 ) ) );
    result->volume = s->volume;
    for( i = 0; i < s_out; i++ ) {
        Sint16 lt = 0;
        Sint16 rt = 0;
        Sint16 lt_out = 0;
        Sint16 rt_out = 0;
        Sint64 lt_avg = 0;
        Sint64 rt_avg = 0;
        Uint32 begin = static_cast<Uint32>( static_cast<float>( i ) / pitch_real );
        Uint32 end = static_cast<Uint32>( static_cast<float>( i + 1 ) / pitch_real );

        // check for boundary case
        if( end > 0 && ( end >= ( s->alen / 4 ) ) ) {
            end = begin;
        }

        for( j = begin; j <= end; j++ ) {
            lt = ( s->abuf[( 4 * j ) + 1] << 8 ) | ( s->abuf[( 4 * j ) + 0] );
            rt = ( s->abuf[( 4 * j ) + 3] << 8 ) | ( s->abuf[( 4 * j ) + 2] );
            lt_avg += lt;
            rt_avg += rt;
        }
        lt_out = static_cast<Sint16>( static_cast<float>( lt_avg ) / static_cast<float>( end - begin + 1 ) );
        rt_out = static_cast<Sint16>( static_cast<float>( rt_avg ) / static_cast<float>( end - begin + 1 ) );
        result->abuf[( 4 * i ) + 1] = static_cast<Uint8>( ( lt_out >> 8 ) & 0xFF );
        result->abuf[( 4 * i ) + 0] = static_cast<Uint8>( lt_out & 0xFF );
        result->abuf[( 4 * i ) + 3] = static_cast<Uint8>( ( rt_out >> 8 ) & 0xFF );
        result->abuf[( 4 * i ) + 2] = static_cast<Uint8>( rt_out & 0xFF );
    }
    return result;
}

void sfx::play_variant_sound( const std::string &id, const std::string &variant, int volume )
{
    if( !check_sound( volume ) ) {
        return;
    }

    const sound_effect *eff = find_random_effect( id, variant );
    if( eff == nullptr ) {
        eff = find_random_effect( id, "default" );
        if( eff == nullptr ) {
            return;
        }
    }
    const sound_effect &selected_sound_effect = *eff;

    Mix_Chunk *effect_to_play = selected_sound_effect.chunk.get();
    Mix_VolumeChunk( effect_to_play,
                     selected_sound_effect.volume * get_option<int>( "SOUND_EFFECT_VOLUME" ) * volume / ( 100 * 100 ) );
    Mix_PlayChannel( -1, effect_to_play, 0 );
}

void sfx::play_variant_sound( const std::string &id, const std::string &variant, int volume,
                              int angle,
                              float pitch_min, float pitch_max )
{
    if( !check_sound( volume ) ) {
        return;
    }

    const sound_effect *eff = find_random_effect( id, variant );
    if( eff == nullptr ) {
        return;
    }
    const sound_effect &selected_sound_effect = *eff;

    Mix_Chunk *effect_to_play = selected_sound_effect.chunk.get();
    float pitch_random = rng_float( pitch_min, pitch_max );
    Mix_Chunk *shifted_effect = do_pitch_shift( effect_to_play, pitch_random );
    Mix_VolumeChunk( shifted_effect,
                     selected_sound_effect.volume * get_option<int>( "SOUND_EFFECT_VOLUME" ) * volume / ( 100 * 100 ) );
    int channel = Mix_PlayChannel( -1, shifted_effect, 0 );
    Mix_RegisterEffect( channel, empty_effect, cleanup_when_channel_finished, shifted_effect );
    Mix_SetPosition( channel, angle, 1 );
}

void sfx::play_ambient_variant_sound( const std::string &id, const std::string &variant, int volume, int channel,
                                      int duration ) {
    if( !check_sound( volume ) ) {
        return;
    }

    const sound_effect* eff = find_random_effect( id, variant );
    if( eff == nullptr ) {
        return;
    }
    const sound_effect& selected_sound_effect = *eff;

    Mix_Chunk *effect_to_play = selected_sound_effect.chunk.get();
    Mix_VolumeChunk( effect_to_play,
                     selected_sound_effect.volume * get_option<int>( "SOUND_EFFECT_VOLUME" ) * volume / ( 100 * 100 ) );
    if( Mix_FadeInChannel( channel, effect_to_play, -1, duration ) == -1 ) {
        dbg( D_ERROR ) << "Failed to play sound effect: " << Mix_GetError();
    }
}

#endif

void load_soundset() {
#ifdef SDL_SOUND
    const std::string default_path = FILENAMES["defaultsounddir"];
    const std::string default_soundpack = "basic";
    std::string current_soundpack = get_option<std::string>( "SOUNDPACKS" );
    std::string soundpack_path;

    // Get current soundpack and it's directory path.
    if (current_soundpack.empty()) {
        dbg( D_ERROR ) << "Soundpack not set in options or empty.";
        soundpack_path = default_path;
        current_soundpack = default_soundpack;
    } else {
        dbg( D_INFO ) << "Current soundpack is: " << current_soundpack;
        soundpack_path = SOUNDPACKS[current_soundpack];
    }

    if (soundpack_path.empty()) {
        dbg( D_ERROR ) << "Soundpack with name " << current_soundpack << " can't be found or empty string";
        soundpack_path = default_path;
        current_soundpack = default_soundpack;
    } else {
        dbg( D_INFO ) << '"' << current_soundpack << '"' << " soundpack: found path: " << soundpack_path;
    }

    current_soundpack_path = soundpack_path;
    try {
        loading_ui ui( false );
        DynamicDataLoader::get_instance().load_data_from_path( soundpack_path, "core", ui );
    } catch( const std::exception &err ) {
        dbg( D_ERROR ) << "failed to load sounds: " << err.what();
    }

    unique_chunks.clear();
    // Memory of unique_chunks no longer required, swap with locally scoped unordered_map
    // to force deallocation of resources.
    std::unordered_map<std::string, Mix_Chunk*> t_swap;
    unique_chunks.swap(t_swap);
#endif
}

#endif // TILES<|MERGE_RESOLUTION|>--- conflicted
+++ resolved
@@ -24,12 +24,8 @@
 #include "translations.h"
 
 #include <algorithm>
+#include <cassert>
 #include <cstring>
-<<<<<<< HEAD
-#include <cassert>
-#include <vector>
-=======
->>>>>>> dc4c5d1f
 #include <fstream>
 #include <limits>
 #include <memory>
