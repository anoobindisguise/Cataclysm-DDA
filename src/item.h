#ifndef _ITEM_H_
#define _ITEM_H_

#include <climits>
#include <string>
#include <vector>
#include <list>
#include "itype.h"
#include "mtype.h"

class game;
class player;
class npc;
struct itype;

// Thresholds for radiation dosage for the radiation film badge.
const int rad_dosage_thresholds[] = { 0, 30, 60, 120, 240, 500};
const std::string rad_threshold_colors[] = { _("green"), _("blue"), _("yellow"), _("orange"), _("red"), _("black")};

struct light_emission {
  unsigned short luminance;
  short width;
  short direction;
};
extern light_emission nolight;

struct iteminfo{
 public:
  std::string sType; //Itemtype
  std::string sName; //Main item text
  std::string sFmt; //Text between main item and value
  std::string sValue; //Set to "-999" if no compare value is present
  double dValue; //Stores double value of sValue for value comparisons
  bool is_int; //Sets if sValue should be treated as int or single decimal double
  std::string sPlus; //number +
  bool bNewLine; //New line at the end
  bool bLowerIsBetter; //Lower values are better (red <-> green)
  bool bDrawName; //If false then compares sName, but don't print sName.

  //Inputs are: ItemType, main text, text between main text and value, value, if the value should be an int instead of a double, text after number, if there should be a newline after this item, if lower values are better
  iteminfo(std::string Type, std::string Name, std::string Fmt = "", double Value = -999, bool _is_int = true, std::string Plus = "", bool NewLine = true, bool LowerIsBetter = false, bool DrawName = true);
};

enum LIQUID_FILL_ERROR {L_ERR_NONE, L_ERR_NO_MIX, L_ERR_NOT_CONTAINER, L_ERR_NOT_WATERTIGHT,
    L_ERR_NOT_SEALED, L_ERR_FULL};

enum layer_level {
    UNDERWEAR = 0,
    REGULAR_LAYER,
    OUTER_LAYER,
    BELTED_LAYER,
    MAX_CLOTHING_LAYER
};

class item : public JsonSerializer, public JsonDeserializer
{
public:
 item();
 item(itype* it, unsigned int turn, bool rand = true);
 item(itype* it, unsigned int turn, char let, bool rand = true);
 void make_corpse(itype* it, mtype* mt, unsigned int turn); // Corpse
 item(std::string itemdata);
 item(JsonObject &jo);
 virtual ~item();
 void init();
 void make(itype* it);
 void clear(); // cleanup that's required to re-use an item variable

// returns the default container of this item, with this item in it
 item in_its_container(std::map<std::string, itype*> *itypes);

    nc_color color(player *u) const;
    nc_color color_in_inventory();
    std::string tname(unsigned int quantity = 1, bool with_prefix = true); // item name (includes damage, freshness, etc)
    std::string display_name(unsigned int quantity = 1); // name for display (includes charges, etc)
    void use();
    bool burn(int amount = 1); // Returns true if destroyed

 // Returns the category of this item.
 const item_category &get_category() const;

// Firearm specifics
 int reload_time(player &u);
 int clip_size();
 int dispersion();
 int gun_damage(bool with_ammo = true);
 int gun_pierce(bool with_ammo = true);
 int noise() const;
 int burst_size();
 int recoil(bool with_ammo = true);
 int range(player *p = NULL);
 ammotype ammo_type() const;
 int pick_reload_ammo(player &u, bool interactive);
 bool reload(player &u, int pos);
 void next_mode();

    using JsonSerializer::serialize;
    // give the option not to save recursively, but recurse by default
    void serialize(JsonOut &jsout) const { serialize(jsout, true); }
    virtual void serialize(JsonOut &jsout, bool save_contents) const;
    using JsonDeserializer::deserialize;
    // easy deserialization from JsonObject
    virtual void deserialize(JsonObject &jo);
    void deserialize(JsonIn &jsin) {
        JsonObject jo = jsin.get_object();
        deserialize(jo);
    }

 std::string save_info() const; // Formatted for save files
 //
 void load_legacy(std::stringstream & dump);
 void load_info(std::string data);
 //std::string info(bool showtext = false); // Formatted for human viewing
 std::string info(bool showtext = false);
 std::string info(bool showtext, std::vector<iteminfo> *dump, bool debug = false);
 char symbol() const;
 nc_color color() const;
 int price() const;

    /**
     * Return the butcher factor, always positive, but lower is better.
     * If the item can not be used for butcherin it return INT_MAX.
     */
    int butcher_factor() const;

    /**
     * Returns true if this item is of the specific type, or
     * if this functions returns true for any of its contents.
     */
    bool is_of_type_or_contains_it(const std::string &type_id) const;
    /**
     * Returns true if this item is ammo and has the specifi ammo type,
     * or if this functions returns true for any of its contents.
     * This does not check type->id, but it_ammo::type.
     */
    bool is_of_ammo_type_or_contains_it(const ammotype &ammo_type_id) const;

 bool invlet_is_okay();
 bool stacks_with(item rhs);
 void put_in(item payload);
 void add_rain_to_container(bool acid, int charges = 1);

 int weight() const;

 int precise_unit_volume() const;
 int volume(bool unit_value=false, bool precise_value=false) const;
 int volume_contained();
 int attack_time();
 int damage_bash();
 int damage_cut() const;
<<<<<<< HEAD

 /**
  * Count the amount of items of type 'it' including this item,
  * and any of its contents (recursively).
  * @param it The type id, only items with the same id are counted.
  * @param used_as_tool If false all items with the PSEUDO flag are ignore
  * (not counted).
  */
 int amount_of(const itype_id &it, bool used_as_tool) const;
 /**
  * Count all the charges of items of the type 'it' including this item,
  * and any of its contents (recursively).
  * @param it The type id, only items with the same id are counted.
  */
 long charges_of(const itype_id &it) const;
 /**
  * Consume a specific amount of charges from items of a specific type.
  * This includes this item, and any of its contents (recursively).
  * @param it The type id, only items of this type are considered.
  * @param quantity The number of charges that should be consumed.
  * It will be changed for each used charge. After calling this function it
  * may be at 0 which means all requested charges have been consumed.
  * @param used All used charges are put into this list, the caller may need it.
  * @return Whether this item should be deleted (in which case it returns true).
  * Some items (those that are counted by charges) must be destroyed when
  * their charges reach 0.
  * This is usually does not apply to tools.
  * Also if this function is called on a container and the function erase charges
  * from its contents the container should not be deleted - it returns false in
  * that case.
  * The caller *must* check the return value and remove the item from wherever
  * it is stored when the function returns true.
  * Note that the item itself has no way of knowing where it is stored and can
  * therefor not delete itself.
  */
 bool use_charges(const itype_id &it, long &quantity, std::list<item> &used);
 /**
  * Consume a specific amount of items of a specific type.
  * This includes this item, and any of its contents (recursively).
  * @see item::use_charges - this is similar for items, not charges.
  * @param use_container If the contents of an item are used, also use the
  * container it was in.
  */
 bool use_amount(const itype_id &it, int &quantity, bool use_container, std::list<item> &used);

 bool has_flag(std::string f) const;
 bool contains_with_flag (std::string f) const;
=======
 bool has_flag(const std::string &f) const;
>>>>>>> c7925a26
 bool has_quality(std::string quality_id) const;
 bool has_quality(std::string quality_id, int quality_value) const;
 bool has_technique(std::string t);
 int has_gunmod(itype_id type);
 item* active_gunmod();
 item const* inspect_active_gunmod() const;
 bool goes_bad();
 bool count_by_charges() const;
 long max_charges() const;
 bool craft_has_charges();
 long num_charges();
 bool rotten();
 void calc_rot();
 int brewing_time();
 bool ready_to_revive(); // used for corpses
 void detonate(point p) const;
 bool can_revive();      // test if item is a corpse and can be revived
// light emission, determined by type->light_emission (LIGHT_???) tag (circular),
// overridden by light.* struct (shaped)
 bool getlight(float & luminance, int & width, int & direction, bool calculate_dimming = true) const;
// for quick iterative loops
 int getlight_emit(bool calculate_dimming = true) const;
// Our value as a weapon, given particular skills
 int  weapon_value(player *p) const;
// As above, but discounts its use as a ranged weapon
 int  melee_value (player *p);
// how resistant item is to bashing and cutting damage
 int bash_resist() const;
 int cut_resist() const;
 // elemental resistances
 int acid_resist() const;
 bool is_two_handed(player *u);
 bool made_of(std::string mat_ident) const;
 std::string get_material(int m) const;
 bool made_of(phase_id phase) const;
 bool conductive() const; // Electricity
 bool flammable() const;

 // umber of mods that can still be installed into the given
 // mod location, for non-guns it returns always 0
 int get_free_mod_locations(const std::string &location) const;

 bool destroyed_at_zero_charges();
// Most of the is_whatever() functions call the same function in our itype
 bool is_null() const; // True if type is NULL, or points to the null item (id == 0)
 bool is_food(player const*u) const;// Some non-food items are food to certain players
 bool is_food_container(player const*u) const;  // Ditto
 bool is_food() const;                // Ignoring the ability to eat batteries, etc.
 bool is_food_container() const;      // Ignoring the ability to eat batteries, etc.
 bool is_corpse() const;
 bool is_ammo_container() const;
 bool is_drink() const;
 bool is_weap() const;
 bool is_bashing_weapon() const;
 bool is_cutting_weapon() const;
 bool is_gun() const;
 bool is_silent() const;
 bool is_gunmod() const;
 bool is_bionic() const;
 bool is_ammo() const;
 bool is_armor() const;
 bool is_book() const;
 bool is_container() const;
 bool is_watertight_container() const;
 bool is_funnel_container(unsigned int &bigger_than) const;

 bool is_tool() const;
 bool is_software() const;
 bool is_macguffin() const;
 bool is_stationary() const;
 bool is_other() const; // Doesn't belong in other categories
 bool is_var_veh_part() const;
 bool is_artifact() const;

 int get_remaining_capacity_for_liquid(const item &liquid, LIQUID_FILL_ERROR &error) const;

 bool operator<(const item& other) const;

 itype_id typeId() const;
 itype* type;
 mtype*   corpse;
 it_ammo* curammo;

 std::vector<item> contents;

 std::string name;
 char invlet;           // Inventory letter
 long charges;
 bool active;           // If true, it has active effects to be processed
 int fridge;            // The turn we entered a fridge.
 int rot;               // decay; same as turn-bday at 65 degrees, but doubles/halves every 18 degrees. can be negative (start game fridges)
 int last_rot_check;    // last turn we calculated rot
 signed char damage;    // How much damage it's sustained; generally, max is 5
 int burnt;             // How badly we're burnt
 int bday;              // The turn on which it was created
 int owned;             // UID of NPC owner; 0 = player, -1 = unowned
 light_emission light;
 union{
   int poison;          // How badly poisoned is it?
   int bigness;         // engine power, wheel size
   int frequency;       // Radio frequency
   int note;            // Associated dynamic text snippet.
   int irridation;      // Tracks radiation dosage.
 };
 std::string mode;    // Mode of operation, can be changed by the player.
 std::set<std::string> item_tags; // generic item specific flags
 unsigned item_counter; // generic counter to be used with item flags
 int mission_id; // Refers to a mission in game's master list
 int player_id; // Only give a mission to the right player!
 std::map<std::string, std::string> item_vars;
 static itype * nullitem();
 typedef std::vector<item> t_item_vector;
 t_item_vector components;

 item clone(bool rand = true);

 int add_ammo_to_quiver(player *u, bool isAutoPickup);
 int max_charges_from_flag(std::string flagName);
private:
 int sort_rank() const;
 static itype * nullitem_m;
};

std::ostream & operator<<(std::ostream &, const item &);
std::ostream & operator<<(std::ostream &, const item *);

class map_item_stack
{
    private:
        class item_group
        {
            public:
                int x;
                int y;
                int count;

                //only expected to be used for things like lists and vectors
                item_group() {
                    x = 0;
                    y = 0;
                    count = 0;
                }

                item_group(const int arg_x, const int arg_y, const int arg_count) {
                    x = arg_x;
                    y = arg_y;
                    count = arg_count;
                }

                ~item_group() {};
        };
    public:
        item example; //an example item for showing stats, etc.
        std::vector<item_group> vIG;
        int totalcount;

        //only expected to be used for things like lists and vectors
        map_item_stack() {
            example = item();
            vIG.push_back(item_group());
            totalcount = 0;
        }

        map_item_stack(const item it, const int arg_x, const int arg_y) {
            example = it;
            vIG.push_back(item_group(arg_x, arg_y, 1));
            totalcount = 1;
        }

        ~map_item_stack() {};

        void addNewPos(const int arg_x, const int arg_y) {
            vIG.push_back(item_group(arg_x, arg_y, 1));
            totalcount++;
        }

        void incCount() {
            const int iVGsize = vIG.size();
            if (iVGsize > 0) {
                vIG[iVGsize-1].count++;
            }
            totalcount++;
        }
};

// Commonly used convenience functions that match an item to one of the 3 common types of locators:
// invlet (char), type_id (itype_id, a typedef of string), or position (int).
// The item's position is optional, if not passed in we expect the item to fail position match.
bool item_matches_locator(const item& it, const itype_id& id, int item_pos = INT_MIN);
bool item_matches_locator(const item& it, int locator_pos, int item_pos = INT_MIN);
bool item_matches_locator(const item& it, char invlet, int item_pos = INT_MIN);

//this is an attempt for functional programming
bool is_edible(item i, player const*u);

//the assigned numbers are a result of legacy stuff in compare_split_screen_popup(),
//it would be better long-term to rewrite stuff so that we don't need that hack
enum hint_rating {
 HINT_CANT = 0, //meant to display as gray
 HINT_IFFY = 1, //meant to display as red
 HINT_GOOD = -999 // meant to display as green
};

#endif<|MERGE_RESOLUTION|>--- conflicted
+++ resolved
@@ -148,7 +148,6 @@
  int attack_time();
  int damage_bash();
  int damage_cut() const;
-<<<<<<< HEAD
 
  /**
   * Count the amount of items of type 'it' including this item,
@@ -194,11 +193,8 @@
   */
  bool use_amount(const itype_id &it, int &quantity, bool use_container, std::list<item> &used);
 
- bool has_flag(std::string f) const;
+ bool has_flag(const std::string f) const;
  bool contains_with_flag (std::string f) const;
-=======
- bool has_flag(const std::string &f) const;
->>>>>>> c7925a26
  bool has_quality(std::string quality_id) const;
  bool has_quality(std::string quality_id, int quality_value) const;
  bool has_technique(std::string t);
