--- conflicted
+++ resolved
@@ -1706,12 +1706,8 @@
             combined_spots.push_back( elem );
         }
     }
-<<<<<<< HEAD
+    add_basecamp_storage_to_loot_zone_list( mgr, src_loc, p, loot_spots, combined_spots );
     // if the requirements aren't available, then stop.
-=======
-    add_basecamp_storage_to_loot_zone_list( mgr, src_loc, p, loot_spots, combined_spots );
-    // if the requirements arent available, then stop.
->>>>>>> 47bbcf57
     if( !are_requirements_nearby( pickup_task ? loot_spots : combined_spots, things_to_fetch_id, p,
                                   activity_to_restore, pickup_task, src_loc ) ) {
         return requirement_map;
@@ -2784,14 +2780,9 @@
         }
         bool tool_pickup = reason == NEEDS_TILLING || reason == NEEDS_PLANTING ||
                            reason == NEEDS_CHOPPING || reason == NEEDS_BUTCHERING || reason == NEEDS_BIG_BUTCHERING ||
-<<<<<<< HEAD
-                           reason == NEEDS_TREE_CHOPPING || reason == NEEDS_VEH_DECONST || reason == NEEDS_VEH_REPAIR;
-        // is it even worth fetching anything if there isn't enough nearby?
-=======
                            reason == NEEDS_TREE_CHOPPING || reason == NEEDS_VEH_DECONST || reason == NEEDS_VEH_REPAIR ||
                            reason == NEEDS_MINING;
-        // is it even worth fetching anything if there isnt enough nearby?
->>>>>>> 47bbcf57
+        // is it even worth fetching anything if there isn't enough nearby?
         if( !are_requirements_nearby( tool_pickup ? loot_zone_spots : combined_spots, what_we_need, p,
                                       act_id, tool_pickup, src_loc ) ) {
             p.add_msg_if_player( m_info, _( "The required items are not available to complete this task." ) );
