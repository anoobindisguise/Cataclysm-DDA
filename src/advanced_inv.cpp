--- conflicted
+++ resolved
@@ -487,12 +487,8 @@
         for (unsigned x = 0; x < stacks.size(); ++x ) {
             item &item = stacks[x]->front();
             advanced_inv_listitem it;
-<<<<<<< HEAD
             it.name = item.tname();
-=======
-            it.name = item.tname(g);
-            it.name_without_prefix = item.tname(g, false);
->>>>>>> dadabf44
+            it.name_without_prefix = item.tname( false );
             if ( filtering && ! cached_lcmatch(it.name, panes[i].filter, panes[i].filtercache ) ) {
                 continue;
             }
@@ -548,12 +544,8 @@
                 for (unsigned x = 0; x < items.size(); x++) {
                     advanced_inv_listitem it;
                     it.idx = x;
-<<<<<<< HEAD
                     it.name = items[x].tname();
-=======
-                    it.name = items[x].tname(g);
-					it.name_without_prefix = items[x].tname(g, false);
->>>>>>> dadabf44
+		               			it.name_without_prefix = items[x].tname( false );
                     if ( filtering && ! cached_lcmatch(it.name, panes[i].filter, panes[i].filtercache ) ) {
                         continue;
                     }
