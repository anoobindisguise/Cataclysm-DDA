#pragma once
#ifndef UI_H
#define UI_H

#include "enums.h"
#include <stdlib.h>
#include "color.h"
#include "cursesdef.h"
#include "string_formatter.h"

#include <vector>
#include <string>
#include <map>
#include <utility>

////////////////////////////////////////////////////////////////////////////////////
/**
 * uimenu constants
 */
const int UIMENU_INVALID = -1024; // legacy constant
const int UIMENU_ERROR = -1024;
const int UIMENU_WAIT_INPUT = -1025;
const int UIMENU_UNBOUND = -1026;
const int UIMENU_CANCEL = -1027;
const int MENU_ALIGN_LEFT = -1;
const int MENU_ALIGN_CENTER = 0;
const int MENU_ALIGN_RIGHT = 1;
const int MENU_WIDTH_ENTRIES = -2;
const int MENU_AUTOASSIGN = -1;

struct input_event;
class input_context;

/**
 * mvwzstr: line of text with horizontal offset and color
 */

struct mvwzstr {
    int left = 0;
    nc_color color = c_unset;
    std::string txt;
    long sym = 0;
};

/**
 * uimenu_entry: entry line for uimenu
 */
struct uimenu_entry {
    int retval;                 // return this int
    bool enabled;               // darken, and forbid scrolling if hilight_disabled is false
    bool force_color = false;   // Never darken this option
    int hotkey;                 // keycode from (int)getch(). -1: automagically pick first free character: 1-9 a-z A-Z
    std::string txt;            // what it says on the tin
    std::string desc;           // optional, possibly longer, description
    nc_color hotkey_color;
    nc_color text_color;
    mvwzstr extratxt;

    //std::string filtertxt; // possibly useful
    uimenu_entry( std::string T ) : retval( -1 ), enabled( true ), hotkey( -1 ), txt( T ) {
        text_color = c_red_red;
    };
    uimenu_entry( std::string T, std::string D ) : retval( -1 ), enabled( true ), hotkey( -1 ),
        txt( T ), desc( D ) {
        text_color = c_red_red;
    };
    uimenu_entry( std::string T, int K ) : retval( -1 ), enabled( true ), hotkey( K ), txt( T ) {
        text_color = c_red_red;
    };
    uimenu_entry( int R, bool E, int K, std::string T ) : retval( R ), enabled( E ), hotkey( K ),
        txt( T ) {
        text_color = c_red_red;
    };
    uimenu_entry( int R, bool E, int K, std::string T, std::string D ) : retval( R ), enabled( E ),
        hotkey( K ), txt( T ), desc( D ) {
        text_color = c_red_red;
    };
    uimenu_entry( int R, bool E, int K, std::string T, nc_color H, nc_color C ) : retval( R ),
        enabled( E ), hotkey( K ), txt( T ),
        hotkey_color( H ), text_color( C ) {};
};

/**
 * Virtual base class for windowed ui stuff (like uimenu)
 */
class ui_container
{
    public:
        virtual ~ui_container() = default;

    public:
        int w_x;
        int w_y;
        int w_width;
        int w_height;
        catacurses::window window;
        virtual void refresh( bool refresh_children = true ) = 0;
};

/**
 * Generic multi-function callback for highlighted items, key presses, and window control. Example:
 *
 * class monmenu_cb: public uimenu_callback {
 *   public:
 *   bool key(int ch, int num, uimenu * menu) {
 *     if ( ch == 'k' && num > 0 ) {
 *       std::vector<monster> * game_z=static_cast<std::vector<monster>*>(myptr);
 *       game_z[num]->dead = true;
 *     }
 *   }
 *   void select(int num, uimenu * menu) {
 *       mvwprintz(menu->window, 0, 0, c_red, "( %s )",game_z[num]->name().c_str() );
 *   }
 * }
 * uimenu monmenu;
 * for( size_t i = 0; i < z.size(); ++i ) {
 *   monmenu.addentry( z[i].name );
 * }
 * monmenu_cb * cb;
 * cb->setptr( &g->z );
 * monmenu.callback = cb
 * monmenu.query();
 *
 */
class uimenu;
/**
* uimenu::query() handles most input events first,
* and then passes the event to the callback if it can't handle it.
*
* The callback returninig a boolean false signifies that the callback can't "handle the
* event completely". This is unchanged before or after the PR.
* @{
*/
class uimenu_callback
{
    public:
        virtual void select( int /*entnum*/, uimenu * ) {};
        virtual bool key( const input_context &, const input_event &/*key*/, int /*entnum*/,
                          uimenu * ) {
            return false;
        };
        virtual void refresh( uimenu * ) {};
        virtual void redraw( uimenu * ) {};
        virtual ~uimenu_callback() = default;
};
/*@}*/
/**
 * uimenu: scrolling vertical list menu
 */
class ui_element;
class ui_element_input;

// This class should be migrated out, use uilist instead!
class uimenu: public ui_container
{
    public:
        int ret;
        int selected;
        int keypress;
        std::string text;
        std::vector<std::string> textformatted;
        std::string input_category;
        std::vector< std::pair<std::string, std::string> > additional_actions;
        int textwidth;
        int textalign;
        int max_entry_len;
        int max_desc_len;
        std::string title;
        std::vector<uimenu_entry> entries;
        std::map<int, int> keymap;
        bool desc_enabled;
        int desc_lines;
        bool border;
        bool filtering;
        bool filtering_nocase;
        nc_color border_color;
        nc_color text_color;
        nc_color title_color;
        nc_color hilight_color;
        nc_color hotkey_color;
        nc_color disabled_color;
        int pad_left;
        int pad_right;
        bool allow_disabled; // return on selecting disabled entry, default false
        bool allow_anykey; // return UIMENU_UNBOUND on keys unbound & unhandled by callback, default false
        bool allow_cancel; // return UIMENU_CANCEL on "QUIT" action, default true
        bool return_invalid; // legacy flag
        bool hilight_disabled;
        bool hilight_full;
        int shift_retval;
        int vshift;
        int vmax;
        std::string filter;
        std::vector<int> fentries;
        int fselected;
        bool centered_scroll;

        bool scrollbar_auto;
        nc_color scrollbar_nopage_color;
        nc_color scrollbar_page_color;
        int scrollbar_side;

        uimenu_callback *callback;

        uimenu( const std::string &hotkeys = "" ); // bare init

        uimenu( bool cancancel, const char *message, ... ); // legacy menu()
        uimenu( bool cancelable, const char *mes,
                const std::vector<std::string> options ); // legacy menu_vec
        uimenu( bool cancelable, const char *mes, const std::vector<std::string> &options,
                const std::string &hotkeys );
        uimenu( bool cancelable, int startx, int width, int starty, std::string title,
                std::vector<uimenu_entry> ents );
        uimenu( int startx, int width, int starty, std::string title, std::vector<uimenu_entry> ents );

        void init();
        void setup();
        void show();
        bool scrollby( int scrollby );
        int scroll_amount_from_key( const int key );
        int scroll_amount_from_action( const std::string &action );
        void query( bool loop = true );
        void filterlist();
        void apply_scrollbar();
        std::string inputfilter();
        void refresh( bool refresh_callback = true ) override;
        void redraw( bool redraw_callback = true );
        void addentry( std::string str );
        void addentry( int r, bool e, int k, std::string str );
        // K is templated so it matches a `char` literal and a `long` value.
        // Using a fixed type (either `char` or `long`) will lead to ambiguity with the
        // other overload when called with the wrong type.
        template<typename K, typename ...Args>
        void addentry( const int r, const bool e, K k, const char *const format, Args &&... args ) {
            return addentry( r, e, k, string_format( format, std::forward<Args>( args )... ) );
        }
        void addentry_desc( std::string str, std::string desc );
        void addentry_desc( int r, bool e, int k, std::string str, std::string desc );
        void settext( std::string str );

        void reset();

        operator int() const;

        // pending refactor // ui_element_input * filter_input;

    private:
        bool started;
<<<<<<< HEAD
        int last_fsize;
        int last_vshift;

    protected:
=======
>>>>>>> 54568a50
        std::string hotkeys;
};

class uilist : virtual public uimenu
{
    public:
        uilist();
        uilist( const std::string &hotkeys_override );
        // query() will be called at the end of these convenience constructors
        uilist( const std::string &msg, const std::vector<uimenu_entry> &opts );
        uilist( const std::string &msg, const std::vector<std::string> &opts );
        uilist( const std::string &msg, std::initializer_list<char const *const> opts );
        uilist( int startx, int width, int starty, const std::string &msg,
                const std::vector<uimenu_entry> &opts );
        uilist( int startx, int width, int starty, const std::string &msg,
                const std::vector<std::string> &opts );
        uilist( int startx, int width, int starty, const std::string &msg,
                std::initializer_list<char const *const> opts );
};

/**
 * Callback for uimenu that pairs menu entries with points
 * When an entry is selected, view will be centered on the paired point
 */
class pointmenu_cb : public uimenu_callback
{
    private:
        const std::vector< tripoint > &points;
        int last; // to suppress redrawing
        tripoint last_view; // to reposition the view after selecting
    public:
        pointmenu_cb( const std::vector< tripoint > &pts );
        ~pointmenu_cb() override = default;
        void select( int num, uimenu *menu ) override;
        void refresh( uimenu *menu ) override;
};

#endif<|MERGE_RESOLUTION|>--- conflicted
+++ resolved
@@ -246,13 +246,8 @@
 
     private:
         bool started;
-<<<<<<< HEAD
-        int last_fsize;
-        int last_vshift;
 
     protected:
-=======
->>>>>>> 54568a50
         std::string hotkeys;
 };
 
