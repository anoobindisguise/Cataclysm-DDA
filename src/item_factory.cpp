#include "item_factory.h"

#include <algorithm>
#include <cmath>
#include <cstdlib>
#include <iterator>
#include <memory>
#include <stdexcept>
#include <type_traits>
#include <unordered_set>

#include "addiction.h"
#include "ammo.h"
#include "assign.h"
#include "bodypart.h"
#include "calendar.h"
#include "cata_assert.h"
#include "cata_utility.h"
#include "catacharset.h"
#include "color.h"
#include "damage.h"
#include "debug.h"
#include "debug_menu.h"
#include "enum_conversions.h"
#include "enums.h"
#include "explosion.h"
#include "flag.h"
#include "flat_set.h"
#include "game_constants.h"
#include "generic_factory.h"
#include "init.h"
#include "item.h"
#include "item_contents.h"
#include "item_group.h"
#include "item_pocket.h"
#include "iuse_actor.h"
#include "json.h"
#include "material.h"
#include "optional.h"
#include "options.h"
#include "recipe.h"
#include "recipe_dictionary.h"
#include "relic.h"
#include "requirements.h"
#include "string_formatter.h"
#include "string_id.h"
#include "text_snippets.h"
#include "translations.h"
#include "ui.h"
#include "units.h"
#include "units_fwd.h"
#include "value_ptr.h"
#include "veh_type.h"
#include "vitamin.h"

class player;
struct tripoint;

static item_blacklist_t item_blacklist;

static DynamicDataLoader::deferred_json deferred;

std::unique_ptr<Item_factory> item_controller = std::make_unique<Item_factory>();

/** @relates string_id */
template<>
const itype &string_id<itype>::obj() const
{
    const itype *result = item_controller->find_template( *this );
    static const itype dummy{};
    return result ? *result : dummy;
}

/** @relates string_id */
template<>
bool string_id<itype>::is_valid() const
{
    return item_controller->has_template( *this );
}

static item_category_id calc_category( const itype &obj );
static void hflesh_to_flesh( itype &item_template );

bool item_is_blacklisted( const itype_id &id )
{
    return item_blacklist.blacklist.count( id );
}

static void assign( const JsonObject &jo, const std::string &name,
                    std::map<gun_mode_id, gun_modifier_data> &mods )
{
    if( !jo.has_array( name ) ) {
        return;
    }
    mods.clear();
    for( JsonArray curr : jo.get_array( name ) ) {
        translation text;
        curr.read( 1, text );
        mods.emplace( gun_mode_id( curr.get_string( 0 ) ), gun_modifier_data( text,
                      curr.get_int( 2 ), curr.size() >= 4 ? curr.get_tags( 3 ) : std::set<std::string>() ) );
    }
}

static bool assign_coverage_from_json( const JsonObject &jo, const std::string &key,
                                       body_part_set &parts )
{
    auto parse = [&parts]( const std::string & val ) {
        parts.set( bodypart_str_id( val ) );
    };

    if( jo.has_array( key ) ) {
        for( const std::string line : jo.get_array( key ) ) {
            parse( line );
        }
        return true;

    } else if( jo.has_string( key ) ) {
        parse( jo.get_string( key ) );
        return true;

    } else {
        return false;
    }
}

static bool is_physical( const itype &type )
{
    return !type.has_flag( flag_AURA ) &&
           !type.has_flag( flag_CORPSE ) &&
           !type.has_flag( flag_IRREMOVABLE ) &&
           !type.has_flag( flag_NO_DROP ) &&
           !type.has_flag( flag_NO_UNWIELD ) &&
           !type.has_flag( flag_PERSONAL ) &&
           !type.has_flag( flag_PSEUDO ) &&
           !type.has_flag( flag_ZERO_WEIGHT );
}

void Item_factory::finalize_pre( itype &obj )
{
    // TODO: separate repairing from reinforcing/enhancement
    if( obj.damage_max() == obj.damage_min() ) {
        obj.item_tags.insert( flag_NO_REPAIR );
    }

    if( obj.has_flag( flag_STAB ) || obj.has_flag( flag_SPEAR ) ) {
        std::swap( obj.melee[static_cast<int>( damage_type::CUT )],
                   obj.melee[static_cast<int>( damage_type::STAB )] );
    }

    // add usage methods (with default values) based upon qualities
    // if a method was already set the specific values remain unchanged
    for( const auto &q : obj.qualities ) {
        for( const auto &u : q.first.obj().usages ) {
            if( q.second >= u.first ) {
                emplace_usage( obj.use_methods, u.second );
            }
        }
    }

    if( obj.mod ) {
        std::string func = obj.gunmod ? "GUNMOD_ATTACH" : "TOOLMOD_ATTACH";
        emplace_usage( obj.use_methods, func );
    } else if( obj.gun ) {
        const std::string func = "detach_gunmods";
        emplace_usage( obj.use_methods, func );
    }

    if( get_option<bool>( "NO_FAULTS" ) ) {
        obj.faults.clear();
    }

    // If no category was forced via JSON automatically calculate one now
    if( !obj.category_force.is_valid() || obj.category_force.is_empty() ) {
        obj.category_force = calc_category( obj );
    }

    // use pre-cataclysm price as default if post-cataclysm price unspecified
    if( obj.price_post < 0_cent ) {
        obj.price_post = obj.price;
    }
    // use base volume if integral volume unspecified
    if( obj.integral_volume < 0_ml ) {
        obj.integral_volume = obj.volume;
    }
    // use base weight if integral weight unspecified
    if( obj.integral_weight < 0_gram ) {
        obj.integral_weight = obj.weight;
    }
    // for ammo and comestibles stack size defaults to count of initial charges
    // Set max stack size to 200 to prevent integer overflow
    if( obj.count_by_charges() ) {
        if( obj.stack_size == 0 ) {
            obj.stack_size = obj.charges_default();
        } else if( obj.stack_size > 200 ) {
            debugmsg( obj.id.str() + " stack size is too large, reducing to 200" );
            obj.stack_size = 200;
        }
    }

    // Items always should have some volume.
    // TODO: handle possible exception software?
    if( obj.volume <= 0_ml ) {
        if( is_physical( obj ) ) {
            debugmsg( "item %s has zero volume (if zero volume is intentional "
                      "you can suppress this error with the ZERO_WEIGHT "
                      "flag)\n", obj.id.str() );
        }
        obj.volume = units::from_milliliter( 1 );
    }

    // set light_emission based on LIGHT_[X] flag
    for( const auto &f : obj.item_tags ) {
        int ll;
        if( sscanf( f.c_str(), "LIGHT_%i", &ll ) == 1 && ll > 0 ) {
            obj.light_emission = ll;
        }
    }
    // remove LIGHT_[X] flags
    erase_if( obj.item_tags, []( const flag_str_id & f ) {
        return string_starts_with( f.str(), "LIGHT_" );
    } );

    // for ammo not specifying loudness (or an explicit zero) derive value from other properties
    if( obj.ammo ) {
        if( obj.ammo->loudness < 0 ) {
            obj.ammo->loudness = obj.ammo->range * 2;
            for( const damage_unit &du : obj.ammo->damage ) {
                obj.ammo->loudness += ( du.amount + du.res_pen ) * 2;
            }
        }

        const auto &mats = obj.materials;
        if( std::find( mats.begin(), mats.end(), material_id( "hydrocarbons" ) ) == mats.end() &&
            std::find( mats.begin(), mats.end(), material_id( "oil" ) ) == mats.end() ) {
            const auto &ammo_effects = obj.ammo->ammo_effects;
            obj.ammo->cookoff = ammo_effects.count( "INCENDIARY" ) > 0 ||
                                ammo_effects.count( "COOKOFF" ) > 0;
            static const std::set<std::string> special_cookoff_tags = {{
                    "NAPALM", "NAPALM_BIG",
                    "EXPLOSIVE_SMALL", "EXPLOSIVE", "EXPLOSIVE_BIG", "EXPLOSIVE_HUGE",
                    "TOXICGAS", "SMOKE", "SMOKE_BIG",
                    "FRAG", "FLASHBANG"
                }
            };
            obj.ammo->special_cookoff = std::any_of( ammo_effects.begin(), ammo_effects.end(),
            []( const std::string & s ) {
                return special_cookoff_tags.count( s ) > 0;
            } );
        } else {
            obj.ammo->cookoff = false;
            obj.ammo->special_cookoff = false;
        }
    }

    // Helper for ammo migration in following sections
    auto migrate_ammo_set = [&]( std::set<ammotype> &ammoset ) {
        for( auto ammo_type_it = ammoset.begin(); ammo_type_it != ammoset.end(); ) {
            auto maybe_migrated = migrated_ammo.find( ammo_type_it->obj().default_ammotype() );
            if( maybe_migrated != migrated_ammo.end() ) {
                ammo_type_it = ammoset.erase( ammo_type_it );
                ammoset.insert( ammoset.begin(), maybe_migrated->second );
            } else {
                ++ammo_type_it;
            }
        }
    };

    if( obj.magazine ) {
        // ensure default_ammo is set
        if( obj.magazine->default_ammo.is_null() ) {
            obj.magazine->default_ammo = ammotype( *obj.magazine->type.begin() )->default_ammotype();
        }

        // If the magazine has ammo types for which the default ammo has been migrated, we need to
        // replace those ammo types with that of the migrated ammo
        migrate_ammo_set( obj.magazine->type );

        // ensure default_ammo is migrated if need be
        auto maybe_migrated = migrated_ammo.find( obj.magazine->default_ammo );
        if( maybe_migrated != migrated_ammo.end() ) {
            obj.magazine->default_ammo = maybe_migrated->second.obj().default_ammotype();
        }
    }

    // Migrate compataible magazines
    for( auto kv : obj.magazines ) {
        for( auto mag_it = kv.second.begin(); mag_it != kv.second.end(); ) {
            auto maybe_migrated = migrated_magazines.find( *mag_it );
            if( maybe_migrated != migrated_magazines.end() ) {
                mag_it = kv.second.erase( mag_it );
                kv.second.insert( kv.second.begin(), maybe_migrated->second );
            } else {
                ++mag_it;
            }
        }
    }

    // Migrate default magazines
    for( auto kv : obj.magazine_default ) {
        auto maybe_migrated = migrated_magazines.find( kv.second );
        if( maybe_migrated != migrated_magazines.end() ) {
            kv.second = maybe_migrated->second;
        }
    }

    if( obj.mod ) {
        // Migrate acceptable ammo and ammo modifiers
        migrate_ammo_set( obj.mod->acceptable_ammo );
        migrate_ammo_set( obj.mod->ammo_modifier );

        for( auto kv = obj.mod->magazine_adaptor.begin(); kv != obj.mod->magazine_adaptor.end(); ) {
            auto maybe_migrated = migrated_ammo.find( kv->first.obj().default_ammotype() );
            if( maybe_migrated != migrated_ammo.end() ) {
                for( const itype_id &compatible_mag : kv->second ) {
                    obj.mod->magazine_adaptor[maybe_migrated->second].insert( compatible_mag );
                }
                kv = obj.mod->magazine_adaptor.erase( kv );
            } else {
                ++kv;
            }
        }
    }

    if( obj.gun ) {
        // If the gun has ammo types for which the default ammo has been migrated, we need to
        // replace those ammo types with that of the migrated ammo
        for( auto ammo_type_it = obj.gun->ammo.begin(); ammo_type_it != obj.gun->ammo.end(); ) {
            auto maybe_migrated = migrated_ammo.find( ammo_type_it->obj().default_ammotype() );
            if( maybe_migrated != migrated_ammo.end() ) {
                const ammotype old_ammo = *ammo_type_it;
                // Remove the old ammotype add the migrated version
                ammo_type_it = obj.gun->ammo.erase( ammo_type_it );
                const ammotype &new_ammo = maybe_migrated->second;
                obj.gun->ammo.insert( obj.gun->ammo.begin(), new_ammo );
                // Migrate the compatible magazines
                auto old_mag_it = obj.magazines.find( old_ammo );
                if( old_mag_it != obj.magazines.end() ) {
                    for( const itype_id &old_mag : old_mag_it->second ) {
                        obj.magazines[new_ammo].insert( old_mag );
                    }
                    obj.magazines.erase( old_ammo );
                }
                // And the default magazines for each magazine type
                auto old_default_mag_it = obj.magazine_default.find( old_ammo );
                if( old_default_mag_it != obj.magazine_default.end() ) {
                    const itype_id &old_default_mag = old_default_mag_it->second;
                    obj.magazine_default[new_ammo] = old_default_mag;
                    obj.magazine_default.erase( old_ammo );
                }
            } else {
                ++ammo_type_it;
            }
        }

        // TODO: add explicit action field to gun definitions
        const auto defmode_name = [&]() {
            if( obj.gun->clip == 1 ) {
                return to_translation( "manual" ); // break-type actions
            } else if( obj.gun->skill_used == skill_id( "pistol" ) && obj.has_flag( flag_RELOAD_ONE ) ) {
                return to_translation( "revolver" );
            } else {
                return to_translation( "semi-auto" );
            }
        };

        // if the gun doesn't have a DEFAULT mode then add one now
        obj.gun->modes.emplace( gun_mode_id( "DEFAULT" ),
                                gun_modifier_data( defmode_name(), 1, std::set<std::string>() ) );

        // If a "gun" has a reach attack, give it an additional melee mode.
        if( obj.has_flag( flag_REACH_ATTACK ) ) {
            obj.gun->modes.emplace( gun_mode_id( "MELEE" ),
                                    gun_modifier_data( to_translation( "melee" ), 1,
            { "MELEE" } ) );
        }
        if( obj.gun->burst > 1 ) {
            // handle legacy JSON format
            obj.gun->modes.emplace( gun_mode_id( "AUTO" ),
                                    gun_modifier_data( to_translation( "auto" ), obj.gun->burst,
                                            std::set<std::string>() ) );
        }

        if( obj.gun->handling < 0 ) {
            // TODO: specify in JSON via classes
            if( obj.gun->skill_used == skill_id( "rifle" ) ||
                obj.gun->skill_used == skill_id( "smg" ) ||
                obj.gun->skill_used == skill_id( "shotgun" ) ) {
                obj.gun->handling = 20;
            } else {
                obj.gun->handling = 10;
            }
        }

        // TODO: Move to jsons?
        if( obj.gun->skill_used == skill_id( "archery" ) ||
            obj.gun->skill_used == skill_id( "throw" ) ) {
            obj.item_tags.insert( flag_WATERPROOF_GUN );
            obj.item_tags.insert( flag_NEVER_JAMS );
            obj.gun->ammo_effects.insert( "NEVER_MISFIRES" );
        }
    }

    set_allergy_flags( obj );
    hflesh_to_flesh( obj );
    npc_implied_flags( obj );

    if( obj.comestible ) {
        std::map<vitamin_id, int> &vitamins = obj.comestible->default_nutrition.vitamins;
        if( get_option<bool>( "NO_VITAMINS" ) ) {
            for( auto &vit : vitamins ) {
                if( vit.first->type() == vitamin_type::VITAMIN ) {
                    vit.second = 0;
                }
            }
        } else if( vitamins.empty() && obj.comestible->healthy >= 0 ) {
            // Default vitamins of healthy comestibles to their edible base materials if none explicitly specified.
            int healthy = std::max( obj.comestible->healthy, 1 ) * 10;
            auto mat = obj.materials;

            // TODO: migrate inedible comestibles to appropriate alternative types.
            mat.erase( std::remove_if( mat.begin(), mat.end(), []( const string_id<material_type> &m ) {
                return !m.obj().edible();
            } ), mat.end() );

            // For comestibles composed of multiple edible materials we calculate the average.
            for( const auto &v : vitamin::all() ) {
                if( !vitamins.count( v.first ) ) {
                    for( const auto &m : mat ) {
                        double amount = m->vitamin( v.first ) * healthy / mat.size();
                        vitamins[v.first] += std::ceil( amount );
                    }
                }
            }
        }
    }

    if( obj.tool ) {
        if( !obj.tool->subtype.is_empty() && has_template( obj.tool->subtype ) ) {
            tool_subtypes[ obj.tool->subtype ].insert( obj.id );
        }
    }

    for( auto &e : obj.use_methods ) {
        e.second.get_actor_ptr()->finalize( obj.id );
    }

    if( obj.drop_action.get_actor_ptr() != nullptr ) {
        obj.drop_action.get_actor_ptr()->finalize( obj.id );
    }

    if( obj.has_flag( flag_PERSONAL ) ) {
        obj.layer = layer_level::PERSONAL;
    } else if( obj.has_flag( flag_SKINTIGHT ) ) {
        obj.layer = layer_level::UNDERWEAR;
    } else if( obj.has_flag( flag_WAIST ) ) {
        obj.layer = layer_level::WAIST;
    } else if( obj.has_flag( flag_OUTER ) ) {
        obj.layer = layer_level::OUTER;
    } else if( obj.has_flag( flag_BELTED ) ) {
        obj.layer = layer_level::BELTED;
    } else if( obj.has_flag( flag_AURA ) ) {
        obj.layer = layer_level::AURA;
    } else {
        obj.layer = layer_level::REGULAR;
    }

    if( obj.can_use( "MA_MANUAL" ) && obj.book && obj.book->martial_art.is_null() &&
        string_starts_with( obj.get_id().str(), "manual_" ) ) {
        // HACK: Legacy martial arts books rely on a hack whereby the name of the
        // martial art is derived from the item id
        obj.book->martial_art = matype_id( "style_" + obj.get_id().str().substr( 7 ) );
    }

    if( obj.longest_side == -1_mm ) {
        units::volume effective_volume = obj.count_by_charges() ?
                                         ( obj.volume / obj.stack_size ) : obj.volume;
        obj.longest_side = units::default_length_from_volume<int>( effective_volume );
    }
}

void Item_factory::register_cached_uses( const itype &obj )
{
    for( const auto &e : obj.use_methods ) {
        // can this item function as a repair tool?
        if( repair_actions.count( e.first ) ) {
            repair_tools.insert( obj.id );
        }

        // can this item be used to repair complex firearms?
        if( e.first == "GUN_REPAIR" ) {
            gun_tools.insert( obj.id );
        }
    }
}

void Item_factory::finalize_post( itype &obj )
{
    erase_if( obj.item_tags, [&]( const flag_str_id & f ) {
        if( !f.is_valid() ) {
            debugmsg( "itype '%s' uses undefined flag '%s'. Please add corresponding 'json_flag' entry to json.",
                      obj.id.str(), f.str() );
            return true;
        }
        return false;
    } );

    // handle complex firearms as a special case
    if( obj.gun && !obj.has_flag( flag_PRIMITIVE_RANGED_WEAPON ) ) {
        std::copy( gun_tools.begin(), gun_tools.end(), std::inserter( obj.repair, obj.repair.begin() ) );
        return;
    }

    // for each item iterate through potential repair tools
    for( const auto &tool : repair_tools ) {

        // check if item can be repaired with any of the actions?
        for( const auto &act : repair_actions ) {
            const use_function *func = m_templates[tool].get_use( act );
            if( func == nullptr ) {
                continue;
            }

            // tool has a possible repair action, check if the materials are compatible
            const auto &opts = dynamic_cast<const repair_item_actor *>( func->get_actor_ptr() )->materials;
            if( std::any_of( obj.materials.begin(), obj.materials.end(), [&opts]( const material_id & m ) {
            return opts.count( m ) > 0;
            } ) ) {
                obj.repair.insert( tool );
            }
        }
    }

    if( obj.armor ) {
        // Setting max_encumber must be in finalize_post because it relies on
        // stack_size being set for all ammo, which happens in finalize_pre.
        for( armor_portion_data &data : obj.armor->data ) {
            if( data.max_encumber == -1 ) {
                units::volume total_nonrigid_volume = 0_ml;
                for( const pocket_data &pocket : obj.pockets ) {
                    if( !pocket.rigid ) {
                        total_nonrigid_volume += pocket.max_contains_volume();
                    }
                }
                data.max_encumber = data.encumber + total_nonrigid_volume / 250_ml;
            }
        }
    }

    if( obj.comestible ) {
        for( const std::pair<const diseasetype_id, int> &elem : obj.comestible->contamination ) {
            const diseasetype_id dtype = elem.first;
            if( !dtype.is_valid() ) {
                debugmsg( "contamination in %s contains invalid diseasetype_id %s.",
                          obj.id.str(), dtype.str() );
            }
        }
    }
}

void Item_factory::finalize()
{
    DynamicDataLoader::get_instance().load_deferred( deferred );

    finalize_item_blacklist();

    // we can no longer add or adjust static item templates
    frozen = true;

    for( auto &e : m_templates ) {
        finalize_pre( e.second );
        register_cached_uses( e.second );
    }

    for( auto &e : m_templates ) {
        finalize_post( e.second );
    }

    // We may actually have some runtimes here - ones loaded from saved game
    // TODO: support for runtimes that repair
    for( auto &e : m_runtimes ) {
        finalize_pre( *e.second );
        finalize_post( *e.second );
    }

    // for each item register all (non-obsolete) potential recipes
    for( const std::pair<const recipe_id, recipe> &p : recipe_dict ) {
        const recipe &rec = p.second;
        if( rec.obsolete || rec.will_be_blacklisted() ) {
            continue;
        }
        const itype_id &result = rec.result();
        auto it = m_templates.find( result );
        if( it != m_templates.end() ) {
            it->second.recipes.push_back( p.first );
        }
    }
}

void item_blacklist_t::clear()
{
    blacklist.clear();
    sub_blacklist.clear();
}

void Item_factory::finalize_item_blacklist()
{
    // Populate a whitelist, and a blacklist with items on whitelists and items on blacklists
    std::set<itype_id> whitelist;
    for( const std::pair<bool, std::set<itype_id>> &blacklist : item_blacklist.sub_blacklist ) {
        // True == whitelist, false == blacklist
        if( blacklist.first ) {
            whitelist.insert( blacklist.second.begin(), blacklist.second.end() );
        } else {
            item_blacklist.blacklist.insert( blacklist.second.begin(), blacklist.second.end() );
        }
    }

    bool whitelist_exists = !whitelist.empty();
    // Remove all blacklisted items on the whitelist
    std::set<itype_id> &blacklist = item_blacklist.blacklist;
    for( const itype_id &it : whitelist ) {
        if( blacklist.count( it ) ) {
            whitelist.erase( it );
        }
    }

    // Now, populate the blacklist with all the items that aren't whitelists, but only if a whitelist exists.
    if( whitelist_exists ) {
        blacklist.clear();
        for( const std::pair<const itype_id, itype> &item : m_templates ) {
            if( !whitelist.count( item.first ) ) {
                blacklist.insert( item.first );
            }
        }
    }

    // And clear the blacklists we made in-between
    item_blacklist.sub_blacklist.clear();

    for( const itype_id &blackout : item_blacklist.blacklist ) {
        std::unordered_map<itype_id, itype>::iterator candidate = m_templates.find( blackout );
        if( candidate == m_templates.end() ) {
            debugmsg( "item on blacklist %s does not exist", blackout.c_str() );
            continue;
        }

        for( std::pair<const item_group_id, std::unique_ptr<Item_spawn_data>> &g : m_template_groups ) {
            g.second->remove_item( candidate->first );
        }

        // remove any blacklisted items from requirements
        for( const std::pair<const requirement_id, requirement_data> &r : requirement_data::all() ) {
            const_cast<requirement_data &>( r.second ).blacklist_item( candidate->first );
        }

        // remove any recipes used to craft the blacklisted item
        recipe_dictionary::delete_if( [&candidate]( const recipe & r ) {
            return r.result() == candidate->first;
        } );
    }
    for( vproto_id &vid : vehicle_prototype::get_all() ) {
        vehicle_prototype &prototype = const_cast<vehicle_prototype &>( vid.obj() );
        for( vehicle_item_spawn &vis : prototype.item_spawns ) {
            auto &vec = vis.item_ids;
            const auto iter = std::remove_if( vec.begin(), vec.end(), item_is_blacklisted );
            vec.erase( iter, vec.end() );
        }
    }

    for( const std::pair<const itype_id, migration> &migrate : migrations ) {
        if( m_templates.find( migrate.second.replace ) == m_templates.end() ) {
            debugmsg( "Replacement item for migration %s does not exist", migrate.first.c_str() );
            continue;
        }

        for( std::pair<const item_group_id, std::unique_ptr<Item_spawn_data>> &g : m_template_groups ) {
            g.second->replace_item( migrate.first, migrate.second.replace );
        }

        // replace migrated items in requirements
        for( const std::pair<const requirement_id, requirement_data> &r : requirement_data::all() ) {
            const_cast<requirement_data &>( r.second ).replace_item( migrate.first,
                    migrate.second.replace );
        }

        // remove any recipes used to craft the migrated item
        // if there's a valid recipe, it will be for the replacement
        recipe_dictionary::delete_if( [&migrate]( const recipe & r ) {
            return !r.obsolete && r.result() == migrate.first;
        } );

        // If the default ammo of an ammo_type gets migrated, we migrate all guns using that ammo
        // type to the ammo type of whatever that default ammo was migrated to.
        // To do that we need to store a map of ammo to the migration replacement thereof.
        auto maybe_ammo = m_templates.find( migrate.first );
        // If the itype_id is valid and the itype has ammo data
        if( maybe_ammo != m_templates.end() && maybe_ammo->second.ammo ) {
            auto replacement = m_templates.find( migrate.second.replace );
            if( replacement->second.ammo ) {
                migrated_ammo.emplace( std::make_pair( migrate.first, replacement->second.ammo->type ) );
            } else {
                debugmsg( "Replacement item %s for migrated ammo %s is not ammo.",
                          migrate.second.replace.str(), migrate.first.str() );
            }
        }

        // migrate magazines as well
        auto maybe_mag = m_templates.find( migrate.first );
        if( maybe_mag != m_templates.end() && maybe_mag->second.magazine ) {
            auto replacement = m_templates.find( migrate.second.replace );
            if( replacement->second.magazine ) {
                migrated_magazines.emplace( std::make_pair( migrate.first, migrate.second.replace ) );
            } else {
                debugmsg( "Replacement item %s for migrated magazine %s is not a magazine.",
                          migrate.second.replace.str(), migrate.first.str() );
            }
        }
    }
    for( vproto_id &vid : vehicle_prototype::get_all() ) {
        vehicle_prototype &prototype = const_cast<vehicle_prototype &>( vid.obj() );
        for( vehicle_item_spawn &vis : prototype.item_spawns ) {
            for( itype_id &type_to_spawn : vis.item_ids ) {
                std::map<itype_id, migration>::iterator replacement =
                    migrations.find( type_to_spawn );
                if( replacement != migrations.end() ) {
                    type_to_spawn = replacement->second.replace;
                }
            }
        }
    }
}

void Item_factory::load_item_blacklist( const JsonObject &json )
{
    bool whitelist = json.get_bool( "whitelist" );
    std::set<itype_id> tmp_blacklist;
    json.read( "items", tmp_blacklist, true );
    item_blacklist.sub_blacklist.emplace_back( std::make_pair( whitelist, tmp_blacklist ) );
}

Item_factory::~Item_factory() = default;

Item_factory::Item_factory()
{
    init();
}

class iuse_function_wrapper : public iuse_actor
{
    private:
        use_function_pointer cpp_function;
    public:
        iuse_function_wrapper( const std::string &type, const use_function_pointer f )
            : iuse_actor( type ), cpp_function( f ) { }

        ~iuse_function_wrapper() override = default;
        int use( player &p, item &it, bool a, const tripoint &pos ) const override {
            return cpp_function( &p, &it, a, pos );
        }
        std::unique_ptr<iuse_actor> clone() const override {
            return std::make_unique<iuse_function_wrapper>( *this );
        }

        void load( const JsonObject & ) override {}
};

class iuse_function_wrapper_with_info : public iuse_function_wrapper
{
    private:
        translation info_string;
    public:
        iuse_function_wrapper_with_info(
            const std::string &type, const use_function_pointer f, const translation &info )
            : iuse_function_wrapper( type, f ), info_string( info ) { }

        void info( const item &, std::vector<iteminfo> &info ) const override {
            info.emplace_back( "DESCRIPTION", info_string.translated() );
        }
        std::unique_ptr<iuse_actor> clone() const override {
            return std::make_unique<iuse_function_wrapper_with_info>( *this );
        }
};

use_function::use_function( const std::string &type, const use_function_pointer f )
    : use_function( std::make_unique<iuse_function_wrapper>( type, f ) ) {}

void Item_factory::add_iuse( const std::string &type, const use_function_pointer f )
{
    iuse_function_list[ type ] = use_function( type, f );
}

void Item_factory::add_iuse( const std::string &type, const use_function_pointer f,
                             const translation &info )
{
    iuse_function_list[ type ] =
        use_function( std::make_unique<iuse_function_wrapper_with_info>( type, f, info ) );
}

void Item_factory::add_actor( std::unique_ptr<iuse_actor> ptr )
{
    std::string type = ptr->type;
    iuse_function_list[ type ] = use_function( std::move( ptr ) );
}

void Item_factory::add_item_type( const itype &def )
{
    if( m_runtimes.count( def.id ) > 0 ) {
        // Do NOT allow overwriting it, it's undefined behavior
        debugmsg( "Tried to add runtime type %s, but it exists already", def.id.c_str() );
        return;
    }

    auto &new_item_ptr = m_runtimes[ def.id ];
    new_item_ptr = std::make_unique<itype>( def );
    if( frozen ) {
        finalize_pre( *new_item_ptr );
        finalize_post( *new_item_ptr );
    }
}

void Item_factory::init()
{
    add_iuse( "ACIDBOMB_ACT", &iuse::acidbomb_act );
    add_iuse( "ADRENALINE_INJECTOR", &iuse::adrenaline_injector );
    add_iuse( "ALCOHOL", &iuse::alcohol_medium );
    add_iuse( "ALCOHOL_STRONG", &iuse::alcohol_strong );
    add_iuse( "ALCOHOL_WEAK", &iuse::alcohol_weak );
    add_iuse( "ANTIASTHMATIC", &iuse::antiasthmatic );
    add_iuse( "ANTIBIOTIC", &iuse::antibiotic );
    add_iuse( "ANTICONVULSANT", &iuse::anticonvulsant );
    add_iuse( "ANTIFUNGAL", &iuse::antifungal );
    add_iuse( "ANTIPARASITIC", &iuse::antiparasitic );
    add_iuse( "ARROW_FLAMABLE", &iuse::arrow_flammable );
    add_iuse( "AUTOCLAVE", &iuse::autoclave );
    add_iuse( "BELL", &iuse::bell );
    add_iuse( "BLECH", &iuse::blech );
    add_iuse( "BLECH_BECAUSE_UNCLEAN", &iuse::blech_because_unclean );
    add_iuse( "BOLTCUTTERS", &iuse::boltcutters );
    add_iuse( "C4", &iuse::c4 );
    add_iuse( "TOW_ATTACH", &iuse::tow_attach );
    add_iuse( "CABLE_ATTACH", &iuse::cable_attach );
    add_iuse( "CAMERA", &iuse::camera );
    add_iuse( "CAN_GOO", &iuse::can_goo );
    add_iuse( "COIN_FLIP", &iuse::coin_flip );
    add_iuse( "DIRECTIONAL_HOLOGRAM", &iuse::directional_hologram );
    add_iuse( "CAPTURE_MONSTER_ACT", &iuse::capture_monster_act );
    add_iuse( "CAPTURE_MONSTER_VEH", &iuse::capture_monster_veh );
    add_iuse( "CARVER_OFF", &iuse::carver_off );
    add_iuse( "CARVER_ON", &iuse::carver_on );
    add_iuse( "CATFOOD", &iuse::catfood );
    add_iuse( "CATTLEFODDER", &iuse::feedcattle );
    add_iuse( "CHAINSAW_OFF", &iuse::chainsaw_off );
    add_iuse( "CHAINSAW_ON", &iuse::chainsaw_on );
    add_iuse( "CHEW", &iuse::chew );
    add_iuse( "RPGDIE", &iuse::rpgdie );
    add_iuse( "BIRDFOOD", &iuse::feedbird );
    add_iuse( "BURROW", &iuse::burrow );
    add_iuse( "CHOP_TREE", &iuse::chop_tree );
    add_iuse( "CHOP_LOGS", &iuse::chop_logs );
    add_iuse( "CIRCSAW_ON", &iuse::circsaw_on );
    add_iuse( "CLEAR_RUBBLE", &iuse::clear_rubble );
    add_iuse( "COKE", &iuse::coke );
    add_iuse( "COMBATSAW_OFF", &iuse::combatsaw_off );
    add_iuse( "COMBATSAW_ON", &iuse::combatsaw_on );
    add_iuse( "E_COMBATSAW_OFF", &iuse::e_combatsaw_off );
    add_iuse( "E_COMBATSAW_ON", &iuse::e_combatsaw_on );
    add_iuse( "CONTACTS", &iuse::contacts );
    add_iuse( "CROWBAR", &iuse::crowbar );
    add_iuse( "CS_LAJATANG_OFF", &iuse::cs_lajatang_off );
    add_iuse( "CS_LAJATANG_ON", &iuse::cs_lajatang_on );
    add_iuse( "ECS_LAJATANG_OFF", &iuse::ecs_lajatang_off );
    add_iuse( "ECS_LAJATANG_ON", &iuse::ecs_lajatang_on );
    add_iuse( "DATURA", &iuse::datura );
    add_iuse( "DIG", &iuse::dig );
    add_iuse( "DIVE_TANK", &iuse::dive_tank );
    add_iuse( "DIRECTIONAL_ANTENNA", &iuse::directional_antenna );
    add_iuse( "DISASSEMBLE", &iuse::disassemble );
    add_iuse( "CRAFT", &iuse::craft );
    add_iuse( "DOGFOOD", &iuse::dogfood );
    add_iuse( "DOG_WHISTLE", &iuse::dog_whistle );
    add_iuse( "DOLLCHAT", &iuse::talking_doll );
    add_iuse( "ECIG", &iuse::ecig );
    add_iuse( "EHANDCUFFS", &iuse::ehandcuffs );
    add_iuse( "EINKTABLETPC", &iuse::einktabletpc );
    add_iuse( "ELEC_CHAINSAW_OFF", &iuse::elec_chainsaw_off );
    add_iuse( "ELEC_CHAINSAW_ON", &iuse::elec_chainsaw_on );
    add_iuse( "EXTINGUISHER", &iuse::extinguisher );
    add_iuse( "EYEDROPS", &iuse::eyedrops );
    add_iuse( "FILL_PIT", &iuse::fill_pit );
    add_iuse( "FIRECRACKER", &iuse::firecracker );
    add_iuse( "FIRECRACKER_ACT", &iuse::firecracker_act );
    add_iuse( "FIRECRACKER_PACK", &iuse::firecracker_pack );
    add_iuse( "FIRECRACKER_PACK_ACT", &iuse::firecracker_pack_act );
    add_iuse( "FISH_ROD", &iuse::fishing_rod );
    add_iuse( "FISH_TRAP", &iuse::fish_trap );
    add_iuse( "FLUMED", &iuse::flumed );
    add_iuse( "FLUSLEEP", &iuse::flusleep );
    add_iuse( "FLU_VACCINE", &iuse::flu_vaccine );
    add_iuse( "FOODPERSON", &iuse::foodperson );
    add_iuse( "FUNGICIDE", &iuse::fungicide );
    add_iuse( "GASMASK", &iuse::gasmask,
              to_translation( "Can be activated to <good>increase environmental "
                              "protection</good>.  Will consume charges when active, "
                              "but <info>only when environmental hazards are "
                              "present</info>."
                            ) );
    add_iuse( "GEIGER", &iuse::geiger );
    add_iuse( "GRANADE", &iuse::granade );
    add_iuse( "GRANADE_ACT", &iuse::granade_act );
    add_iuse( "GRENADE_INC_ACT", &iuse::grenade_inc_act );
    add_iuse( "GUN_REPAIR", &iuse::gun_repair );
    add_iuse( "GUNMOD_ATTACH", &iuse::gunmod_attach );
    add_iuse( "TOOLMOD_ATTACH", &iuse::toolmod_attach );
    add_iuse( "HACKSAW", &iuse::hacksaw );
    add_iuse( "HAIRKIT", &iuse::hairkit );
    add_iuse( "HAMMER", &iuse::hammer );
    add_iuse( "HEATPACK", &iuse::heatpack );
    add_iuse( "HEAT_FOOD", &iuse::heat_food );
    add_iuse( "HONEYCOMB", &iuse::honeycomb );
    add_iuse( "HOTPLATE", &iuse::hotplate );
    add_iuse( "INHALER", &iuse::inhaler );
    add_iuse( "JACKHAMMER", &iuse::jackhammer );
    add_iuse( "JET_INJECTOR", &iuse::jet_injector );
    add_iuse( "LADDER", &iuse::ladder );
    add_iuse( "LUMBER", &iuse::lumber );
    add_iuse( "MAGIC_8_BALL", &iuse::magic_8_ball );
    add_iuse( "PLAY_GAME", &iuse::play_game );
    add_iuse( "MAKEMOUND", &iuse::makemound );
    add_iuse( "DIG_CHANNEL", &iuse::dig_channel );
    add_iuse( "MARLOSS", &iuse::marloss );
    add_iuse( "MARLOSS_GEL", &iuse::marloss_gel );
    add_iuse( "MARLOSS_SEED", &iuse::marloss_seed );
    add_iuse( "MA_MANUAL", &iuse::ma_manual );
    add_iuse( "MEDITATE", &iuse::meditate );
    add_iuse( "METH", &iuse::meth );
    add_iuse( "MININUKE", &iuse::mininuke );
    add_iuse( "MOLOTOV_LIT", &iuse::molotov_lit );
    add_iuse( "MOP", &iuse::mop );
    add_iuse( "MP3", &iuse::mp3 );
    add_iuse( "MP3_ON", &iuse::mp3_on );
    add_iuse( "MULTICOOKER", &iuse::multicooker );
    add_iuse( "MYCUS", &iuse::mycus );
    add_iuse( "NOISE_EMITTER_OFF", &iuse::noise_emitter_off );
    add_iuse( "NOISE_EMITTER_ON", &iuse::noise_emitter_on );
    add_iuse( "OXYGEN_BOTTLE", &iuse::oxygen_bottle );
    add_iuse( "OXYTORCH", &iuse::oxytorch );
    add_iuse( "PACK_CBM", &iuse::pack_cbm );
    add_iuse( "PACK_ITEM", &iuse::pack_item );
    add_iuse( "PHEROMONE", &iuse::pheromone );
    add_iuse( "PICK_LOCK", &iuse::pick_lock );
    add_iuse( "PICKAXE", &iuse::pickaxe );
    add_iuse( "PLANTBLECH", &iuse::plantblech );
    add_iuse( "POISON", &iuse::poison );
    add_iuse( "PORTABLE_GAME", &iuse::portable_game );
    add_iuse( "FITNESS_CHECK", &iuse::fitness_check );
    add_iuse( "PORTAL", &iuse::portal );
    add_iuse( "PROZAC", &iuse::prozac );
    add_iuse( "PURIFIER", &iuse::purifier );
    add_iuse( "PURIFY_IV", &iuse::purify_iv );
    add_iuse( "PURIFY_SMART", &iuse::purify_smart );
    add_iuse( "RADGLOVE", &iuse::radglove );
    add_iuse( "RADIOCAR", &iuse::radiocar );
    add_iuse( "RADIOCARON", &iuse::radiocaron );
    add_iuse( "RADIOCONTROL", &iuse::radiocontrol );
    add_iuse( "RADIO_MOD", &iuse::radio_mod );
    add_iuse( "RADIO_OFF", &iuse::radio_off );
    add_iuse( "RADIO_ON", &iuse::radio_on );
    add_iuse( "REMOTEVEH", &iuse::remoteveh );
    add_iuse( "REMOVE_ALL_MODS", &iuse::remove_all_mods );
    add_iuse( "RM13ARMOR_OFF", &iuse::rm13armor_off );
    add_iuse( "RM13ARMOR_ON", &iuse::rm13armor_on );
    add_iuse( "ROBOTCONTROL", &iuse::robotcontrol );
    add_iuse( "SEED", &iuse::seed );
    add_iuse( "SEWAGE", &iuse::sewage );
    add_iuse( "SHAVEKIT", &iuse::shavekit );
    add_iuse( "SHOCKTONFA_OFF", &iuse::shocktonfa_off );
    add_iuse( "SHOCKTONFA_ON", &iuse::shocktonfa_on );
    add_iuse( "SIPHON", &iuse::siphon );
    add_iuse( "SLEEP", &iuse::sleep );
    add_iuse( "SMOKING", &iuse::smoking );
    add_iuse( "SOLARPACK", &iuse::solarpack );
    add_iuse( "SOLARPACK_OFF", &iuse::solarpack_off );
    add_iuse( "SPRAY_CAN", &iuse::spray_can );
    add_iuse( "STIMPACK", &iuse::stimpack );
    add_iuse( "STRONG_ANTIBIOTIC", &iuse::strong_antibiotic );
    add_iuse( "TAZER", &iuse::tazer );
    add_iuse( "TAZER2", &iuse::tazer2 );
    add_iuse( "TELEPORT", &iuse::teleport );
    add_iuse( "THORAZINE", &iuse::thorazine );
    add_iuse( "TOWEL", &iuse::towel );
    add_iuse( "TRIMMER_OFF", &iuse::trimmer_off );
    add_iuse( "TRIMMER_ON", &iuse::trimmer_on );
    add_iuse( "UNFOLD_GENERIC", &iuse::unfold_generic );
    add_iuse( "UNPACK_ITEM", &iuse::unpack_item );
    add_iuse( "VACCINE", &iuse::vaccine );
    add_iuse( "CALL_OF_TINDALOS", &iuse::call_of_tindalos );
    add_iuse( "BLOOD_DRAW", &iuse::blood_draw );
    add_iuse( "MIND_SPLICER", &iuse::mind_splicer );
    add_iuse( "VIBE", &iuse::vibe );
    add_iuse( "HAND_CRANK", &iuse::hand_crank );
    add_iuse( "VORTEX", &iuse::vortex );
    add_iuse( "WASH_SOFT_ITEMS", &iuse::wash_soft_items );
    add_iuse( "WASH_HARD_ITEMS", &iuse::wash_hard_items );
    add_iuse( "WASH_ALL_ITEMS", &iuse::wash_all_items );
    add_iuse( "WATER_PURIFIER", &iuse::water_purifier );
    add_iuse( "WEAK_ANTIBIOTIC", &iuse::weak_antibiotic );
    add_iuse( "WEATHER_TOOL", &iuse::weather_tool );
    add_iuse( "WEED_CAKE", &iuse::weed_cake );
    add_iuse( "XANAX", &iuse::xanax );
    add_iuse( "BREAK_STICK", &iuse::break_stick );

    add_actor( std::make_unique<ammobelt_actor>() );
    add_actor( std::make_unique<cauterize_actor>() );
    add_actor( std::make_unique<consume_drug_iuse>() );
    add_actor( std::make_unique<delayed_transform_iuse>() );
    add_actor( std::make_unique<explosion_iuse>() );
    add_actor( std::make_unique<firestarter_actor>() );
    add_actor( std::make_unique<fireweapon_off_actor>() );
    add_actor( std::make_unique<fireweapon_on_actor>() );
    add_actor( std::make_unique<heal_actor>() );
    add_actor( std::make_unique<holster_actor>() );
    add_actor( std::make_unique<inscribe_actor>() );
    add_actor( std::make_unique<iuse_transform>() );
    add_actor( std::make_unique<unpack_actor>() );
    add_actor( std::make_unique<countdown_actor>() );
    add_actor( std::make_unique<manualnoise_actor>() );
    add_actor( std::make_unique<musical_instrument_actor>() );
    add_actor( std::make_unique<deploy_furn_actor>() );
    add_actor( std::make_unique<place_monster_iuse>() );
    add_actor( std::make_unique<change_scent_iuse>() );
    add_actor( std::make_unique<place_npc_iuse>() );
    add_actor( std::make_unique<reveal_map_actor>() );
    add_actor( std::make_unique<salvage_actor>() );
    add_actor( std::make_unique<unfold_vehicle_iuse>() );
    add_actor( std::make_unique<place_trap_actor>() );
    add_actor( std::make_unique<emit_actor>() );
    add_actor( std::make_unique<saw_barrel_actor>() );
    add_actor( std::make_unique<install_bionic_actor>() );
    add_actor( std::make_unique<detach_gunmods_actor>() );
    add_actor( std::make_unique<mutagen_actor>() );
    add_actor( std::make_unique<mutagen_iv_actor>() );
    add_actor( std::make_unique<deploy_tent_actor>() );
    add_actor( std::make_unique<learn_spell_actor>() );
    add_actor( std::make_unique<cast_spell_actor>() );
    add_actor( std::make_unique<weigh_self_actor>() );
    add_actor( std::make_unique<sew_advanced_actor>() );
    // An empty dummy group, it will not spawn anything. However, it makes that item group
    // id valid, so it can be used all over the place without need to explicitly check for it.
    m_template_groups[item_group_id( "EMPTY_GROUP" )] =
        std::make_unique<Item_group>( Item_group::G_COLLECTION, 100, 0, 0, "EMPTY_GROUP" );
}

bool Item_factory::check_ammo_type( std::string &msg, const ammotype &ammo ) const
{
    if( ammo.is_null() ) {
        return false;
    }

    if( !ammo.is_valid() ) {
        msg += string_format( "ammo type %s is not known\n", ammo.c_str() );
        return false;
    }

    if( std::none_of( m_templates.begin(),
    m_templates.end(), [&ammo]( const decltype( m_templates )::value_type & e ) {
    return e.second.ammo && e.second.ammo->type == ammo;
} ) ) {
        msg += string_format( "there is no actual ammo of type %s defined\n", ammo.c_str() );
        return false;
    }
    return true;
}

void Item_factory::check_definitions() const
{
    for( const auto &elem : m_templates ) {
        std::string msg;
        const itype *type = &elem.second;

        if( !type->has_flag( flag_TARDIS ) ) {
            bool is_container = false;
            for( const pocket_data &pocket : type->pockets ) {
                if( pocket.type == item_pocket::pocket_type::CONTAINER ) {
                    is_container = true;
                    // no need to look further
                    break;
                }
            }
            if( is_container ) {
                units::volume volume = type->volume;
                if( type->count_by_charges() ) {
                    volume /= type->charges_default();
                }
                if( item_contents( type->pockets ).bigger_on_the_inside( volume ) ) {
                    msg += "is bigger on the inside.  consider using TARDIS flag.\n";
                }
            }
        }

        if( !type->picture_id.is_empty() && !type->picture_id.is_valid() ) {
            msg +=  "item has unknown ascii_picture.";
        }

        int mag_pocket_number = 0;
        for( const pocket_data &data : type->pockets ) {
            if( data.type == item_pocket::pocket_type::MAGAZINE ||
                data.type == item_pocket::pocket_type::MAGAZINE_WELL ) {
                mag_pocket_number++;
            }
            std::string pocket_error = data.check_definition();
            if( !pocket_error.empty() ) {
                msg += "problem with pocket: " + pocket_error;
            }
        }
        if( mag_pocket_number > 1 ) {
            msg += "cannot have more than one pocket that handles ammo (MAGAZINE or MAGAZINE_WELL)\n";
        }

        if( !type->category_force.is_valid() ) {
            msg += "undefined category " + type->category_force.str() + "\n";
        }

        if( type->armor ) {
            cata::flat_set<bodypart_str_id> observed_bps;
            for( const armor_portion_data &portion : type->armor->data ) {
                if( portion.covers.has_value() ) {
                    for( const bodypart_str_id &bp : *portion.covers ) {
                        if( portion.covers->test( bp ) ) {
                            if( observed_bps.count( bp ) ) {
                                msg += "multiple portions with same body_part defined\n";
                            }
                            observed_bps.insert( bp );
                        }
                    }
                }
            }
        }

        if( type->weight < 0_gram ) {
            msg += "negative weight\n";
        }
        if( type->weight == 0_gram && is_physical( *type ) ) {
            msg += "zero weight (if zero weight is intentional you can "
                   "suppress this error with the ZERO_WEIGHT flag)\n";
        }
        if( type->volume < 0_ml ) {
            msg += "negative volume\n";
        }
        if( type->stack_size <= 0 ) {
            if( type->count_by_charges() ) {
                msg += string_format( "invalid stack_size %d on type using charges\n", type->stack_size );
            } else if( type->phase == phase_id::LIQUID ) {
                msg += string_format( "invalid stack_size %d on liquid type\n", type->stack_size );
            }
        }
        if( type->price < 0_cent ) {
            msg += "negative price\n";
        }
        if( type->damage_min() > 0 || type->damage_max() < 0 || type->damage_min() > type->damage_max() ) {
            msg += "invalid damage range\n";
        }
        if( type->description.empty() ) {
            msg += "empty description\n";
        }

        for( const material_id &mat_id : type->materials ) {
            if( mat_id.str() == "null" || !mat_id.is_valid() ) {
                msg += string_format( "invalid material %s\n", mat_id.c_str() );
            }
        }

        if( type->sym.empty() ) {
            msg += "symbol not defined\n";
        } else if( utf8_width( type->sym ) != 1 ) {
            msg += "symbol must be exactly one console cell width\n";
        }

        for( const auto &_a : type->techniques ) {
            if( !_a.is_valid() ) {
                msg += string_format( "unknown technique %s\n", _a.c_str() );
            }
        }
        if( !type->snippet_category.empty() ) {
            if( !SNIPPET.has_category( type->snippet_category ) ) {
                msg += string_format( "item %s: snippet category %s without any snippets\n", type->id.c_str(),
                                      type->snippet_category.c_str() );
            }
        }
        for( const auto &q : type->qualities ) {
            if( !q.first.is_valid() ) {
                msg += string_format( "item %s has unknown quality %s\n", type->id.c_str(),
                                      q.first.c_str() );
            }
        }
        if( type->default_container && !type->default_container->is_null() ) {
            if( has_template( *type->default_container ) ) {
                // Spawn the item in its default container to generate an error
                // if it doesn't fit.
                item( type ).in_its_container();
            } else {
                msg += string_format( "invalid container property %s\n",
                                      type->default_container->c_str() );
            }
        }

        for( const auto &e : type->emits ) {
            if( !e.is_valid() ) {
                msg += string_format( "item %s has unknown emit source %s\n", type->id.c_str(), e.c_str() );
            }
        }

        for( const auto &f : type->faults ) {
            if( !f.is_valid() ) {
                msg += string_format( "invalid item fault %s\n", f.c_str() );
            }
        }

        if( type->comestible ) {
            if( !type->comestible->tool.is_null() ) {
                const itype *req_tool = find_template( type->comestible->tool );
                if( !req_tool->tool ) {
                    msg += string_format( "invalid tool property %s\n", type->comestible->tool.c_str() );
                }
            }
        }
        if( type->brewable ) {
            if( type->brewable->time < 1_turns ) {
                msg += "brewable time is less than 1 turn\n";
            }

            if( type->brewable->results.empty() ) {
                msg += "empty product list\n";
            }

            for( auto &b : type->brewable->results ) {
                if( !has_template( b ) ) {
                    msg += string_format( "invalid result id %s\n", b.c_str() );
                }
            }
        }
        if( type->seed ) {
            if( type->seed->grow < 1_turns ) {
                msg += "seed growing time is less than 1 turn\n";
            }
            if( !has_template( type->seed->fruit_id ) ) {
                msg += string_format( "invalid fruit id %s\n", type->seed->fruit_id.c_str() );
            }
            for( auto &b : type->seed->byproducts ) {
                if( !has_template( b ) ) {
                    msg += string_format( "invalid byproduct id %s\n", b.c_str() );
                }
            }
        }
        if( type->book ) {
            if( type->book->skill && !type->book->skill.is_valid() ) {
                msg += "uses invalid book skill.\n";
            }
            if( type->book->martial_art && !type->book->martial_art.is_valid() ) {
                msg += string_format( "trains invalid martial art '%s'.\n", type->book->martial_art.str() );
            }
            if( type->can_use( "MA_MANUAL" ) && !type->book->martial_art ) {
                msg += "has use_action MA_MANUAL but does not specify a martial art\n";
            }
        }
        if( type->can_use( "MA_MANUAL" ) && !type->book ) {
            msg += "has use_action MA_MANUAL but is not a book\n";
        }
        if( type->milling_data ) {
            if( !has_template( type->milling_data->into_ ) ) {
                msg += "type to mill into is invalid: " + type->milling_data->into_.str() + "\n";
            }
        }
        if( type->ammo ) {
            if( !type->ammo->type && type->ammo->type != ammotype( "NULL" ) ) {
                msg += "must define at least one ammo type\n";
            }
            check_ammo_type( msg, type->ammo->type );
            if( type->ammo->casing && ( !has_template( *type->ammo->casing ) ||
                                        type->ammo->casing->is_null() ) ) {
                msg += string_format( "invalid casing property %s\n", type->ammo->casing->c_str() );
            }
            if( !type->ammo->drop.is_null() && !has_template( type->ammo->drop ) ) {
                msg += string_format( "invalid drop item %s\n", type->ammo->drop.c_str() );
            }
        }
        if( type->battery ) {
            if( type->battery->max_capacity < 0_mJ ) {
                msg += "battery cannot have negative maximum charge\n";
            }
        }
        if( type->gun ) {
            for( const ammotype &at : type->gun->ammo ) {
                check_ammo_type( msg, at );
            }
            if( type->gun->ammo.empty() ) {
                // if gun doesn't use ammo forbid both integral or detachable magazines
                if( static_cast<bool>( type->gun->clip ) || !type->magazines.empty() ) {
                    msg += "cannot specify clip_size or magazine without ammo type\n";
                }

                if( type->has_flag( flag_RELOAD_AND_SHOOT ) ) {
                    msg += "RELOAD_AND_SHOOT requires an ammo type to be specified\n";
                }

            } else {
                if( type->has_flag( flag_RELOAD_AND_SHOOT ) && !type->magazines.empty() ) {
                    msg += "RELOAD_AND_SHOOT cannot be used with magazines\n";
                }
                for( const ammotype &at : type->gun->ammo ) {
                    if( !type->gun->clip && !type->magazines.empty() && !type->magazine_default.count( at ) ) {
                        msg += string_format( "specified magazine but none provided for ammo type %s\n", at.str() );
                    }
                }
            }
            if( type->gun->barrel_volume < 0_ml ) {
                msg += "gun barrel volume cannot be negative\n";
            }

            if( !type->gun->skill_used ) {
                msg += "uses no skill\n";
            } else if( !type->gun->skill_used.is_valid() ) {
                msg += string_format( "uses an invalid skill %s\n", type->gun->skill_used.str() );
            }
            for( const itype_id &gm : type->gun->default_mods ) {
                if( !has_template( gm ) ) {
                    msg += "invalid default mod.\n";
                }
            }
            for( const itype_id &gm : type->gun->built_in_mods ) {
                if( !has_template( gm ) ) {
                    msg += "invalid built-in mod.\n";
                }
            }
        }
        if( type->gunmod ) {
            if( type->gunmod->location.str().empty() ) {
                msg += "gunmod does not specify location\n";
            }
            if( ( type->gunmod->sight_dispersion < 0 ) != ( type->gunmod->aim_speed < 0 ) ) {
                msg += "gunmod must have both sight_dispersion and aim_speed set or neither of them set\n";
            }
            if( type->gunmod->usable.empty() ) {
                msg += "gunmod does not specify mod targets\n";
            }
            if( type->gunmod->install_time < 0 ) {
                msg += "gunmod does not specify install time\n";
            }
        }
        if( type->mod ) {
            for( const ammotype &at : type->mod->ammo_modifier ) {
                check_ammo_type( msg, at );
            }

            for( const auto &e : type->mod->acceptable_ammo ) {
                check_ammo_type( msg, e );
            }

            for( const auto &e : type->mod->magazine_adaptor ) {
                check_ammo_type( msg, e.first );
                if( e.second.empty() ) {
                    msg += string_format( "no magazines specified for ammo type %s\n", e.first.str() );
                }
                for( const itype_id &opt : e.second ) {
                    const itype *mag = find_template( opt );
                    if( !mag->magazine || !mag->magazine->type.count( e.first ) ) {
                        msg += string_format( "invalid magazine %s in magazine adapter\n", opt.str() );
                    }
                }
            }
        }
        if( type->magazine ) {
            for( const ammotype &at : type->magazine->type ) {
                check_ammo_type( msg, at );
            }
            if( type->magazine->type.empty() ) {
                msg += "magazine did not specify ammo type\n";
            }
            if( type->magazine->capacity < 0 ) {
                msg += string_format( "invalid capacity %i\n", type->magazine->capacity );
            }
            if( type->magazine->count < 0 || type->magazine->count > type->magazine->capacity ) {
                msg += string_format( "invalid count %i\n", type->magazine->count );
            }
            const itype_id &default_ammo = type->magazine->default_ammo;
            const itype *da = find_template( default_ammo );
            if( da->ammo && type->magazine->type.count( da->ammo->type ) ) {
                if( !migrations.count( type->id ) ) {
                    // Verify that the default amnmo can actually be put in this
                    // item
                    item( type ).ammo_set( default_ammo, 1 );
                }
            } else {
                msg += string_format( "invalid default_ammo %s\n", type->magazine->default_ammo.str() );
            }
            if( type->magazine->reload_time < 0 ) {
                msg += string_format( "invalid reload_time %i\n", type->magazine->reload_time );
            }
            if( type->magazine->linkage && ( !has_template( *type->magazine->linkage ) ||
                                             type->magazine->linkage->is_null() ) ) {
                msg += string_format( "invalid linkage property %s\n", type->magazine->linkage->c_str() );
            }
        }

        for( const std::pair<const string_id<ammunition_type>, std::set<itype_id>> &ammo_variety :
             type->magazines ) {
            if( ammo_variety.second.empty() ) {
                msg += string_format( "no magazine specified for %s\n", ammo_variety.first.str() );
            }
            for( const itype_id &magazine : ammo_variety.second ) {
                const itype *mag_ptr = find_template( magazine );
                if( mag_ptr == nullptr ) {
                    msg += string_format( "magazine \"%s\" specified for \"%s\" does not exist\n",
                                          magazine.str(), ammo_variety.first.str() );
                } else if( !mag_ptr->magazine ) {
                    msg += string_format(
                               "magazine \"%s\" specified for \"%s\" is not a magazine\n", magazine.str(),
                               ammo_variety.first.str() );
                } else if( !mag_ptr->magazine->type.count( ammo_variety.first ) ) {
                    msg += string_format( "magazine \"%s\" does not take compatible ammo\n",
                                          magazine.str() );
                } else if( mag_ptr->has_flag( flag_SPEEDLOADER ) &&
                           mag_ptr->magazine->capacity != type->gun->clip ) {
                    msg += string_format(
                               "speedloader %s capacity (%d) does not match gun capacity (%d).\n",
                               magazine.str(), mag_ptr->magazine->capacity, type->gun->clip );
                } else {
                    // Verify that every magazine type can actually be put in
                    // this item
                    item( type ).put_in( item( magazine ), item_pocket::pocket_type::MAGAZINE_WELL );
                }
            }
        }

        if( type->tool ) {
            for( const ammotype &at : type->tool->ammo_id ) {
                check_ammo_type( msg, at );
            }
            if( type->tool->revert_to && ( !has_template( *type->tool->revert_to ) ||
                                           type->tool->revert_to->is_null() ) ) {
                msg += string_format( "invalid revert_to property %s\n", type->tool->revert_to->c_str() );
            }
            if( !type->tool->revert_msg.empty() && !type->tool->revert_to ) {
                msg += "cannot specify revert_msg without revert_to\n";
            }
            if( !type->tool->subtype.is_empty() && !has_template( type->tool->subtype ) ) {
                msg += string_format( "invalid tool subtype %s\n", type->tool->subtype.str() );
            }
        }
        if( type->bionic ) {
            if( !type->bionic->id.is_valid() ) {
                msg += string_format( "there is no bionic with id %s\n", type->bionic->id.c_str() );
            }
        }

        for( const auto &elem : type->use_methods ) {
            const iuse_actor *actor = elem.second.get_actor_ptr();

            cata_assert( actor );
            if( !actor->is_valid() ) {
                msg += string_format( "item action \"%s\" was not described.\n", actor->type.c_str() );
            }
        }

<<<<<<< HEAD
=======
        if( type->fuel && !type->count_by_charges() ) {
            msg += "fuel value set, but item isn't count_by_charges.\n";
        }

        if( !migrations.count( type->id ) ) {
            // If type has a default ammo then check it can fit within
            item tmp_item( type );
            if( tmp_item.is_gun() || tmp_item.is_magazine() ) {
                if( itype_id ammo_id = tmp_item.ammo_default() ) {
                    tmp_item.ammo_set( ammo_id, 1 );
                }
            }
        }

>>>>>>> c78f54f9
        if( msg.empty() ) {
            continue;
        }
        debugmsg( "warnings for type %s:\n%s", type->id.c_str(), msg );
    }
    for( const auto &e : migrations ) {
        if( !m_templates.count( e.second.replace ) ) {
            debugmsg( "Invalid migration target: %s", e.second.replace.c_str() );
        }
        for( const auto &c : e.second.contents ) {
            if( !m_templates.count( c.id ) ) {
                debugmsg( "Invalid migration contents: %s", c.id.str() );
            }
        }
    }
    for( const auto &elem : m_template_groups ) {
        elem.second->check_consistency();
    }
}

//Returns the template with the given identification tag
const itype *Item_factory::find_template( const itype_id &id ) const
{
    cata_assert( frozen );

    auto found = m_templates.find( id );
    if( found != m_templates.end() ) {
        return &found->second;
    }

    auto rt = m_runtimes.find( id );
    if( rt != m_runtimes.end() ) {
        return rt->second.get();
    }

    //If we didn't find the item maybe it is a building instead!
    const recipe_id &making_id = recipe_id( id.c_str() );
    if( oter_str_id( id.c_str() ).is_valid() ||
        ( making_id.is_valid() && making_id.obj().is_blueprint() ) ) {
        itype *def = new itype();
        def->id = id;
        def->name = no_translation( string_format( "DEBUG: %s", id.c_str() ) );
        def->description = making_id.obj().description;
        m_runtimes[ id ].reset( def );
        return def;
    }

    debugmsg( "Missing item definition: %s", id.c_str() );

    itype *def = new itype();
    def->id = id;
    def->name = no_translation( string_format( "undefined-%s", id.c_str() ) );
    def->description = no_translation( string_format( "Missing item definition for %s.", id.c_str() ) );

    m_runtimes[ id ].reset( def );
    return def;
}

Item_spawn_data *Item_factory::get_group( const item_group_id &group_tag )
{
    GroupMap::iterator group_iter = m_template_groups.find( group_tag );
    if( group_iter != m_template_groups.end() ) {
        return group_iter->second.get();
    }
    return nullptr;
}

///////////////////////
// DATA FILE READING //
///////////////////////

template<typename SlotType>
void Item_factory::load_slot( cata::value_ptr<SlotType> &slotptr, const JsonObject &jo,
                              const std::string &src )
{
    if( !slotptr ) {
        slotptr = cata::make_value<SlotType>();
    }
    load( *slotptr, jo, src );
}

template<typename SlotType>
void Item_factory::load_slot_optional( cata::value_ptr<SlotType> &slotptr, const JsonObject &jo,
                                       const std::string &member, const std::string &src )
{
    if( !jo.has_member( member ) ) {
        return;
    }
    JsonObject slotjo = jo.get_object( member );
    load_slot( slotptr, slotjo, src );
}

template<typename E>
void load_optional_enum_array( std::vector<E> &vec, const JsonObject &jo,
                               const std::string &member )
{

    if( !jo.has_member( member ) ) {
        return;
    } else if( !jo.has_array( member ) ) {
        jo.throw_error( "expected array", member );
    }

    JsonIn &stream = *jo.get_raw( member );
    stream.start_array();
    while( !stream.end_array() ) {
        vec.push_back( stream.get_enum_value<E>() );
    }
}

bool Item_factory::load_definition( const JsonObject &jo, const std::string &src, itype &def )
{
    cata_assert( !frozen );

    if( !jo.has_string( "copy-from" ) ) {
        // if this is a new definition ensure we start with a clean itype
        def = itype();
        return true;
    }

    itype_id copy_from;
    jo.read( "copy-from", copy_from, true );
    auto base = m_templates.find( copy_from );
    if( base != m_templates.end() ) {
        def = base->second;
        def.looks_like = copy_from;
        def.was_loaded = true;
        return true;
    }

    auto abstract = m_abstracts.find( copy_from );
    if( abstract != m_abstracts.end() ) {
        def = abstract->second;
        if( def.looks_like.is_empty() ) {
            def.looks_like = copy_from;
        }
        def.was_loaded = true;
        return true;
    }

    deferred.emplace_back( jo.str(), src );
    return false;
}

void islot_milling::load( const JsonObject &jo )
{
    optional( jo, was_loaded, "into", into_ );
    optional( jo, was_loaded, "conversion_rate", conversion_rate_ );
}

void islot_milling::deserialize( JsonIn &jsin )
{
    const JsonObject jo = jsin.get_object();
    load( jo );
}

void islot_ammo::load( const JsonObject &jo )
{
    mandatory( jo, was_loaded, "ammo_type", type );
    optional( jo, was_loaded, "casing", casing, cata::nullopt );
    optional( jo, was_loaded, "drop", drop, itype_id::NULL_ID() );
    optional( jo, was_loaded, "drop_chance", drop_chance, 1.0f );
    optional( jo, was_loaded, "drop_active", drop_active, true );
    // Damage instance assign reader handles pierce and prop_damage
    assign( jo, "damage", damage );
    optional( jo, was_loaded, "range", range, 0 );
    optional( jo, was_loaded, "dispersion", dispersion, 0 );
    optional( jo, was_loaded, "recoil", recoil, 0 );
    optional( jo, was_loaded, "count", def_charges, 1 );
    optional( jo, was_loaded, "loudness", loudness, -1 );
    assign( jo, "effects", ammo_effects );
    optional( jo, was_loaded, "critical_multiplier", critical_multiplier, 2.0 );
    optional( jo, was_loaded, "show_stats", force_stat_display, cata::nullopt );
}

void islot_ammo::deserialize( JsonIn &jsin )
{
    const JsonObject jo = jsin.get_object();
    load( jo );
}

void Item_factory::load_ammo( const JsonObject &jo, const std::string &src )
{
    itype def;
    if( load_definition( jo, src, def ) ) {
        assign( jo, "stack_size", def.stack_size, src == "dda", 1 );
        if( def.was_loaded ) {
            if( def.ammo ) {
                def.ammo->was_loaded = true;
            } else {
                def.ammo = cata::make_value<islot_ammo>();
                def.ammo->was_loaded = true;
            }
        } else {
            def.ammo = cata::make_value<islot_ammo>();
        }
        def.ammo->load( jo );
        load_basic_info( jo, def, src );
    }
}

void islot_engine::load( const JsonObject &jo )
{
    optional( jo, was_loaded, "displacement", displacement );
}

void islot_engine::deserialize( JsonIn &jsin )
{
    const JsonObject jo = jsin.get_object();
    load( jo );
}

void Item_factory::load_engine( const JsonObject &jo, const std::string &src )
{
    itype def;
    if( load_definition( jo, src, def ) ) {
        if( def.was_loaded ) {
            if( def.engine ) {
                def.engine->was_loaded = true;
            } else {
                def.engine = cata::make_value<islot_engine>();
                def.engine->was_loaded = true;
            }
        } else {
            def.engine = cata::make_value<islot_engine>();
        }
        def.engine->load( jo );
        load_basic_info( jo, def, src );
    }
}

void islot_wheel::load( const JsonObject &jo )
{
    optional( jo, was_loaded, "diameter", diameter );
    optional( jo, was_loaded, "width", width );
}

void islot_wheel::deserialize( JsonIn &jsin )
{
    const JsonObject jo = jsin.get_object();
    load( jo );
}

void Item_factory::load_wheel( const JsonObject &jo, const std::string &src )
{
    itype def;
    if( load_definition( jo, src, def ) ) {
        if( def.was_loaded ) {
            if( def.wheel ) {
                def.wheel->was_loaded = true;
            } else {
                def.wheel = cata::make_value<islot_wheel>();
                def.wheel->was_loaded = true;
            }
        } else {
            def.wheel = cata::make_value<islot_wheel>();
        }
        def.wheel->load( jo );
        load_basic_info( jo, def, src );
    }
}

void Item_factory::load( islot_gun &slot, const JsonObject &jo, const std::string &src )
{
    bool strict = src == "dda";

    if( jo.has_member( "burst" ) && jo.has_member( "modes" ) ) {
        jo.throw_error( "cannot specify both burst and modes", "burst" );
    }

    assign( jo, "skill", slot.skill_used, strict );
    assign( jo, "ammo", slot.ammo, strict );
    assign( jo, "range", slot.range, strict );
    // Damage instance assign reader handles pierce
    assign( jo, "ranged_damage", slot.damage, strict, damage_instance( damage_type::NONE, -20, -20, -20,
            -20 ) );
    assign( jo, "dispersion", slot.dispersion, strict );
    assign( jo, "sight_dispersion", slot.sight_dispersion, strict, 0, static_cast<int>( MAX_RECOIL ) );
    assign( jo, "recoil", slot.recoil, strict, 0 );
    assign( jo, "handling", slot.handling, strict );
    assign( jo, "durability", slot.durability, strict, 0, 10 );
    assign( jo, "burst", slot.burst, strict, 1 );
    assign( jo, "loudness", slot.loudness, strict );
    assign( jo, "clip_size", slot.clip, strict, 0 );
    assign( jo, "reload", slot.reload_time, strict, 0 );
    assign( jo, "reload_noise", slot.reload_noise, strict );
    assign( jo, "reload_noise_volume", slot.reload_noise_volume, strict, 0 );
    assign( jo, "barrel_volume", slot.barrel_volume, strict, 0_ml );
    assign( jo, "built_in_mods", slot.built_in_mods, strict );
    assign( jo, "default_mods", slot.default_mods, strict );
    assign( jo, "ups_charges", slot.ups_charges, strict, 0 );
    assign( jo, "blackpowder_tolerance", slot.blackpowder_tolerance, strict, 0 );
    assign( jo, "min_cycle_recoil", slot.min_cycle_recoil, strict, 0 );
    assign( jo, "ammo_effects", slot.ammo_effects, strict );

    if( jo.has_array( "valid_mod_locations" ) ) {
        slot.valid_mod_locations.clear();
        for( JsonArray curr : jo.get_array( "valid_mod_locations" ) ) {
            slot.valid_mod_locations.emplace( curr.get_string( 0 ), curr.get_int( 1 ) );
        }
    }

    assign( jo, "modes", slot.modes );
}

void Item_factory::load_gun( const JsonObject &jo, const std::string &src )
{
    itype def;
    if( load_definition( jo, src, def ) ) {
        load_slot( def.gun, jo, src );
        load_basic_info( jo, def, src );
    }
}

// TODO: Refactor this with load_tool_armor
void Item_factory::load_armor( const JsonObject &jo, const std::string &src )
{
    itype def;
    if( load_definition( jo, src, def ) ) {
        if( def.was_loaded ) {
            if( def.armor ) {
                def.armor->was_loaded = true;
            } else {
                def.armor = cata::make_value<islot_armor>();
                def.armor->was_loaded = true;
            }
        } else {
            def.armor = cata::make_value<islot_armor>();
        }
        def.armor->load( jo );
        load_basic_info( jo, def, src );
    }
}

void Item_factory::load_pet_armor( const JsonObject &jo, const std::string &src )
{
    itype def;
    if( load_definition( jo, src, def ) ) {
        if( def.was_loaded ) {
            if( def.pet_armor ) {
                def.pet_armor->was_loaded = true;
            } else {
                def.pet_armor = cata::make_value<islot_pet_armor>();
                def.pet_armor->was_loaded = true;
            }
        } else {
            def.pet_armor = cata::make_value<islot_pet_armor>();
        }
        def.pet_armor->load( jo );
        load_basic_info( jo, def, src );
    }
}

namespace io
{
template<>
std::string enum_to_string<layer_level>( layer_level data )
{
    switch( data ) {
        case layer_level::PERSONAL:
            return "Personal";
        case layer_level::UNDERWEAR:
            return "Underwear";
        case layer_level::REGULAR:
            return "Regular";
        case layer_level::WAIST:
            return "Waist";
        case layer_level::OUTER:
            return "Outer";
        case layer_level::BELTED:
            return "Belted";
        case layer_level::AURA:
            return "Aura";
        case layer_level::NUM_LAYER_LEVELS:
            break;
    }
    debugmsg( "Invalid layer_level" );
    abort();
}
} // namespace io

void islot_armor::load( const JsonObject &jo )
{
    if( jo.has_array( "armor_portion_data" ) ) {
        bool dont_add_first = false;
        if( !data.empty() ) { // Uses copy-from
            dont_add_first = true;
            const JsonObject &obj = *jo.get_array( "armor_portion_data" ).begin();
            armor_portion_data tempData;

            if( obj.has_array( "encumbrance" ) ) {
                tempData.encumber = obj.get_array( "encumbrance" ).get_int( 0 );
                tempData.max_encumber = obj.get_array( "encumbrance" ).get_int( 1 );
            } else if( obj.has_int( "encumbrance" ) ) {
                tempData.encumber = obj.get_int( "encumbrance" );
                tempData.max_encumber = -1;
            }
            if( obj.has_int( "coverage" ) ) {
                tempData.coverage = obj.get_int( "coverage" );
            }
            if( tempData.encumber != data[0].encumber ) {
                data[0].encumber = tempData.encumber;
            }
            if( tempData.max_encumber != data[0].max_encumber ) {
                data[0].max_encumber = tempData.max_encumber;
            }
            if( tempData.coverage != data[0].coverage ) {
                data[0].coverage = tempData.coverage;
            }
            body_part_set temp_cover_data;
            assign_coverage_from_json( obj, "covers", temp_cover_data );
            optional( obj, was_loaded, "sided", sided, false );
            if( temp_cover_data.any() ) {
                data[0].covers = temp_cover_data;
            }
        }

        for( const JsonObject &obj : jo.get_array( "armor_portion_data" ) ) {
            // If this item used copy-from, data[0] is already set, so skip adding first data
            if( dont_add_first ) {
                obj.allow_omitted_members();
                dont_add_first = false;
                continue;
            }
            armor_portion_data tempData;
            body_part_set temp_cover_data;
            assign_coverage_from_json( obj, "covers", temp_cover_data );
            optional( obj, was_loaded, "sided", sided, false );
            tempData.covers = temp_cover_data;

            if( obj.has_array( "encumbrance" ) ) {
                tempData.encumber = obj.get_array( "encumbrance" ).get_int( 0 );
                tempData.max_encumber = obj.get_array( "encumbrance" ).get_int( 1 );
            } else if( obj.has_int( "encumbrance" ) ) {
                tempData.encumber = obj.get_int( "encumbrance" );
                tempData.max_encumber = -1;
            }
            if( obj.has_int( "coverage" ) ) {
                tempData.coverage = obj.get_int( "coverage" );
            }
            data.push_back( tempData );

            // TODO: Not currently supported, we still use flags for this
            //if( obj.has_string( "layer" ) ) {
            //    for( auto &piece : data ) {
            //        layer_level layer;
            //        obj.read( "layer", layer );
            //    }
            //} else {
            //    for( armor_portion_data &piece : data ) {
            //        piece.layer = layer_level::REGULAR;
            //    }
            //}
        }
    } else {
        if( data.empty() ) { // Loading item does not have copy-from
            data.emplace_back();
            optional( jo, was_loaded, "encumbrance", data[0].encumber, 0 );
            // Default max_encumbrance will be set to a reasonable value in finalize_post
            optional( jo, was_loaded, "max_encumbrance", data[0].max_encumber, -1 );
            optional( jo, was_loaded, "coverage", data[0].coverage, 0 );
            body_part_set temp_cover_data;
            assign_coverage_from_json( jo, "covers", temp_cover_data );
            optional( jo, was_loaded, "sided", sided, false );
            data[0].covers = temp_cover_data;
        } else { // This item has copy-from and already has taken data from parent
            armor_portion_data child_data;
            if( jo.has_int( "encumbrance" ) ) {
                child_data.encumber = jo.get_int( "encumbrance" );
            }
            if( jo.has_int( "max_encumbrance" ) ) {
                child_data.max_encumber = jo.get_int( "max_encumbrance" );
            } else {
                child_data.max_encumber = -1;
            }
            if( jo.has_int( "coverage" ) ) {
                child_data.coverage = jo.get_int( "coverage" );
            }
            // If child item contains data, use that data, otherwise use parents data
            if( child_data.encumber != data[0].encumber && child_data.encumber != 0 ) {
                data[0].encumber = child_data.encumber;
            }
            if( child_data.max_encumber != data[0].max_encumber && child_data.max_encumber != -1 ) {
                data[0].max_encumber = child_data.max_encumber;
            }
            if( child_data.coverage != data[0].coverage && child_data.coverage != 0 ) {
                data[0].coverage = child_data.coverage;
            }
            body_part_set temp_cover_data;
            assign_coverage_from_json( jo, "covers", temp_cover_data );
            optional( jo, was_loaded, "sided", sided, false );
            if( temp_cover_data.any() ) {
                data[0].covers = temp_cover_data;
            }
        }
    }

    optional( jo, was_loaded, "material_thickness", thickness, 0 );
    optional( jo, was_loaded, "environmental_protection", env_resist, 0 );
    optional( jo, was_loaded, "environmental_protection_with_filter", env_resist_w_filter, 0 );
    optional( jo, was_loaded, "warmth", warmth, 0 );
    optional( jo, was_loaded, "weight_capacity_modifier", weight_capacity_bonus,
              mass_reader{}, 0_gram );
    optional( jo, was_loaded, "weight_capacity_bonus", weight_capacity_bonus, mass_reader{}, 0_gram );
    optional( jo, was_loaded, "power_armor", power_armor, false );
    optional( jo, was_loaded, "valid_mods", valid_mods );
}

void islot_armor::deserialize( JsonIn &jsin )
{
    const JsonObject jo = jsin.get_object();
    load( jo );
}

void islot_pet_armor::load( const JsonObject &jo )
{
    optional( jo, was_loaded, "material_thickness", thickness, 0 );
    optional( jo, was_loaded, "max_pet_vol", max_vol, volume_reader{}, 0_ml );
    optional( jo, was_loaded, "min_pet_vol", min_vol, volume_reader{}, 0_ml );
    optional( jo, was_loaded, "pet_bodytype", bodytype );
    optional( jo, was_loaded, "environmental_protection", env_resist, 0 );
    optional( jo, was_loaded, "environmental_protection_with_filter", env_resist_w_filter, 0 );
    optional( jo, was_loaded, "power_armor", power_armor, false );
}

void islot_pet_armor::deserialize( JsonIn &jsin )
{
    const JsonObject jo = jsin.get_object();
    load( jo );
}

void Item_factory::load( islot_tool &slot, const JsonObject &jo, const std::string &src )
{
    bool strict = src == "dda";

    assign( jo, "ammo", slot.ammo_id, strict );
    assign( jo, "max_charges", slot.max_charges, strict, 0 );
    assign( jo, "initial_charges", slot.def_charges, strict, 0 );
    assign( jo, "charges_per_use", slot.charges_per_use, strict, 0 );
    assign( jo, "charge_factor", slot.charge_factor, strict, 1 );
    assign( jo, "turns_per_charge", slot.turns_per_charge, strict, 0 );
    assign( jo, "power_draw", slot.power_draw, strict, 0 );
    assign( jo, "revert_to", slot.revert_to, strict );
    assign( jo, "revert_msg", slot.revert_msg, strict );
    assign( jo, "sub", slot.subtype, strict );

    if( jo.has_array( "rand_charges" ) ) {
        if( jo.has_member( "initial_charges" ) ) {
            jo.throw_error( "You can have a fixed initial amount of charges, or randomized.  Not both.",
                            "rand_charges" );
        }
        for( const int charge : jo.get_array( "rand_charges" ) ) {
            slot.rand_charges.push_back( charge );
        }
        if( slot.rand_charges.size() == 1 ) {
            // see item::item(...) for the use of this array
            jo.throw_error( "a rand_charges array with only one entry will be ignored, it needs at least 2 entries!",
                            "rand_charges" );
        }
    }
}

void Item_factory::load_tool( const JsonObject &jo, const std::string &src )
{
    itype def;
    if( load_definition( jo, src, def ) ) {
        load_slot( def.tool, jo, src );
        load_basic_info( jo, def, src );
    }
}

void Item_factory::load( relic &slot, const JsonObject &jo, const std::string & )
{
    slot.load( jo );
}

void Item_factory::load( islot_mod &slot, const JsonObject &jo, const std::string &src )
{
    bool strict = src == "dda";

    if( jo.has_array( "ammo_modifier" ) ) {
        for( const std::string id : jo.get_array( "ammo_modifier" ) ) {
            slot.ammo_modifier.insert( ammotype( id ) );
        }
    } else if( jo.has_string( "ammo_modifier" ) ) {
        slot.ammo_modifier.insert( ammotype( jo.get_string( "ammo_modifier" ) ) );
    }
    assign( jo, "capacity_multiplier", slot.capacity_multiplier, strict );

    if( jo.has_member( "acceptable_ammo" ) ) {
        slot.acceptable_ammo.clear();
        for( const std::string &e : jo.get_tags( "acceptable_ammo" ) ) {
            slot.acceptable_ammo.insert( ammotype( e ) );
        }
    }

    JsonArray mags = jo.get_array( "magazine_adaptor" );
    if( !mags.empty() ) {
        slot.magazine_adaptor.clear();
    }
    for( JsonArray arr : mags ) {
        ammotype ammo( arr.get_string( 0 ) ); // an ammo type (e.g. 9mm)
        // compatible magazines for this ammo type
        for( const std::string line : arr.get_array( 1 ) ) {
            slot.magazine_adaptor[ ammo ].insert( itype_id( line ) );
        }
    }

    optional( jo, false, "pocket_mods", slot.add_pockets );
}

void Item_factory::load_toolmod( const JsonObject &jo, const std::string &src )
{
    itype def;
    if( load_definition( jo, src, def ) ) {
        load_slot( def.mod, jo, src );
        load_basic_info( jo, def, src );
    }
}

// TODO: Refactor this with load_armor
// This function does load_slot( def.tool ), but otherwise they are the same
void Item_factory::load_tool_armor( const JsonObject &jo, const std::string &src )
{
    itype def;
    if( load_definition( jo, src, def ) ) {
        load_slot( def.tool, jo, src );
        if( def.was_loaded ) {
            if( def.armor ) {
                def.armor->was_loaded = true;
            } else {
                def.armor = cata::make_value<islot_armor>();
                def.armor->was_loaded = true;
            }
        } else {
            def.armor = cata::make_value<islot_armor>();
        }
        def.armor->load( jo );
        load_basic_info( jo, def, src );
    }
}

void islot_book::load( const JsonObject &jo )
{
    optional( jo, was_loaded, "max_level", level, 0 );
    optional( jo, was_loaded, "required_level", req, 0 );
    optional( jo, was_loaded, "fun", fun, 0 );
    optional( jo, was_loaded, "intelligence", intel, 0 );

    if( jo.has_int( "time" ) ) {
        time = jo.get_int( "time" );
    } else if( jo.has_string( "time" ) ) {
        time = to_minutes<int>( read_from_json_string<time_duration>( *jo.get_raw( "time" ),
                                time_duration::units ) );
    }

    optional( jo, was_loaded, "skill", skill, skill_id::NULL_ID() );
    optional( jo, was_loaded, "martial_art", martial_art, matype_id::NULL_ID() );
    optional( jo, was_loaded, "chapters", chapters, 0 );
}

void islot_book::deserialize( JsonIn &jsin )
{
    const JsonObject jo = jsin.get_object();
    load( jo );
}

void Item_factory::load_book( const JsonObject &jo, const std::string &src )
{
    itype def;
    if( load_definition( jo, src, def ) ) {
        if( def.was_loaded ) {
            if( def.book ) {
                def.book->was_loaded = true;
            } else {
                def.book = cata::make_value<islot_book>();
                def.book->was_loaded = true;
            }
        } else {
            def.book = cata::make_value<islot_book>();
        }
        def.book->load( jo );
        load_basic_info( jo, def, src );
    }
}

void Item_factory::load( islot_comestible &slot, const JsonObject &jo, const std::string &src )
{
    bool strict = src == "dda";

    JsonObject relative = jo.get_object( "relative" );
    JsonObject proportional = jo.get_object( "proportional" );
    relative.allow_omitted_members();
    proportional.allow_omitted_members();

    assign( jo, "comestible_type", slot.comesttype, strict );
    assign( jo, "tool", slot.tool, strict );
    assign( jo, "charges", slot.def_charges, strict, 1 );
    assign( jo, "quench", slot.quench, strict );
    assign( jo, "fun", slot.fun, strict );
    assign( jo, "stim", slot.stim, strict );
    assign( jo, "fatigue_mod", slot.fatigue_mod, strict );
    assign( jo, "healthy", slot.healthy, strict );
    assign( jo, "parasites", slot.parasites, strict, 0 );
    assign( jo, "radiation", slot.radiation, strict );
    assign( jo, "freezing_point", slot.freeze_point, strict );
    assign( jo, "spoils_in", slot.spoils, strict, 1_hours );
    assign( jo, "cooks_like", slot.cooks_like, strict );
    assign( jo, "smoking_result", slot.smoking_result, strict );

    for( const JsonObject &jsobj : jo.get_array( "contamination" ) ) {
        slot.contamination.emplace( diseasetype_id( jsobj.get_string( "disease" ) ),
                                    jsobj.get_int( "probability" ) );
    }

    if( jo.has_member( "primary_material" ) ) {
        std::string mat = jo.get_string( "primary_material" );
        slot.specific_heat_solid = material_id( mat )->specific_heat_solid();
        slot.specific_heat_liquid = material_id( mat )->specific_heat_liquid();
        slot.latent_heat = material_id( mat )->latent_heat();
    } else if( jo.has_member( "material" ) ) {
        float specific_heat_solid = 0.0f;
        float specific_heat_liquid = 0.0f;
        float latent_heat = 0.0f;

        for( const std::string &m : jo.get_tags( "material" ) ) {
            specific_heat_solid += material_id( m )->specific_heat_solid();
            specific_heat_liquid += material_id( m )->specific_heat_liquid();
            latent_heat += material_id( m )->latent_heat();
        }
        // Average based on number of materials.
        slot.specific_heat_liquid = specific_heat_liquid / jo.get_tags( "material" ).size();
        slot.specific_heat_solid = specific_heat_solid / jo.get_tags( "material" ).size();
        slot.latent_heat = latent_heat / jo.get_tags( "material" ).size();
    }

    bool is_not_boring = false;
    if( jo.has_member( "primary_material" ) ) {
        std::string mat = jo.get_string( "primary_material" );
        is_not_boring = is_not_boring || mat == "junk";
    }
    if( jo.has_member( "material" ) ) {
        for( const std::string &m : jo.get_tags( "material" ) ) {
            is_not_boring = is_not_boring || m == "junk";
        }
    }
    // Junk food never gets old by default, but this can still be overridden.
    if( is_not_boring ) {
        slot.monotony_penalty = 0;
    }
    assign( jo, "monotony_penalty", slot.monotony_penalty, strict );

    if( jo.has_string( "addiction_type" ) ) {
        slot.add = addiction_type( jo.get_string( "addiction_type" ) );
    }

    assign( jo, "addiction_potential", slot.addict, strict );

    bool got_calories = false;

    if( jo.has_member( "calories" ) ) {
        slot.default_nutrition.kcal = jo.get_int( "calories" );
        got_calories = true;

    } else if( relative.has_member( "calories" ) ) {
        slot.default_nutrition.kcal += relative.get_int( "calories" );
        got_calories = true;

    } else if( proportional.has_member( "calories" ) ) {
        slot.default_nutrition.kcal *= proportional.get_float( "calories" );
        got_calories = true;

    } else if( jo.has_member( "nutrition" ) ) {
        slot.default_nutrition.kcal = jo.get_int( "nutrition" ) * islot_comestible::kcal_per_nutr;
    }

    if( jo.has_member( "nutrition" ) && got_calories ) {
        jo.throw_error( "cannot specify both nutrition and calories", "nutrition" );
    }

    // any specification of vitamins suppresses use of material defaults @see Item_factory::finalize
    if( jo.has_array( "vitamins" ) ) {
        for( JsonArray pair : jo.get_array( "vitamins" ) ) {
            vitamin_id vit( pair.get_string( 0 ) );
            slot.default_nutrition.vitamins[ vit ] = pair.get_int( 1 );
        }

    } else if( relative.has_array( "vitamins" ) ) {
        for( JsonArray pair : relative.get_array( "vitamins" ) ) {
            vitamin_id vit( pair.get_string( 0 ) );
            slot.default_nutrition.vitamins[ vit ] += pair.get_int( 1 );
        }
    }

    if( jo.has_string( "rot_spawn" ) ) {
        slot.rot_spawn = mongroup_id( jo.get_string( "rot_spawn" ) );
    }
    assign( jo, "rot_spawn_chance", slot.rot_spawn_chance, strict, 0 );

}

void islot_brewable::load( const JsonObject &jo )
{
    optional( jo, was_loaded, "time", time, 1_turns );
    mandatory( jo, was_loaded, "results", results );
}

void islot_brewable::deserialize( JsonIn &jsin )
{
    const JsonObject jo = jsin.get_object();
    load( jo );
}

void Item_factory::load_comestible( const JsonObject &jo, const std::string &src )
{
    itype def;
    if( load_definition( jo, src, def ) ) {
        assign( jo, "stack_size", def.stack_size, src == "dda", 1 );
        load_slot( def.comestible, jo, src );
        load_basic_info( jo, def, src );
    }
}

void islot_seed::load( const JsonObject &jo )
{
    assign( jo, "grow", grow, false, 1_days );
    optional( jo, was_loaded, "fruit_div", fruit_div, 1 );
    mandatory( jo, was_loaded, "plant_name", plant_name );
    mandatory( jo, was_loaded, "fruit", fruit_id );
    optional( jo, was_loaded, "seeds", spawn_seeds, true );
    optional( jo, was_loaded, "byproducts", byproducts );
}

void islot_seed::deserialize( JsonIn &jsin )
{
    const JsonObject jo = jsin.get_object();
    load( jo );
}

void Item_factory::load( islot_gunmod &slot, const JsonObject &jo, const std::string &src )
{
    bool strict = src == "dda";

    assign( jo, "damage_modifier", slot.damage, strict, damage_instance( damage_type::NONE, -20, -20,
            -20,
            -20 ) );
    assign( jo, "loudness_modifier", slot.loudness );
    assign( jo, "location", slot.location );
    assign( jo, "dispersion_modifier", slot.dispersion );
    assign( jo, "sight_dispersion", slot.sight_dispersion );
    assign( jo, "aim_speed", slot.aim_speed, strict, -1 );
    assign( jo, "handling_modifier", slot.handling, strict );
    assign( jo, "range_modifier", slot.range );
    assign( jo, "consume_chance", slot.consume_chance );
    assign( jo, "consume_divisor", slot.consume_divisor );
    assign( jo, "ammo_effects", slot.ammo_effects, strict );
    assign( jo, "ups_charges_multiplier", slot.ups_charges_multiplier );
    assign( jo, "ups_charges_modifier", slot.ups_charges_modifier );
    assign( jo, "weight_multiplier", slot.weight_multiplier );
    if( jo.has_int( "install_time" ) ) {
        slot.install_time = jo.get_int( "install_time" );
    } else if( jo.has_string( "install_time" ) ) {
        slot.install_time = to_moves<int>( read_from_json_string<time_duration>
                                           ( *jo.get_raw( "install_time" ),
                                             time_duration::units ) );
    }

    if( jo.has_member( "mod_targets" ) ) {
        slot.usable.clear();
        for( const auto &t : jo.get_tags( "mod_targets" ) ) {
            slot.usable.insert( gun_type_type( t ) );
        }
    }

    assign( jo, "mode_modifier", slot.mode_modifier );
    assign( jo, "reload_modifier", slot.reload_modifier );
    assign( jo, "min_str_required_mod", slot.min_str_required_mod );
    if( jo.has_array( "add_mod" ) ) {
        slot.add_mod.clear();
        for( JsonArray curr : jo.get_array( "add_mod" ) ) {
            slot.add_mod.emplace( curr.get_string( 0 ), curr.get_int( 1 ) );
        }
    }
    assign( jo, "blacklist_mod", slot.blacklist_mod );
}

void Item_factory::load_gunmod( const JsonObject &jo, const std::string &src )
{
    itype def;
    if( load_definition( jo, src, def ) ) {
        load_slot( def.gunmod, jo, src );
        load_slot( def.mod, jo, src );
        load_basic_info( jo, def, src );
    }
}

void Item_factory::load( islot_magazine &slot, const JsonObject &jo, const std::string &src )
{
    bool strict = src == "dda";
    assign( jo, "ammo_type", slot.type, strict );
    assign( jo, "capacity", slot.capacity, strict, 0 );
    assign( jo, "count", slot.count, strict, 0 );
    assign( jo, "default_ammo", slot.default_ammo, strict );
    assign( jo, "reload_time", slot.reload_time, strict, 0 );
    assign( jo, "linkage", slot.linkage, strict );
}

void Item_factory::load_magazine( const JsonObject &jo, const std::string &src )
{
    itype def;
    if( load_definition( jo, src, def ) ) {
        load_slot( def.magazine, jo, src );
        load_basic_info( jo, def, src );
    }
}

void islot_battery::load( const JsonObject &jo )
{
    mandatory( jo, was_loaded, "max_capacity", max_capacity );
}

void islot_battery::deserialize( JsonIn &jsin )
{
    const JsonObject jo = jsin.get_object();
    load( jo );
}

void Item_factory::load_battery( const JsonObject &jo, const std::string &src )
{
    itype def;
    if( load_definition( jo, src, def ) ) {
        if( def.was_loaded ) {
            if( def.battery ) {
                def.battery->was_loaded = true;
            } else {
                def.battery = cata::make_value<islot_battery>();
                def.battery->was_loaded = true;
            }
        } else {
            def.battery = cata::make_value<islot_battery>();
        }
        def.battery->load( jo );
        load_basic_info( jo, def, src );
    }
}

void Item_factory::load( islot_bionic &slot, const JsonObject &jo, const std::string &src )
{
    bool strict = src == "dda";

    if( jo.has_member( "bionic_id" ) ) {
        assign( jo, "bionic_id", slot.id, strict );
    } else {
        assign( jo, "id", slot.id, strict );
    }

    assign( jo, "difficulty", slot.difficulty, strict, 0 );
    assign( jo, "is_upgrade", slot.is_upgrade );
}

void Item_factory::load_bionic( const JsonObject &jo, const std::string &src )
{
    itype def;
    if( load_definition( jo, src, def ) ) {
        load_slot( def.bionic, jo, src );
        load_basic_info( jo, def, src );
    }
}

void Item_factory::load_generic( const JsonObject &jo, const std::string &src )
{
    itype def;
    if( load_definition( jo, src, def ) ) {
        load_basic_info( jo, def, src );
    }
}

// Adds allergy flags to items with allergenic materials
// Set for all items (not just food and clothing) to avoid edge cases
void Item_factory::set_allergy_flags( itype &item_template )
{
    static const std::pair<material_id, flag_str_id> all_pairs[] = {
        // First allergens:
        // An item is an allergen even if it has trace amounts of allergenic material
        { material_id( "hflesh" ), flag_CANNIBALISM },

        { material_id( "hflesh" ), flag_ALLERGEN_MEAT },
        { material_id( "iflesh" ), flag_ALLERGEN_MEAT },
        { material_id( "flesh" ), flag_ALLERGEN_MEAT },
        { material_id( "wheat" ), flag_ALLERGEN_WHEAT },
        { material_id( "fruit" ), flag_ALLERGEN_FRUIT },
        { material_id( "veggy" ), flag_ALLERGEN_VEGGY },
        { material_id( "bean" ), flag_ALLERGEN_VEGGY },
        { material_id( "tomato" ), flag_ALLERGEN_VEGGY },
        { material_id( "garlic" ), flag_ALLERGEN_VEGGY },
        { material_id( "nut" ), flag_ALLERGEN_NUT },
        { material_id( "mushroom" ), flag_ALLERGEN_VEGGY },
        { material_id( "milk" ), flag_ALLERGEN_MILK },
        { material_id( "egg" ), flag_ALLERGEN_EGG },
        { material_id( "junk" ), flag_ALLERGEN_JUNK },
        // Not food, but we can keep it here
        { material_id( "wool" ), flag_ALLERGEN_WOOL },
        // Now "made of". Those flags should not be passed
        { material_id( "flesh" ), flag_CARNIVORE_OK },
        { material_id( "hflesh" ), flag_CARNIVORE_OK },
        { material_id( "iflesh" ), flag_CARNIVORE_OK },
        { material_id( "milk" ), flag_CARNIVORE_OK },
        { material_id( "egg" ), flag_CARNIVORE_OK },
        { material_id( "honey" ), flag_URSINE_HONEY }
    };

    const auto &mats = item_template.materials;
    for( const auto &pr : all_pairs ) {
        if( std::find( mats.begin(), mats.end(), pr.first ) != mats.end() ) {
            item_template.item_tags.insert( pr.second );
        }
    }
}

// Migration helper: turns human flesh into generic flesh
// Don't call before making sure that the cannibalism flag is set
void hflesh_to_flesh( itype &item_template )
{
    auto &mats = item_template.materials;
    const size_t old_size = mats.size();
    mats.erase( std::remove( mats.begin(), mats.end(), material_id( "hflesh" ) ), mats.end() );
    // Only add "flesh" material if not already present
    if( old_size != mats.size() &&
        std::find( mats.begin(), mats.end(), material_id( "flesh" ) ) == mats.end() ) {
        mats.push_back( material_id( "flesh" ) );
    }
}

void Item_factory::npc_implied_flags( itype &item_template )
{
    if( item_template.use_methods.count( "explosion" ) > 0 ) {
        item_template.item_tags.insert( flag_DANGEROUS );
    }

    if( item_template.has_flag( flag_DANGEROUS ) ) {
        item_template.item_tags.insert( flag_NPC_THROW_NOW );
    }

    if( item_template.has_flag( flag_BOMB ) ) {
        item_template.item_tags.insert( flag_NPC_ACTIVATE );
    }

    if( item_template.has_flag( flag_NPC_THROW_NOW ) ) {
        item_template.item_tags.insert( flag_NPC_THROWN );
    }

    if( item_template.has_flag( flag_NPC_ACTIVATE ) ||
        item_template.has_flag( flag_NPC_THROWN ) ) {
        item_template.item_tags.insert( flag_NPC_ALT_ATTACK );
    }

    if( item_template.has_flag( flag_DANGEROUS ) ||
        item_template.has_flag( flag_PSEUDO ) ) {
        item_template.item_tags.insert( flag_TRADER_AVOID );
    }
}

static bool has_pocket_type( const std::vector<pocket_data> &data, item_pocket::pocket_type pk )
{
    for( const pocket_data &pocket : data ) {
        if( pocket.type == pk ) {
            return true;
        }
    }
    return false;
}

static bool has_only_special_pockets( const itype &def )
{
    // There are some places where we need to know whether any non-special
    // pockets have been added.  There might be no pockets, or there might be
    // just the special ones, depending on whether the definition is
    // copied-from another or not.
    if( def.pockets.empty() ) {
        return true;
    }
    if( def.pockets.size() != 3 ) {
        return false;
    }
    return has_pocket_type( def.pockets, item_pocket::pocket_type::CORPSE ) &&
           has_pocket_type( def.pockets, item_pocket::pocket_type::MOD ) &&
           has_pocket_type( def.pockets, item_pocket::pocket_type::MIGRATION );
}

void Item_factory::check_and_create_magazine_pockets( itype &def )
{
    if( !has_only_special_pockets( def ) ) {
        // this means pockets were defined in json already
        // we assume they're good to go, or error elsewhere
        return;
    }
    // the item we're trying to migrate must actually have data for ammo
    if( def.magazines.empty() && !( def.gun || def.magazine || def.tool ) ) {
        return;
    }
    if( def.tool && def.tool->ammo_id.empty() ) {
        // If tool has no ammo type it needs no magazine.
        return;
    }
    if( def.tool && def.tool->max_charges == 0 && def.magazines.empty() ) {
        // If tool has no charges nor magazines, it needs no magazine.
        return;
    }

    pocket_data mag_data;
    mag_data.holster = true;
    mag_data.volume_capacity = 200_liter;
    mag_data.max_contains_weight = 400_kilogram;
    mag_data.max_item_length = 2_km;
    mag_data.watertight = true;
    if( !def.magazines.empty() ) {
        mag_data.type = item_pocket::pocket_type::MAGAZINE_WELL;
        mag_data.rigid = false;
        ammotype default_ammo = ammotype::NULL_ID();
        if( def.tool ) {
            default_ammo = *def.tool->ammo_id.begin();
        }
        if( !default_ammo.is_null() ) {
            auto magazines_for_default_ammo = def.magazines.find( default_ammo );
            if( magazines_for_default_ammo == def.magazines.end() ) {
                debugmsg( "item %s defines magazines but no magazine for its default ammo type" );
            } else {
                cata_assert( !magazines_for_default_ammo->second.empty() );
                mag_data.default_magazine = *magazines_for_default_ammo->second.begin();
            }
        }
        for( const std::pair<const ammotype, std::set<itype_id>> &mag_pair : def.magazines ) {
            for( const itype_id &mag_type : mag_pair.second ) {
                mag_data.item_id_restriction.insert( mag_type );
            }
        }
    } else {
        mag_data.type = item_pocket::pocket_type::MAGAZINE;
        mag_data.rigid = true;
        if( def.magazine ) {
            for( const ammotype &amtype : def.magazine->type ) {
                mag_data.ammo_restriction.emplace( amtype, def.magazine->capacity );
            }
        }
        if( def.gun ) {
            for( const ammotype &amtype : def.gun->ammo ) {
                mag_data.ammo_restriction.emplace( amtype, def.gun->clip );
            }
        }
        if( def.tool ) {
            for( const ammotype &amtype : def.tool->ammo_id ) {
                mag_data.ammo_restriction.emplace( amtype, def.tool->max_charges );
            }
        }
    }
    def.pockets.push_back( mag_data );
}

void Item_factory::add_special_pockets( itype &def )
{
    if( !has_pocket_type( def.pockets, item_pocket::pocket_type::CORPSE ) ) {
        def.pockets.emplace_back( item_pocket::pocket_type::CORPSE );
    }
    if( !has_pocket_type( def.pockets, item_pocket::pocket_type::MOD ) ) {
        def.pockets.emplace_back( item_pocket::pocket_type::MOD );
    }
    if( !has_pocket_type( def.pockets, item_pocket::pocket_type::MIGRATION ) ) {
        def.pockets.emplace_back( item_pocket::pocket_type::MIGRATION );
    }
}

enum class grip_val : int {
    BAD = 0,
    NONE = 1,
    SOLID = 2,
    WEAPON = 3,
    LAST = 4
};
template<>
struct enum_traits<grip_val> {
    static constexpr grip_val last = grip_val::LAST;
};
enum class length_val : int {
    HAND = 0,
    SHORT = 1,
    LONG = 2,
    LAST = 3
};
template<>
struct enum_traits<length_val> {
    static constexpr length_val last = length_val::LAST;
};
enum class surface_val : int {
    POINT = 0,
    LINE = 1,
    ANY = 2,
    EVERY = 3,
    LAST = 4
};
template<>
struct enum_traits<surface_val> {
    static constexpr surface_val last = surface_val::LAST;
};
enum class balance_val : int {
    CLUMSY = 0,
    UNEVEN = 1,
    NEUTRAL = 2,
    GOOD = 3,
    LAST = 4
};
template<>
struct enum_traits<balance_val> {
    static constexpr balance_val last = balance_val::LAST;
};

namespace io
{
// *INDENT-OFF*
template<>
std::string enum_to_string<grip_val>( grip_val val )
{
    switch( val ) {
        case grip_val::BAD: return "bad";
        case grip_val::NONE: return "none";
        case grip_val::SOLID: return "solid";
        case grip_val::WEAPON: return "weapon";
        default: break;
    }
    debugmsg( "Invalid grip val" );
    abort();
}

template<>
std::string enum_to_string<length_val>( length_val val )
{
    switch( val ) {
        case length_val::HAND: return "hand";
        case length_val::SHORT: return "short";
        case length_val::LONG: return "long";
        default: break;
    }
    debugmsg( "Invalid length val" );
    abort();
}

template<>
std::string enum_to_string<surface_val>( surface_val val )
{
    switch( val ) {
        case surface_val::POINT: return "point";
        case surface_val::LINE: return "line";
        case surface_val::ANY: return "any";
        case surface_val::EVERY: return "every";
        default: break;
    }
    debugmsg( "Invalid surface val" );
    abort();
}

template<>
std::string enum_to_string<balance_val>( balance_val val )
{
    switch( val ) {
        case balance_val::CLUMSY: return "clumsy";
        case balance_val::UNEVEN: return "uneven";
        case balance_val::NEUTRAL: return "neutral";
        case balance_val::GOOD: return "good";
        default: break;
    }
    debugmsg( "Invalid balance val" );
    abort();
}

struct acc_data {
    grip_val grip = grip_val::WEAPON;
    length_val length = length_val::HAND;
    surface_val surface = surface_val::ANY;
    balance_val balance = balance_val::NEUTRAL;

    // all items have a basic accuracy of -2, per GAME_BALANCE.md
    static constexpr int base_acc = -2;
    // grip val should go from -1 to 2 but enum_to_string wants to start at 0
    static constexpr int grip_offset = -1;
    // surface val should from from -2 to 1 but enum_to_string wants to start at 0
    static constexpr int surface_offset = -2;
    // balance val should from from -2 to 1 but enum_to_string wants to start at 0
    static constexpr int balance_offset = -2;
    // all the constant offsets and the base accuracy together
    static constexpr int acc_offset = base_acc + grip_offset + surface_offset + balance_offset;
    int sum_values() {
        return acc_offset + static_cast<int>( grip ) + static_cast<int>( length ) +
               static_cast<int>( surface ) + static_cast<int>( balance );
    }
    void deserialize( const JsonObject &jo );
    void load( const JsonObject &jo );
};

void acc_data::deserialize( const JsonObject &jo )
{
    load( jo );
}

void acc_data::load( const JsonObject &jo )
{
    bool was_loaded = false;
    optional( jo, was_loaded, "grip", grip, grip_val::WEAPON );
    optional( jo, was_loaded, "length", length, length_val::HAND );
    optional( jo, was_loaded, "surface", surface, surface_val::ANY );
    optional( jo, was_loaded, "balance", balance, balance_val::NEUTRAL );
}
// *INDENT-ON*
} // namespace io

void Item_factory::load_basic_info( const JsonObject &jo, itype &def, const std::string &src )
{
    bool strict = src == "dda";

    assign( jo, "category", def.category_force, strict );
    assign( jo, "weight", def.weight, strict, 0_gram );
    assign( jo, "integral_weight", def.integral_weight, strict, 0_gram );
    assign( jo, "volume", def.volume );
    assign( jo, "longest_side", def.longest_side );
    assign( jo, "price", def.price, false, 0_cent );
    assign( jo, "price_postapoc", def.price_post, false, 0_cent );
    assign( jo, "stackable", def.stackable_, strict );
    assign( jo, "integral_volume", def.integral_volume );
    assign( jo, "bashing", def.melee[static_cast<int>( damage_type::BASH )], strict, 0 );
    assign( jo, "cutting", def.melee[static_cast<int>( damage_type::CUT )], strict, 0 );
    if( jo.has_int( "to_hit" ) ) {
        assign( jo, "to_hit", def.m_to_hit, strict );
    } else if( jo.has_object( "to_hit" ) ) {
        io::acc_data temp;
        bool was_loaded = false;
        mandatory( jo, was_loaded, "to_hit", temp );
        def.m_to_hit = temp.sum_values();
    }
    assign( jo, "container", def.default_container );
    assign( jo, "sealed", def.default_container_sealed );
    assign( jo, "min_strength", def.min_str );
    assign( jo, "min_dexterity", def.min_dex );
    assign( jo, "min_intelligence", def.min_int );
    assign( jo, "min_perception", def.min_per );
    assign( jo, "emits", def.emits );
    assign( jo, "explode_in_fire", def.explode_in_fire );
    assign( jo, "insulation", def.insulation_factor );
    assign( jo, "solar_efficiency", def.solar_efficiency );
    assign( jo, "ascii_picture", def.picture_id );

    if( jo.has_member( "thrown_damage" ) ) {
        def.thrown_damage = load_damage_instance( jo.get_array( "thrown_damage" ) );
    } else {
        // TODO: Move to finalization
        def.thrown_damage.clear();
        def.thrown_damage.add_damage( damage_type::BASH,
                                      def.melee[static_cast<int>( damage_type::BASH )] + def.weight / 1.0_kilogram );
    }

    if( jo.has_member( "repairs_like" ) ) {
        jo.read( "repairs_like", def.repairs_like );
    }

    if( jo.has_member( "damage_states" ) ) {
        JsonArray arr = jo.get_array( "damage_states" );
        def.damage_min_ = arr.get_int( 0 ) * itype::damage_scale;
        def.damage_max_ = arr.get_int( 1 ) * itype::damage_scale;
    }

    // NOTE: please also change `needs_plural` in `lang/extract_json_string.py`
    // when changing this list
    static const std::set<std::string> needs_plural = {
        "AMMO",
        "ARMOR",
        "BATTERY",
        "BIONIC_ITEM",
        "BOOK",
        "COMESTIBLE",
        "CONTAINER",
        "ENGINE",
        "GENERIC",
        "GUN",
        "GUNMOD",
        "MAGAZINE",
        "PET_ARMOR",
        "TOOL",
        "TOOLMOD",
        "TOOL_ARMOR",
        "WHEEL",
    };
    if( needs_plural.find( jo.get_string( "type" ) ) != needs_plural.end() ) {
        def.name = translation( translation::plural_tag() );
    } else {
        def.name = translation();
    }
    if( !jo.read( "name", def.name ) ) {
        jo.throw_error( "name unspecified for item type" );
    }

    if( jo.has_member( "description" ) ) {
        jo.read( "description", def.description );
    }

    if( jo.has_string( "symbol" ) ) {
        def.sym = jo.get_string( "symbol" );
    }

    if( jo.has_string( "color" ) ) {
        def.color = color_from_string( jo.get_string( "color" ) );
    }

    if( jo.has_member( "material" ) ) {
        def.materials.clear();
        for( const std::string &m : jo.get_tags( "material" ) ) {
            def.materials.emplace_back( m );
        }
    }

    if( jo.has_string( "phase" ) ) {
        def.phase = jo.get_enum_value<phase_id>( "phase" );
    }

    if( jo.has_array( "magazines" ) ) {
        def.magazine_default.clear();
        def.magazines.clear();

        for( JsonArray arr : jo.get_array( "magazines" ) ) {
            ammotype ammo( arr.get_string( 0 ) ); // an ammo type (e.g. 9mm)
            JsonArray compat = arr.get_array( 1 ); // compatible magazines for this ammo type

            // the first magazine for this ammo type is the default
            def.magazine_default[ ammo ] = itype_id( compat.get_string( 0 ) );

            while( compat.has_more() ) {
                def.magazines[ ammo ].insert( itype_id( compat.next_string() ) );
            }
        }
    }

    JsonArray jarr = jo.get_array( "min_skills" );
    if( !jarr.empty() ) {
        def.min_skills.clear();
    }
    for( JsonArray cur : jarr ) {
        const auto sk = skill_id( cur.get_string( 0 ) );
        if( !sk.is_valid() ) {
            jo.throw_error( string_format( "invalid skill: %s", sk.c_str() ), "min_skills" );
        }
        def.min_skills[ sk ] = cur.get_int( 1 );
    }

    if( jo.has_member( "explosion" ) ) {
        JsonObject je = jo.get_object( "explosion" );
        def.explosion = load_explosion_data( je );
    }

    assign( jo, "flags", def.item_tags );
    assign( jo, "faults", def.faults );

    if( jo.has_member( "qualities" ) ) {
        def.qualities.clear();
        set_qualities_from_json( jo, "qualities", def );
    } else {
        if( jo.has_object( "extend" ) ) {
            JsonObject tmp = jo.get_object( "extend" );
            tmp.allow_omitted_members();
            extend_qualities_from_json( tmp, "qualities", def );
        }
        if( jo.has_object( "delete" ) ) {
            JsonObject tmp = jo.get_object( "delete" );
            tmp.allow_omitted_members();
            delete_qualities_from_json( tmp, "qualities", def );
        }
    }

    if( jo.has_member( "properties" ) ) {
        set_properties_from_json( jo, "properties", def );
    }

    for( const std::string &s : jo.get_tags( "techniques" ) ) {
        def.techniques.insert( matec_id( s ) );
    }

    set_use_methods_from_json( jo, "use_action", def.use_methods );

    assign( jo, "countdown_interval", def.countdown_interval );
    assign( jo, "countdown_destroy", def.countdown_destroy );

    if( jo.has_string( "countdown_action" ) ) {
        def.countdown_action = usage_from_string( jo.get_string( "countdown_action" ) );

    } else if( jo.has_object( "countdown_action" ) ) {
        JsonObject tmp = jo.get_object( "countdown_action" );
        use_function fun = usage_from_object( tmp ).second;
        if( fun ) {
            def.countdown_action = fun;
        }
    }

    if( jo.has_string( "drop_action" ) ) {
        def.drop_action = usage_from_string( jo.get_string( "drop_action" ) );

    } else if( jo.has_object( "drop_action" ) ) {
        JsonObject tmp = jo.get_object( "drop_action" );
        use_function fun = usage_from_object( tmp ).second;
        if( fun ) {
            def.drop_action = fun;
        }
    }

    jo.read( "looks_like", def.looks_like );

    if( jo.has_member( "conditional_names" ) ) {
        def.conditional_names.clear();
        for( const JsonObject curr : jo.get_array( "conditional_names" ) ) {
            conditional_name cname;
            cname.type = curr.get_enum_value<condition_type>( "type" );
            cname.condition = curr.get_string( "condition" );
            cname.name = translation( translation::plural_tag() );
            if( !curr.read( "name", cname.name ) ) {
                curr.throw_error( "name unspecified for conditional name" );
            }
            def.conditional_names.push_back( cname );
        }
    }

    assign( jo, "armor_data", def.armor, src == "dda" );
    assign( jo, "pet_armor_data", def.pet_armor, src == "dda" );
    assign( jo, "book_data", def.book, src == "dda" );
    load_slot_optional( def.gun, jo, "gun_data", src );
    load_slot_optional( def.bionic, jo, "bionic_data", src );
    assign( jo, "ammo_data", def.ammo, src == "dda" );
    assign( jo, "seed_data", def.seed, src == "dda" );
    assign( jo, "brewable", def.brewable, src == "dda" );
    load_slot_optional( def.relic_data, jo, "relic_data", src );
    assign( jo, "milling", def.milling_data, src == "dda" );

    // optional gunmod slot may also specify mod data
    if( jo.has_member( "gunmod_data" ) ) {
        // use the same JsonObject for the two load_slot calls to avoid
        // warnings about unvisited Json members
        JsonObject jo_gunmod = jo.get_object( "gunmod_data" );
        load_slot( def.gunmod, jo_gunmod, src );
        load_slot( def.mod, jo_gunmod, src );
    }

    assign( jo, "pocket_data", def.pockets );
    check_and_create_magazine_pockets( def );
    add_special_pockets( def );

    if( jo.has_string( "abstract" ) ) {
        jo.read( "abstract", def.id, true );
    } else {
        jo.read( "id", def.id, true );
    }

    // snippet_category should be loaded after def.id is determined
    if( jo.has_array( "snippet_category" ) ) {
        // auto-create a category that is unlikely to already be used and put the
        // snippets in it.
        def.snippet_category = "auto:" + def.id.str();
        SNIPPET.add_snippets_from_json( def.snippet_category, jo.get_array( "snippet_category" ) );
    } else {
        def.snippet_category = jo.get_string( "snippet_category", "" );
    }

    if( jo.has_string( "abstract" ) ) {
        m_abstracts[ def.id ] = def;
    } else {
        m_templates[ def.id ] = def;
    }
}

void Item_factory::load_migration( const JsonObject &jo )
{
    migration m;
    assign( jo, "replace", m.replace );
    assign( jo, "flags", m.flags );
    assign( jo, "charges", m.charges );
    assign( jo, "contents", m.contents );
    assign( jo, "sealed", m.sealed );

    if( jo.has_string( "id" ) ) {
        jo.read( "id", m.id, true );
        migrations[ m.id ] = m;
    } else if( jo.has_array( "id" ) ) {
        std::vector<itype_id> ids;
        jo.read( "id", ids, true );
        for( const itype_id &id : ids ) {
            m.id = id;
            migrations[ m.id ] = m;
        }
    } else {
        jo.throw_error( "`id` of `MIGRATION` is neither string nor array" );
    }
}

bool migration::content::operator==( const content &rhs ) const
{
    return id == rhs.id && count == rhs.count;
}

void migration::content::deserialize( JsonIn &jsin )
{
    const JsonObject jsobj = jsin.get_object();
    jsobj.get_member( "id" ).read( id );
    jsobj.get_member( "count" ).read( count );
}

itype_id Item_factory::migrate_id( const itype_id &id )
{
    auto iter = migrations.find( id );
    return iter != migrations.end() ? iter->second.replace : id;
}

void Item_factory::migrate_item( const itype_id &id, item &obj )
{
    auto iter = migrations.find( id );
    if( iter != migrations.end() ) {
        for( const std::string &f : iter->second.flags ) {
            obj.set_flag( flag_id( f ) );
        }
        if( iter->second.charges > 0 ) {
            obj.charges = iter->second.charges;
        }

        for( const migration::content &it : iter->second.contents ) {
            int count = it.count;
            item content( it.id, obj.birthday(), 1 );
            if( content.count_by_charges() ) {
                content.charges = count;
                count = 1;
            }
            for( ; count > 0; --count ) {
                if( !obj.put_in( content, item_pocket::pocket_type::CONTAINER ).success() ) {
                    obj.put_in( content, item_pocket::pocket_type::MIGRATION );
                }
            }
        }

        if( !iter->second.contents.empty() && iter->second.sealed ) {
            obj.seal();
        }
    }
}

void Item_factory::set_qualities_from_json( const JsonObject &jo, const std::string &member,
        itype &def )
{
    if( jo.has_array( member ) ) {
        for( JsonArray curr : jo.get_array( member ) ) {
            const auto quali = std::pair<quality_id, int>( quality_id( curr.get_string( 0 ) ),
                               curr.get_int( 1 ) );
            if( def.qualities.count( quali.first ) > 0 ) {
                curr.throw_error( "Duplicated quality", 0 );
            }
            def.qualities.insert( quali );
        }
    } else {
        jo.throw_error( "Qualities list is not an array", member );
    }
}

void Item_factory::extend_qualities_from_json( const JsonObject &jo, const std::string &member,
        itype &def )
{
    for( JsonArray curr : jo.get_array( member ) ) {
        def.qualities[quality_id( curr.get_string( 0 ) )] = curr.get_int( 1 );
    }
}

void Item_factory::delete_qualities_from_json( const JsonObject &jo, const std::string &member,
        itype &def )
{
    for( JsonArray curr : jo.get_array( member ) ) {
        const auto iter = def.qualities.find( quality_id( curr.get_string( 0 ) ) );
        if( iter != def.qualities.end() && iter->second == curr.get_int( 1 ) ) {
            def.qualities.erase( iter );
        }
    }
}

void Item_factory::set_properties_from_json( const JsonObject &jo, const std::string &member,
        itype &def )
{
    if( jo.has_array( member ) ) {
        for( JsonArray curr : jo.get_array( member ) ) {
            const auto prop = std::pair<std::string, std::string>( curr.get_string( 0 ), curr.get_string( 1 ) );
            if( def.properties.count( prop.first ) > 0 ) {
                curr.throw_error( "Duplicated property", 0 );
            }
            def.properties.insert( prop );
        }
    } else {
        jo.throw_error( "Properties list is not an array", member );
    }
}

void Item_factory::reset()
{
    clear();
    init();
}

void Item_factory::clear()
{
    m_template_groups.clear();

    iuse_function_list.clear();

    m_templates.clear();
    m_runtimes.clear();

    item_blacklist.clear();

    tool_subtypes.clear();

    repair_tools.clear();
    gun_tools.clear();
    repair_actions.clear();

    frozen = false;
}

static std::string to_string( Item_group::Type t )
{
    switch( t ) {
        case Item_group::Type::G_COLLECTION:
            return "collection";
        case Item_group::Type::G_DISTRIBUTION:
            return "distribution";
    }

    return "BUGGED";
}

static Item_group *make_group_or_throw(
    const item_group_id &group_id, std::unique_ptr<Item_spawn_data> &isd, Item_group::Type t,
    int ammo_chance, int magazine_chance, const std::string &context )
{
    Item_group *ig = dynamic_cast<Item_group *>( isd.get() );
    if( ig == nullptr ) {
        isd.reset( ig = new Item_group( t, 100, ammo_chance, magazine_chance, context ) );
    } else if( ig->type != t ) {
        throw std::runtime_error(
            "item group \"" + group_id.str() + "\" already defined with type \"" +
            to_string( ig->type ) + "\"" );
    }
    return ig;
}

template<typename T>
bool load_min_max( std::pair<T, T> &pa, const JsonObject &obj, const std::string &name )
{
    bool result = false;
    if( obj.has_array( name ) ) {
        // An array means first is min, second entry is max. Both are mandatory.
        JsonArray arr = obj.get_array( name );
        result |= arr.read_next( pa.first );
        result |= arr.read_next( pa.second );
    } else {
        // Not an array, should be a single numeric value, which is set as min and max.
        result |= obj.read( name, pa.first );
        result |= obj.read( name, pa.second );
    }
    result |= obj.read( name + "-min", pa.first );
    result |= obj.read( name + "-max", pa.second );
    return result;
}

bool Item_factory::load_sub_ref( std::unique_ptr<Item_spawn_data> &ptr, const JsonObject &obj,
                                 const std::string &name, const Item_group &parent )
{
    const std::string iname( name + "-item" );
    const std::string gname( name + "-group" );

    // pair.second is true for groups, false for items
    std::vector< std::pair<std::string, bool> > entries;
    const int prob = 100;

    auto get_array = [&obj, &name, &entries]( const std::string & arr_name, const bool isgroup ) {
        if( !obj.has_array( arr_name ) ) {
            return;
        } else if( name != "contents" ) {
            obj.throw_error( string_format( "You can't use an array for '%s'", arr_name ) );
        }
        for( const std::string line : obj.get_array( arr_name ) ) {
            entries.emplace_back( line, isgroup );
        }
    };
    get_array( iname, false );
    get_array( gname, true );

    if( obj.has_member( name ) ) {
        obj.throw_error( string_format( "This has been a TODO: since 2014.  Use '%s' and/or '%s' instead.",
                                        iname, gname ) );
    }
    if( obj.has_string( iname ) ) {
        entries.push_back( std::make_pair( obj.get_string( iname ), false ) );
    }
    if( obj.has_string( gname ) ) {
        entries.push_back( std::make_pair( obj.get_string( gname ), true ) );
    }

    const std::string subcontext = name + " of " + parent.context();

    if( entries.size() > 1 && name != "contents" ) {
        obj.throw_error( string_format( "You can only use one of '%s' and '%s'", iname, gname ) );
    } else if( entries.size() == 1 ) {
        const Single_item_creator::Type type = entries.front().second ?
                                               Single_item_creator::Type::S_ITEM_GROUP :
                                               Single_item_creator::Type::S_ITEM;
        Single_item_creator *result =
            new Single_item_creator( entries.front().first, type, prob, subcontext );
        result->inherit_ammo_mag_chances( parent.with_ammo, parent.with_magazine );
        ptr.reset( result );
        return true;
    } else if( entries.empty() ) {
        return false;
    }
    Item_group *result = new Item_group( Item_group::Type::G_COLLECTION, prob, parent.with_ammo,
                                         parent.with_magazine, subcontext );
    ptr.reset( result );
    for( const auto &elem : entries ) {
        if( elem.second ) {
            result->add_group_entry( item_group_id( elem.first ), prob );
        } else {
            result->add_item_entry( itype_id( elem.first ), prob );
        }
    }
    return true;
}

bool Item_factory::load_string( std::vector<std::string> &vec, const JsonObject &obj,
                                const std::string &name )
{
    bool result = false;
    std::string temp;

    if( obj.has_array( name ) ) {
        for( const std::string line : obj.get_array( name ) ) {
            result |= true;
            vec.push_back( line );
        }
    } else if( obj.has_member( name ) ) {
        result |= obj.read( name, temp );
        vec.push_back( temp );
    }

    return result;
}

void Item_factory::add_entry( Item_group &ig, const JsonObject &obj, const std::string &context )
{
    std::unique_ptr<Item_group> gptr;
    int probability = obj.get_int( "prob", 100 );
    std::string subcontext = "entry within " + context;
    JsonArray jarr;
    if( obj.has_member( "collection" ) ) {
        gptr = std::make_unique<Item_group>( Item_group::G_COLLECTION, probability, ig.with_ammo,
                                             ig.with_magazine, context );
        jarr = obj.get_array( "collection" );
    } else if( obj.has_member( "distribution" ) ) {
        gptr = std::make_unique<Item_group>( Item_group::G_DISTRIBUTION, probability, ig.with_ammo,
                                             ig.with_magazine, context );
        jarr = obj.get_array( "distribution" );
    }
    if( gptr ) {
        for( const JsonObject job2 : jarr ) {
            add_entry( *gptr, job2, subcontext );
        }
        ig.add_entry( std::move( gptr ) );
        return;
    }

    std::unique_ptr<Single_item_creator> sptr;
    if( obj.has_member( "item" ) ) {
        sptr = std::make_unique<Single_item_creator>(
                   obj.get_string( "item" ), Single_item_creator::S_ITEM, probability, context );
    } else if( obj.has_member( "group" ) ) {
        sptr = std::make_unique<Single_item_creator>(
                   obj.get_string( "group" ), Single_item_creator::S_ITEM_GROUP, probability,
                   context );
    }
    if( !sptr ) {
        return;
    }

    if( obj.has_member( "artifact" ) ) {
        sptr->artifact = cata::make_value<Item_spawn_data::relic_generator>();
        sptr->artifact->load( obj.get_object( "artifact" ) );
    }

    Item_modifier modifier;
    bool use_modifier = false;
    use_modifier |= load_min_max( modifier.damage, obj, "damage" );
    use_modifier |= load_min_max( modifier.dirt, obj, "dirt" );
    modifier.damage.first *= itype::damage_scale;
    modifier.damage.second *= itype::damage_scale;
    use_modifier |= load_min_max( modifier.charges, obj, "charges" );
    use_modifier |= load_min_max( modifier.count, obj, "count" );
    use_modifier |= load_sub_ref( modifier.ammo, obj, "ammo", ig );
    use_modifier |= load_sub_ref( modifier.container, obj, "container", ig );
    use_modifier |= load_sub_ref( modifier.contents, obj, "contents", ig );
    if( obj.has_member( "sealed" ) ) {
        modifier.sealed = obj.get_bool( "sealed" );
        use_modifier = true;
    }
    std::vector<std::string> custom_flags;
    use_modifier |= load_string( custom_flags, obj, "custom-flags" );
    modifier.custom_flags.clear();
    for( const auto &cf : custom_flags ) {
        modifier.custom_flags.emplace_back( cf );
    }

    if( use_modifier ) {
        sptr->modifier.emplace( std::move( modifier ) );
    }
    ig.add_entry( std::move( sptr ) );
}

// Load an item group from JSON
void Item_factory::load_item_group( const JsonObject &jsobj )
{
    const item_group_id group_id( jsobj.get_string( "id" ) );
    const std::string subtype = jsobj.get_string( "subtype", "old" );
    load_item_group( jsobj, group_id, subtype );
}

void Item_factory::load_item_group( const JsonArray &entries, const item_group_id &group_id,
                                    const bool is_collection, const int ammo_chance,
                                    const int magazine_chance, std::string context )
{
    if( context.empty() ) {
        context = group_id.str();
    }
    const Item_group::Type type = is_collection ? Item_group::G_COLLECTION : Item_group::G_DISTRIBUTION;
    std::unique_ptr<Item_spawn_data> &isd = m_template_groups[group_id];
    Item_group *const ig =
        make_group_or_throw( group_id, isd, type, ammo_chance, magazine_chance, context );

    for( const JsonObject subobj : entries ) {
        add_entry( *ig, subobj, "entry within " + ig->context() );
    }
}

void Item_factory::load_item_group( const JsonObject &jsobj, const item_group_id &group_id,
                                    const std::string &subtype, std::string context )
{
    if( context.empty() ) {
        context = group_id.str();
    }
    std::unique_ptr<Item_spawn_data> &isd = m_template_groups[group_id];

    Item_group::Type type = Item_group::G_COLLECTION;
    if( subtype == "old" || subtype == "distribution" ) {
        type = Item_group::G_DISTRIBUTION;
    } else if( subtype != "collection" ) {
        jsobj.throw_error( "unknown item group type", "subtype" );
    }
    Item_group *ig = make_group_or_throw( group_id, isd, type, jsobj.get_int( "ammo", 0 ),
                                          jsobj.get_int( "magazine", 0 ), context );

    if( subtype == "old" ) {
        for( const JsonValue entry : jsobj.get_array( "items" ) ) {
            if( entry.test_object() ) {
                JsonObject subobj = entry.get_object();
                std::string subcontext;
                if( subobj.has_string( "item" ) ) {
                    subcontext = "item " + subobj.get_string( "item" ) + " within " + ig->context();
                } else if( subobj.has_string( "group" ) ) {
                    subcontext = "group " + subobj.get_string( "group" ) + " within " + ig->context();
                } else if( subobj.has_member( "distribution" ) ) {
                    subcontext = "distribution within " + ig->context();
                } else if( subobj.has_member( "collection" ) ) {
                    subcontext = "collection within " + ig->context();
                } else {
                    debugmsg( "couldn't determine subcontext for " + subobj.str() );
                    subcontext = "item within " + ig->context();
                }
                add_entry( *ig, subobj, subcontext );
            } else {
                JsonArray pair = entry.get_array();
                ig->add_item_entry( itype_id( pair.get_string( 0 ) ), pair.get_int( 1 ) );
            }
        }
        return;
    }

    if( jsobj.has_member( "entries" ) ) {
        for( const JsonObject subobj : jsobj.get_array( "entries" ) ) {
            add_entry( *ig, subobj, "entry within " + ig->context() );
        }
    }
    if( jsobj.has_member( "items" ) ) {
        for( const JsonValue entry : jsobj.get_array( "items" ) ) {
            if( entry.test_string() ) {
                ig->add_item_entry( itype_id( entry.get_string() ), 100 );
            } else if( entry.test_array() ) {
                JsonArray subitem = entry.get_array();
                ig->add_item_entry( itype_id( subitem.get_string( 0 ) ), subitem.get_int( 1 ) );
            } else {
                JsonObject subobj = entry.get_object();
                add_entry( *ig, subobj, "item within " + ig->context() );
            }
        }
    }
    if( jsobj.has_member( "groups" ) ) {
        for( const JsonValue entry : jsobj.get_array( "groups" ) ) {
            if( entry.test_string() ) {
                ig->add_group_entry( item_group_id( entry.get_string() ), 100 );
            } else if( entry.test_array() ) {
                JsonArray subitem = entry.get_array();
                ig->add_group_entry( item_group_id( subitem.get_string( 0 ) ),
                                     subitem.get_int( 1 ) );
            } else {
                JsonObject subobj = entry.get_object();
                add_entry( *ig, subobj, "group within " + ig->context() );
            }
        }
    }
    if( jsobj.has_string( "container-item" ) ) {
        ig->set_container_item( itype_id( jsobj.get_string( "container-item" ) ) );
    }
    jsobj.read( "on_overflow", ig->on_overflow, false );
    if( jsobj.has_member( "sealed" ) ) {
        ig->sealed = jsobj.get_bool( "sealed" );
    }
}

void Item_factory::set_use_methods_from_json( const JsonObject &jo, const std::string &member,
        std::map<std::string, use_function> &use_methods )
{
    if( !jo.has_member( member ) ) {
        return;
    }

    use_methods.clear();
    if( jo.has_array( member ) ) {
        for( const JsonValue entry : jo.get_array( member ) ) {
            if( entry.test_string() ) {
                std::string type = entry.get_string();
                emplace_usage( use_methods, type );
            } else if( entry.test_object() ) {
                JsonObject obj = entry.get_object();
                std::pair<std::string, use_function> fun = usage_from_object( obj );
                if( fun.second ) {
                    use_methods.insert( fun );
                }
            } else {
                entry.throw_error( "array element is neither string nor object." );
            }
        }
    } else {
        if( jo.has_string( member ) ) {
            std::string type = jo.get_string( member );
            emplace_usage( use_methods, type );
        } else if( jo.has_object( member ) ) {
            JsonObject obj = jo.get_object( member );
            std::pair<std::string, use_function> fun = usage_from_object( obj );
            if( fun.second ) {
                use_methods.insert( fun );
            }
        } else {
            jo.throw_error( "member 'use_action' is neither string nor object." );
        }

    }
}

// Helper to safely look up and store iuse actions.
void Item_factory::emplace_usage( std::map<std::string, use_function> &container,
                                  const std::string &iuse_id )
{
    use_function fun = usage_from_string( iuse_id );
    if( fun ) {
        container.emplace( iuse_id, fun );
    }
}

std::pair<std::string, use_function> Item_factory::usage_from_object( const JsonObject &obj )
{
    auto type = obj.get_string( "type" );

    if( type == "repair_item" ) {
        type = obj.get_string( "item_action_type" );
        if( !has_iuse( type ) ) {
            add_actor( std::make_unique<repair_item_actor>( type ) );
            repair_actions.insert( type );
        }
    }

    use_function method = usage_from_string( type );

    if( !method.get_actor_ptr() ) {
        return std::make_pair( type, use_function() );
    }

    method.get_actor_ptr()->load( obj );
    return std::make_pair( type, method );
}

use_function Item_factory::usage_from_string( const std::string &type ) const
{
    auto func = iuse_function_list.find( type );
    if( func != iuse_function_list.end() ) {
        return func->second;
    }

    // Otherwise, return a hardcoded function we know exists (hopefully)
    debugmsg( "Received unrecognized iuse function %s, using iuse::none instead", type.c_str() );
    return use_function();
}

namespace io
{
template<>
std::string enum_to_string<phase_id>( phase_id data )
{
    switch( data ) {
        // *INDENT-OFF*
        case phase_id::PNULL: return "null";
        case phase_id::LIQUID: return "liquid";
        case phase_id::SOLID: return "solid";
        case phase_id::GAS: return "gas";
        case phase_id::PLASMA: return "plasma";
        // *INDENT-ON*
        case phase_id::num_phases:
            break;
    }
    debugmsg( "Invalid phase" );
    abort();
}
} // namespace io

item_category_id calc_category( const itype &obj )
{
    if( obj.gun && !obj.gunmod ) {
        return item_category_id( "guns" );
    }
    if( obj.magazine ) {
        return item_category_id( "magazines" );
    }
    if( obj.ammo ) {
        return item_category_id( "ammo" );
    }
    if( obj.tool ) {
        return item_category_id( "tools" );
    }
    if( obj.armor ) {
        return item_category_id( "clothing" );
    }
    if( obj.comestible ) {
        return obj.comestible->comesttype == "MED" ?
               item_category_id( "drugs" ) : item_category_id( "food" );
    }
    if( obj.book ) {
        return item_category_id( "books" );
    }
    if( obj.gunmod ) {
        return item_category_id( "mods" );
    }
    if( obj.bionic ) {
        return item_category_id( "bionics" );
    }

    bool weap = std::any_of( obj.melee.begin(), obj.melee.end(), []( int qty ) {
        return qty > MELEE_STAT;
    } );

    return weap ? item_category_id( "weapons" ) : item_category_id( "other" );
}

std::vector<item_group_id> Item_factory::get_all_group_names()
{
    std::vector<item_group_id> rval;
    for( GroupMap::value_type &group_pair : m_template_groups ) {
        rval.push_back( group_pair.first );
    }
    return rval;
}

bool Item_factory::add_item_to_group( const item_group_id &group_id, const itype_id &item_id,
                                      int chance )
{
    if( m_template_groups.find( group_id ) == m_template_groups.end() ) {
        return false;
    }
    Item_spawn_data &group_to_access = *m_template_groups[group_id];
    if( group_to_access.has_item( item_id ) ) {
        group_to_access.remove_item( item_id );
    }

    Item_group *ig = dynamic_cast<Item_group *>( &group_to_access );
    if( chance != 0 && ig != nullptr ) {
        // Only re-add if chance != 0
        ig->add_item_entry( item_id, chance );
    }

    return true;
}

void item_group::debug_spawn()
{
    std::vector<item_group_id> groups = item_controller->get_all_group_names();
    uilist menu;
    menu.text = _( "Test which group?" );
    for( size_t i = 0; i < groups.size(); i++ ) {
        menu.entries.emplace_back( static_cast<int>( i ), true, -2, groups[i].str() );
    }
    while( true ) {
        menu.query();
        const int index = menu.ret;
        if( index >= static_cast<int>( groups.size() ) || index < 0 ) {
            break;
        }
        // Spawn items from the group 100 times
        std::map<std::string, int> itemnames;
        for( size_t a = 0; a < 100; a++ ) {
            const auto items = items_from( groups[index], calendar::turn );
            for( const item &it : items ) {
                itemnames[it.display_name()]++;
            }
        }
        // Invert the map to get sorting!
        std::multimap<int, std::string> itemnames2;
        for( const auto &e : itemnames ) {
            itemnames2.insert( std::pair<int, std::string>( e.second, e.first ) );
        }
        uilist menu2;
        menu2.text = _( "Result of 100 spawns:" );
        for( const auto &e : itemnames2 ) {
            menu2.entries.emplace_back( static_cast<int>( menu2.entries.size() ), true, -2,
                                        string_format( _( "%d x %s" ), e.first, e.second ) );
        }
        menu2.query();
    }
}

bool Item_factory::has_template( const itype_id &id ) const
{
    return m_templates.count( id ) || m_runtimes.count( id );
}

std::vector<const itype *> Item_factory::all() const
{
    cata_assert( frozen );

    std::vector<const itype *> res;
    res.reserve( m_templates.size() + m_runtimes.size() );

    for( const auto &e : m_templates ) {
        res.push_back( &e.second );
    }
    for( const auto &e : m_runtimes ) {
        res.push_back( e.second.get() );
    }

    return res;
}

std::vector<const itype *> Item_factory::get_runtime_types() const
{
    std::vector<const itype *> res;
    res.reserve( m_runtimes.size() );
    for( const auto &e : m_runtimes ) {
        res.push_back( e.second.get() );
    }

    return res;
}

/** Find all templates matching the UnaryPredicate function */
std::vector<const itype *> Item_factory::find( const std::function<bool( const itype & )> &func )
{
    std::vector<const itype *> res;

    std::vector<const itype *> opts = item_controller->all();

    std::copy_if( opts.begin(), opts.end(), std::back_inserter( res ),
    [&func]( const itype * e ) {
        return func( *e );
    } );

    return res;
}

std::list<itype_id> Item_factory::subtype_replacement( const itype_id &base ) const
{
    std::list<itype_id> ret;
    ret.push_back( base );
    const auto replacements = tool_subtypes.find( base );
    if( replacements != tool_subtypes.end() ) {
        ret.insert( ret.end(), replacements->second.begin(), replacements->second.end() );
    }

    return ret;
}<|MERGE_RESOLUTION|>--- conflicted
+++ resolved
@@ -1461,12 +1461,6 @@
             }
         }
 
-<<<<<<< HEAD
-=======
-        if( type->fuel && !type->count_by_charges() ) {
-            msg += "fuel value set, but item isn't count_by_charges.\n";
-        }
-
         if( !migrations.count( type->id ) ) {
             // If type has a default ammo then check it can fit within
             item tmp_item( type );
@@ -1477,7 +1471,6 @@
             }
         }
 
->>>>>>> c78f54f9
         if( msg.empty() ) {
             continue;
         }
