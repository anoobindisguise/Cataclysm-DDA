#include "item_factory.h"

#include <cstdlib>
#include <algorithm>
#include <cassert>
#include <cmath>
#include <memory>
#include <array>
#include <iterator>
#include <stdexcept>
#include <type_traits>

#include "addiction.h"
#include "ammo.h"
#include "artifact.h"
#include "assign.h"
#include "catacharset.h"
#include "debug.h"
#include "enums.h"
#include "init.h"
#include "item.h"
#include "item_category.h"
#include "item_group.h"
#include "iuse_actor.h"
#include "json.h"
#include "material.h"
#include "options.h"
#include "output.h"
#include "recipe_dictionary.h"
#include "requirements.h"
#include "string_formatter.h"
#include "text_snippets.h"
#include "translations.h"
#include "ui.h"
#include "value_ptr.h"
#include "veh_type.h"
#include "vitamin.h"
#include "bodypart.h"
#include "calendar.h"
#include "color.h"
#include "damage.h"
#include "explosion.h"
#include "game_constants.h"
#include "optional.h"
#include "recipe.h"
#include "string_id.h"
#include "units.h"
#include "cata_utility.h"
#include "flat_set.h"

class player;
struct tripoint;

using t_string_set = std::set<std::string>;
static t_string_set item_blacklist;

static DynamicDataLoader::deferred_json deferred;

std::unique_ptr<Item_factory> item_controller = std::make_unique<Item_factory>();

static item_category_id calc_category( const itype &obj );
static void set_allergy_flags( itype &item_template );
static void hflesh_to_flesh( itype &item_template );
static void npc_implied_flags( itype &item_template );

extern const double MAX_RECOIL;

static const int ascii_art_width = 42;

bool item_is_blacklisted( const std::string &id )
{
    return item_blacklist.count( id );
}

static void assign( const JsonObject &jo, const std::string &name,
                    std::map<gun_mode_id, gun_modifier_data> &mods )
{
    if( !jo.has_array( name ) ) {
        return;
    }
    mods.clear();
    for( JsonArray curr : jo.get_array( name ) ) {
        mods.emplace( gun_mode_id( curr.get_string( 0 ) ), gun_modifier_data( curr.get_string( 1 ),
                      curr.get_int( 2 ), curr.size() >= 4 ? curr.get_tags( 3 ) : std::set<std::string>() ) );
    }
}

static bool assign_coverage_from_json( const JsonObject &jo, const std::string &key,
                                       body_part_set &parts, bool &sided )
{
    auto parse = [&parts, &sided]( const std::string & val ) {
        if( val == "ARMS" || val == "ARM_EITHER" ) {
            parts.set( bp_arm_l );
            parts.set( bp_arm_r );
        } else if( val == "HANDS" || val == "HAND_EITHER" ) {
            parts.set( bp_hand_l );
            parts.set( bp_hand_r );
        } else if( val == "LEGS" || val == "LEG_EITHER" ) {
            parts.set( bp_leg_l );
            parts.set( bp_leg_r );
        } else if( val == "FEET" || val == "FOOT_EITHER" ) {
            parts.set( bp_foot_l );
            parts.set( bp_foot_r );
        } else {
            parts.set( get_body_part_token( val ) );
        }
        sided |= val == "ARM_EITHER" || val == "HAND_EITHER" ||
                 val == "LEG_EITHER" || val == "FOOT_EITHER";
    };

    if( jo.has_array( key ) ) {
        for( const std::string line : jo.get_array( key ) ) {
            parse( line );
        }
        return true;

    } else if( jo.has_string( key ) ) {
        parse( jo.get_string( key ) );
        return true;

    } else {
        return false;
    }
}

void Item_factory::finalize_pre( itype &obj )
{
    // TODO: separate repairing from reinforcing/enhancement
    if( obj.damage_max() == obj.damage_min() ) {
        obj.item_tags.insert( "NO_REPAIR" );
    }

    if( obj.item_tags.count( "STAB" ) || obj.item_tags.count( "SPEAR" ) ) {
        std::swap( obj.melee[DT_CUT], obj.melee[DT_STAB] );
    }

    // add usage methods (with default values) based upon qualities
    // if a method was already set the specific values remain unchanged
    for( const auto &q : obj.qualities ) {
        for( const auto &u : q.first.obj().usages ) {
            if( q.second >= u.first ) {
                obj.use_methods.emplace( u.second, usage_from_string( u.second ) );
            }
        }
    }

    static const auto handle_legacy_ranged = []( common_ranged_data & ranged ) {
        if( ranged.legacy_damage != 0 ) {
            ranged.damage.add( damage_instance::physical( 0, 0, ranged.legacy_damage, ranged.legacy_pierce ) );
            ranged.legacy_damage = 0;
            ranged.legacy_pierce = 0;
        }
    };

    if( obj.gunmod ) {
        handle_legacy_ranged( *obj.gunmod );
    }

    if( obj.mod ) {
        std::string func = obj.gunmod ? "GUNMOD_ATTACH" : "TOOLMOD_ATTACH";
        obj.use_methods.emplace( func, usage_from_string( func ) );
    } else if( obj.gun ) {
        const std::string func = "detach_gunmods";
        obj.use_methods.emplace( func, usage_from_string( func ) );
    }

    if( get_option<bool>( "NO_FAULTS" ) ) {
        obj.faults.clear();
    }

    // If no category was forced via JSON automatically calculate one now
    if( !obj.category_force.is_valid() || obj.category_force.is_empty() ) {
        obj.category_force = calc_category( obj );
    }

    // use pre-cataclysm price as default if post-cataclysm price unspecified
    if( obj.price_post < 0_cent ) {
        obj.price_post = obj.price;
    }
    // use base volume if integral volume unspecified
    if( obj.integral_volume < 0_ml ) {
        obj.integral_volume = obj.volume;
    }
    // use base weight if integral weight unspecified
    if( obj.integral_weight < 0_gram ) {
        obj.integral_weight = obj.weight;
    }
    // for ammo and comestibles stack size defaults to count of initial charges
    // Set max stack size to 200 to prevent integer overflow
    if( obj.count_by_charges() ) {
        if( obj.stack_size == 0 ) {
            obj.stack_size = obj.charges_default();
        } else if( obj.stack_size > 200 ) {
            debugmsg( obj.id + " stack size is too large, reducing to 200" );
            obj.stack_size = 200;
        }
    }

    // Items always should have some volume.
    // TODO: handle possible exception software?
    // TODO: make items with 0 volume an error during loading?
    if( obj.volume <= 0_ml ) {
        obj.volume = units::from_milliliter( 1 );
    }
    for( const auto &tag : obj.item_tags ) {
        if( tag.size() > 6 && tag.substr( 0, 6 ) == "LIGHT_" ) {
            obj.light_emission = std::max( atoi( tag.substr( 6 ).c_str() ), 0 );
        }
    }

    // Set max volume for containers to prevent integer overflow
    if( obj.container && obj.container->contains > 10000_liter ) {
        debugmsg( obj.id + " storage volume is too large, reducing to 10000 liters" );
        obj.container->contains = 10000_liter;
    }

    // for ammo not specifying loudness (or an explicit zero) derive value from other properties
    if( obj.ammo ) {
        handle_legacy_ranged( *obj.ammo );

        if( obj.ammo->loudness < 0 ) {
            obj.ammo->loudness = obj.ammo->range * 2;
            for( const damage_unit &du : obj.ammo->damage ) {
                obj.ammo->loudness += ( du.amount + du.res_pen ) * 2;
            }
        }

        const auto &mats = obj.materials;
        if( std::find( mats.begin(), mats.end(), material_id( "hydrocarbons" ) ) == mats.end() &&
            std::find( mats.begin(), mats.end(), material_id( "oil" ) ) == mats.end() ) {
            const auto &ammo_effects = obj.ammo->ammo_effects;
            obj.ammo->cookoff = ammo_effects.count( "INCENDIARY" ) > 0 ||
                                ammo_effects.count( "COOKOFF" ) > 0;
            static const std::set<std::string> special_cookoff_tags = {{
                    "NAPALM", "NAPALM_BIG",
                    "EXPLOSIVE_SMALL", "EXPLOSIVE", "EXPLOSIVE_BIG", "EXPLOSIVE_HUGE",
                    "TOXICGAS", "SMOKE", "SMOKE_BIG",
                    "FRAG", "FLASHBANG"
                }
            };
            obj.ammo->special_cookoff = std::any_of( ammo_effects.begin(), ammo_effects.end(),
            []( const std::string & s ) {
                return special_cookoff_tags.count( s ) > 0;
            } );
        } else {
            obj.ammo->cookoff = false;
            obj.ammo->special_cookoff = false;
        }
    }

    // Helper for ammo migration in following sections
    auto migrate_ammo_set = [&]( std::set<ammotype> &ammoset ) {
        for( auto ammo_type_it = ammoset.begin(); ammo_type_it != ammoset.end(); ) {
            auto maybe_migrated = migrated_ammo.find( ammo_type_it->obj().default_ammotype() );
            if( maybe_migrated != migrated_ammo.end() ) {
                ammo_type_it = ammoset.erase( ammo_type_it );
                ammoset.insert( ammoset.begin(), maybe_migrated->second );
            } else {
                ++ammo_type_it;
            }
        }
    };

    if( obj.magazine ) {
        // ensure default_ammo is set
        if( obj.magazine->default_ammo == "NULL" ) {
            obj.magazine->default_ammo = ammotype( *obj.magazine->type.begin() )->default_ammotype();
        }

        // If the magazine has ammo types for which the default ammo has been migrated, we need to
        // replace those ammo types with that of the migrated ammo
        migrate_ammo_set( obj.magazine->type );

        // ensure default_ammo is migrated if need be
        auto maybe_migrated = migrated_ammo.find( obj.magazine->default_ammo );
        if( maybe_migrated != migrated_ammo.end() ) {
            obj.magazine->default_ammo = maybe_migrated->second.obj().default_ammotype();
        }
    }

    // Migrate compataible magazines
    for( auto kv : obj.magazines ) {
        for( auto mag_it = kv.second.begin(); mag_it != kv.second.end(); ) {
            auto maybe_migrated = migrated_magazines.find( *mag_it );
            if( maybe_migrated != migrated_magazines.end() ) {
                mag_it = kv.second.erase( mag_it );
                kv.second.insert( kv.second.begin(), maybe_migrated->second );
            } else {
                ++mag_it;
            }
        }
    }

    // Migrate default magazines
    for( auto kv : obj.magazine_default ) {
        auto maybe_migrated = migrated_magazines.find( kv.second );
        if( maybe_migrated != migrated_magazines.end() ) {
            kv.second = maybe_migrated->second;
        }
    }

    if( obj.mod ) {
        // Migrate acceptable ammo and ammo modifiers
        migrate_ammo_set( obj.mod->acceptable_ammo );
        migrate_ammo_set( obj.mod->ammo_modifier );

        for( auto kv = obj.mod->magazine_adaptor.begin(); kv != obj.mod->magazine_adaptor.end(); ) {
            auto maybe_migrated = migrated_ammo.find( kv->first.obj().default_ammotype() );
            if( maybe_migrated != migrated_ammo.end() ) {
                for( const itype_id &compatible_mag : kv->second ) {
                    obj.mod->magazine_adaptor[maybe_migrated->second].insert( compatible_mag );
                }
                kv = obj.mod->magazine_adaptor.erase( kv );
            } else {
                ++kv;
            }
        }
    }

    if( obj.gun ) {
        // If the gun has ammo types for which the default ammo has been migrated, we need to
        // replace those ammo types with that of the migrated ammo
        for( auto ammo_type_it = obj.gun->ammo.begin(); ammo_type_it != obj.gun->ammo.end(); ) {
            auto maybe_migrated = migrated_ammo.find( ammo_type_it->obj().default_ammotype() );
            if( maybe_migrated != migrated_ammo.end() ) {
                const ammotype old_ammo = *ammo_type_it;
                // Remove the old ammotype add the migrated version
                ammo_type_it = obj.gun->ammo.erase( ammo_type_it );
                const ammotype &new_ammo = maybe_migrated->second;
                obj.gun->ammo.insert( obj.gun->ammo.begin(), new_ammo );
                // Migrate the compatible magazines
                auto old_mag_it = obj.magazines.find( old_ammo );
                if( old_mag_it != obj.magazines.end() ) {
                    for( const itype_id &old_mag : old_mag_it->second ) {
                        obj.magazines[new_ammo].insert( old_mag );
                    }
                    obj.magazines.erase( old_ammo );
                }
                // And the default magazines for each magazine type
                auto old_default_mag_it = obj.magazine_default.find( old_ammo );
                if( old_default_mag_it != obj.magazine_default.end() ) {
                    const itype_id &old_default_mag = old_default_mag_it->second;
                    obj.magazine_default[new_ammo] = old_default_mag;
                    obj.magazine_default.erase( old_ammo );
                }
            } else {
                ++ammo_type_it;
            }
        }

        handle_legacy_ranged( *obj.gun );
        // TODO: add explicit action field to gun definitions
        const auto defmode_name = [&]() {
            if( obj.gun->clip == 1 ) {
                return translate_marker( "manual" ); // break-type actions
            } else if( obj.gun->skill_used == skill_id( "pistol" ) && obj.item_tags.count( "RELOAD_ONE" ) ) {
                return translate_marker( "revolver" );
            } else {
                return translate_marker( "semi-auto" );
            }
        };

        // if the gun doesn't have a DEFAULT mode then add one now
        obj.gun->modes.emplace( gun_mode_id( "DEFAULT" ),
                                gun_modifier_data( defmode_name(), 1, std::set<std::string>() ) );

        // If a "gun" has a reach attack, give it an additional melee mode.
        if( obj.item_tags.count( "REACH_ATTACK" ) ) {
            obj.gun->modes.emplace( gun_mode_id( "MELEE" ),
                                    gun_modifier_data( translate_marker( "melee" ), 1,
            { "MELEE" } ) );
        }
        if( obj.gun->burst > 1 ) {
            // handle legacy JSON format
            obj.gun->modes.emplace( gun_mode_id( "AUTO" ),
                                    gun_modifier_data( translate_marker( "auto" ), obj.gun->burst,
                                            std::set<std::string>() ) );
        }

        if( obj.gun->handling < 0 ) {
            // TODO: specify in JSON via classes
            if( obj.gun->skill_used == skill_id( "rifle" ) ||
                obj.gun->skill_used == skill_id( "smg" ) ||
                obj.gun->skill_used == skill_id( "shotgun" ) ) {
                obj.gun->handling = 20;
            } else {
                obj.gun->handling = 10;
            }
        }

        obj.gun->reload_noise = _( obj.gun->reload_noise );

        // TODO: Move to jsons?
        if( obj.gun->skill_used == skill_id( "archery" ) ||
            obj.gun->skill_used == skill_id( "throw" ) ) {
            obj.item_tags.insert( "WATERPROOF_GUN" );
            obj.item_tags.insert( "NEVER_JAMS" );
            obj.gun->ammo_effects.insert( "NEVER_MISFIRES" );
        }
    }

    set_allergy_flags( obj );
    hflesh_to_flesh( obj );
    npc_implied_flags( obj );

    if( obj.comestible ) {
        std::map<vitamin_id, int> &vitamins = obj.comestible->default_nutrition.vitamins;
        if( get_option<bool>( "NO_VITAMINS" ) ) {
            for( auto &vit : vitamins ) {
                if( vit.first->type() == vitamin_type::VITAMIN ) {
                    vit.second = 0;
                }
            }
        } else if( vitamins.empty() && obj.comestible->healthy >= 0 ) {
            // Default vitamins of healthy comestibles to their edible base materials if none explicitly specified.
            auto healthy = std::max( obj.comestible->healthy, 1 ) * 10;
            auto mat = obj.materials;

            // TODO: migrate inedible comestibles to appropriate alternative types.
            mat.erase( std::remove_if( mat.begin(), mat.end(), []( const string_id<material_type> &m ) {
                return !m.obj().edible();
            } ), mat.end() );

            // For comestibles composed of multiple edible materials we calculate the average.
            for( const auto &v : vitamin::all() ) {
                if( !vitamins.count( v.first ) ) {
                    for( const auto &m : mat ) {
                        double amount = m->vitamin( v.first ) * healthy / mat.size();
                        vitamins[v.first] += std::ceil( amount );
                    }
                }
            }
        }
    }

    if( obj.tool ) {
        if( !obj.tool->subtype.empty() && has_template( obj.tool->subtype ) ) {
            tool_subtypes[ obj.tool->subtype ].insert( obj.id );
        }
    }

    for( auto &e : obj.use_methods ) {
        e.second.get_actor_ptr()->finalize( obj.id );
    }

    if( obj.drop_action.get_actor_ptr() != nullptr ) {
        obj.drop_action.get_actor_ptr()->finalize( obj.id );
    }

    if( obj.item_tags.count( "PERSONAL" ) ) {
        obj.layer = PERSONAL_LAYER;
    } else if( obj.item_tags.count( "SKINTIGHT" ) ) {
        obj.layer = UNDERWEAR_LAYER;
    } else if( obj.item_tags.count( "WAIST" ) ) {
        obj.layer = WAIST_LAYER;
    } else if( obj.item_tags.count( "OUTER" ) ) {
        obj.layer = OUTER_LAYER;
    } else if( obj.item_tags.count( "BELTED" ) ) {
        obj.layer = BELTED_LAYER;
    } else if( obj.item_tags.count( "AURA" ) ) {
        obj.layer = AURA_LAYER;
    } else {
        obj.layer = REGULAR_LAYER;
    }

    if( obj.can_use( "MA_MANUAL" ) && obj.book && obj.book->martial_art.is_null() &&
        string_starts_with( obj.get_id(), "manual_" ) ) {
        // HACK: Legacy martial arts books rely on a hack whereby the name of the
        // martial art is derived from the item id
        obj.book->martial_art = matype_id( "style_" + obj.get_id().substr( 7 ) );
    }
}

void Item_factory::register_cached_uses( const itype &obj )
{
    for( auto &e : obj.use_methods ) {
        // can this item function as a repair tool?
        if( repair_actions.count( e.first ) ) {
            repair_tools.insert( obj.id );
        }

        // can this item be used to repair complex firearms?
        if( e.first == "GUN_REPAIR" ) {
            gun_tools.insert( obj.id );
        }
    }
}

void Item_factory::finalize_post( itype &obj )
{
    // handle complex firearms as a special case
    if( obj.gun && !obj.item_tags.count( "PRIMITIVE_RANGED_WEAPON" ) ) {
        std::copy( gun_tools.begin(), gun_tools.end(), std::inserter( obj.repair, obj.repair.begin() ) );
        return;
    }

    // for each item iterate through potential repair tools
    for( const auto &tool : repair_tools ) {

        // check if item can be repaired with any of the actions?
        for( const auto &act : repair_actions ) {
            const use_function *func = m_templates[tool].get_use( act );
            if( func == nullptr ) {
                continue;
            }

            // tool has a possible repair action, check if the materials are compatible
            const auto &opts = dynamic_cast<const repair_item_actor *>( func->get_actor_ptr() )->materials;
            if( std::any_of( obj.materials.begin(), obj.materials.end(), [&opts]( const material_id & m ) {
            return opts.count( m ) > 0;
            } ) ) {
                obj.repair.insert( tool );
            }
        }
    }

    for( std::string &line : obj.ascii_picture ) {
        if( utf8_width( remove_color_tags( line ) ) > ascii_art_width ) {
            line = trim_by_length( line, ascii_art_width );
            debugmsg( "ascii_picture in %s contains a line too long to be displayed (>%i char).", obj.id,
                      ascii_art_width );
        }
    }
}

void Item_factory::finalize()
{
    DynamicDataLoader::get_instance().load_deferred( deferred );

    finalize_item_blacklist();

    // we can no longer add or adjust static item templates
    frozen = true;

    for( auto &e : m_templates ) {
        finalize_pre( e.second );
        register_cached_uses( e.second );
    }

    for( auto &e : m_templates ) {
        finalize_post( e.second );
    }

    // We may actually have some runtimes here - ones loaded from saved game
    // TODO: support for runtimes that repair
    for( auto &e : m_runtimes ) {
        finalize_pre( *e.second );
        finalize_post( *e.second );
    }

    // for each item register all (non-obsolete) potential recipes
    for( const std::pair<const recipe_id, recipe> &p : recipe_dict ) {
        const recipe &rec = p.second;
        if( rec.obsolete || rec.will_be_blacklisted() ) {
            continue;
        }
        const itype_id &result = rec.result();
        auto it = m_templates.find( result );
        if( it != m_templates.end() ) {
            it->second.recipes.push_back( p.first );
        }
    }
}

void Item_factory::finalize_item_blacklist()
{
    for( const std::string &blackout : item_blacklist ) {
        std::unordered_map<itype_id, itype>::iterator candidate = m_templates.find( blackout );
        if( candidate == m_templates.end() ) {
            debugmsg( "item on blacklist %s does not exist", blackout.c_str() );
            continue;
        }

        for( std::pair<const Group_tag, std::unique_ptr<Item_spawn_data>> &g : m_template_groups ) {
            g.second->remove_item( candidate->first );
        }

        // remove any blacklisted items from requirements
        for( const std::pair<const requirement_id, requirement_data> &r : requirement_data::all() ) {
            const_cast<requirement_data &>( r.second ).blacklist_item( candidate->first );
        }

        // remove any recipes used to craft the blacklisted item
        recipe_dictionary::delete_if( [&candidate]( const recipe & r ) {
            return r.result() == candidate->first;
        } );
    }
    for( vproto_id &vid : vehicle_prototype::get_all() ) {
        vehicle_prototype &prototype = const_cast<vehicle_prototype &>( vid.obj() );
        for( vehicle_item_spawn &vis : prototype.item_spawns ) {
            auto &vec = vis.item_ids;
            const auto iter = std::remove_if( vec.begin(), vec.end(), item_is_blacklisted );
            vec.erase( iter, vec.end() );
        }
    }

    for( const std::pair<const itype_id, migration> &migrate : migrations ) {
        if( m_templates.find( migrate.second.replace ) == m_templates.end() ) {
            debugmsg( "Replacement item for migration %s does not exist", migrate.first.c_str() );
            continue;
        }

        for( std::pair<const Group_tag, std::unique_ptr<Item_spawn_data>> &g : m_template_groups ) {
            g.second->replace_item( migrate.first, migrate.second.replace );
        }

        // replace migrated items in requirements
        for( const std::pair<const requirement_id, requirement_data> &r : requirement_data::all() ) {
            const_cast<requirement_data &>( r.second ).replace_item( migrate.first,
                    migrate.second.replace );
        }

        // remove any recipes used to craft the migrated item
        // if there's a valid recipe, it will be for the replacement
        recipe_dictionary::delete_if( [&migrate]( const recipe & r ) {
            return !r.obsolete && r.result() == migrate.first;
        } );

        // If the default ammo of an ammo_type gets migrated, we migrate all guns using that ammo
        // type to the ammo type of whatever that default ammo was migrated to.
        // To do that we need to store a map of ammo to the migration replacement thereof.
        auto maybe_ammo = m_templates.find( migrate.first );
        // If the itype_id is valid and the itype has ammo data
        if( maybe_ammo != m_templates.end() && maybe_ammo->second.ammo ) {
            auto replacement = m_templates.find( migrate.second.replace );
            if( replacement->second.ammo ) {
                migrated_ammo.emplace( std::make_pair( migrate.first, replacement->second.ammo->type ) );
            } else {
                debugmsg( "Replacement item %s for migrated ammo %s is not ammo.", migrate.second.replace,
                          migrate.first );
            }
        }

        // migrate magazines as well
        auto maybe_mag = m_templates.find( migrate.first );
        if( maybe_mag != m_templates.end() && maybe_mag->second.magazine ) {
            auto replacement = m_templates.find( migrate.second.replace );
            if( replacement->second.magazine ) {
                migrated_magazines.emplace( std::make_pair( migrate.first, migrate.second.replace ) );
            } else {
                debugmsg( "Replacement item %s for migrated magazine %s is not a magazine.", migrate.second.replace,
                          migrate.first );
            }
        }
    }
    for( vproto_id &vid : vehicle_prototype::get_all() ) {
        vehicle_prototype &prototype = const_cast<vehicle_prototype &>( vid.obj() );
        for( vehicle_item_spawn &vis : prototype.item_spawns ) {
            for( itype_id &type_to_spawn : vis.item_ids ) {
                std::map<itype_id, migration>::iterator replacement =
                    migrations.find( type_to_spawn );
                if( replacement != migrations.end() ) {
                    type_to_spawn = replacement->second.replace;
                }
            }
        }
    }
}

void Item_factory::load_item_blacklist( const JsonObject &json )
{
    add_array_to_set( item_blacklist, json, "items" );
}

Item_factory::~Item_factory() = default;

Item_factory::Item_factory()
{
    init();
}

class iuse_function_wrapper : public iuse_actor
{
    private:
        use_function_pointer cpp_function;
    public:
        iuse_function_wrapper( const std::string &type, const use_function_pointer f )
            : iuse_actor( type ), cpp_function( f ) { }

        ~iuse_function_wrapper() override = default;
        int use( player &p, item &it, bool a, const tripoint &pos ) const override {
            iuse tmp;
            return ( tmp.*cpp_function )( &p, &it, a, pos );
        }
        std::unique_ptr<iuse_actor> clone() const override {
            return std::make_unique<iuse_function_wrapper>( *this );
        }

        void load( const JsonObject & ) override {}
};

class iuse_function_wrapper_with_info : public iuse_function_wrapper
{
    private:
        std::string info_string; // Untranslated
    public:
        iuse_function_wrapper_with_info(
            const std::string &type, const use_function_pointer f, const std::string &info )
            : iuse_function_wrapper( type, f ), info_string( info ) { }

        void info( const item &, std::vector<iteminfo> &info ) const override {
            info.emplace_back( "DESCRIPTION", _( info_string ) );
        }
        std::unique_ptr<iuse_actor> clone() const override {
            return std::make_unique<iuse_function_wrapper_with_info>( *this );
        }
};

use_function::use_function( const std::string &type, const use_function_pointer f )
    : use_function( std::make_unique<iuse_function_wrapper>( type, f ) ) {}

void Item_factory::add_iuse( const std::string &type, const use_function_pointer f )
{
    iuse_function_list[ type ] = use_function( type, f );
}

void Item_factory::add_iuse( const std::string &type, const use_function_pointer f,
                             const std::string &info )
{
    iuse_function_list[ type ] =
        use_function( std::make_unique<iuse_function_wrapper_with_info>( type, f, info ) );
}

void Item_factory::add_actor( std::unique_ptr<iuse_actor> ptr )
{
    std::string type = ptr->type;
    iuse_function_list[ type ] = use_function( std::move( ptr ) );
}

void Item_factory::add_item_type( const itype &def )
{
    if( m_runtimes.count( def.id ) > 0 ) {
        // Do NOT allow overwriting it, it's undefined behavior
        debugmsg( "Tried to add runtime type %s, but it exists already", def.id.c_str() );
        return;
    }

    auto &new_item_ptr = m_runtimes[ def.id ];
    new_item_ptr = std::make_unique<itype>( def );
    if( frozen ) {
        finalize_pre( *new_item_ptr );
        finalize_post( *new_item_ptr );
    }
}

void Item_factory::init()
{
    add_iuse( "ACIDBOMB_ACT", &iuse::acidbomb_act );
    add_iuse( "ADRENALINE_INJECTOR", &iuse::adrenaline_injector );
    add_iuse( "ALCOHOL", &iuse::alcohol_medium );
    add_iuse( "ALCOHOL_STRONG", &iuse::alcohol_strong );
    add_iuse( "ALCOHOL_WEAK", &iuse::alcohol_weak );
    add_iuse( "ANTIBIOTIC", &iuse::antibiotic );
    add_iuse( "ANTICONVULSANT", &iuse::anticonvulsant );
    add_iuse( "ANTIFUNGAL", &iuse::antifungal );
    add_iuse( "ANTIPARASITIC", &iuse::antiparasitic );
    add_iuse( "ARROW_FLAMABLE", &iuse::arrow_flammable );
    add_iuse( "ARTIFACT", &iuse::artifact );
    add_iuse( "AUTOCLAVE", &iuse::autoclave );
    add_iuse( "BELL", &iuse::bell );
    add_iuse( "BLECH", &iuse::blech );
    add_iuse( "BLECH_BECAUSE_UNCLEAN", &iuse::blech_because_unclean );
    add_iuse( "BOLTCUTTERS", &iuse::boltcutters );
    add_iuse( "C4", &iuse::c4 );
    add_iuse( "CABLE_ATTACH", &iuse::cable_attach );
    add_iuse( "CAMERA", &iuse::camera );
    add_iuse( "CAN_GOO", &iuse::can_goo );
    add_iuse( "COIN_FLIP", &iuse::coin_flip );
    add_iuse( "DIRECTIONAL_HOLOGRAM", &iuse::directional_hologram );
    add_iuse( "CAPTURE_MONSTER_ACT", &iuse::capture_monster_act );
    add_iuse( "CAPTURE_MONSTER_VEH", &iuse::capture_monster_veh );
    add_iuse( "CARVER_OFF", &iuse::carver_off );
    add_iuse( "CARVER_ON", &iuse::carver_on );
    add_iuse( "CATFOOD", &iuse::catfood );
    add_iuse( "CATTLEFODDER", &iuse::feedcattle );
    add_iuse( "CHAINSAW_OFF", &iuse::chainsaw_off );
    add_iuse( "CHAINSAW_ON", &iuse::chainsaw_on );
    add_iuse( "CHEW", &iuse::chew );
    add_iuse( "RPGDIE", &iuse::rpgdie );
    add_iuse( "BIRDFOOD", &iuse::feedbird );
    add_iuse( "BURROW", &iuse::burrow );
    add_iuse( "CHOP_TREE", &iuse::chop_tree );
    add_iuse( "CHOP_LOGS", &iuse::chop_logs );
    add_iuse( "CIRCSAW_ON", &iuse::circsaw_on );
    add_iuse( "CLEAR_RUBBLE", &iuse::clear_rubble );
    add_iuse( "COKE", &iuse::coke );
    add_iuse( "COMBATSAW_OFF", &iuse::combatsaw_off );
    add_iuse( "COMBATSAW_ON", &iuse::combatsaw_on );
    add_iuse( "E_COMBATSAW_OFF", &iuse::e_combatsaw_off );
    add_iuse( "E_COMBATSAW_ON", &iuse::e_combatsaw_on );
    add_iuse( "CONTACTS", &iuse::contacts );
    add_iuse( "CROWBAR", &iuse::crowbar );
    add_iuse( "CS_LAJATANG_OFF", &iuse::cs_lajatang_off );
    add_iuse( "CS_LAJATANG_ON", &iuse::cs_lajatang_on );
    add_iuse( "ECS_LAJATANG_OFF", &iuse::ecs_lajatang_off );
    add_iuse( "ECS_LAJATANG_ON", &iuse::ecs_lajatang_on );
    add_iuse( "DATURA", &iuse::datura );
    add_iuse( "DIG", &iuse::dig );
    add_iuse( "DIVE_TANK", &iuse::dive_tank );
    add_iuse( "DIRECTIONAL_ANTENNA", &iuse::directional_antenna );
    add_iuse( "DISASSEMBLE", &iuse::disassemble );
    add_iuse( "CRAFT", &iuse::craft );
    add_iuse( "DOGFOOD", &iuse::dogfood );
    add_iuse( "DOG_WHISTLE", &iuse::dog_whistle );
    add_iuse( "DOLLCHAT", &iuse::talking_doll );
    add_iuse( "ECIG", &iuse::ecig );
    add_iuse( "EHANDCUFFS", &iuse::ehandcuffs );
    add_iuse( "EINKTABLETPC", &iuse::einktabletpc );
    add_iuse( "ELEC_CHAINSAW_OFF", &iuse::elec_chainsaw_off );
    add_iuse( "ELEC_CHAINSAW_ON", &iuse::elec_chainsaw_on );
    add_iuse( "EXTINGUISHER", &iuse::extinguisher );
    add_iuse( "EYEDROPS", &iuse::eyedrops );
    add_iuse( "FILL_PIT", &iuse::fill_pit );
    add_iuse( "FIRECRACKER", &iuse::firecracker );
    add_iuse( "FIRECRACKER_ACT", &iuse::firecracker_act );
    add_iuse( "FIRECRACKER_PACK", &iuse::firecracker_pack );
    add_iuse( "FIRECRACKER_PACK_ACT", &iuse::firecracker_pack_act );
    add_iuse( "FISH_ROD", &iuse::fishing_rod );
    add_iuse( "FISH_TRAP", &iuse::fish_trap );
    add_iuse( "FLUMED", &iuse::flumed );
    add_iuse( "FLUSLEEP", &iuse::flusleep );
    add_iuse( "FLU_VACCINE", &iuse::flu_vaccine );
    add_iuse( "FOODPERSON", &iuse::foodperson );
    add_iuse( "FUNGICIDE", &iuse::fungicide );
    add_iuse( "GASMASK", &iuse::gasmask,
              translate_marker( "Can be activated to <good>increase environmental "
                                "protection</good>.  Will consume charges when active, "
                                "but <info>only when environmental hazards are "
                                "present</info>."
                              ) );
    add_iuse( "GEIGER", &iuse::geiger );
    add_iuse( "GRANADE", &iuse::granade );
    add_iuse( "GRANADE_ACT", &iuse::granade_act );
    add_iuse( "GRENADE_INC_ACT", &iuse::grenade_inc_act );
    add_iuse( "GUN_REPAIR", &iuse::gun_repair );
    add_iuse( "GUNMOD_ATTACH", &iuse::gunmod_attach );
    add_iuse( "TOOLMOD_ATTACH", &iuse::toolmod_attach );
    add_iuse( "HACKSAW", &iuse::hacksaw );
    add_iuse( "HAIRKIT", &iuse::hairkit );
    add_iuse( "HAMMER", &iuse::hammer );
    add_iuse( "HEATPACK", &iuse::heatpack );
    add_iuse( "HEAT_FOOD", &iuse::heat_food );
    add_iuse( "HONEYCOMB", &iuse::honeycomb );
    add_iuse( "HOTPLATE", &iuse::hotplate );
    add_iuse( "INHALER", &iuse::inhaler );
    add_iuse( "JACKHAMMER", &iuse::jackhammer );
    add_iuse( "JET_INJECTOR", &iuse::jet_injector );
    add_iuse( "LADDER", &iuse::ladder );
    add_iuse( "LUMBER", &iuse::lumber );
    add_iuse( "MAGIC_8_BALL", &iuse::magic_8_ball );
    add_iuse( "PLAY_GAME", &iuse::play_game );
    add_iuse( "MAKEMOUND", &iuse::makemound );
    add_iuse( "DIG_CHANNEL", &iuse::dig_channel );
    add_iuse( "MARLOSS", &iuse::marloss );
    add_iuse( "MARLOSS_GEL", &iuse::marloss_gel );
    add_iuse( "MARLOSS_SEED", &iuse::marloss_seed );
    add_iuse( "MA_MANUAL", &iuse::ma_manual );
    add_iuse( "MEDITATE", &iuse::meditate );
    add_iuse( "METH", &iuse::meth );
    add_iuse( "MININUKE", &iuse::mininuke );
    add_iuse( "MOLOTOV_LIT", &iuse::molotov_lit );
    add_iuse( "MOP", &iuse::mop );
    add_iuse( "MP3", &iuse::mp3 );
    add_iuse( "MP3_ON", &iuse::mp3_on );
    add_iuse( "MULTICOOKER", &iuse::multicooker );
    add_iuse( "MYCUS", &iuse::mycus );
    add_iuse( "NOISE_EMITTER_OFF", &iuse::noise_emitter_off );
    add_iuse( "NOISE_EMITTER_ON", &iuse::noise_emitter_on );
    add_iuse( "OXYGEN_BOTTLE", &iuse::oxygen_bottle );
    add_iuse( "OXYTORCH", &iuse::oxytorch );
    add_iuse( "PACK_CBM", &iuse::pack_cbm );
    add_iuse( "PACK_ITEM", &iuse::pack_item );
    add_iuse( "PANACEA", &iuse::panacea );
    add_iuse( "PHEROMONE", &iuse::pheromone );
    add_iuse( "PICKAXE", &iuse::pickaxe );
    add_iuse( "PLANTBLECH", &iuse::plantblech );
    add_iuse( "POISON", &iuse::poison );
    add_iuse( "PORTABLE_GAME", &iuse::portable_game );
    add_iuse( "PORTAL", &iuse::portal );
    add_iuse( "PROZAC", &iuse::prozac );
    add_iuse( "PURIFIER", &iuse::purifier );
    add_iuse( "PURIFY_IV", &iuse::purify_iv );
    add_iuse( "PURIFY_SMART", &iuse::purify_smart );
    add_iuse( "RADGLOVE", &iuse::radglove );
    add_iuse( "RADIOCAR", &iuse::radiocar );
    add_iuse( "RADIOCARON", &iuse::radiocaron );
    add_iuse( "RADIOCONTROL", &iuse::radiocontrol );
    add_iuse( "RADIO_MOD", &iuse::radio_mod );
    add_iuse( "RADIO_OFF", &iuse::radio_off );
    add_iuse( "RADIO_ON", &iuse::radio_on );
    add_iuse( "REMOTEVEH", &iuse::remoteveh );
    add_iuse( "REMOVE_ALL_MODS", &iuse::remove_all_mods );
    add_iuse( "RM13ARMOR_OFF", &iuse::rm13armor_off );
    add_iuse( "RM13ARMOR_ON", &iuse::rm13armor_on );
    add_iuse( "ROBOTCONTROL", &iuse::robotcontrol );
    add_iuse( "ROYAL_JELLY", &iuse::royal_jelly );
    add_iuse( "SEED", &iuse::seed );
    add_iuse( "SEWAGE", &iuse::sewage );
    add_iuse( "SHAVEKIT", &iuse::shavekit );
    add_iuse( "SHOCKTONFA_OFF", &iuse::shocktonfa_off );
    add_iuse( "SHOCKTONFA_ON", &iuse::shocktonfa_on );
    add_iuse( "SIPHON", &iuse::siphon );
    add_iuse( "SLEEP", &iuse::sleep );
    add_iuse( "SMOKING", &iuse::smoking );
    add_iuse( "SOLARPACK", &iuse::solarpack );
    add_iuse( "SOLARPACK_OFF", &iuse::solarpack_off );
    add_iuse( "SPRAY_CAN", &iuse::spray_can );
    add_iuse( "STIMPACK", &iuse::stimpack );
    add_iuse( "STRONG_ANTIBIOTIC", &iuse::strong_antibiotic );
    add_iuse( "TAZER", &iuse::tazer );
    add_iuse( "TAZER2", &iuse::tazer2 );
    add_iuse( "TELEPORT", &iuse::teleport );
    add_iuse( "THORAZINE", &iuse::thorazine );
    add_iuse( "THROWABLE_EXTINGUISHER_ACT", &iuse::throwable_extinguisher_act );
    add_iuse( "TOWEL", &iuse::towel );
    add_iuse( "TRIMMER_OFF", &iuse::trimmer_off );
    add_iuse( "TRIMMER_ON", &iuse::trimmer_on );
    add_iuse( "UNFOLD_GENERIC", &iuse::unfold_generic );
    add_iuse( "UNPACK_ITEM", &iuse::unpack_item );
    add_iuse( "VACCINE", &iuse::vaccine );
    add_iuse( "CALL_OF_TINDALOS", &iuse::call_of_tindalos );
    add_iuse( "BLOOD_DRAW", &iuse::blood_draw );
    add_iuse( "MIND_SPLICER", &iuse::mind_splicer );
    add_iuse( "VIBE", &iuse::vibe );
    add_iuse( "HAND_CRANK", &iuse::hand_crank );
    add_iuse( "VORTEX", &iuse::vortex );
    add_iuse( "WASH_SOFT_ITEMS", &iuse::wash_soft_items );
    add_iuse( "WASH_HARD_ITEMS", &iuse::wash_hard_items );
    add_iuse( "WASH_ALL_ITEMS", &iuse::wash_all_items );
    add_iuse( "WATER_PURIFIER", &iuse::water_purifier );
    add_iuse( "WEAK_ANTIBIOTIC", &iuse::weak_antibiotic );
    add_iuse( "WEATHER_TOOL", &iuse::weather_tool );
    add_iuse( "WEED_CAKE", &iuse::weed_cake );
    add_iuse( "XANAX", &iuse::xanax );
    add_iuse( "BREAK_STICK", &iuse::break_stick );

    add_actor( std::make_unique<ammobelt_actor>() );
    add_actor( std::make_unique<bandolier_actor>() );
    add_actor( std::make_unique<cauterize_actor>() );
    add_actor( std::make_unique<consume_drug_iuse>() );
    add_actor( std::make_unique<delayed_transform_iuse>() );
    add_actor( std::make_unique<enzlave_actor>() );
    add_actor( std::make_unique<explosion_iuse>() );
    add_actor( std::make_unique<firestarter_actor>() );
    add_actor( std::make_unique<fireweapon_off_actor>() );
    add_actor( std::make_unique<fireweapon_on_actor>() );
    add_actor( std::make_unique<heal_actor>() );
    add_actor( std::make_unique<holster_actor>() );
    add_actor( std::make_unique<inscribe_actor>() );
    add_actor( std::make_unique<iuse_transform>() );
    add_actor( std::make_unique<unpack_actor>() );
    add_actor( std::make_unique<countdown_actor>() );
    add_actor( std::make_unique<manualnoise_actor>() );
    add_actor( std::make_unique<musical_instrument_actor>() );
    add_actor( std::make_unique<pick_lock_actor>() );
    add_actor( std::make_unique<deploy_furn_actor>() );
    add_actor( std::make_unique<place_monster_iuse>() );
    add_actor( std::make_unique<change_scent_iuse>() );
    add_actor( std::make_unique<place_npc_iuse>() );
    add_actor( std::make_unique<reveal_map_actor>() );
    add_actor( std::make_unique<salvage_actor>() );
    add_actor( std::make_unique<unfold_vehicle_iuse>() );
    add_actor( std::make_unique<ups_based_armor_actor>() );
    add_actor( std::make_unique<place_trap_actor>() );
    add_actor( std::make_unique<emit_actor>() );
    add_actor( std::make_unique<saw_barrel_actor>() );
    add_actor( std::make_unique<install_bionic_actor>() );
    add_actor( std::make_unique<detach_gunmods_actor>() );
    add_actor( std::make_unique<mutagen_actor>() );
    add_actor( std::make_unique<mutagen_iv_actor>() );
    add_actor( std::make_unique<deploy_tent_actor>() );
    add_actor( std::make_unique<learn_spell_actor>() );
    add_actor( std::make_unique<cast_spell_actor>() );
    add_actor( std::make_unique<weigh_self_actor>() );
    add_actor( std::make_unique<sew_advanced_actor>() );
    // An empty dummy group, it will not spawn anything. However, it makes that item group
    // id valid, so it can be used all over the place without need to explicitly check for it.
    m_template_groups["EMPTY_GROUP"] = std::make_unique<Item_group>( Item_group::G_COLLECTION, 100, 0,
                                       0 );
}

bool Item_factory::check_ammo_type( std::string &msg, const ammotype &ammo ) const
{
    if( ammo.is_null() ) {
        return false;
    }

    if( !ammo.is_valid() ) {
        msg += string_format( "ammo type %s is not known\n", ammo.c_str() );
        return false;
    }

    if( std::none_of( m_templates.begin(),
    m_templates.end(), [&ammo]( const decltype( m_templates )::value_type & e ) {
    return e.second.ammo && e.second.ammo->type == ammo;
} ) ) {
        msg += string_format( "there is no actual ammo of type %s defined\n", ammo.c_str() );
        return false;
    }
    return true;
}

void Item_factory::check_definitions() const
{
    for( const auto &elem : m_templates ) {
        std::string msg;
        const itype *type = &elem.second;

        if( !type->category_force.is_valid() ) {
            msg += "undefined category " + type->category_force.str() + "\n";
        }

        if( type->weight < 0_gram ) {
            msg += "negative weight\n";
        }
        if( type->volume < 0_ml ) {
            msg += "negative volume\n";
        }
        if( type->count_by_charges() || type->phase == LIQUID ) {
            if( type->stack_size <= 0 ) {
                msg += string_format( "invalid stack_size %d on type using charges\n", type->stack_size );
            }
        }
        if( type->price < 0_cent ) {
            msg += "negative price\n";
        }
        if( type->damage_min() > 0 || type->damage_max() < 0 || type->damage_min() > type->damage_max() ) {
            msg += "invalid damage range\n";
        }
        if( type->description.empty() ) {
            msg += "empty description\n";
        }

        for( const material_id &mat_id : type->materials ) {
            if( mat_id.str() == "null" || !mat_id.is_valid() ) {
                msg += string_format( "invalid material %s\n", mat_id.c_str() );
            }
        }

        if( type->sym.empty() ) {
            msg += "symbol not defined\n";
        } else if( utf8_width( type->sym ) != 1 ) {
            msg += "symbol must be exactly one console cell width\n";
        }

        for( const auto &_a : type->techniques ) {
            if( !_a.is_valid() ) {
                msg += string_format( "unknown technique %s\n", _a.c_str() );
            }
        }
        if( !type->snippet_category.empty() ) {
            if( !SNIPPET.has_category( type->snippet_category ) ) {
                msg += string_format( "item %s: snippet category %s without any snippets\n", type->id.c_str(),
                                      type->snippet_category.c_str() );
            }
        }
        for( auto &q : type->qualities ) {
            if( !q.first.is_valid() ) {
                msg += string_format( "item %s has unknown quality %s\n", type->id.c_str(), q.first.c_str() );
            }
        }
        if( type->default_container && !has_template( *type->default_container ) ) {
            if( *type->default_container != "null" ) {
                msg += string_format( "invalid container property %s\n", type->default_container->c_str() );
            }
        }

        for( const auto &e : type->emits ) {
            if( !e.is_valid() ) {
                msg += string_format( "item %s has unknown emit source %s\n", type->id.c_str(), e.c_str() );
            }
        }

        for( const auto &f : type->faults ) {
            if( !f.is_valid() ) {
                msg += string_format( "invalid item fault %s\n", f.c_str() );
            }
        }

        if( type->comestible ) {
            if( type->comestible->tool != "null" ) {
                auto req_tool = find_template( type->comestible->tool );
                if( !req_tool->tool ) {
                    msg += string_format( "invalid tool property %s\n", type->comestible->tool.c_str() );
                }
            }
        }
        if( type->brewable ) {
            if( type->brewable->time < 1_turns ) {
                msg += "brewable time is less than 1 turn\n";
            }

            if( type->brewable->results.empty() ) {
                msg += "empty product list\n";
            }

            for( auto &b : type->brewable->results ) {
                if( !has_template( b ) ) {
                    msg += string_format( "invalid result id %s\n", b.c_str() );
                }
            }
        }
        if( type->seed ) {
            if( type->seed->grow < 1_turns ) {
                msg += "seed growing time is less than 1 turn\n";
            }
            if( !has_template( type->seed->fruit_id ) ) {
                msg += string_format( "invalid fruit id %s\n", type->seed->fruit_id.c_str() );
            }
            for( auto &b : type->seed->byproducts ) {
                if( !has_template( b ) ) {
                    msg += string_format( "invalid byproduct id %s\n", b.c_str() );
                }
            }
        }
        if( type->book ) {
            if( type->book->skill && !type->book->skill.is_valid() ) {
                msg += "uses invalid book skill.\n";
            }
            if( type->book->martial_art && !type->book->martial_art.is_valid() ) {
                msg += string_format( "trains invalid martial art '%s'.\n", type->book->martial_art.str() );
            }
            if( type->can_use( "MA_MANUAL" ) && !type->book->martial_art ) {
                msg += "has use_action MA_MANUAL but does not specify a martial art\n";
            }
        }
        if( type->can_use( "MA_MANUAL" ) && !type->book ) {
            msg += "has use_action MA_MANUAL but is not a book\n";
        }
        if( type->ammo ) {
            if( !type->ammo->type && type->ammo->type != ammotype( "NULL" ) ) {
                msg += "must define at least one ammo type\n";
            }
            check_ammo_type( msg, type->ammo->type );
            if( type->ammo->casing && ( !has_template( *type->ammo->casing ) ||
                                        *type->ammo->casing == "null" ) ) {
                msg += string_format( "invalid casing property %s\n", type->ammo->casing->c_str() );
            }
            if( type->ammo->drop != "null" && !has_template( type->ammo->drop ) ) {
                msg += string_format( "invalid drop item %s\n", type->ammo->drop.c_str() );
            }
        }
        if( type->battery ) {
            if( type->battery->max_capacity < 0_mJ ) {
                msg += "battery cannot have negative maximum charge\n";
            }
        }
        if( type->gun ) {
            for( const ammotype &at : type->gun->ammo ) {
                check_ammo_type( msg, at );
            }
            if( type->gun->ammo.empty() ) {
                // if gun doesn't use ammo forbid both integral or detachable magazines
                if( static_cast<bool>( type->gun->clip ) || !type->magazines.empty() ) {
                    msg += "cannot specify clip_size or magazine without ammo type\n";
                }

                if( type->item_tags.count( "RELOAD_AND_SHOOT" ) ) {
                    msg += "RELOAD_AND_SHOOT requires an ammo type to be specified\n";
                }

            } else {
                if( type->item_tags.count( "RELOAD_AND_SHOOT" ) && !type->magazines.empty() ) {
                    msg += "RELOAD_AND_SHOOT cannot be used with magazines\n";
                }
                for( const ammotype &at : type->gun->ammo ) {
                    if( !type->gun->clip && !type->magazines.empty() && !type->magazine_default.count( at ) ) {
                        msg += string_format( "specified magazine but none provided for ammo type %s\n", at.str() );
                    }
                }
            }
            if( type->gun->barrel_length < 0_ml ) {
                msg += "gun barrel length cannot be negative\n";
            }

            if( !type->gun->skill_used ) {
                msg += "uses no skill\n";
            } else if( !type->gun->skill_used.is_valid() ) {
                msg += string_format( "uses an invalid skill %s\n", type->gun->skill_used.str() );
            }
            for( auto &gm : type->gun->default_mods ) {
                if( !has_template( gm ) ) {
                    msg += "invalid default mod.\n";
                }
            }
            for( auto &gm : type->gun->built_in_mods ) {
                if( !has_template( gm ) ) {
                    msg += "invalid built-in mod.\n";
                }
            }
        }
        if( type->gunmod ) {
            if( type->gunmod->location.str().empty() ) {
                msg += "gunmod does not specify location\n";
            }
            if( ( type->gunmod->sight_dispersion < 0 ) != ( type->gunmod->aim_speed < 0 ) ) {
                msg += "gunmod must have both sight_dispersion and aim_speed set or neither of them set\n";
            }
        }
        if( type->mod ) {
            for( const ammotype &at : type->mod->ammo_modifier ) {
                check_ammo_type( msg, at );
            }

            for( const auto &e : type->mod->acceptable_ammo ) {
                check_ammo_type( msg, e );
            }

            for( const auto &e : type->mod->magazine_adaptor ) {
                check_ammo_type( msg, e.first );
                if( e.second.empty() ) {
                    msg += string_format( "no magazines specified for ammo type %s\n", e.first.str() );
                }
                for( const itype_id &opt : e.second ) {
                    const itype *mag = find_template( opt );
                    if( !mag->magazine || !mag->magazine->type.count( e.first ) ) {
                        msg += string_format( "invalid magazine %s in magazine adapter\n", opt );
                    }
                }
            }
        }
        if( type->magazine ) {
            for( const ammotype &at : type->magazine->type ) {
                check_ammo_type( msg, at );
            }
            if( type->magazine->type.empty() ) {
                msg += "magazine did not specify ammo type\n";
            }
            if( type->magazine->capacity < 0 ) {
                msg += string_format( "invalid capacity %i\n", type->magazine->capacity );
            }
            if( type->magazine->count < 0 || type->magazine->count > type->magazine->capacity ) {
                msg += string_format( "invalid count %i\n", type->magazine->count );
            }
            const itype *da = find_template( type->magazine->default_ammo );
            if( !( da->ammo && type->magazine->type.count( da->ammo->type ) ) ) {
                msg += string_format( "invalid default_ammo %s\n", type->magazine->default_ammo.c_str() );
            }
            if( type->magazine->reliability < 0 || type->magazine->reliability > 100 ) {
                msg += string_format( "invalid reliability %i\n", type->magazine->reliability );
            }
            if( type->magazine->reload_time < 0 ) {
                msg += string_format( "invalid reload_time %i\n", type->magazine->reload_time );
            }
            if( type->magazine->linkage && ( !has_template( *type->magazine->linkage ) ||
                                             *type->magazine->linkage == "null" ) ) {
                msg += string_format( "invalid linkage property %s\n", type->magazine->linkage->c_str() );
            }
        }

        for( const std::pair<const string_id<ammunition_type>, std::set<std::string>> &ammo_variety :
             type->magazines ) {
            if( ammo_variety.second.empty() ) {
                msg += string_format( "no magazine specified for %s\n", ammo_variety.first.str() );
            }
            for( const std::string &magazine : ammo_variety.second ) {
                const itype *mag_ptr = find_template( magazine );
                if( mag_ptr == nullptr ) {
                    msg += string_format( "magazine \"%s\" specified for \"%s\" does not exist\n", magazine,
                                          ammo_variety.first.str() );
                } else if( !mag_ptr->magazine ) {
                    msg += string_format( "magazine \"%s\" specified for \"%s\" is not a magazine\n", magazine,
                                          ammo_variety.first.str() );
                } else if( !mag_ptr->magazine->type.count( ammo_variety.first ) ) {
                    msg += string_format( "magazine \"%s\" does not take compatible ammo\n", magazine );
                } else if( mag_ptr->item_tags.count( "SPEEDLOADER" ) &&
                           mag_ptr->magazine->capacity != type->gun->clip ) {
                    msg += string_format( "speedloader %s capacity (%d) does not match gun capacity (%d).\n", magazine,
                                          mag_ptr->magazine->capacity, type->gun->clip );
                }
            }
        }

        if( type->tool ) {
            for( const ammotype &at : type->tool->ammo_id ) {
                check_ammo_type( msg, at );
            }
            if( type->tool->revert_to && ( !has_template( *type->tool->revert_to ) ||
                                           *type->tool->revert_to == "null" ) ) {
                msg += string_format( "invalid revert_to property %s\n", type->tool->revert_to->c_str() );
            }
            if( !type->tool->revert_msg.empty() && !type->tool->revert_to ) {
                msg += "cannot specify revert_msg without revert_to\n";
            }
            if( !type->tool->subtype.empty() && !has_template( type->tool->subtype ) ) {
                msg += string_format( "invalid tool subtype %s\n", type->tool->subtype );
            }
        }
        if( type->bionic ) {
            if( !type->bionic->id.is_valid() ) {
                msg += string_format( "there is no bionic with id %s\n", type->bionic->id.c_str() );
            }
        }

        if( type->container ) {
            if( type->container->seals && type->container->unseals_into != "null" ) {
                msg += string_format( "resealable container unseals_into %s\n",
                                      type->container->unseals_into.c_str() );
            }
            if( type->container->contains <= 0_ml ) {
                msg += string_format( "\"contains\" (%d) must be >0\n", type->container->contains.value() );
            }
            if( !has_template( type->container->unseals_into ) ) {
                msg += string_format( "unseals_into invalid id %s\n", type->container->unseals_into.c_str() );
            }
        }

        for( const auto &elem : type->use_methods ) {
            const iuse_actor *actor = elem.second.get_actor_ptr();

            assert( actor );
            if( !actor->is_valid() ) {
                msg += string_format( "item action \"%s\" was not described.\n", actor->type.c_str() );
            }
        }

        if( type->fuel && !type->count_by_charges() ) {
            msg += "fuel value set, but item isn't count_by_charges.\n";
        }

        if( msg.empty() ) {
            continue;
        }
        debugmsg( "warnings for type %s:\n%s", type->id.c_str(), msg );
    }
    for( const auto &e : migrations ) {
        if( !m_templates.count( e.second.replace ) ) {
            debugmsg( "Invalid migration target: %s", e.second.replace.c_str() );
        }
        for( const auto &c : e.second.contents ) {
            if( !m_templates.count( c ) ) {
                debugmsg( "Invalid migration contents: %s", c.c_str() );
            }
        }
    }
    for( const auto &elem : m_template_groups ) {
        elem.second->check_consistency( elem.first );
    }
}

//Returns the template with the given identification tag
const itype *Item_factory::find_template( const itype_id &id ) const
{
    assert( frozen );

    auto found = m_templates.find( id );
    if( found != m_templates.end() ) {
        return &found->second;
    }

    auto rt = m_runtimes.find( id );
    if( rt != m_runtimes.end() ) {
        return rt->second.get();
    }

    //If we didn't find the item maybe it is a building instead!
    const recipe_id &making_id = recipe_id( id.c_str() );
    if( oter_str_id( id.c_str() ).is_valid() ||
        ( making_id.is_valid() && making_id.obj().is_blueprint() ) ) {
        itype *def = new itype();
        def->id = id;
        def->name = no_translation( string_format( "DEBUG: %s", id.c_str() ) );
        def->description = making_id.obj().description;
        m_runtimes[ id ].reset( def );
        return def;
    }

    debugmsg( "Missing item definition: %s", id.c_str() );

    itype *def = new itype();
    def->id = id;
    def->name = no_translation( string_format( "undefined-%s", id.c_str() ) );
    def->description = no_translation( string_format( "Missing item definition for %s.", id.c_str() ) );

    m_runtimes[ id ].reset( def );
    return def;
}

Item_spawn_data *Item_factory::get_group( const Item_tag &group_tag )
{
    GroupMap::iterator group_iter = m_template_groups.find( group_tag );
    if( group_iter != m_template_groups.end() ) {
        return group_iter->second.get();
    }
    return nullptr;
}

///////////////////////
// DATA FILE READING //
///////////////////////

template<typename SlotType>
void Item_factory::load_slot( cata::value_ptr<SlotType> &slotptr, const JsonObject &jo,
                              const std::string &src )
{
    if( !slotptr ) {
        slotptr = cata::make_value<SlotType>();
    }
    load( *slotptr, jo, src );
}

template<typename SlotType>
void Item_factory::load_slot_optional( cata::value_ptr<SlotType> &slotptr, const JsonObject &jo,
                                       const std::string &member, const std::string &src )
{
    if( !jo.has_member( member ) ) {
        return;
    }
    JsonObject slotjo = jo.get_object( member );
    load_slot( slotptr, slotjo, src );
}

template<typename E>
void load_optional_enum_array( std::vector<E> &vec, const JsonObject &jo,
                               const std::string &member )
{

    if( !jo.has_member( member ) ) {
        return;
    } else if( !jo.has_array( member ) ) {
        jo.throw_error( "expected array", member );
    }

    JsonIn &stream = *jo.get_raw( member );
    stream.start_array();
    while( !stream.end_array() ) {
        vec.push_back( stream.get_enum_value<E>() );
    }
}

bool Item_factory::load_definition( const JsonObject &jo, const std::string &src, itype &def )
{
    assert( !frozen );

    if( !jo.has_string( "copy-from" ) ) {
        // if this is a new definition ensure we start with a clean itype
        def = itype();
        return true;
    }

    auto base = m_templates.find( jo.get_string( "copy-from" ) );
    if( base != m_templates.end() ) {
        def = base->second;
        def.looks_like = jo.get_string( "copy-from" );
        return true;
    }

    auto abstract = m_abstracts.find( jo.get_string( "copy-from" ) );
    if( abstract != m_abstracts.end() ) {
        def = abstract->second;
        if( def.looks_like.empty() ) {
            def.looks_like = jo.get_string( "copy-from" );
        }
        return true;
    }

    deferred.emplace_back( jo.str(), src );
    return false;
}

void Item_factory::load( islot_artifact &slot, const JsonObject &jo, const std::string & )
{
    slot.charge_type = jo.get_enum_value( "charge_type", ARTC_NULL );
    slot.charge_req  = jo.get_enum_value( "charge_req",  ACR_NULL );
    // No dreams unless specified for artifacts embedded in items.
    // If specifying dreams, message should be set too,
    // since the array with the defaults isn't accessible from here.
    slot.dream_freq_unmet = jo.get_int( "dream_freq_unmet", 0 );
    slot.dream_freq_met   = jo.get_int( "dream_freq_met",   0 );
    // TODO: Make sure it doesn't cause problems if this is empty
    slot.dream_msg_unmet  = jo.get_string_array( "dream_unmet" );
    slot.dream_msg_met    = jo.get_string_array( "dream_met" );
    load_optional_enum_array( slot.effects_wielded, jo, "effects_wielded" );
    load_optional_enum_array( slot.effects_activated, jo, "effects_activated" );
    load_optional_enum_array( slot.effects_carried, jo, "effects_carried" );
    load_optional_enum_array( slot.effects_worn, jo, "effects_worn" );
}

void Item_factory::load( islot_ammo &slot, const JsonObject &jo, const std::string &src )
{
    bool strict = src == "dda";

    assign( jo, "ammo_type", slot.type, strict );
    assign( jo, "casing", slot.casing, strict );
    assign( jo, "drop", slot.drop, strict );
    assign( jo, "drop_chance", slot.drop_chance, strict, 0.0f, 1.0f );
    assign( jo, "drop_active", slot.drop_active, strict );
    if( jo.has_object( "damage" ) ) {
        assign( jo, "damage", slot.damage, strict );
    } else {
        assign( jo, "damage", slot.legacy_damage, strict, 0 );
    }

    assign( jo, "pierce", slot.legacy_pierce, strict, 0 );
    assign( jo, "range", slot.range, strict, 0 );
    assign( jo, "dispersion", slot.dispersion, strict, 0 );
    assign( jo, "recoil", slot.recoil, strict, 0 );
    assign( jo, "count", slot.def_charges, strict, 1 );
    assign( jo, "loudness", slot.loudness, strict, 0 );
    assign( jo, "effects", slot.ammo_effects, strict );
    assign( jo, "prop_damage", slot.prop_damage, strict );
    assign( jo, "show_stats", slot.force_stat_display, strict );
}

void Item_factory::load_ammo( const JsonObject &jo, const std::string &src )
{
    itype def;
    if( load_definition( jo, src, def ) ) {
        assign( jo, "stack_size", def.stack_size, src == "dda", 1 );
        load_slot( def.ammo, jo, src );
        load_basic_info( jo, def, src );
    }
}

void Item_factory::load( islot_engine &slot, const JsonObject &jo, const std::string & )
{
    assign( jo, "displacement", slot.displacement );
}

void Item_factory::load_engine( const JsonObject &jo, const std::string &src )
{
    itype def;
    if( load_definition( jo, src, def ) ) {
        load_slot( def.engine, jo, src );
        load_basic_info( jo, def, src );
    }
}

void Item_factory::load( islot_wheel &slot, const JsonObject &jo, const std::string & )
{
    assign( jo, "diameter", slot.diameter );
    assign( jo, "width", slot.width );
}

void Item_factory::load_wheel( const JsonObject &jo, const std::string &src )
{
    itype def;
    if( load_definition( jo, src, def ) ) {
        load_slot( def.wheel, jo, src );
        load_basic_info( jo, def, src );
    }
}

void Item_factory::load( islot_fuel &slot, const JsonObject &jo, const std::string &src )
{
    bool strict = src == "dda";

    assign( jo, "energy", slot.energy, strict, 0.001f );
    if( jo.has_member( "pump_terrain" ) ) {
        slot.pump_terrain = jo.get_string( "pump_terrain" );
    }
    if( jo.has_member( "explosion_data" ) ) {
        slot.has_explode_data = true;
        JsonObject jo_ed = jo.get_object( "explosion_data" );
        slot.explosion_data.explosion_chance_hot = jo_ed.get_int( "chance_hot" );
        slot.explosion_data.explosion_chance_cold = jo_ed.get_int( "chance_cold" );
        slot.explosion_data.explosion_factor = jo_ed.get_float( "factor" );
        slot.explosion_data.fiery_explosion = jo_ed.get_bool( "fiery" );
        slot.explosion_data.fuel_size_factor = jo_ed.get_float( "size_factor" );
    }
}

void Item_factory::load_fuel( const JsonObject &jo, const std::string &src )
{
    itype def;
    if( load_definition( jo, src, def ) ) {
        load_slot( def.fuel, jo, src );
        load_basic_info( jo, def, src );
    }
}

void Item_factory::load( islot_gun &slot, const JsonObject &jo, const std::string &src )
{
    bool strict = src == "dda";

    if( jo.has_member( "burst" ) && jo.has_member( "modes" ) ) {
        jo.throw_error( "cannot specify both burst and modes", "burst" );
    }

    assign( jo, "skill", slot.skill_used, strict );
    if( jo.has_array( "ammo" ) ) {
        slot.ammo.clear();
        for( const std::string id : jo.get_array( "ammo" ) ) {
            slot.ammo.insert( ammotype( id ) );
        }
    } else if( jo.has_string( "ammo" ) ) {
        slot.ammo.clear();
        slot.ammo.insert( ammotype( jo.get_string( "ammo" ) ) );
    }
    assign( jo, "range", slot.range, strict );
    if( jo.has_object( "ranged_damage" ) || jo.has_array( "ranged_damage" ) ) {
        assign( jo, "ranged_damage", slot.damage, strict );
    } else {
        assign( jo, "ranged_damage", slot.legacy_damage, strict );
    }

    assign( jo, "pierce", slot.legacy_pierce, strict, 0 );
    assign( jo, "dispersion", slot.dispersion, strict );
    assign( jo, "sight_dispersion", slot.sight_dispersion, strict, 0, static_cast<int>( MAX_RECOIL ) );
    assign( jo, "recoil", slot.recoil, strict, 0 );
    assign( jo, "handling", slot.handling, strict );
    assign( jo, "durability", slot.durability, strict, 0, 10 );
    assign( jo, "burst", slot.burst, strict, 1 );
    assign( jo, "loudness", slot.loudness, strict );
    assign( jo, "clip_size", slot.clip, strict, 0 );
    assign( jo, "reload", slot.reload_time, strict, 0 );
    assign( jo, "reload_noise", slot.reload_noise, strict );
    assign( jo, "reload_noise_volume", slot.reload_noise_volume, strict, 0 );
    assign( jo, "barrel_length", slot.barrel_length, strict, 0_ml );
    assign( jo, "built_in_mods", slot.built_in_mods, strict );
    assign( jo, "default_mods", slot.default_mods, strict );
    assign( jo, "ups_charges", slot.ups_charges, strict, 0 );
    assign( jo, "blackpowder_tolerance", slot.blackpowder_tolerance, strict, 0 );
    assign( jo, "min_cycle_recoil", slot.min_cycle_recoil, strict, 0 );
    assign( jo, "ammo_effects", slot.ammo_effects, strict );

    if( jo.has_array( "valid_mod_locations" ) ) {
        slot.valid_mod_locations.clear();
        for( JsonArray curr : jo.get_array( "valid_mod_locations" ) ) {
            slot.valid_mod_locations.emplace( curr.get_string( 0 ), curr.get_int( 1 ) );
        }
    }

    assign( jo, "modes", slot.modes );
}

void Item_factory::load_gun( const JsonObject &jo, const std::string &src )
{
    itype def;
    if( load_definition( jo, src, def ) ) {
        load_slot( def.gun, jo, src );
        load_basic_info( jo, def, src );
    }
}

void Item_factory::load_armor( const JsonObject &jo, const std::string &src )
{
    itype def;
    if( load_definition( jo, src, def ) ) {
        load_slot( def.armor, jo, src );
        load_basic_info( jo, def, src );
    }
}

void Item_factory::load_pet_armor( const JsonObject &jo, const std::string &src )
{
    itype def;
    if( load_definition( jo, src, def ) ) {
        load_slot( def.pet_armor, jo, src );
        load_basic_info( jo, def, src );
    }
}

void Item_factory::load( islot_armor &slot, const JsonObject &jo, const std::string &src )
{
    bool strict = src == "dda";

    assign( jo, "encumbrance", slot.encumber, strict, 0 );
    assign( jo, "max_encumbrance", slot.max_encumber, strict, slot.encumber );
    assign( jo, "coverage", slot.coverage, strict, 0, 100 );
    assign( jo, "material_thickness", slot.thickness, strict, 0 );
    assign( jo, "environmental_protection", slot.env_resist, strict, 0 );
    assign( jo, "environmental_protection_with_filter", slot.env_resist_w_filter, strict, 0 );
    assign( jo, "warmth", slot.warmth, strict, 0 );
    assign( jo, "storage", slot.storage, strict, 0_ml );
    assign( jo, "weight_capacity_modifier", slot.weight_capacity_modifier );
    assign( jo, "weight_capacity_bonus", slot.weight_capacity_bonus, strict, 0_gram );
    assign( jo, "power_armor", slot.power_armor, strict );
    assign( jo, "valid_mods", slot.valid_mods, strict );

    assign_coverage_from_json( jo, "covers", slot.covers, slot.sided );
}

void Item_factory::load( islot_pet_armor &slot, const JsonObject &jo, const std::string &src )
{
    bool strict = src == "dda";

    assign( jo, "material_thickness", slot.thickness, strict, 0 );
    assign( jo, "max_pet_vol", slot.max_vol, strict, 0_ml );
    assign( jo, "min_pet_vol", slot.min_vol, strict, 0_ml );
    assign( jo, "pet_bodytype", slot.bodytype, strict );
    assign( jo, "environmental_protection", slot.env_resist, strict, 0 );
    assign( jo, "environmental_protection_with_filter", slot.env_resist_w_filter, strict, 0 );
    assign( jo, "storage", slot.storage, strict, 0_ml );
    assign( jo, "power_armor", slot.power_armor, strict );
}

void Item_factory::load( islot_tool &slot, const JsonObject &jo, const std::string &src )
{
    bool strict = src == "dda";

    if( jo.has_array( "ammo" ) ) {
        for( const std::string id : jo.get_array( "ammo" ) ) {
            slot.ammo_id.insert( ammotype( id ) );
        }
    } else if( jo.has_string( "ammo" ) ) {
        slot.ammo_id.insert( ammotype( jo.get_string( "ammo" ) ) );
    }
    assign( jo, "max_charges", slot.max_charges, strict, 0 );
    assign( jo, "initial_charges", slot.def_charges, strict, 0 );
    assign( jo, "charges_per_use", slot.charges_per_use, strict, 0 );
    assign( jo, "charge_factor", slot.charge_factor, strict, 1 );
    assign( jo, "turns_per_charge", slot.turns_per_charge, strict, 0 );
    assign( jo, "power_draw", slot.power_draw, strict, 0 );
    assign( jo, "revert_to", slot.revert_to, strict );
    assign( jo, "revert_msg", slot.revert_msg, strict );
    assign( jo, "sub", slot.subtype, strict );

    if( jo.has_array( "rand_charges" ) ) {
        if( jo.has_member( "initial_charges" ) ) {
            jo.throw_error( "You can have a fixed initial amount of charges, or randomized.  Not both.",
                            "rand_charges" );
        }
        for( const int charge : jo.get_array( "rand_charges" ) ) {
            slot.rand_charges.push_back( charge );
        }
        if( slot.rand_charges.size() == 1 ) {
            // see item::item(...) for the use of this array
            jo.throw_error( "a rand_charges array with only one entry will be ignored, it needs at least 2 entries!",
                            "rand_charges" );
        }
    }
}

void Item_factory::load_tool( const JsonObject &jo, const std::string &src )
{
    itype def;
    if( load_definition( jo, src, def ) ) {
        load_slot( def.tool, jo, src );
        load_basic_info( jo, def, src );
    }
}

void Item_factory::load( relic &slot, const JsonObject &jo, const std::string & )
{
    slot.load( jo );
}

void Item_factory::load( islot_mod &slot, const JsonObject &jo, const std::string &src )
{
    bool strict = src == "dda";

    if( jo.has_array( "ammo_modifier" ) ) {
        for( const std::string id : jo.get_array( "ammo_modifier" ) ) {
            slot.ammo_modifier.insert( ammotype( id ) );
        }
    } else if( jo.has_string( "ammo_modifier" ) ) {
        slot.ammo_modifier.insert( ammotype( jo.get_string( "ammo_modifier" ) ) );
    }
    assign( jo, "capacity_multiplier", slot.capacity_multiplier, strict );

    if( jo.has_member( "acceptable_ammo" ) ) {
        slot.acceptable_ammo.clear();
        for( auto &e : jo.get_tags( "acceptable_ammo" ) ) {
            slot.acceptable_ammo.insert( ammotype( e ) );
        }
    }

    JsonArray mags = jo.get_array( "magazine_adaptor" );
    if( !mags.empty() ) {
        slot.magazine_adaptor.clear();
    }
    for( JsonArray arr : mags ) {
        ammotype ammo( arr.get_string( 0 ) ); // an ammo type (e.g. 9mm)
        // compatible magazines for this ammo type
        for( const std::string line : arr.get_array( 1 ) ) {
            slot.magazine_adaptor[ ammo ].insert( line );
        }
    }
}

void Item_factory::load_toolmod( const JsonObject &jo, const std::string &src )
{
    itype def;
    if( load_definition( jo, src, def ) ) {
        load_slot( def.mod, jo, src );
        load_basic_info( jo, def, src );
    }
}

void Item_factory::load_tool_armor( const JsonObject &jo, const std::string &src )
{
    itype def;
    if( load_definition( jo, src, def ) ) {
        load_slot( def.tool, jo, src );
        load_slot( def.armor, jo, src );
        load_basic_info( jo, def, src );
    }
}

void Item_factory::load( islot_book &slot, const JsonObject &jo, const std::string &src )
{
    bool strict = src == "dda";

    assign( jo, "max_level", slot.level, strict, 0, MAX_SKILL );
    assign( jo, "required_level", slot.req, strict, 0, MAX_SKILL );
    assign( jo, "fun", slot.fun, strict );
    assign( jo, "intelligence", slot.intel, strict, 0 );
    if( jo.has_int( "time" ) ) {
        slot.time = jo.get_int( "time" );
    } else if( jo.has_string( "time" ) ) {
        slot.time = to_minutes<int>( read_from_json_string<time_duration>( *jo.get_raw( "time" ),
                                     time_duration::units ) );
    }
    assign( jo, "skill", slot.skill, strict );
    assign( jo, "martial_art", slot.martial_art, strict );
    assign( jo, "chapters", slot.chapters, strict, 0 );
}

void Item_factory::load_book( const JsonObject &jo, const std::string &src )
{
    itype def;
    if( load_definition( jo, src, def ) ) {
        load_slot( def.book, jo, src );
        load_basic_info( jo, def, src );
    }
}

void Item_factory::load( islot_comestible &slot, const JsonObject &jo, const std::string &src )
{
    bool strict = src == "dda";

    JsonObject relative = jo.get_object( "relative" );
    JsonObject proportional = jo.get_object( "proportional" );
    relative.allow_omitted_members();
    proportional.allow_omitted_members();

    assign( jo, "comestible_type", slot.comesttype, strict );
    assign( jo, "tool", slot.tool, strict );
    assign( jo, "charges", slot.def_charges, strict, 1 );
    assign( jo, "quench", slot.quench, strict );
    assign( jo, "fun", slot.fun, strict );
    assign( jo, "stim", slot.stim, strict );
    assign( jo, "fatigue_mod", slot.fatigue_mod, strict );
    assign( jo, "healthy", slot.healthy, strict );
    assign( jo, "parasites", slot.parasites, strict, 0 );
    assign( jo, "contamination", slot.contamination, strict, 0, 100 );
    assign( jo, "radiation", slot.radiation, strict );
    assign( jo, "freezing_point", slot.freeze_point, strict );
    assign( jo, "spoils_in", slot.spoils, strict, 1_hours );
    assign( jo, "cooks_like", slot.cooks_like, strict );
    assign( jo, "smoking_result", slot.smoking_result, strict );

    if( jo.has_member( "primary_material" ) ) {
        std::string mat = jo.get_string( "primary_material" );
        slot.specific_heat_solid = material_id( mat )->specific_heat_solid();
        slot.specific_heat_liquid = material_id( mat )->specific_heat_liquid();
        slot.latent_heat = material_id( mat )->latent_heat();
    } else if( jo.has_member( "material" ) ) {
        float specific_heat_solid = 0;
        float specific_heat_liquid = 0;
        float latent_heat = 0;

        for( const std::string &m : jo.get_tags( "material" ) ) {
            specific_heat_solid += material_id( m )->specific_heat_solid();
            specific_heat_liquid += material_id( m )->specific_heat_liquid();
            latent_heat += material_id( m )->latent_heat();
        }
        // Average based on number of materials.
        slot.specific_heat_liquid = specific_heat_liquid / jo.get_tags( "material" ).size();
        slot.specific_heat_solid = specific_heat_solid / jo.get_tags( "material" ).size();
        slot.latent_heat = latent_heat / jo.get_tags( "material" ).size();
    }

<<<<<<< HEAD
    if( is_junkfood ) { // Junk food never gets old by default, but this can still be overridden.
=======
    bool is_not_boring = false;
    if( jo.has_member( "primary_material" ) ) {
        std::string mat = jo.get_string( "primary_material" );
        is_not_boring = is_not_boring || mat == "junk";
    }
    if( jo.has_member( "material" ) ) {
        for( const std::string &m : jo.get_tags( "material" ) ) {
            is_not_boring = is_not_boring || m == "junk";
        }
    }
    // Junk food never gets old by default, but this can still be overriden.
    if( is_not_boring ) {
>>>>>>> 47bbcf57
        slot.monotony_penalty = 0;
    }
    assign( jo, "monotony_penalty", slot.monotony_penalty, strict );

    if( jo.has_string( "addiction_type" ) ) {
        slot.add = addiction_type( jo.get_string( "addiction_type" ) );
    }

    assign( jo, "addiction_potential", slot.addict, strict );

    bool got_calories = false;

    if( jo.has_member( "calories" ) ) {
        slot.default_nutrition.kcal = jo.get_int( "calories" );
        got_calories = true;

    } else if( relative.has_member( "calories" ) ) {
        slot.default_nutrition.kcal += relative.get_int( "calories" );
        got_calories = true;

    } else if( proportional.has_member( "calories" ) ) {
        slot.default_nutrition.kcal *= proportional.get_float( "calories" );
        got_calories = true;

    } else if( jo.has_member( "nutrition" ) ) {
        slot.default_nutrition.kcal = jo.get_int( "nutrition" ) * islot_comestible::kcal_per_nutr;
    }

    if( jo.has_member( "nutrition" ) && got_calories ) {
        jo.throw_error( "cannot specify both nutrition and calories", "nutrition" );
    }

    // any specification of vitamins suppresses use of material defaults @see Item_factory::finalize
    if( jo.has_array( "vitamins" ) ) {
        for( JsonArray pair : jo.get_array( "vitamins" ) ) {
            vitamin_id vit( pair.get_string( 0 ) );
            slot.default_nutrition.vitamins[ vit ] = pair.get_int( 1 );
        }

    } else {
        if( relative.has_int( "vitamins" ) ) {
            // allows easy specification of 'fortified' comestibles
            for( auto &v : vitamin::all() ) {
                slot.default_nutrition.vitamins[ v.first ] += relative.get_int( "vitamins" );
            }
        } else if( relative.has_array( "vitamins" ) ) {
            for( JsonArray pair : relative.get_array( "vitamins" ) ) {
                vitamin_id vit( pair.get_string( 0 ) );
                slot.default_nutrition.vitamins[ vit ] += pair.get_int( 1 );
            }
        }
    }

    if( jo.has_string( "rot_spawn" ) ) {
        slot.rot_spawn = mongroup_id( jo.get_string( "rot_spawn" ) );
    }
    assign( jo, "rot_spawn_chance", slot.rot_spawn_chance, strict, 0 );

}

void Item_factory::load( islot_brewable &slot, const JsonObject &jo, const std::string & )
{
    assign( jo, "time", slot.time, false, 1_turns );
    slot.results = jo.get_string_array( "results" );
}

void Item_factory::load_comestible( const JsonObject &jo, const std::string &src )
{
    itype def;
    if( load_definition( jo, src, def ) ) {
        assign( jo, "stack_size", def.stack_size, src == "dda", 1 );
        load_slot( def.comestible, jo, src );
        load_basic_info( jo, def, src );
    }
}

void Item_factory::load_container( const JsonObject &jo, const std::string &src )
{
    itype def;
    if( load_definition( jo, src, def ) ) {
        load_slot( def.container, jo, src );
        load_basic_info( jo, def, src );
    }
}

void Item_factory::load( islot_seed &slot, const JsonObject &jo, const std::string & )
{
    assign( jo, "grow", slot.grow, false, 1_days );
    slot.fruit_div = jo.get_int( "fruit_div", 1 );
    jo.read( "plant_name", slot.plant_name );
    slot.fruit_id = jo.get_string( "fruit" );
    slot.spawn_seeds = jo.get_bool( "seeds", true );
    slot.byproducts = jo.get_string_array( "byproducts" );
}

void Item_factory::load( islot_container &slot, const JsonObject &jo, const std::string & )
{
    assign( jo, "contains", slot.contains );
    assign( jo, "seals", slot.seals );
    assign( jo, "watertight", slot.watertight );
    assign( jo, "preserves", slot.preserves );
    assign( jo, "unseals_into", slot.unseals_into );
}

void Item_factory::load( islot_gunmod &slot, const JsonObject &jo, const std::string &src )
{
    bool strict = src == "dda";

    if( jo.has_object( "damage_modifier" ) ) {
        assign( jo, "damage_modifier", slot.damage );
    } else {
        assign( jo, "damage_modifier", slot.legacy_damage );
    }
    assign( jo, "loudness_modifier", slot.loudness );
    assign( jo, "location", slot.location );
    assign( jo, "dispersion_modifier", slot.dispersion );
    assign( jo, "sight_dispersion", slot.sight_dispersion );
    assign( jo, "aim_speed", slot.aim_speed, strict, -1 );
    assign( jo, "handling_modifier", slot.handling, strict );
    assign( jo, "range_modifier", slot.range );
    assign( jo, "consume_chance", slot.consume_chance );
    assign( jo, "consume_divisor", slot.consume_divisor );
    assign( jo, "ammo_effects", slot.ammo_effects, strict );
    assign( jo, "ups_charges_multiplier", slot.ups_charges_multiplier );
    assign( jo, "ups_charges_modifier", slot.ups_charges_modifier );
    assign( jo, "weight_multiplier", slot.weight_multiplier );
    if( jo.has_int( "install_time" ) ) {
        slot.install_time = jo.get_int( "install_time" );
    } else if( jo.has_string( "install_time" ) ) {
        slot.install_time = to_moves<int>( read_from_json_string<time_duration>
                                           ( *jo.get_raw( "install_time" ),
                                             time_duration::units ) );
    }

    if( jo.has_member( "mod_targets" ) ) {
        slot.usable.clear();
        for( const auto &t : jo.get_tags( "mod_targets" ) ) {
            slot.usable.insert( gun_type_type( t ) );
        }
    }

    assign( jo, "mode_modifier", slot.mode_modifier );
    assign( jo, "reload_modifier", slot.reload_modifier );
    assign( jo, "min_str_required_mod", slot.min_str_required_mod );
    if( jo.has_array( "add_mod" ) ) {
        slot.add_mod.clear();
        for( JsonArray curr : jo.get_array( "add_mod" ) ) {
            slot.add_mod.emplace( curr.get_string( 0 ), curr.get_int( 1 ) );
        }
    }
    assign( jo, "blacklist_mod", slot.blacklist_mod );
}

void Item_factory::load_gunmod( const JsonObject &jo, const std::string &src )
{
    itype def;
    if( load_definition( jo, src, def ) ) {
        load_slot( def.gunmod, jo, src );
        load_slot( def.mod, jo, src );
        load_basic_info( jo, def, src );
    }
}

void Item_factory::load( islot_magazine &slot, const JsonObject &jo, const std::string &src )
{
    bool strict = src == "dda";
    if( jo.has_array( "ammo_type" ) ) {
        slot.type.clear();
        for( const std::string &id : jo.get_array( "ammo_type" ) ) {
            slot.type.insert( ammotype( id ) );
        }
    } else if( jo.has_string( "ammo_type" ) ) {
        slot.type.clear();
        slot.type.insert( ammotype( jo.get_string( "ammo_type" ) ) );
    }
    assign( jo, "capacity", slot.capacity, strict, 0 );
    assign( jo, "count", slot.count, strict, 0 );
    assign( jo, "default_ammo", slot.default_ammo, strict );
    assign( jo, "reliability", slot.reliability, strict, 0, 10 );
    assign( jo, "reload_time", slot.reload_time, strict, 0 );
    assign( jo, "linkage", slot.linkage, strict );
}

void Item_factory::load_magazine( const JsonObject &jo, const std::string &src )
{
    itype def;
    if( load_definition( jo, src, def ) ) {
        load_slot( def.magazine, jo, src );
        load_basic_info( jo, def, src );
    }
}

void Item_factory::load( islot_battery &slot, const JsonObject &jo, const std::string & )
{
    slot.max_capacity = read_from_json_string<units::energy>( *jo.get_raw( "max_capacity" ),
                        units::energy_units );
}

void Item_factory::load_battery( const JsonObject &jo, const std::string &src )
{
    itype def;
    if( load_definition( jo, src, def ) ) {
        load_slot( def.battery, jo, src );
        load_basic_info( jo, def, src );
    }
}

void Item_factory::load( islot_bionic &slot, const JsonObject &jo, const std::string &src )
{
    bool strict = src == "dda";

    if( jo.has_member( "bionic_id" ) ) {
        assign( jo, "bionic_id", slot.id, strict );
    } else {
        assign( jo, "id", slot.id, strict );
    }

    assign( jo, "difficulty", slot.difficulty, strict, 0 );
    assign( jo, "is_upgrade", slot.is_upgrade );
}

void Item_factory::load_bionic( const JsonObject &jo, const std::string &src )
{
    itype def;
    if( load_definition( jo, src, def ) ) {
        load_slot( def.bionic, jo, src );
        load_basic_info( jo, def, src );
    }
}

void Item_factory::load_generic( const JsonObject &jo, const std::string &src )
{
    itype def;
    if( load_definition( jo, src, def ) ) {
        load_basic_info( jo, def, src );
    }
}

// Adds allergy flags to items with allergenic materials
// Set for all items (not just food and clothing) to avoid edge cases
static void set_allergy_flags( itype &item_template )
{
    using material_allergy_pair = std::pair<material_id, std::string>;
    static const std::vector<material_allergy_pair> all_pairs = {{
            // First allergens:
            // An item is an allergen even if it has trace amounts of allergenic material
            std::make_pair( material_id( "hflesh" ), "CANNIBALISM" ),

            std::make_pair( material_id( "hflesh" ), "ALLERGEN_MEAT" ),
            std::make_pair( material_id( "iflesh" ), "ALLERGEN_MEAT" ),
            std::make_pair( material_id( "flesh" ), "ALLERGEN_MEAT" ),
            std::make_pair( material_id( "wheat" ), "ALLERGEN_WHEAT" ),
            std::make_pair( material_id( "fruit" ), "ALLERGEN_FRUIT" ),
            std::make_pair( material_id( "veggy" ), "ALLERGEN_VEGGY" ),
            std::make_pair( material_id( "bean" ), "ALLERGEN_VEGGY" ),
            std::make_pair( material_id( "tomato" ), "ALLERGEN_VEGGY" ),
            std::make_pair( material_id( "garlic" ), "ALLERGEN_VEGGY" ),
            std::make_pair( material_id( "nut" ), "ALLERGEN_NUT" ),
            std::make_pair( material_id( "mushroom" ), "ALLERGEN_VEGGY" ),
            std::make_pair( material_id( "milk" ), "ALLERGEN_MILK" ),
            std::make_pair( material_id( "egg" ), "ALLERGEN_EGG" ),
            std::make_pair( material_id( "junk" ), "ALLERGEN_JUNK" ),
            // Not food, but we can keep it here
            std::make_pair( material_id( "wool" ), "ALLERGEN_WOOL" ),
            // Now "made of". Those flags should not be passed
            std::make_pair( material_id( "flesh" ), "CARNIVORE_OK" ),
            std::make_pair( material_id( "hflesh" ), "CARNIVORE_OK" ),
            std::make_pair( material_id( "iflesh" ), "CARNIVORE_OK" ),
            std::make_pair( material_id( "milk" ), "CARNIVORE_OK" ),
            std::make_pair( material_id( "egg" ), "CARNIVORE_OK" ),
            std::make_pair( material_id( "honey" ), "URSINE_HONEY" ),
        }
    };

    const auto &mats = item_template.materials;
    for( const auto &pr : all_pairs ) {
        if( std::find( mats.begin(), mats.end(), std::get<0>( pr ) ) != mats.end() ) {
            item_template.item_tags.insert( std::get<1>( pr ) );
        }
    }
}

// Migration helper: turns human flesh into generic flesh
// Don't call before making sure that the cannibalism flag is set
void hflesh_to_flesh( itype &item_template )
{
    auto &mats = item_template.materials;
    const auto old_size = mats.size();
    mats.erase( std::remove( mats.begin(), mats.end(), material_id( "hflesh" ) ), mats.end() );
    // Only add "flesh" material if not already present
    if( old_size != mats.size() &&
        std::find( mats.begin(), mats.end(), material_id( "flesh" ) ) == mats.end() ) {
        mats.push_back( material_id( "flesh" ) );
    }
}

void npc_implied_flags( itype &item_template )
{
    if( item_template.use_methods.count( "explosion" ) > 0 ) {
        item_template.item_tags.insert( "DANGEROUS" );
    }

    if( item_template.item_tags.count( "DANGEROUS" ) > 0 ) {
        item_template.item_tags.insert( "NPC_THROW_NOW" );
    }

    if( item_template.item_tags.count( "BOMB" ) > 0 ) {
        item_template.item_tags.insert( "NPC_ACTIVATE" );
    }

    if( item_template.item_tags.count( "NPC_THROW_NOW" ) > 0 ) {
        item_template.item_tags.insert( "NPC_THROWN" );
    }

    if( item_template.item_tags.count( "NPC_ACTIVATE" ) > 0 ||
        item_template.item_tags.count( "NPC_THROWN" ) > 0 ) {
        item_template.item_tags.insert( "NPC_ALT_ATTACK" );
    }

    if( item_template.item_tags.count( "DANGEROUS" ) > 0 ||
        item_template.item_tags.count( "PSEUDO" ) > 0 ) {
        item_template.item_tags.insert( "TRADER_AVOID" );
    }
}

void Item_factory::load_basic_info( const JsonObject &jo, itype &def, const std::string &src )
{
    bool strict = src == "dda";

    assign( jo, "category", def.category_force, strict );
    assign( jo, "weight", def.weight, strict, 0_gram );
    assign( jo, "integral_weight", def.integral_weight, strict, 0_gram );
    assign( jo, "volume", def.volume );
    assign( jo, "price", def.price, false, 0_cent );
    assign( jo, "price_postapoc", def.price_post, false, 0_cent );
    assign( jo, "stackable", def.stackable_, strict );
    assign( jo, "integral_volume", def.integral_volume );
    assign( jo, "bashing", def.melee[DT_BASH], strict, 0 );
    assign( jo, "cutting", def.melee[DT_CUT], strict, 0 );
    assign( jo, "to_hit", def.m_to_hit, strict );
    assign( jo, "container", def.default_container );
    assign( jo, "rigid", def.rigid );
    assign( jo, "min_strength", def.min_str );
    assign( jo, "min_dexterity", def.min_dex );
    assign( jo, "min_intelligence", def.min_int );
    assign( jo, "min_perception", def.min_per );
    assign( jo, "emits", def.emits );
    assign( jo, "magazine_well", def.magazine_well );
    assign( jo, "explode_in_fire", def.explode_in_fire );
    assign( jo, "insulation", def.insulation_factor );
    assign( jo, "solar_efficiency", def.solar_efficiency );
    assign( jo, "ascii_picture", def.ascii_picture );

    if( jo.has_member( "thrown_damage" ) ) {
        def.thrown_damage = load_damage_instance( jo.get_array( "thrown_damage" ) );
    } else {
        // TODO: Move to finalization
        def.thrown_damage.clear();
        def.thrown_damage.add_damage( DT_BASH, def.melee[DT_BASH] + def.weight / 1.0_kilogram );
    }

    if( jo.has_member( "repairs_like" ) ) {
        jo.read( "repairs_like", def.repairs_like );
    }

    if( jo.has_member( "damage_states" ) ) {
        auto arr = jo.get_array( "damage_states" );
        def.damage_min_ = arr.get_int( 0 ) * itype::damage_scale;
        def.damage_max_ = arr.get_int( 1 ) * itype::damage_scale;
    }

    if( jo.has_member( "name_plural" ) ) {
        // legacy format
        // NOLINTNEXTLINE(cata-json-translation-input)
        def.name = pl_translation( jo.get_string( "name" ), jo.get_string( "name_plural" ) );
    } else {
        def.name = translation( translation::plural_tag() );
        if( !jo.read( "name", def.name ) ) {
            jo.throw_error( "name unspecified for item type" );
        }
    }

    if( jo.has_member( "description" ) ) {
        jo.read( "description", def.description );
    }

    if( jo.has_string( "symbol" ) ) {
        def.sym = jo.get_string( "symbol" );
    }

    if( jo.has_string( "color" ) ) {
        def.color = color_from_string( jo.get_string( "color" ) );
    }

    if( jo.has_member( "material" ) ) {
        def.materials.clear();
        for( auto &m : jo.get_tags( "material" ) ) {
            def.materials.emplace_back( m );
        }
    }

    if( jo.has_string( "phase" ) ) {
        def.phase = jo.get_enum_value<phase_id>( "phase" );
    }

    if( jo.has_array( "magazines" ) ) {
        def.magazine_default.clear();
        def.magazines.clear();

        for( JsonArray arr : jo.get_array( "magazines" ) ) {
            ammotype ammo( arr.get_string( 0 ) ); // an ammo type (e.g. 9mm)
            JsonArray compat = arr.get_array( 1 ); // compatible magazines for this ammo type

            // the first magazine for this ammo type is the default
            def.magazine_default[ ammo ] = compat.get_string( 0 );

            while( compat.has_more() ) {
                def.magazines[ ammo ].insert( compat.next_string() );
            }
        }
    }

    JsonArray jarr = jo.get_array( "min_skills" );
    if( !jarr.empty() ) {
        def.min_skills.clear();
    }
    for( JsonArray cur : jarr ) {
        const auto sk = skill_id( cur.get_string( 0 ) );
        if( !sk.is_valid() ) {
            jo.throw_error( string_format( "invalid skill: %s", sk.c_str() ), "min_skills" );
        }
        def.min_skills[ sk ] = cur.get_int( 1 );
    }

    if( jo.has_member( "explosion" ) ) {
        JsonObject je = jo.get_object( "explosion" );
        def.explosion = load_explosion_data( je );
    }

    assign( jo, "flags", def.item_tags );
    assign( jo, "faults", def.faults );

    if( jo.has_member( "qualities" ) ) {
        def.qualities.clear();
        set_qualities_from_json( jo, "qualities", def );
    } else {
        if( jo.has_object( "extend" ) ) {
            JsonObject tmp = jo.get_object( "extend" );
            tmp.allow_omitted_members();
            extend_qualities_from_json( tmp, "qualities", def );
        }
        if( jo.has_object( "delete" ) ) {
            JsonObject tmp = jo.get_object( "delete" );
            tmp.allow_omitted_members();
            delete_qualities_from_json( tmp, "qualities", def );
        }
    }

    if( jo.has_member( "properties" ) ) {
        set_properties_from_json( jo, "properties", def );
    }

    for( auto &s : jo.get_tags( "techniques" ) ) {
        def.techniques.insert( matec_id( s ) );
    }

    set_use_methods_from_json( jo, "use_action", def.use_methods );

    assign( jo, "countdown_interval", def.countdown_interval );
    assign( jo, "countdown_destroy", def.countdown_destroy );

    if( jo.has_string( "countdown_action" ) ) {
        def.countdown_action = usage_from_string( jo.get_string( "countdown_action" ) );

    } else if( jo.has_object( "countdown_action" ) ) {
        auto tmp = jo.get_object( "countdown_action" );
        def.countdown_action = usage_from_object( tmp ).second;
    }

    if( jo.has_string( "drop_action" ) ) {
        def.drop_action = usage_from_string( jo.get_string( "drop_action" ) );

    } else if( jo.has_object( "drop_action" ) ) {
        auto tmp = jo.get_object( "drop_action" );
        def.drop_action = usage_from_object( tmp ).second;
    }

    jo.read( "looks_like", def.looks_like );

    if( jo.has_member( "conditional_names" ) ) {
        def.conditional_names.clear();
        for( const JsonObject curr : jo.get_array( "conditional_names" ) ) {
            conditional_name cname;
            cname.type = curr.get_enum_value<condition_type>( "type" );
            cname.condition = curr.get_string( "condition" );
            cname.name = translation( translation::plural_tag() );
            if( !curr.read( "name", cname.name ) ) {
                curr.throw_error( "name unspecified for conditional name" );
            }
            def.conditional_names.push_back( cname );
        }
    }

    load_slot_optional( def.container, jo, "container_data", src );
    load_slot_optional( def.armor, jo, "armor_data", src );
    load_slot_optional( def.pet_armor, jo, "pet_armor_data", src );
    load_slot_optional( def.book, jo, "book_data", src );
    load_slot_optional( def.gun, jo, "gun_data", src );
    load_slot_optional( def.bionic, jo, "bionic_data", src );
    load_slot_optional( def.ammo, jo, "ammo_data", src );
    load_slot_optional( def.seed, jo, "seed_data", src );
    load_slot_optional( def.artifact, jo, "artifact_data", src );
    load_slot_optional( def.brewable, jo, "brewable", src );
    load_slot_optional( def.fuel, jo, "fuel", src );
    load_slot_optional( def.relic_data, jo, "relic_data", src );

    // optional gunmod slot may also specify mod data
    if( jo.has_member( "gunmod_data" ) ) {
        // use the same JsonObject for the two load_slot calls to avoid
        // warnings about unvisited Json members
        JsonObject jo_gunmod = jo.get_object( "gunmod_data" );
        load_slot( def.gunmod, jo_gunmod, src );
        load_slot( def.mod, jo_gunmod, src );
    }

    if( jo.has_string( "abstract" ) ) {
        def.id = jo.get_string( "abstract" );
    } else {
        def.id = jo.get_string( "id" );
    }

    // snippet_category should be loaded after def.id is determined
    if( jo.has_array( "snippet_category" ) ) {
        // auto-create a category that is unlikely to already be used and put the
        // snippets in it.
        def.snippet_category = std::string( "auto:" ) + def.id;
        SNIPPET.add_snippets_from_json( def.snippet_category, jo.get_array( "snippet_category" ) );
    } else {
        def.snippet_category = jo.get_string( "snippet_category", "" );
    }

    if( jo.has_string( "abstract" ) ) {
        m_abstracts[ def.id ] = def;
    } else {
        m_templates[ def.id ] = def;
    }
}

void Item_factory::load_migration( const JsonObject &jo )
{
    migration m;
    assign( jo, "replace", m.replace );
    assign( jo, "flags", m.flags );
    assign( jo, "charges", m.charges );
    assign( jo, "contents", m.contents );

    if( jo.has_string( "id" ) ) {
        m.id = jo.get_string( "id" );
        migrations[ m.id ] = m;
    } else if( jo.has_array( "id" ) ) {
        for( const std::string line : jo.get_array( "id" ) ) {
            m.id = line;
            migrations[ m.id ] = m;
        }
    } else {
        jo.throw_error( "`id` of `MIGRATION` is neither string nor array" );
    }
}

itype_id Item_factory::migrate_id( const itype_id &id )
{
    auto iter = migrations.find( id );
    return iter != migrations.end() ? iter->second.replace : id;
}

void Item_factory::migrate_item( const itype_id &id, item &obj )
{
    auto iter = migrations.find( id );
    if( iter != migrations.end() ) {
        std::copy( iter->second.flags.begin(), iter->second.flags.end(), std::inserter( obj.item_tags,
                   obj.item_tags.begin() ) );
        if( iter->second.charges > 0 ) {
            obj.charges = iter->second.charges;
        }

        for( const auto &c : iter->second.contents ) {
            if( std::none_of( obj.contents.begin(), obj.contents.end(), [&]( const item & e ) {
            return e.typeId() == c;
            } ) ) {
                obj.emplace_back( c, obj.birthday() );
            }
        }

        // check contents of migrated containers do not exceed capacity
        if( obj.is_container() && !obj.contents.empty() ) {
            item &child = obj.contents.back();
            const int capacity = child.charges_per_volume( obj.get_container_capacity() );
            child.charges = std::min( child.charges, capacity );
        }
    }
}

void Item_factory::set_qualities_from_json( const JsonObject &jo, const std::string &member,
        itype &def )
{
    if( jo.has_array( member ) ) {
        for( JsonArray curr : jo.get_array( member ) ) {
            const auto quali = std::pair<quality_id, int>( quality_id( curr.get_string( 0 ) ),
                               curr.get_int( 1 ) );
            if( def.qualities.count( quali.first ) > 0 ) {
                curr.throw_error( "Duplicated quality", 0 );
            }
            def.qualities.insert( quali );
        }
    } else {
        jo.throw_error( "Qualities list is not an array", member );
    }
}

void Item_factory::extend_qualities_from_json( const JsonObject &jo, const std::string &member,
        itype &def )
{
    for( JsonArray curr : jo.get_array( member ) ) {
        def.qualities[quality_id( curr.get_string( 0 ) )] = curr.get_int( 1 );
    }
}

void Item_factory::delete_qualities_from_json( const JsonObject &jo, const std::string &member,
        itype &def )
{
    for( JsonArray curr : jo.get_array( member ) ) {
        const auto iter = def.qualities.find( quality_id( curr.get_string( 0 ) ) );
        if( iter != def.qualities.end() && iter->second == curr.get_int( 1 ) ) {
            def.qualities.erase( iter );
        }
    }
}

void Item_factory::set_properties_from_json( const JsonObject &jo, const std::string &member,
        itype &def )
{
    if( jo.has_array( member ) ) {
        for( JsonArray curr : jo.get_array( member ) ) {
            const auto prop = std::pair<std::string, std::string>( curr.get_string( 0 ), curr.get_string( 1 ) );
            if( def.properties.count( prop.first ) > 0 ) {
                curr.throw_error( "Duplicated property", 0 );
            }
            def.properties.insert( prop );
        }
    } else {
        jo.throw_error( "Properties list is not an array", member );
    }
}

void Item_factory::reset()
{
    clear();
    init();
}

void Item_factory::clear()
{
    m_template_groups.clear();

    iuse_function_list.clear();

    m_templates.clear();
    m_runtimes.clear();

    item_blacklist.clear();

    tool_subtypes.clear();

    repair_tools.clear();
    gun_tools.clear();
    repair_actions.clear();

    frozen = false;
}

static std::string to_string( Item_group::Type t )
{
    switch( t ) {
        case Item_group::Type::G_COLLECTION:
            return "collection";
        case Item_group::Type::G_DISTRIBUTION:
            return "distribution";
    }

    return "BUGGED";
}

static Item_group *make_group_or_throw( const Group_tag &group_id,
                                        std::unique_ptr<Item_spawn_data> &isd,
                                        Item_group::Type t, int ammo_chance, int magazine_chance )
{
    Item_group *ig = dynamic_cast<Item_group *>( isd.get() );
    if( ig == nullptr ) {
        isd.reset( ig = new Item_group( t, 100, ammo_chance, magazine_chance ) );
    } else if( ig->type != t ) {
        throw std::runtime_error( "item group \"" + group_id + "\" already defined with type \"" +
                                  to_string( ig->type ) + "\"" );
    }
    return ig;
}

template<typename T>
bool load_min_max( std::pair<T, T> &pa, const JsonObject &obj, const std::string &name )
{
    bool result = false;
    if( obj.has_array( name ) ) {
        // An array means first is min, second entry is max. Both are mandatory.
        JsonArray arr = obj.get_array( name );
        result |= arr.read_next( pa.first );
        result |= arr.read_next( pa.second );
    } else {
        // Not an array, should be a single numeric value, which is set as min and max.
        result |= obj.read( name, pa.first );
        result |= obj.read( name, pa.second );
    }
    result |= obj.read( name + "-min", pa.first );
    result |= obj.read( name + "-max", pa.second );
    return result;
}

bool Item_factory::load_sub_ref( std::unique_ptr<Item_spawn_data> &ptr, const JsonObject &obj,
                                 const std::string &name, const Item_group &parent )
{
    const std::string iname( name + "-item" );
    const std::string gname( name + "-group" );
    std::vector< std::pair<const std::string, bool> >
    entries; // pair.second is true for groups, false for items
    const int prob = 100;

    auto get_array = [&obj, &name, &entries]( const std::string & arr_name, const bool isgroup ) {
        if( !obj.has_array( arr_name ) ) {
            return;
        } else if( name != "contents" ) {
            obj.throw_error( string_format( "You can't use an array for '%s'", arr_name ) );
        }
        for( const std::string line : obj.get_array( arr_name ) ) {
            entries.emplace_back( line, isgroup );
        }
    };
    get_array( iname, false );
    get_array( gname, true );

    if( obj.has_member( name ) ) {
        obj.throw_error( string_format( "This has been a TODO: since 2014.  Use '%s' and/or '%s' instead.",
                                        iname, gname ) );
        // TODO: !
        return false;
    }
    if( obj.has_string( iname ) ) {
        entries.push_back( std::make_pair( obj.get_string( iname ), false ) );
    }
    if( obj.has_string( gname ) ) {
        entries.push_back( std::make_pair( obj.get_string( gname ), true ) );
    }

    if( entries.size() > 1 && name != "contents" ) {
        obj.throw_error( string_format( "You can only use one of '%s' and '%s'", iname, gname ) );
        return false;
    } else if( entries.size() == 1 ) {
        const auto type = entries.front().second ? Single_item_creator::Type::S_ITEM_GROUP :
                          Single_item_creator::Type::S_ITEM;
        Single_item_creator *result = new Single_item_creator( entries.front().first, type, prob );
        result->inherit_ammo_mag_chances( parent.with_ammo, parent.with_magazine );
        ptr.reset( result );
        return true;
    } else if( entries.empty() ) {
        return false;
    }
    Item_group *result = new Item_group( Item_group::Type::G_COLLECTION, prob, parent.with_ammo,
                                         parent.with_magazine );
    ptr.reset( result );
    for( const auto &elem : entries ) {
        if( elem.second ) {
            result->add_group_entry( elem.first, prob );
        } else {
            result->add_item_entry( elem.first, prob );
        }
    }
    return true;
}

bool Item_factory::load_string( std::vector<std::string> &vec, const JsonObject &obj,
                                const std::string &name )
{
    bool result = false;
    std::string temp;

    if( obj.has_array( name ) ) {
        for( const std::string line : obj.get_array( name ) ) {
            result |= true;
            vec.push_back( line );
        }
    } else if( obj.has_member( name ) ) {
        result |= obj.read( name, temp );
        vec.push_back( temp );
    }

    return result;
}

void Item_factory::add_entry( Item_group &ig, const JsonObject &obj )
{
    std::unique_ptr<Item_group> gptr;
    int probability = obj.get_int( "prob", 100 );
    JsonArray jarr;
    if( obj.has_member( "collection" ) ) {
        gptr = std::make_unique<Item_group>( Item_group::G_COLLECTION, probability, ig.with_ammo,
                                             ig.with_magazine );
        jarr = obj.get_array( "collection" );
    } else if( obj.has_member( "distribution" ) ) {
        gptr = std::make_unique<Item_group>( Item_group::G_DISTRIBUTION, probability, ig.with_ammo,
                                             ig.with_magazine );
        jarr = obj.get_array( "distribution" );
    }
    if( gptr ) {
        for( const JsonObject job2 : jarr ) {
            add_entry( *gptr, job2 );
        }
        ig.add_entry( std::move( gptr ) );
        return;
    }

    std::unique_ptr<Single_item_creator> sptr;
    if( obj.has_member( "item" ) ) {
        sptr = std::make_unique<Single_item_creator>(
                   obj.get_string( "item" ), Single_item_creator::S_ITEM, probability );
    } else if( obj.has_member( "group" ) ) {
        sptr = std::make_unique<Single_item_creator>(
                   obj.get_string( "group" ), Single_item_creator::S_ITEM_GROUP, probability );
    }
    if( !sptr ) {
        return;
    }

    Item_modifier modifier;
    bool use_modifier = false;
    use_modifier |= load_min_max( modifier.damage, obj, "damage" );
    use_modifier |= load_min_max( modifier.dirt, obj, "dirt" );
    modifier.damage.first *= itype::damage_scale;
    modifier.damage.second *= itype::damage_scale;
    use_modifier |= load_min_max( modifier.charges, obj, "charges" );
    use_modifier |= load_min_max( modifier.count, obj, "count" );
    use_modifier |= load_sub_ref( modifier.ammo, obj, "ammo", ig );
    use_modifier |= load_sub_ref( modifier.container, obj, "container", ig );
    use_modifier |= load_sub_ref( modifier.contents, obj, "contents", ig );
    use_modifier |= load_string( modifier.custom_flags, obj, "custom-flags" );
    if( use_modifier ) {
        sptr->modifier.emplace( std::move( modifier ) );
    }
    ig.add_entry( std::move( sptr ) );
}

// Load an item group from JSON
void Item_factory::load_item_group( const JsonObject &jsobj )
{
    const Item_tag group_id = jsobj.get_string( "id" );
    const std::string subtype = jsobj.get_string( "subtype", "old" );
    load_item_group( jsobj, group_id, subtype );
}

void Item_factory::load_item_group( const JsonArray &entries, const Group_tag &group_id,
                                    const bool is_collection, const int ammo_chance, const int magazine_chance )
{
    const auto type = is_collection ? Item_group::G_COLLECTION : Item_group::G_DISTRIBUTION;
    std::unique_ptr<Item_spawn_data> &isd = m_template_groups[group_id];
    Item_group *const ig = make_group_or_throw( group_id, isd, type, ammo_chance, magazine_chance );

    for( const JsonObject subobj : entries ) {
        add_entry( *ig, subobj );
    }
}

void Item_factory::load_item_group( const JsonObject &jsobj, const Group_tag &group_id,
                                    const std::string &subtype )
{
    std::unique_ptr<Item_spawn_data> &isd = m_template_groups[group_id];

    Item_group::Type type = Item_group::G_COLLECTION;
    if( subtype == "old" || subtype == "distribution" ) {
        type = Item_group::G_DISTRIBUTION;
    } else if( subtype != "collection" ) {
        jsobj.throw_error( "unknown item group type", "subtype" );
    }
    Item_group *ig = make_group_or_throw( group_id, isd, type, jsobj.get_int( "ammo", 0 ),
                                          jsobj.get_int( "magazine", 0 ) );

    if( subtype == "old" ) {
        for( const JsonValue entry : jsobj.get_array( "items" ) ) {
            if( entry.test_object() ) {
                JsonObject subobj = entry.get_object();
                add_entry( *ig, subobj );
            } else {
                JsonArray pair = entry.get_array();
                ig->add_item_entry( pair.get_string( 0 ), pair.get_int( 1 ) );
            }
        }
        return;
    }

    if( jsobj.has_member( "entries" ) ) {
        for( const JsonObject subobj : jsobj.get_array( "entries" ) ) {
            add_entry( *ig, subobj );
        }
    }
    if( jsobj.has_member( "items" ) ) {
        for( const JsonValue entry : jsobj.get_array( "items" ) ) {
            if( entry.test_string() ) {
                ig->add_item_entry( entry.get_string(), 100 );
            } else if( entry.test_array() ) {
                JsonArray subitem = entry.get_array();
                ig->add_item_entry( subitem.get_string( 0 ), subitem.get_int( 1 ) );
            } else {
                JsonObject subobj = entry.get_object();
                add_entry( *ig, subobj );
            }
        }
    }
    if( jsobj.has_member( "groups" ) ) {
        for( const JsonValue entry : jsobj.get_array( "groups" ) ) {
            if( entry.test_string() ) {
                ig->add_group_entry( entry.get_string(), 100 );
            } else if( entry.test_array() ) {
                JsonArray subitem = entry.get_array();
                ig->add_group_entry( subitem.get_string( 0 ), subitem.get_int( 1 ) );
            } else {
                JsonObject subobj = entry.get_object();
                add_entry( *ig, subobj );
            }
        }
    }
}

void Item_factory::set_use_methods_from_json( const JsonObject &jo, const std::string &member,
        std::map<std::string, use_function> &use_methods )
{
    if( !jo.has_member( member ) ) {
        return;
    }

    use_methods.clear();
    if( jo.has_array( member ) ) {
        for( const JsonValue entry : jo.get_array( member ) ) {
            if( entry.test_string() ) {
                std::string type = entry.get_string();
                use_methods.emplace( type, usage_from_string( type ) );
            } else if( entry.test_object() ) {
                auto obj = entry.get_object();
                use_methods.insert( usage_from_object( obj ) );
            } else {
                entry.throw_error( "array element is neither string nor object." );
            }

        }
    } else {
        if( jo.has_string( member ) ) {
            std::string type = jo.get_string( member );
            use_methods.emplace( type, usage_from_string( type ) );
        } else if( jo.has_object( member ) ) {
            auto obj = jo.get_object( member );
            use_methods.insert( usage_from_object( obj ) );
        } else {
            jo.throw_error( "member 'use_action' is neither string nor object." );
        }

    }
}

std::pair<std::string, use_function> Item_factory::usage_from_object( const JsonObject &obj )
{
    auto type = obj.get_string( "type" );

    if( type == "repair_item" ) {
        type = obj.get_string( "item_action_type" );
        if( !has_iuse( type ) ) {
            add_actor( std::make_unique<repair_item_actor>( type ) );
            repair_actions.insert( type );
        }
    }

    use_function method = usage_from_string( type );

    if( !method.get_actor_ptr() ) {
        obj.throw_error( "unknown use_action", "type" );
    }

    method.get_actor_ptr()->load( obj );
    return std::make_pair( type, method );
}

use_function Item_factory::usage_from_string( const std::string &type ) const
{
    auto func = iuse_function_list.find( type );
    if( func != iuse_function_list.end() ) {
        return func->second;
    }

    // Otherwise, return a hardcoded function we know exists (hopefully)
    debugmsg( "Received unrecognized iuse function %s, using iuse::none instead", type.c_str() );
    return use_function();
}

namespace io
{
template<>
std::string enum_to_string<phase_id>( phase_id data )
{
    switch( data ) {
        // *INDENT-OFF*
        case PNULL: return "null";
        case LIQUID: return "liquid";
        case SOLID: return "solid";
        case GAS: return "gas";
        case PLASMA: return "plasma";
        // *INDENT-ON*
        case num_phases:
            break;
    }
    debugmsg( "Invalid phase" );
    abort();
}
} // namespace io

item_category_id calc_category( const itype &obj )
{
    if( obj.artifact ) {
        return item_category_id( "artifacts" );
    }
    if( obj.gun && !obj.gunmod ) {
        return item_category_id( "guns" );
    }
    if( obj.magazine ) {
        return item_category_id( "magazines" );
    }
    if( obj.ammo ) {
        return item_category_id( "ammo" );
    }
    if( obj.tool ) {
        return item_category_id( "tools" );
    }
    if( obj.armor ) {
        return item_category_id( "clothing" );
    }
    if( obj.comestible ) {
        return obj.comestible->comesttype == "MED" ?
               item_category_id( "drugs" ) : item_category_id( "food" );
    }
    if( obj.book ) {
        return item_category_id( "books" );
    }
    if( obj.gunmod ) {
        return item_category_id( "mods" );
    }
    if( obj.bionic ) {
        return item_category_id( "bionics" );
    }

    bool weap = std::any_of( obj.melee.begin(), obj.melee.end(), []( int qty ) {
        return qty > MELEE_STAT;
    } );

    return weap ? item_category_id( "weapons" ) : item_category_id( "other" );
}

std::vector<Group_tag> Item_factory::get_all_group_names()
{
    std::vector<std::string> rval;
    for( GroupMap::value_type &group_pair : m_template_groups ) {
        rval.push_back( group_pair.first );
    }
    return rval;
}

bool Item_factory::add_item_to_group( const Group_tag &group_id, const Item_tag &item_id,
                                      int chance )
{
    if( m_template_groups.find( group_id ) == m_template_groups.end() ) {
        return false;
    }
    Item_spawn_data &group_to_access = *m_template_groups[group_id];
    if( group_to_access.has_item( item_id ) ) {
        group_to_access.remove_item( item_id );
    }

    Item_group *ig = dynamic_cast<Item_group *>( &group_to_access );
    if( chance != 0 && ig != nullptr ) {
        // Only re-add if chance != 0
        ig->add_item_entry( item_id, chance );
    }

    return true;
}

void item_group::debug_spawn()
{
    std::vector<std::string> groups = item_controller->get_all_group_names();
    uilist menu;
    menu.text = _( "Test which group?" );
    for( size_t i = 0; i < groups.size(); i++ ) {
        menu.entries.emplace_back( static_cast<int>( i ), true, -2, groups[i] );
    }
    while( true ) {
        menu.query();
        const int index = menu.ret;
        if( index >= static_cast<int>( groups.size() ) || index < 0 ) {
            break;
        }
        // Spawn items from the group 100 times
        std::map<std::string, int> itemnames;
        for( size_t a = 0; a < 100; a++ ) {
            const auto items = items_from( groups[index], calendar::turn );
            for( auto &it : items ) {
                itemnames[it.display_name()]++;
            }
        }
        // Invert the map to get sorting!
        std::multimap<int, std::string> itemnames2;
        for( const auto &e : itemnames ) {
            itemnames2.insert( std::pair<int, std::string>( e.second, e.first ) );
        }
        uilist menu2;
        menu2.text = _( "Result of 100 spawns:" );
        for( const auto &e : itemnames2 ) {
            menu2.entries.emplace_back( static_cast<int>( menu2.entries.size() ), true, -2,
                                        string_format( _( "%d x %s" ), e.first, e.second ) );
        }
        menu2.query();
    }
}

bool Item_factory::has_template( const itype_id &id ) const
{
    return m_templates.count( id ) || m_runtimes.count( id );
}

std::vector<const itype *> Item_factory::all() const
{
    assert( frozen );

    std::vector<const itype *> res;
    res.reserve( m_templates.size() + m_runtimes.size() );

    for( const auto &e : m_templates ) {
        res.push_back( &e.second );
    }
    for( const auto &e : m_runtimes ) {
        res.push_back( e.second.get() );
    }

    return res;
}

std::vector<const itype *> Item_factory::get_runtime_types() const
{
    std::vector<const itype *> res;
    res.reserve( m_runtimes.size() );
    for( const auto &e : m_runtimes ) {
        res.push_back( e.second.get() );
    }

    return res;
}

/** Find all templates matching the UnaryPredicate function */
std::vector<const itype *> Item_factory::find( const std::function<bool( const itype & )> &func )
{
    std::vector<const itype *> res;

    std::vector<const itype *> opts = item_controller->all();

    std::copy_if( opts.begin(), opts.end(), std::back_inserter( res ),
    [&func]( const itype * e ) {
        return func( *e );
    } );

    return res;
}

Item_tag Item_factory::create_artifact_id() const
{
    Item_tag id;
    int i = m_runtimes.size();
    do {
        id = string_format( "artifact_%d", i );
        i++;
    } while( has_template( id ) );
    return id;
}

std::list<itype_id> Item_factory::subtype_replacement( const itype_id &base ) const
{
    std::list<itype_id> ret;
    ret.push_back( base );
    const auto replacements = tool_subtypes.find( base );
    if( replacements != tool_subtypes.end() ) {
        ret.insert( ret.end(), replacements->second.begin(), replacements->second.end() );
    }

    return ret;
}<|MERGE_RESOLUTION|>--- conflicted
+++ resolved
@@ -1862,9 +1862,6 @@
         slot.latent_heat = latent_heat / jo.get_tags( "material" ).size();
     }
 
-<<<<<<< HEAD
-    if( is_junkfood ) { // Junk food never gets old by default, but this can still be overridden.
-=======
     bool is_not_boring = false;
     if( jo.has_member( "primary_material" ) ) {
         std::string mat = jo.get_string( "primary_material" );
@@ -1875,9 +1872,8 @@
             is_not_boring = is_not_boring || m == "junk";
         }
     }
-    // Junk food never gets old by default, but this can still be overriden.
+    // Junk food never gets old by default, but this can still be overridden.
     if( is_not_boring ) {
->>>>>>> 47bbcf57
         slot.monotony_penalty = 0;
     }
     assign( jo, "monotony_penalty", slot.monotony_penalty, strict );
