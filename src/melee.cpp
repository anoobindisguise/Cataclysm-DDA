#include "player.h"
#include "bionics.h"
#include "debug.h"
#include "game.h"
#include "keypress.h"
#include "martialarts.h"
#include <sstream>
#include <stdlib.h>
#include <algorithm>

#include "cursesdef.h"

void player_hit_message(game* g, player* attacker, std::string message,
                        std::string target_name, int dam, bool crit);
void melee_practice(const calendar& turn, player &u, bool hit, bool unarmed,
                    bool bashing, bool cutting, bool stabbing);
int  attack_speed(player &u);
int  stumble(player &u);
std::string melee_message(matec_id tech, player &p, int bash_dam, int cut_dam, int stab_dam);

/* Melee Functions!
 * These all belong to class player.
 *
 * STATE QUERIES
 * bool is_armed() - True if we are armed with any weapon.
 * bool unarmed_attack() - True if we are NOT armed with any weapon, but still
 *  true if we're wielding a bionic weapon (at this point, just "bio_claws").
 *
 * HIT DETERMINATION
 * int base_to_hit() - The base number of sides we get in hit_roll().
 *                     Dexterity / 2 + sk_melee
 * int hit_roll() - The player's hit roll, to be compared to a monster's or
 *   player's dodge_roll().  This handles weapon bonuses, weapon-specific
 *   skills, torso encumberment penalties and drunken master bonuses.
 */

bool player::is_armed()
{
 return (weapon.typeId() != "null");
}

bool player::unarmed_attack() {
 return (weapon.typeId() == "null" || weapon.has_flag("UNARMED_WEAPON"));
}

// TODO: this is here for newcharacter.cpp only, swap it out when possible
int player::base_to_hit(bool real_life, int stat)
{
 if (stat == -999)
  stat = (real_life ? dex_cur : dex_max);
 return 1 + int(stat / 2) + skillLevel("melee");
}


int player::get_hit_base()
{
    int best_bonus = 0;

    // Are we unarmed?
    if (unarmed_attack()) {
        best_bonus = skillLevel("unarmed");
        if (skillLevel("unarmed") > 4)
            best_bonus += skillLevel("unarmed") - 4; // Extra bonus for high levels
    }

    // Using a bashing weapon?
    if (weapon.is_bashing_weapon()) {
        int bash_bonus = int(skillLevel("bashing") / 3);
        if (bash_bonus > best_bonus)
            best_bonus = bash_bonus;
    }

    // Using a cutting weapon?
    if (weapon.is_cutting_weapon()) {
        int cut_bonus = int(skillLevel("cutting") / 2);
        if (cut_bonus > best_bonus)
            best_bonus = cut_bonus;
    }

    // Using a spear?
    if (weapon.has_flag("SPEAR") || weapon.has_flag("STAB")) {
        int stab_bonus = int(skillLevel("stabbing") / 2);
        if (stab_bonus > best_bonus)
            best_bonus = stab_bonus;
    }

    // Creature::get_hit_base includes stat calculations already
    return Creature::get_hit_base() + skillLevel("melee") + best_bonus;
}

int player::hit_roll()
{
// apply martial arts bonuses

 int numdice = get_hit();

 int sides = 10 - encumb(bp_torso);
 int best_bonus = 0;
 if (sides < 2)
  sides = 2;


 numdice += best_bonus; // Use whichever bonus is best.

// Drunken master makes us hit better
 if (has_trait("DRUNKEN")) {
  if (unarmed_attack())
   numdice += int(disease_duration("drunk") / 300);
  else
   numdice += int(disease_duration("drunk") / 400);
 }

// Farsightedness makes us hit worse
 if (has_trait("HYPEROPIC") && !is_wearing("glasses_reading")
     && !is_wearing("glasses_bifocal")) {
  numdice -= 2;
 }

 if (numdice < 1) {
  numdice = 1;
  sides = 8 - encumb(bp_torso);
 }

 return dice(numdice, sides);
}

// Melee calculation is two parts. In melee_attack, we calculate if we would
// hit. In Creature::deal_melee_hit, we calculate if the target dodges.
int player::melee_attack(game *g, Creature &t, bool allow_special) {
    bool is_u = (this == &(g->u)); // Affects how we'll display messages
    if (!t.is_player()) {
        t.add_effect("effect_hit_by_player", 100); // Flag as attacked by us for AI
    }

    std::string message = is_u ? _("You hit %s") : _("<npcname> hits %s");
    std::string target_name = t.disp_name();

    int move_cost = attack_speed(*this);

    int bash_dam = roll_bash_damage(false);
    int cut_dam  = roll_cut_damage(false);
    int stab_dam = roll_stab_damage(false);

    bool critical_hit = scored_crit(t.dodge_roll());

    // multiply damage by style damage_mults
    bash_dam *= mabuff_bash_mult();
    cut_dam *= mabuff_cut_mult();
    stab_dam *= mabuff_cut_mult();

    damage_instance d;
    if (critical_hit) // criticals have extra %arpen
        d.add_damage(DT_BASH, bash_dam * 1.5, 0, 0.5);
    else
        d.add_damage(DT_BASH, bash_dam);
    if (cut_dam > stab_dam)
        if (critical_hit) // criticals have extra flat arpen
            d.add_damage(DT_CUT, cut_dam, 5);
        else
            d.add_damage(DT_CUT, cut_dam);
    else {
        if (critical_hit) // stab criticals have extra extra %arpen
            d.add_damage(DT_STAB, stab_dam, 0, 0.33);
        else
            d.add_damage(DT_STAB, stab_dam);
    }

    // Pick one or more special attacks
    ma_technique technique;
    if (allow_special) {
        technique = ma_techniques[pick_technique(g, t, critical_hit, true)];
    } else
        technique = ma_techniques["tec_none"];

    // Handles speed penalties to monster & us, etc
    std::string specialmsg = melee_special_effects(g, t, d);
    dealt_damage_instance dealt_dam; // gets overwritten with the dealt damage values
    int hit_spread = t.deal_melee_attack(g, this, hit_roll(), critical_hit, d, dealt_dam);
    if (hit_spread < 0) {
        int stumble_pen = stumble(*this);
        if (is_player()) { // Only display messages if this is the player
            if (has_miss_recovery_tec())
                g->add_msg(_("You feint."));
            else if (stumble_pen >= 60)
                g->add_msg(_("You miss and stumble with the momentum."));
            else if (stumble_pen >= 10)
                g->add_msg(_("You swing wildly and miss."));
            else
                g->add_msg(_("You miss."));
        }
        melee_practice(g->turn, *this, false, unarmed_attack(),
                        weapon.is_bashing_weapon(), weapon.is_cutting_weapon(),
                        (weapon.has_flag("SPEAR") || weapon.has_flag("STAB")));
        move_cost += stumble_pen;
        if (has_miss_recovery_tec())
            move_cost = rng(move_cost / 3, move_cost);
    } else {
        // Handles effects as well; not done in melee_affect_*
        if (technique.id != "tec_none")
            perform_technique(technique, g, t, bash_dam, cut_dam, stab_dam, pain);
        perform_special_attacks(g, t);
        // Make a rather quiet sound, to alert any nearby monsters
        if (!is_quiet()) // check martial arts silence
            g->sound(posx, posy, 8, "");

        int dam = bash_dam + (cut_dam > stab_dam ? cut_dam : stab_dam);

        bool bashing = (bash_dam >= 10 && !unarmed_attack());
        bool cutting = (cut_dam >= 10 && cut_dam >= stab_dam);
        bool stabbing = (stab_dam >= 10 && stab_dam >= cut_dam);

        melee_practice(g->turn, *this, true, unarmed_attack(), bashing, cutting, stabbing);

        if (dam >= 5 && has_artifact_with(AEP_SAP_LIFE))
            healall( rng(dam / 10, dam / 5) );

        message = melee_message(technique.id, *this, bash_dam, cut_dam, stab_dam);
        player_hit_message(g, this, message, target_name, dam, critical_hit);

        if (!specialmsg.empty())
            g->add_msg(specialmsg.c_str());
    }

    mod_moves(-move_cost);

    ma_onattack_effects(); // trigger martial arts on-attack effects

    return 0;
}

int stumble(player &u)
{
 int stumble_pen = 2 * u.weapon.volume() + (u.weapon.weight() / 113);
 if (u.has_trait("DEFT"))
  stumble_pen = int(stumble_pen * .3) - 10;
 if (stumble_pen < 0)
  stumble_pen = 0;
// TODO: Reflect high strength bonus in newcharacter.cpp
 if (stumble_pen > 0 && (u.str_cur >= 15 || u.dex_cur >= 21 ||
                         one_in(16 - u.str_cur) || one_in(22 - u.dex_cur)))
  stumble_pen = rng(0, stumble_pen);

 return stumble_pen;
}

bool player::scored_crit(int target_dodge)
{
 int num_crits = 0;

// Weapon to-hit roll
 int chance = 25;
 if (unarmed_attack()) { // Unarmed attack: 1/2 of unarmed skill is to-hit
  for (int i = 1; i <= int(skillLevel("unarmed") * .5); i++)
   chance += (50 / (2 + i));
 }
 if (weapon.type->m_to_hit > 0) {
  for (int i = 1; i <= weapon.type->m_to_hit; i++)
   chance += (50 / (2 + i));
 } else if (chance < 0) {
  for (int i = 0; i > weapon.type->m_to_hit; i--)
   chance /= 2;
 }
 if (rng(0, 99) < chance + 4 * disease_intensity("attack_boost"))
  num_crits++;

// Dexterity to-hit roll
// ... except sometimes we don't use dexteiry!
 int stat = dex_cur;

 chance = 25;
 if (stat > 8) {
  for (int i = 9; i <= stat; i++)
   chance += (21 - i); // 12, 11, 10...
 } else {
  int decrease = 5;
  for (int i = 7; i >= stat; i--) {
   chance -= decrease;
   if (i % 2 == 0)
    decrease--;
  }
 }
 if (rng(0, 99) < chance)
  num_crits++;

// Skill level roll
 int best_skill = 0;

 if (weapon.is_bashing_weapon() && skillLevel("bashing") > best_skill)
  best_skill = skillLevel("bashing");
 if (weapon.is_cutting_weapon() && skillLevel("cutting") > best_skill)
  best_skill = skillLevel("cutting");
 if ((weapon.has_flag("SPEAR") || weapon.has_flag("STAB")) &&
     skillLevel("stabbing") > best_skill)
  best_skill = skillLevel("stabbing");
 if (unarmed_attack() && skillLevel("unarmed") > best_skill)
  best_skill = skillLevel("unarmed");

 best_skill += int(skillLevel("melee") / 2.5);

 chance = 25;
 if (best_skill > 3) {
  for (int i = 3; i < best_skill; i++)
   chance += (50 / (2 + i));
 } else if (chance < 3) {
  for (int i = 3; i > best_skill; i--)
   chance /= 2;
 }
 if (rng(0, 99) < chance + 4 * disease_intensity("attack_boost"))
  num_crits++;

 if (num_crits == 3)
  return true;
 else if (num_crits == 2)
  return (hit_roll() >= target_dodge * 1.5 && !one_in(4));

 return false;
}

int player::get_dodge_base() {
    // Creature::get_dodge_base includes stat calculations already
    return Creature::get_dodge_base() + skillLevel("dodge");
}

int player::get_dodge()
//Returns 1/2*DEX + dodge skill level + static bonuses from mutations
//Return numbers range from around 4 (starting player, no boosts) to 29 (20 DEX, 10 dodge, +9 mutations)
{
    //If we're asleep or busy we can't dodge
    if (has_disease("sleep") || has_disease("lying_down")) {return 0;}
    if (activity.type != ACT_NULL) {return 0;}

    return Creature::get_dodge();
}

int player::dodge_roll()
{
    int dodge_stat = get_dodge();

    if (dodges_left <= 0) { // We already dodged this turn
        if (rng(0, skillLevel("dodge") + dex_cur + 15) <= skillLevel("dodge") + dex_cur) {
            dodge_stat = rng(dodge_stat/2, dodge_stat); //Penalize multiple dodges per turn
        } else {
            dodge_stat = 0;
        }
    }
    //TODO: maybe move this somewhere, since not all calls to dodge_roll have to be followed by a dodge (although they currently are)
    dodges_left--;

    return dice(dodge_stat, 10); //Matches NPC and monster dodge_roll functions
}

int player::base_damage(bool real_life, int stat)
{
 if (stat == -999)
  stat = (real_life ? str_cur : str_max);
 int dam = (real_life ? rng(0, stat / 2) : stat / 2);
// Bonus for statong characters
 if (stat > 10)
  dam += int((stat - 9) / 2);
// Big bonus for super-human characters
 if (stat > 20)
  dam += int((stat - 20) * 1.5);

 return dam;
}

int player::roll_bash_damage(bool crit)
{
 int ret = 0;
 int stat = str_cur; // Which stat determines damage?
 int skill = skillLevel("bashing"); // Which skill determines damage?

 stat += mabuff_bash_bonus();

 if (unarmed_attack())
  skill = skillLevel("unarmed");

 ret = base_damage(true, stat);

// Drunken Master damage bonuses
 if (has_trait("DRUNKEN") && has_disease("drunk")) {
// Remember, a single drink gives 600 levels of "drunk"
  int mindrunk, maxdrunk;
  if (unarmed_attack()) {
   mindrunk = disease_duration("drunk") / 600;
   maxdrunk = disease_duration("drunk") / 250;
  } else {
   mindrunk = disease_duration("drunk") / 900;
   maxdrunk = disease_duration("drunk") / 400;
  }
  ret += rng(mindrunk, maxdrunk);
 }

 int bash_dam = int(stat / 2) + weapon.damage_bash(),
     bash_cap = 5 + stat + skill;

 if (unarmed_attack())
  bash_dam = rng(0, int(stat / 2) + skillLevel("unarmed"));
 else
    // 80%, 88%, 96%, 104%, 112%, 116%, 120%, 124%, 128%, 132%
    if (skillLevel("bashing") <= 5)
    ret *= 0.8 + 0.08 * skillLevel("bashing");
    else
    ret *= 0.92 + 0.04 * skillLevel("bashing");



 if (crit) {
  bash_dam *= 1.5;
  bash_cap *= 2;
 }

 if (bash_dam > bash_cap)// Cap for weak characters
  bash_dam = (bash_cap * 3 + bash_dam) / 4;

 /* TODO: handle this in deal_damage
 if (z != NULL && z->has_flag(MF_PLASTIC))
  bash_dam /= rng(2, 4);
  */

 int bash_min = bash_dam / 4;

 bash_dam = rng(bash_min, bash_dam);

 if (bash_dam < skill + int(stat / 2))
  bash_dam = rng(bash_dam, skill + int(stat / 2));

 ret += bash_dam;

 ret += disease_intensity("damage_boost");

// Finally, extra crit effects
 if (crit) {
  ret += int(stat / 2);
  ret += skill;
 }

 return (ret < 0 ? 0 : ret);
}

int player::roll_cut_damage(bool crit)
{
 if (weapon.has_flag("SPEAR"))
  return 0;  // Stabs, doesn't cut!

 double ret = mabuff_cut_bonus() + weapon.damage_cut();

 if (unarmed_attack() && !wearing_something_on(bp_hands)) {
  if (has_trait("CLAWS"))
   ret += 6;
  if (has_bionic("bio_razors"))
   ret += 4;
  if (has_trait("TALONS"))
   ret += 6 + ((int)skillLevel("unarmed") > 8 ? 8 : (int)skillLevel("unarmed"));
  //TODO: add acidproof check back to slime hands (probably move it elsewhere)
  if (has_trait("SLIME_HANDS"))
   ret += rng(4, 6);
 }

 if (ret <= 0)
  return 0; // No negative damage!

// 80%, 88%, 96%, 104%, 112%, 116%, 120%, 124%, 128%, 132%
 if (skillLevel("cutting") <= 5)
  ret *= 0.8 + 0.08 * skillLevel("cutting");
 else
  ret *= 0.92 + 0.04 * skillLevel("cutting");

 if (crit)
  ret *= 1.0 + (skillLevel("cutting") / 12.0);

 return ret;
}

int player::roll_stab_damage(bool crit)
{
 double ret = 0;
  //TODO: armor formula is z->get_armor_cut() - 3 * skillLevel("stabbing")

 if (unarmed_attack() && !wearing_something_on(bp_hands)) {
  ret = 0;
  if (has_trait("CLAWS"))
   ret += 6;
  if (has_trait("NAILS"))
   ret++;
  if (has_bionic("bio_razors"))
   ret += 4;
  if (has_trait("THORNS"))
   ret += 4;
 } else if (weapon.has_flag("SPEAR") || weapon.has_flag("STAB"))
  ret = weapon.damage_cut();
 else
  return 0; // Can't stab at all!

 /* TODO: add this bonus back in
 if (z != NULL && z->speed > 100) { // Bonus against fast monsters
  int speed_min = (z->speed - 100) / 10, speed_max = (z->speed - 100) / 5;
  int speed_dam = rng(speed_min, speed_max);
  if (speed_dam > ret * 2)
   speed_dam = ret * 2;
  if (speed_dam > 0)
   ret += speed_dam;
 }
 */

 if (ret <= 0)
  return 0; // No negative stabbing!

// 76%, 86%, 96%, 106%, 116%, 122%, 128%, 134%, 140%, 146%
 if (skillLevel("stabbing") <= 5)
  ret *= 0.66 + 0.1 * skillLevel("stabbing");
 else
  ret *= 0.86 + 0.06 * skillLevel("stabbing");

 if (crit)
  ret *= 1.0 + (skillLevel("stabbing") / 10.0);

 return ret;
}

// Chance of a weapon sticking is based on weapon attack type.
// Only an issue for cutting and piercing weapons.
// Attack modes are "CHOP", "STAB", and "SLICE".
// "SPEAR" is synonymous with "STAB".
// Weapons can have a "low_stick" flag indicating they
// Have a feature to prevent sticking, such as a spear with a crossbar,
// Or a stabbing blade designed to resist sticking.
int player::roll_stuck_penalty(bool stabbing)
{
    // The cost of the weapon getting stuck, in units of move points.
    const int weapon_speed = attack_speed(*this);
    int stuck_cost = weapon_speed;
    const int attack_skill = stabbing ? skillLevel("stabbing") : skillLevel("cutting");
    const float cut_damage = weapon.damage_cut();
    const float bash_damage = weapon.damage_bash();
    float cut_bash_ratio = 0.0;

    // Scale cost along with the ratio between cutting and bashing damage of the weapon.
    if( cut_damage > 0.0 || bash_damage > 0.0 )
    {
        cut_bash_ratio = cut_damage / ( cut_damage + bash_damage );
    }
    stuck_cost *= cut_bash_ratio;

    if( weapon.has_flag("SLICE") )
    {
        // Slicing weapons assumed to have a very low chance of sticking.
        stuck_cost *= 0.25;
    }
    else if( weapon.has_flag("STAB") || weapon.has_flag("SPEAR") )
    {
        // Stabbing has a moderate change of sticking.
        stuck_cost *= 0.50;
    }
    else if( weapon.has_flag("CHOP") )
    {
        // Chopping has a high chance of sticking.
        stuck_cost *= 1.00;
    }
    else
    {
        // Items with no attack type are assumed to be improvised weapons,
        // and get a very high stick cost.
        stuck_cost *= 2.00;
    }

    if( weapon.has_flag("NON_STUCK") )
    {
        // Greatly reduce sticking frequency/severity if the weapon has an anti-sticking feature.
        stuck_cost /= 4;
    }

    // Reduce cost based on player skill, by 10.5 move/level on average.
    stuck_cost -= dice( attack_skill, 20 );

    // Make sure cost doesn't go negative.
    stuck_cost = std::max( stuck_cost, 0 );
    // Cap stuck penalty at 2x weapon speed.
    stuck_cost = std::min( stuck_cost, 2*weapon_speed );

    return stuck_cost;
}

matec_id player::pick_technique(game *g, Creature &t,
                                    bool crit, bool allowgrab)
{
    (void)allowgrab; //FIXME: is this supposed to be being used for something?


    std::vector<matec_id> all = get_all_techniques();

    std::vector<matec_id> possible;

    bool downed = t.has_effect("effect_downed");

    // first add non-aoe tecs
    for (std::vector<matec_id>::const_iterator it = all.begin();
            it != all.end(); ++it) {
        ma_technique tec = ma_techniques[*it];

        // skip defensive techniques
        if (tec.defensive) continue;

        // if crit then select only from crit tecs
        if ((crit && !tec.crit_tec) || (!crit && tec.crit_tec)) continue;

        // don't apply downing techniques to someone who's already downed
        if (downed && tec.down_dur > 0) continue;

        // don't apply disarming techniques to someone without a weapon
        //TODO: these are the stat reqs for tec_disarm
        // dice(   dex_cur +    skillLevel("unarmed"),  8) >
        // dice(p->dex_cur + p->skillLevel("melee"),   10))
        if (tec.disarms && t.has_weapon()) continue;

        // ignore aoe tecs for a bit
        if (tec.aoe.length() > 0) continue;

        if (tec.is_valid_player(*this))
            possible.push_back(tec.id);
    }

  // now add aoe tecs (since they depend on if we have other tecs or not)
  for (std::vector<matec_id>::const_iterator it = all.begin();
      it != all.end(); ++it) {
    ma_technique tec = ma_techniques[*it];

    // don't use aoe tecs if there's only one target
    if (tec.aoe.length() > 0) {
      int enemy_count = 0;
      for (int x = posx - 1; x <= posx + 1; x++) {
        for (int y = posy - 1; y <= posy + 1; y++) {
          int mondex = g->mon_at(x, y);
          if (mondex != -1) {
            if (g->zombie(mondex).friendly == 0)
            enemy_count++;
            else
            enemy_count -= 2;
          }
          int npcdex = g->npc_at(x, y);
          if (npcdex != -1) {
            if (g->active_npc[npcdex]->attitude == NPCATT_KILL)
            enemy_count++;
            else
            enemy_count -= 2;
          }
        }
      }
      if (tec.is_valid_player(*this) &&
          enemy_count >= (possible.empty() ? 1 : 2)) {
        possible.push_back(tec.id);
      }
    }
  }

  if (possible.empty()) return "tec_none";

  return possible[ rng(0, possible.size() - 1) ];
}

bool player::has_technique(matec_id id) {
  return weapon.has_technique(id) ||
    martialarts[style_selected].has_technique(*this, id);
}

void player::perform_technique(ma_technique technique, game *g, Creature &t,
                               int &bash_dam, int &cut_dam,
                               int &stab_dam, int &pain)
{

    std::string target = t.disp_name();

    bash_dam += technique.bash;
    cut_dam += technique.cut;
    stab_dam += technique.cut; // cut affects stab damage too since only one of cut/stab is used

    bash_dam *= technique.bash_mult;
    cut_dam *= technique.cut_mult;
    stab_dam *= technique.cut_mult;

    int tarx = t.xpos(), tary = t.ypos();

    (void) tarx;
    (void) tary;

    if (technique.quick) {
        moves += int(attack_speed(*this) / 2);
    }

    if (technique.down_dur > 0) {
        if (t.get_throw_resist() == 0) {
            t.add_effect("effect_downed", rng(1, technique.down_dur));
            bash_dam += 3;
        }
    }

    if (technique.stun_dur > 0) {
        t.add_effect("effect_stunned", rng(1, technique.stun_dur));
    }

    if (technique.knockback_dist > 0) {
        int kb_offset = rng(
            -technique.knockback_spread,
            technique.knockback_spread
        );
        t.knock_back_from(g, posx+kb_offset, posy+kb_offset);
    }

    if (technique.pain > 0) {
        pain += rng(technique.pain/2, technique.pain);
    }

    /* TODO: put all this in when disease/effects merging is done
    if (technique.disarms) {
        g->m.add_item_or_charges(p->posx, p->posy, p->remove_weapon());
        if (you) {
            g->add_msg_if_npc(this, _("<npcname> disarms you!"));
        } else {
            g->add_msg_player_or_npc(this, _("You disarm %s!"),
                                     _("<npcname> disarms %s!"),
                                     target.c_str() );
        }
    }
    */

    if (technique.aoe.length() > 0) {
        int count_hit = 0;
        for (int x = posx - 1; x <= posx + 1; x++) {
        for (int y = posy - 1; y <= posy + 1; y++) {
            if (x != tarx || y != tary) { // Don't double-hit our target
            int mondex = g->mon_at(x, y);
            if (mondex != -1 && hit_roll() >= rng(0, 5) + g->zombie(mondex).dodge_roll()) {
                count_hit++;
                melee_attack(g,g->zombie(mondex),false);

                std::string temp_target = string_format(_("the %s"), g->zombie(mondex).name().c_str());
                g->add_msg_player_or_npc( this, _("You hit %s!"), _("<npcname> hits %s!"), temp_target.c_str() );
            }
            int npcdex = g->npc_at(x, y);
            if (npcdex != -1 &&
                    hit_roll() >= rng(0, 5) + g->active_npc[npcdex]->dodge_roll()) {
                count_hit++;
                melee_attack(g,*g->active_npc[npcdex],false);
                g->add_msg_player_or_npc( this, _("You hit %s!"), _("<npcname> hits %s!"), g->active_npc[npcdex]->name.c_str() );
            }
            }
        }
        }
        g->add_msg_if_player(&t, ngettext("%d enemy hit!", "%d enemies hit!", count_hit), count_hit);

    }

}

// this would be i2amroy's fix, but it's kinda handy
bool player::can_weapon_block()
{
    return (weapon.has_technique("WBLOCK_1") ||
            weapon.has_technique("WBLOCK_2") ||
            weapon.has_technique("WBLOCK_3"));
}


bool player::block_hit(game *g, body_part &bp_hit, int &side,
                       damage_instance &dam) {

    if (blocks_left < 1)
        return false;

    ma_ongethit_effects(); // fire martial arts on-getting-hit-triggered effects
    // these fire even if the attack is blocked (you still got hit)

    float total_phys_block = mabuff_block_bonus();
    bool conductive_weapon = weapon.conductive();

    if (unarmed_attack() && can_block()) {
        //Choose which body part to block with
        if (can_leg_block() && can_arm_block())
        bp_hit = one_in(2) ? bp_legs : bp_arms;
        else if (can_leg_block())
        bp_hit = bp_legs;
        else
        bp_hit = bp_arms;

        // Choose what side to block with.
        if (bp_hit == bp_legs)
        side = hp_cur[hp_leg_r] > hp_cur[hp_leg_l];
        else
        side = hp_cur[hp_arm_r] > hp_cur[hp_arm_l];

        g->add_msg_player_or_npc( this, _("You block with your %s!"),
        _("<npcname> blocks with their %s!"),
        body_part_name(bp_hit, side).c_str());
    } else if (can_arm_block() || can_weapon_block()) {
        // If we are using a weapon, apply extra reductions
        g->add_msg_player_or_npc( this, _("You block with your %s!"),
                    _("<npcname> blocks with their %s!"), weapon.tname().c_str() );
    }

    float phys_mult = 1.0f;
    float block_amount;
    for (std::vector<damage_unit>::iterator it = dam.damage_units.begin();
            it != dam.damage_units.end(); ++it) {
        // block physical damage "normally"
        if (it->type == DT_BASH || it->type == DT_CUT || it->type == DT_STAB) {
            // use up our flat block bonus first
            block_amount = std::min(total_phys_block, it->amount);
            total_phys_block -= block_amount;
            it->amount -= block_amount;

            if (unarmed_attack() && can_block()) {
                phys_mult = 0.5;
            } else if (can_arm_block() || can_weapon_block()) {
                if (weapon.has_technique("WBLOCK_1")) {
                    phys_mult = 0.4;
                } else if (weapon.has_technique("WBLOCK_2")) {
                    phys_mult = 0.15;
                } else if (weapon.has_technique("WBLOCK_3")) {
                    phys_mult = 0.05;
                } else {
                    phys_mult = 0.5; // always at least as good as unarmed
                }
            }
            it->amount *= phys_mult;
        // non-electrical "elemental" damage types do their full damage if unarmed,
        // but severely mitigated damage if not
        } else if (it->type == DT_HEAT || it->type == DT_ACID || it->type == DT_COLD) {
            //TODO: should damage weapons if blocked
            if (!unarmed_attack() && can_weapon_block()) {
                it->amount /= 5;
            }
        // electrical damage deals full damage if unarmed OR wielding a
        // conductive weapon
        } else if (it->type == DT_ELECTRIC) {
            if (!unarmed_attack() && can_weapon_block() && !conductive_weapon) {
                it->amount /= 5;
            }
        }
    }

    blocks_left--;

    ma_onblock_effects(); // fire martial arts block-triggered effects

    return true;
}

void player::perform_special_attacks(game *g, Creature &t)
{
 bool can_poison = false;

 std::vector<special_attack> special_attacks = mutation_attacks(t);

 std::string target = t.disp_name();

 for (int i = 0; i < special_attacks.size(); i++) {
  damage_instance d =  damage_instance::physical(
        special_attacks[i].bash,
        special_attacks[i].cut,
        special_attacks[i].stab
    );
  dealt_damage_instance dealt_dam;
  t.deal_melee_attack(g, this, hit_roll() * 0.8, false, d, dealt_dam);
  if (dealt_dam.total_damage() > 0)
      g->add_msg(special_attacks[i].text.c_str());

  if (!can_poison && one_in(2) && (dealt_dam.type_damage(DT_CUT) > 0 ||
        dealt_dam.type_damage(DT_STAB)))
   can_poison = true;

  if (dealt_dam.total_damage() > 0)
   g->add_msg( special_attacks[i].text.c_str() );
 }

 if (can_poison && has_trait("POISONOUS")) {
    if (!t.has_effect("effect_poisoned"))
        g->add_msg_if_player(&t,_("You poison %s!"), target.c_str());
    t.add_effect("effect_poisoned", 6);
 }
}

std::string player::melee_special_effects(game *g, Creature &t, damage_instance& d)
{
    std::stringstream dump;

    std::string target;

    target = t.disp_name();

    int tarposx = t.xpos(), tarposy = t.ypos();

    (void)tarposx;
    (void)tarposy;

// Bonus attacks!
 bool shock_them = (has_active_bionic("bio_shock") && power_level >= 2 &&
                    (unarmed_attack() || weapon.made_of("iron") ||
                     weapon.made_of("steel") || weapon.made_of("silver") ||
                     weapon.made_of("gold")) && one_in(3));

 bool drain_them = (has_active_bionic("bio_heat_absorb") && power_level >= 1 &&
                    !is_armed() && t.is_warm());
 drain_them &= one_in(2); // Only works half the time

 bool burn_them = weapon.has_flag("FLAMING");


    if (shock_them) { // bionics only
        power_level -= 2;
        int shock = rng(2, 5);
        d.add_damage(DT_ELECTRIC, shock*rng(1,3));

        if (is_player())
            dump << string_format(_("You shock %s."), target.c_str());
        else
            g->add_msg_player_or_npc(this, _("You shock %s."),
                                        _("<npcname> shocks %s."),
                                        target.c_str());
    }

    if (drain_them) { // bionics only
        power_level--;
        charge_power(rng(0, 2));
        d.add_damage(DT_COLD, 1);
        if (t.is_player()) {
            g->add_msg_if_npc(this, _("<npcname> drains your body heat!"));
        } else {
            if (is_player())
                dump << string_format(_("You drain %s's body heat."), target.c_str());
            else
                g->add_msg_player_or_npc(this, _("You drain %s's body heat!"),
                                     _("<npcname> drains %s's body heat!"),
                                     target.c_str());
        }
    }

    if (burn_them) { // for flaming weapons
        d.add_damage(DT_HEAT, rng(1,8));

        if (is_player())
            dump << string_format(_("You burn %s."), target.c_str());
        else
            g->add_msg_player_or_npc(this, _("You burn %s."),
                                        _("<npcname> burns %s."),
                                        target.c_str());
    }

 /* TODO: implement this effect yo, also figure out why weapon.conductive
  * isn't used to decide shock_them instead of the OR chains
 bool conductive = !wearing_something_on(bp_hands) && weapon.conductive();
 if (mon && z->has_flag(MF_ELECTRIC) && conductive) {
  hurtall(rng(0, 1));
  moves -= rng(0, 50);
  g->add_msg_if_player(p, _("Contact with %s shocks you!"), target.c_str());
 }
 */

// Glass weapons shatter sometimes
 if (weapon.made_of("glass") &&
     rng(0, weapon.volume() + 8) < weapon.volume() + str_cur) {
     g->add_msg_player_or_npc( &t, _("Your %s shatters!"), _("<npcname>'s %s shatters!"),
                               weapon.tname().c_str() );

  g->sound(posx, posy, 16, "");
// Dump its contents on the ground
  for (int i = 0; i < weapon.contents.size(); i++)
   g->m.add_item_or_charges(posx, posy, weapon.contents[i]);
  damage_instance shatter_dam = damage_instance::physical(0,rng(0, weapon.volume() * 2),0);
  deal_damage(g, this, bp_arms, 1,
          shatter_dam);// Take damage
  if (weapon.is_two_handed(this)) {// Hurt left arm too, if it was big
      //redeclare shatter_dam because deal_damage mutates it
    shatter_dam = damage_instance::physical(0,rng(0, weapon.volume() * 2),0);
    deal_damage(g, this, bp_arms, 1, shatter_dam);
  }
  d.add_damage(DT_CUT, rng(0, 5 + int(weapon.volume() * 1.5)));// Hurt the monster extra
  remove_weapon();
 }

// Getting your weapon stuck
 int cutting_penalty = roll_stuck_penalty(d.type_damage(DT_STAB) > d.type_damage(DT_CUT));
 if (weapon.has_flag("MESSY")) { // e.g. chainsaws
  cutting_penalty /= 6; // Harder to get stuck
  for (int x = tarposx - 1; x <= tarposx + 1; x++) {
   for (int y = tarposy - 1; y <= tarposy + 1; y++) {
    if (!one_in(3)) {
      g->m.add_field(g, x, y, fd_blood, 1);
    }
   }
  }
 }
<<<<<<< HEAD
 if (!unarmed_attack() && cutting_penalty > dice(str_cur * 2, 20) /* && TODO: put is_halluc check back in
         !z->is_hallucination()*/) {
  if (t.is_player())
    dump << string_format(_("Your %s gets stuck in %s, pulling it our of your hands!"), weapon.tname().c_str(), target.c_str());
  // TODO: better speed debuffs for target, possibly through effects
  t.mod_moves(-30);
=======
 if (!unarmed_attack() && cutting_penalty > dice(str_cur * 2, 20) &&
         !z->is_hallucination()) {
  if (you) {
    dump << string_format(_("Your %s gets stuck in %s, pulling it our of your hands!"), weapon.tname().c_str(), target.c_str());
  }
  if(weapon.has_flag("HURT_WHEN_PULLED") && one_in(3)) {
    //Sharp objects that injure wielder when pulled from hands (so cutting damage only)
    dump << std::endl << string_format(_("You are hurt by the %s being pulled from your hands!"), weapon.tname().c_str());
    p->hit(g, bp_hands, random_side(bp_hands), 0, (weapon.damage_cut() / 2));
  }
  if (mon) {
   if (weapon.has_flag("SPEAR") || weapon.has_flag("STAB")) {
    z->speed *= .7;
   } else {
    z->speed *= .85;
   }
   z->add_item(remove_weapon());
  } else {
   g->m.add_item_or_charges(posx, posy, remove_weapon());
  }
>>>>>>> d59e2c45
 } else {
  if (d.total_damage() > 20) { // TODO: change this back to "if it would kill the monster"
   cutting_penalty /= 2;
   cutting_penalty -= rng(skillLevel("cutting"), skillLevel("cutting") * 2 + 2);
  }
  if (cutting_penalty > 0)
   moves -= cutting_penalty;
  if (cutting_penalty >= 50/* && !z->is_hallucination()*/) { // TODO: halluc check again
    if (t.is_player())
    dump << string_format(_("Your %s gets stuck in %s but you yank it free!"), weapon.tname().c_str(), target.c_str());
  }
  if (weapon.has_flag("SPEAR") || weapon.has_flag("STAB"))
   t.mod_moves(-30);
 }

  // on-hit effects for martial arts
  ma_onhit_effects();

  return dump.str();
}

std::vector<special_attack> player::mutation_attacks(Creature &t)
{
    std::vector<special_attack> ret;

    std::string target = t.disp_name();

 //Having lupine or croc jaws makes it much easier to sink your fangs into people
    if (has_trait("FANGS") && (
            (!wearing_something_on(bp_mouth) && !has_trait("MUZZLE") && !has_trait("LONG_MUZZLE") &&
            one_in(20 - dex_cur - skillLevel("unarmed"))) ||
            (has_trait("MUZZLE") && one_in(18 - dex_cur - skillLevel("unarmed"))) ||
            (has_trait("LONG_MUZZLE") && one_in(15 - dex_cur - skillLevel("unarmed"))))) {
        special_attack tmp;
        tmp.stab = 20;
        if (is_player()) {
            tmp.text = string_format(_("You sink your fangs into %s!"),
                                     target.c_str());
        } else {
            tmp.text = string_format(_("%s sinks their fangs into %s!"),
                                     name.c_str(), target.c_str());
        }
        ret.push_back(tmp);
    }

    if (!has_trait("FANGS") && has_trait("MUZZLE") && one_in(18 - dex_cur - skillLevel("unarmed"))) {
        special_attack tmp;
        tmp.cut = 4;
        if (is_player()) {
            tmp.text = string_format(_("You nip at %s!"),
                                     target.c_str());
        } else {
            tmp.text = string_format(_("%s nips and harries %s!"),
                                     name.c_str(), target.c_str());
        }
        ret.push_back(tmp);
    }

    if (!has_trait("FANGS") && has_trait("LONG_MUZZLE") &&
            one_in(18 - dex_cur - skillLevel("unarmed"))) {
        special_attack tmp;
        tmp.stab = 18;
        if (is_player()) {
            tmp.text = string_format(_("You bite a chunk out of %s!"),
                                     target.c_str());
        } else {
            tmp.text = string_format(_("%s bites a chunk out of %s!"),
                                     name.c_str(), target.c_str());
        }
        ret.push_back(tmp);
    }

    if (has_trait("MANDIBLES") && one_in(22 - dex_cur - skillLevel("unarmed"))) {
        special_attack tmp;
        tmp.cut = 12;
        if (is_player()) {
            tmp.text = string_format(_("You slice %s with your mandibles!"),
                                     target.c_str());
        } else {
            tmp.text = string_format(_("%s slices %s with their mandibles!"),
                                     name.c_str(), target.c_str());
        }
        ret.push_back(tmp);
    }

    if (has_trait("BEAK") && one_in(15 - dex_cur - skillLevel("unarmed"))) {
        special_attack tmp;
        tmp.stab = 15;
        if (is_player()) {
            tmp.text = string_format(_("You peck %s!"),
                                     target.c_str());
        } else {
            tmp.text = string_format(_("%s pecks %s!"),
                                     name.c_str(), target.c_str());
        }
        ret.push_back(tmp);
    }

    if (has_trait("HOOVES") && one_in(25 - dex_cur - 2 * skillLevel("unarmed"))) {
        special_attack tmp;
        tmp.bash = str_cur * 3;
        if (tmp.bash > 40) {
            tmp.bash = 40;
        }
        if (is_player()) {
            tmp.text = string_format(_("You kick %s with your hooves!"),
                                     target.c_str());
        } else {
            tmp.text = string_format(_("%s kicks %s with their hooves!"),
                                     name.c_str(), target.c_str());
        }
        ret.push_back(tmp);
    }

    if (has_trait("RAP_TALONS") && one_in(30 - dex_cur - 2 * skillLevel("unarmed"))) {
        special_attack tmp;
        tmp.cut = str_cur * 4;
        if (tmp.cut > 60) {
            tmp.cut = 60;
        }
        if (is_player()) {
            tmp.text = string_format(_("You slash %s with a talon!"),
                                     target.c_str());
        } else {
            tmp.text = string_format(_("%s slashes %s with a talon!"),
                                     name.c_str(), target.c_str());
        }
        ret.push_back(tmp);
    }

    if (has_trait("HORNS") && one_in(20 - dex_cur - skillLevel("unarmed"))) {
        special_attack tmp;
        tmp.bash = 3;
        tmp.stab = 3;
        if (is_player()) {
            tmp.text = string_format(_("You headbutt %s with your horns!"),
                                     target.c_str());
        } else {
            tmp.text = string_format(_("%s headbutts %s with their horns!"),
                                     name.c_str(), target.c_str());
        }
        ret.push_back(tmp);
    }

    if (has_trait("HORNS_CURLED") && one_in(20 - dex_cur - skillLevel("unarmed"))) {
        special_attack tmp;
        tmp.bash = 14;
        if (is_player()) {
            tmp.text = string_format(_("You headbutt %s with your curled horns!"),
                                     target.c_str());
        } else {
            tmp.text = string_format(_("%s headbutts %s with their curled horns!"),
                                     name.c_str(), target.c_str());
        }
        ret.push_back(tmp);
    }

    if (has_trait("HORNS_POINTED") && one_in(22 - dex_cur - skillLevel("unarmed"))){
        special_attack tmp;
        tmp.stab = 24;
        if (is_player()) {
            tmp.text = string_format(_("You stab %s with your pointed horns!"),
                                     target.c_str());
        } else {
            tmp.text = string_format(_("%s stabs %s with their pointed horns!"),
                                     name.c_str(), target.c_str());
        }
        ret.push_back(tmp);
    }

    if (has_trait("ANTLERS") && one_in(20 - dex_cur - skillLevel("unarmed"))) {
        special_attack tmp;
        tmp.bash = 4;
        if (is_player()) {
            tmp.text = string_format(_("You butt %s with your antlers!"),
                                     target.c_str());
        } else {
            tmp.text = string_format(_("%s butts %s with their antlers!"),
                                     name.c_str(), target.c_str());
        }
        ret.push_back(tmp);
    }

    if (has_trait("TAIL_STING") && one_in(3) && one_in(10 - dex_cur)) {
        special_attack tmp;
        tmp.stab = 20;
        if (is_player()) {
            tmp.text = string_format(_("You sting %s with your tail!"),
                                     target.c_str());
        } else {
            tmp.text = string_format(_("%s stings %s with their tail!"),
                                     name.c_str(), target.c_str());
        }
        ret.push_back(tmp);
    }

    if (has_trait("TAIL_CLUB") && one_in(3) && one_in(10 - dex_cur)) {
        special_attack tmp;
        tmp.bash = 18;
        if (is_player()) {
            tmp.text = string_format(_("You club %s with your tail!"),
                                     target.c_str());
        } else {
            tmp.text = string_format(_("%s clubs %s with their tail!"),
                                     name.c_str(), target.c_str());
        }
        ret.push_back(tmp);
    }

	    if (has_trait("TAIL_THICK") && one_in(3) && one_in(10 - dex_cur)) {
        special_attack tmp;
        tmp.bash = 8;
        if (is_player()) {
            tmp.text = string_format(_("You whap %s with your tail!"),
                                     target.c_str());
        } else {
            tmp.text = string_format(_("%s whaps %s with their tail!"),
                                     name.c_str(), target.c_str());
        }
        ret.push_back(tmp);
    }

    if (has_trait("ARM_TENTACLES") || has_trait("ARM_TENTACLES_4") ||
            has_trait("ARM_TENTACLES_8")) {
        int num_attacks = 1;
        if (has_trait("ARM_TENTACLES_4")) {
            num_attacks = 3;
        }
        if (has_trait("ARM_TENTACLES_8")) {
            num_attacks = 7;
        }
        if (weapon.is_two_handed(this)) {
            num_attacks--;
        }

        for (int i = 0; i < num_attacks; i++) {
            if (one_in(18 - dex_cur - skillLevel("unarmed"))) {
                special_attack tmp;
                tmp.bash = str_cur / 2;
                if (is_player()) {
                    tmp.text = string_format(_("You slap %s with your tentacle!"),
                                             target.c_str());
                } else {
                    tmp.text = string_format(_("%s slaps %s with their tentacle!"),
                                             name.c_str(), target.c_str());
                }
                ret.push_back(tmp);
            }
        }
     }

    return ret;
}

//TODO: change the print to respect damage types? e.g. "You deal 24(18c+4p+2b)
//damage to the foobar"
std::string melee_message(matec_id tec_id, player &p, int bash_dam, int cut_dam, int stab_dam)
{
    if (ma_techniques.find(tec_id) != ma_techniques.end()) {
        if (ma_techniques[tec_id].messages.size() < 2) {
            return "The bugs nibble %s";
        } else if (p.is_npc()) {
            return ma_techniques[tec_id].messages[1];
        } else {
            return ma_techniques[tec_id].messages[0];
        }
    }

    // message should be based on how the weapon is used, and the total damage inflicted

    const bool npc = p.is_npc();
    // stabbing weapon or a spear
    if (p.weapon.has_flag("SPEAR") || (p.weapon.has_flag("STAB") && stab_dam > cut_dam)) {
        if (bash_dam + stab_dam + cut_dam >= 30) {
          // More variety.
          switch(rng(0, 2)) {
            case 0:
             return npc ? _("<npcname> impales %s") : _("You impale %s");
           case 1:
             return npc ? _("<npcname> gouges %s") : _("You gouge %s");
           case 2:
             return npc ? _("<npcname> runs through %s") : _("You run through %s");
          }
        } else if (bash_dam + stab_dam + cut_dam >= 20) {
            return npc ? _("<npcname> punctures %s") : _("You puncture %s");
        } else if (bash_dam + stab_dam + cut_dam >= 10) {
            return npc ? _("<npcname> pierces %s") : _("You pierce %s");
        } else {
            return npc ? _("<npcname> pokes %s") : _("You poke %s");
        }
    } else if (p.weapon.is_cutting_weapon()) {  // cutting weapon
        if (bash_dam + stab_dam + cut_dam >= 30) {
            switch(rng(0, 2)) {
              case 0:
                if (p.weapon.has_flag("STAB"))
                  return npc ? _("<npcname> guts %s") : _("You gut %s");
                else
                  return npc ? _("<npcname> chops %s") : _("You chop %s");
              case 1:
                return npc ? _("<npcname> slashes %s") : _("You slash %s");
              case 2:
                if (p.weapon.has_flag("STAB"))
                  return npc ? _("<npcname> mutilates %s") : _("You mutilate %s");
                else
                  return npc ? _("<npcname> maims %s") : _("You maim %s");
            }
        } else if (bash_dam + stab_dam + cut_dam >= 20) {
            if (p.weapon.has_flag("STAB"))
              return npc ? _("<npcname> stabs %s") : _("You stab %s");
            else
              return npc ? _("<npcname> slices %s") : _("You slice %s");
        } else if (bash_dam + stab_dam + cut_dam >= 10) {
            return npc ? _("<npcname> cuts %s") : _("You cut %s");
        } else {
            return npc ? _("<npcname> nicks %s") : _("You nick %s");
        }
    } else {  // bashing weapon (default)
        if (bash_dam + stab_dam + cut_dam >= 30) {
          switch(rng(0, 2)) {
           case 0:
             return npc ? _("<npcname> clobbers %s") : _("You clobber %s");
           case 1:
             return npc ? _("<npcname> smashes %s") : _("You smash %s");
           case 2:
             return npc ? _("<npcname> thrashes %s") : _("You thrash %s");
          }
        } else if (bash_dam + stab_dam + cut_dam >= 20) {
            return npc ? _("<npcname> batters %s") : _("You batter %s");
        } else if (bash_dam + stab_dam + cut_dam >= 10) {
            return npc ? _("<npcname> whacks %s") : _("You whack %s");
        } else {
            return npc ? _("<npcname> hits %s") : _("You hit %s");
        }
    }

    return "The bugs attack %s";
}

// display the hit message for an attack
void player_hit_message(game* g, player* attacker, std::string message,
                        std::string target_name, int dam, bool crit)
{
    std::string msg;
    if (dam <= 0) {
        if (attacker->is_npc()) {
            //~ NPC hits something but does no damage
            msg = string_format(_("%s but does no damage."), message.c_str());
        } else {
            //~ you hit something but do no damage
            msg = string_format(_("%s but do no damage."), message.c_str());
        }
    } else if (crit) {
        //~ someone hits something for %d damage (critical)
        msg = string_format(_("%s for %d damage. Critical!"),
                            message.c_str(), dam);
    } else {
        //~ someone hits something for %d damage
        msg = string_format(_("%s for %d damage."), message.c_str(), dam);
    }

    // same message is used for player and npc,
    // just using this for the <npcname> substitution.
    g->add_msg_player_or_npc(attacker, msg.c_str(), msg.c_str(),
                             target_name.c_str());
}

void melee_practice(const calendar& turn, player &u, bool hit, bool unarmed,
                    bool bashing, bool cutting, bool stabbing)
{
    int min = 2;
    int max = 2;
    std::string first = "";
    std::string second = "";
    std::string third = "";

    if (hit)
    {
        min = 5;
        max = 10;
        u.practice(turn, "melee", rng(5, 10));
    } else {
        u.practice(turn, "melee", rng(2, 5));
    }

    // type of weapon used determines order of practice
    if (u.weapon.has_flag("SPEAR"))
    {
        if (stabbing) first  = "stabbing";
        if (bashing)  second = "bashing";
        if (cutting)  third  = "cutting";
    }
    else if (u.weapon.has_flag("STAB"))
    {
        // stabbity weapons have a 50-50 chance of raising either stabbing or cutting first
        if (one_in(2))
        {
            if (stabbing) first  = "stabbing";
            if (cutting)  second = "cutting";
            if (bashing)  third  = "bashing";
        } else
        {
            if (cutting)  first  = "cutting";
            if (stabbing) second = "stabbing";
            if (bashing)  third  = "bashing";
        }
    }
    else if (u.weapon.is_cutting_weapon()) // cutting weapon
    {
        if (cutting)  first  = "cutting";
        if (bashing)  second = "bashing";
        if (stabbing) third  = "stabbing";
    }
    else // bashing weapon
    {
        if (bashing)  first  = "bashing";
        if (cutting)  second = "cutting";
        if (stabbing) third  = "stabbing";
    }

    if (unarmed) u.practice(turn, "unarmed", rng(min, max));
    if (!first.empty())  u.practice(turn, first, rng(min, max));
    if (!second.empty()) u.practice(turn, second, rng(min, max));
    if (!third.empty())  u.practice(turn, third, rng(min, max));
}

int attack_speed(player &u)
{
 int move_cost = u.weapon.attack_time() / 2;
 int skill_cost = (int)(move_cost / (pow(static_cast<float>(u.skillLevel("melee")), 3.0f)/400 +1));
 int dexbonus = (int)( pow(std::max(u.dex_cur - 8, 0), 0.8) * 3 );

 move_cost += skill_cost;
 move_cost += 20 * u.encumb(bp_torso);
 move_cost -= dexbonus;

 if (u.has_trait("LIGHT_BONES"))
  move_cost *= .9;
 if (u.has_trait("HOLLOW_BONES"))
  move_cost *= .8;

 move_cost -= u.disease_intensity("speed_boost");

 if (move_cost < 25)
  return 25;

 return move_cost;
}<|MERGE_RESOLUTION|>--- conflicted
+++ resolved
@@ -218,7 +218,7 @@
         player_hit_message(g, this, message, target_name, dam, critical_hit);
 
         if (!specialmsg.empty())
-            g->add_msg(specialmsg.c_str());
+            g->add_msg_if_player(this,specialmsg.c_str());
     }
 
     mod_moves(-move_cost);
@@ -989,49 +989,30 @@
    }
   }
  }
-<<<<<<< HEAD
  if (!unarmed_attack() && cutting_penalty > dice(str_cur * 2, 20) /* && TODO: put is_halluc check back in
          !z->is_hallucination()*/) {
-  if (t.is_player())
     dump << string_format(_("Your %s gets stuck in %s, pulling it our of your hands!"), weapon.tname().c_str(), target.c_str());
   // TODO: better speed debuffs for target, possibly through effects
   t.mod_moves(-30);
-=======
- if (!unarmed_attack() && cutting_penalty > dice(str_cur * 2, 20) &&
-         !z->is_hallucination()) {
-  if (you) {
-    dump << string_format(_("Your %s gets stuck in %s, pulling it our of your hands!"), weapon.tname().c_str(), target.c_str());
-  }
-  if(weapon.has_flag("HURT_WHEN_PULLED") && one_in(3)) {
+  if (weapon.has_flag("HURT_WHEN_PULLED") && one_in(3)) {
     //Sharp objects that injure wielder when pulled from hands (so cutting damage only)
     dump << std::endl << string_format(_("You are hurt by the %s being pulled from your hands!"), weapon.tname().c_str());
-    p->hit(g, bp_hands, random_side(bp_hands), 0, (weapon.damage_cut() / 2));
+    damage_instance pull_dam = damage_instance::physical(0,weapon.damage_cut()/2,0);
+    deal_damage(g, NULL, bp_hands, random_side(bp_hands), pull_dam);
   }
-  if (mon) {
-   if (weapon.has_flag("SPEAR") || weapon.has_flag("STAB")) {
-    z->speed *= .7;
-   } else {
-    z->speed *= .85;
-   }
-   z->add_item(remove_weapon());
-  } else {
-   g->m.add_item_or_charges(posx, posy, remove_weapon());
-  }
->>>>>>> d59e2c45
  } else {
   if (d.total_damage() > 20) { // TODO: change this back to "if it would kill the monster"
    cutting_penalty /= 2;
    cutting_penalty -= rng(skillLevel("cutting"), skillLevel("cutting") * 2 + 2);
   }
-  if (cutting_penalty > 0)
-   moves -= cutting_penalty;
   if (cutting_penalty >= 50/* && !z->is_hallucination()*/) { // TODO: halluc check again
-    if (t.is_player())
-    dump << string_format(_("Your %s gets stuck in %s but you yank it free!"), weapon.tname().c_str(), target.c_str());
+   dump << string_format(_("Your %s gets stuck in %s but you yank it free!"), weapon.tname().c_str(), target.c_str());
   }
   if (weapon.has_flag("SPEAR") || weapon.has_flag("STAB"))
    t.mod_moves(-30);
  }
+ if (cutting_penalty > 0)
+  mod_moves(-cutting_penalty);
 
   // on-hit effects for martial arts
   ma_onhit_effects();
