#include "player.h"
#include "bionics.h"
#include "debug.h"
#include "game.h"
#include "game_inventory.h"
#include "map.h"
#include "debug.h"
#include "rng.h"
#include "martialarts.h"
#include "messages.h"
#include "mutation.h"
#include "sounds.h"
#include "translations.h"
#include "monster.h"
#include "npc.h"
#include "itype.h"
#include "line.h"
#include "mtype.h"
#include "field.h"
#include "cata_utility.h"

#include <sstream>
#include <stdlib.h>
#include <algorithm>

#include "cursesdef.h"

static const bionic_id bio_cqb( "bio_cqb" );

static const matec_id tec_none( "tec_none" );
static const matec_id WBLOCK_1( "WBLOCK_1" );
static const matec_id WBLOCK_2( "WBLOCK_2" );
static const matec_id WBLOCK_3( "WBLOCK_3" );

static const skill_id skill_stabbing( "stabbing" );
static const skill_id skill_cutting( "cutting" );
static const skill_id skill_unarmed( "unarmed" );
static const skill_id skill_bashing( "bashing" );
static const skill_id skill_melee( "melee" );
static const skill_id skill_dodge( "dodge" );

const efftype_id effect_badpoison( "badpoison" );
const efftype_id effect_beartrap( "beartrap" );
const efftype_id effect_bouldering( "bouldering" );
const efftype_id effect_contacts( "contacts" );
const efftype_id effect_downed( "downed" );
const efftype_id effect_drunk( "drunk" );
const efftype_id effect_heavysnare( "heavysnare" );
const efftype_id effect_hit_by_player( "hit_by_player" );
const efftype_id effect_lightsnare( "lightsnare" );
const efftype_id effect_poison( "poison" );
const efftype_id effect_stunned( "stunned" );

static const trait_id trait_CLAWS( "CLAWS" );
static const trait_id trait_CLAWS_RAT( "CLAWS_RAT" );
static const trait_id trait_CLAWS_RETRACT( "CLAWS_RETRACT" );
static const trait_id trait_CLAWS_ST( "CLAWS_ST" );
static const trait_id trait_CLAWS_TENTACLE( "CLAWS_TENTACLE" );
static const trait_id trait_CLUMSY( "CLUMSY" );
static const trait_id trait_DEBUG_NIGHTVISION( "DEBUG_NIGHTVISION" );
static const trait_id trait_DEFT( "DEFT" );
static const trait_id trait_DRUNKEN( "DRUNKEN" );
static const trait_id trait_HOLLOW_BONES( "HOLLOW_BONES" );
static const trait_id trait_HYPEROPIC( "HYPEROPIC" );
static const trait_id trait_LIGHT_BONES( "LIGHT_BONES" );
static const trait_id trait_NAILS( "NAILS" );
static const trait_id trait_POISONOUS2( "POISONOUS2" );
static const trait_id trait_POISONOUS( "POISONOUS" );
static const trait_id trait_PROF_SKATER( "PROF_SKATER" );
static const trait_id trait_SLIME_HANDS( "SLIME_HANDS" );
static const trait_id trait_TALONS( "TALONS" );
static const trait_id trait_THORNS( "THORNS" );

void player_hit_message(player* attacker, std::string message,
                        Creature &t, int dam, bool crit = false);
<<<<<<< HEAD
void melee_practice( player &u, bool hit, bool unarmed, bool bashing, bool cutting, bool stabbing);
int  stumble( player &u, const item &weap );
=======
int  stumble(player &u);
>>>>>>> 42c4c764
std::string melee_message( const ma_technique &tech, player &p, const dealt_damage_instance &ddi );

/* Melee Functions!
 * These all belong to class player.
 *
 * STATE QUERIES
 * bool is_armed() - True if we are armed with any item.
 * bool unarmed_attack() - True if we are attacking with a "fist" weapon
 * (cestus, bionic claws etc.) or no weapon.
 *
 * HIT DETERMINATION
 * int hit_roll() - The player's hit roll, to be compared to a monster's or
 *   player's dodge_roll().  This handles weapon bonuses, weapon-specific
 *   skills, torso encumbrance penalties and drunken master bonuses.
 */

const item &Character::used_weapon() const
{
    return dynamic_cast<const player &>( *this ).get_combat_style().force_unarmed ? ret_null : weapon;
}

item &Character::used_weapon()
{
    return const_cast<item &>( const_cast<const Character *>( this )->used_weapon() );
}

bool Character::is_armed() const
{
    return !weapon.is_null();
}

bool player::unarmed_attack() const
{
    const item &weap = used_weapon();
    return weap.is_null() || weap.has_flag( "UNARMED_WEAPON" );
}

bool player::handle_melee_wear( item &shield, float wear_multiplier )
{
    if( wear_multiplier <= 0.0f ) {
        return false;
    }
    // Here is where we handle wear and tear on things we use as melee weapons or shields.
    if( shield.is_null() ) {
        return false;
    }

    // UNBREAKABLE_MELEE items can't be damaged through melee combat usage.
    if( shield.has_flag("UNBREAKABLE_MELEE") ) {
        return false;
    }

    /** @EFFECT_DEX reduces chance of damaging your melee weapon */

    /** @EFFECT_STR increases chance of damaging your melee weapon (NEGATIVE) */

    /** @EFFECT_MELEE reduces chance of damaging your melee weapon */
    const float stat_factor = dex_cur / 2.0f
        + get_skill_level( skill_melee )
        + ( 64.0f / std::max( str_cur, 4 ) );
    const float material_factor = shield.chip_resistance();
    int damage_chance = static_cast<int>( stat_factor * material_factor / wear_multiplier );
    // DURABLE_MELEE items are made to hit stuff and they do it well, so they're considered to be a lot tougher
    // than other weapons made of the same materials.
    if( shield.has_flag( "DURABLE_MELEE" ) ) {
        damage_chance *= 4;
    }

    if( damage_chance > 0 && !one_in(damage_chance) ) {
        return false;
    }

    auto str = shield.tname(); // save name before we apply damage

    if( !shield.inc_damage() ) {
        add_msg_player_or_npc( m_bad, _("Your %s is damaged by the force of the blow!"),
                                _("<npcname>'s %s is damaged by the force of the blow!"),
                                str.c_str());
        return false;
    }

    add_msg_player_or_npc( m_bad, _("Your %s is destroyed by the blow!"),
                            _("<npcname>'s %s is destroyed by the blow!"),
                            str.c_str());
    // Dump its contents on the ground
    for( auto &elem : shield.contents ) {
        g->m.add_item_or_charges( pos(), elem );
    }

    remove_item( shield );

    return true;
}

float player::get_hit_weapon( const item &weap ) const
{
    /** @EFFECT_UNARMED improves hit chance for unarmed weapons */
    /** @EFFECT_BASHING improves hit chance for bashing weapons */
    /** @EFFECT_CUTTING improves hit chance for cutting weapons */
    /** @EFFECT_STABBING improves hit chance for piercing weapons */
    auto skill = get_skill_level( weap.melee_skill() );

    // CQB bionic acts as a lower bound providing item uses a weapon skill
    if( skill < BIO_CQB_LEVEL && has_active_bionic( bio_cqb ) ) {
        skill = BIO_CQB_LEVEL;
    }

    /** @EFFECT_MELEE improves hit chance for all items (including non-weapons) */
    return ( skill / 3.0f ) + ( get_skill_level( skill_melee ) / 2.0f );
}

float player::get_hit_base() const
{
    // Character::get_hit_base includes stat calculations already
    return Character::get_hit_base() + get_hit_weapon( used_weapon() );
}

float player::hit_roll() const
{
    // Dexterity, skills, weapon and martial arts
    float hit = get_hit();
    // Drunken master makes us hit better
    if( has_trait( trait_DRUNKEN ) ) {
        hit += get_effect_dur( effect_drunk ) / ( used_weapon().is_null() ? 300.0f : 400.0f );
    }

    // Farsightedness makes us hit worse
    if( has_trait( trait_HYPEROPIC ) && !is_wearing( "glasses_reading" )
        && !is_wearing( "glasses_bifocal" ) && !has_effect( effect_contacts ) ) {
        hit -= 2.0f;
    }

    //Unstable ground chance of failure
    if( has_effect( effect_bouldering ) ) {
        hit *= 0.75f;
    }

    hit *= std::max( 0.25f, 1.0f - encumb( bp_torso ) / 100.0f );

    return normal_roll( hit * 5, 25.0f );
}

void player::add_miss_reason(const char *reason, unsigned int weight)
{
    melee_miss_reasons.add(reason, weight);

}

void player::clear_miss_reasons()
{
    melee_miss_reasons.clear();
}

const char *player::get_miss_reason()
{
    // everything that lowers accuracy in player::hit_roll()
    // adding it in hit_roll() might not be safe if it's called multiple times
    // in one turn
    add_miss_reason(
        _("Your torso encumbrance throws you off-balance."),
        divide_roll_remainder( encumb( bp_torso ), 10.0f ) );
    const int farsightedness = 2 * ( has_trait( trait_HYPEROPIC ) &&
                               !is_wearing("glasses_reading") &&
                               !is_wearing("glasses_bifocal") &&
                               !has_effect( effect_contacts) );
    add_miss_reason(
        _("You can't hit reliably due to your farsightedness."),
        farsightedness);

    const char** reason = melee_miss_reasons.pick();
    if(reason == NULL) {
        return NULL;
    }
    return *reason;
}

void player::roll_all_damage( bool crit, damage_instance &di, bool average, const item &weap ) const
{
    roll_bash_damage( crit, di, average, weap );
    roll_cut_damage ( crit, di, average, weap );
    roll_stab_damage( crit, di, average, weap );
}

static void melee_train( player &p, int lo, int hi, const item &weap ) {
    p.practice( skill_melee, ceil( rng( lo, hi ) / 2.0 ), hi );

    // allocate XP proportional to damage stats
    // Pure unarmed needs a special case because it has 0 weapon damage
    int cut  = weap.damage_melee( DT_CUT );
    int stab = weap.damage_melee( DT_STAB );
    int bash = weap.damage_melee( DT_BASH ) + ( weap.is_null() ? 1 : 0 );

    float total = std::max( cut + stab + bash, 1 );
    p.practice( skill_cutting,  ceil( cut  / total * rng( lo, hi ) ), hi );
    p.practice( skill_stabbing, ceil( stab / total * rng( lo, hi ) ), hi );

    // Unarmed skill scaled bashing damage and so scales with bashing damage
    p.practice( weap.has_flag( "UNARMED_WEAPON" ) ? skill_unarmed : skill_bashing,
                ceil( bash / total * rng( lo, hi ) ), hi );
}

void player::melee_attack( Creature &t, bool allow_special, const matec_id &force_technique )
{
    int hitspread = t.deal_melee_attack( this, hit_roll() );
    melee_attack( t, allow_special, force_technique, hitspread );
}

// Melee calculation is in parts. This sets up the attack, then in deal_melee_attack,
// we calculate if we would hit. In Creature::deal_melee_hit, we calculate if the target dodges.
void player::melee_attack(Creature &t, bool allow_special, const matec_id &force_technique, int hit_spread)
{
    if( !t.is_player() ) {
        // @todo Per-NPC tracking? Right now monster hit by either npc or player will draw aggro...
        t.add_effect( effect_hit_by_player, 100 ); // Flag as attacked by us for AI
    }

    item &cur_weapon = used_weapon();
    const bool critical_hit = scored_crit( t.dodge_roll(), cur_weapon );
    int move_cost = attack_speed( cur_weapon );

    if( hit_spread < 0 ) {
        int stumble_pen = stumble( *this, cur_weapon );
        sfx::generate_melee_sound( pos(), t.pos(), 0, 0);
        if( is_player() ) { // Only display messages if this is the player

            if( one_in(2) ) {
                const char* reason_for_miss = get_miss_reason();
                if (reason_for_miss != NULL)
                    add_msg(reason_for_miss);
            }

            if( has_miss_recovery_tec( cur_weapon ) ) {
                add_msg( _( "You feint." ) );
            } else if( stumble_pen >= 60 ) {
                add_msg( m_bad, _( "You miss and stumble with the momentum." ) );
            } else if( stumble_pen >= 10 ) {
                add_msg( _( "You swing wildly and miss." ) );
            } else {
                add_msg( _( "You miss." ) );
            }
        } else if( g->u.sees( *this ) ) {
            if( stumble_pen >= 60 ) {
                add_msg( _( "%s misses and stumbles with the momentum." ), name.c_str() );
            } else if( stumble_pen >= 10 ) {
                add_msg( _( "%s swings wildly and misses." ), name.c_str());
            } else {
                add_msg( _("%s misses."), name.c_str() );
            }
        }

        t.on_dodge( this, get_melee() );

        // Practice melee and relevant weapon skill (if any) except when using CQB bionic
        if( !has_active_bionic( bio_cqb ) ) {
<<<<<<< HEAD
            melee_train( *this, 5, 10, cur_weapon );
=======
            melee_train( *this, 2, 5 );
>>>>>>> 42c4c764
        }

        // Cap stumble penalty, heavy weapons are quite weak already
        move_cost += std::min( 60, stumble_pen );
        if( has_miss_recovery_tec( cur_weapon ) ) {
            move_cost /= 2;
        }
    } else {
        // Remember if we see the monster at start - it may change
        const bool seen = g->u.sees( t );
        // Start of attacks.
        damage_instance d;
        roll_all_damage( critical_hit, d, false, cur_weapon );

        const bool has_force_technique = !force_technique.str().empty();

        // Pick one or more special attacks
        matec_id technique_id;
        if( allow_special && !has_force_technique ) {
            technique_id = pick_technique( t, cur_weapon, critical_hit, false, false );
        } else if ( has_force_technique ) {
            technique_id = force_technique;
        } else {
            technique_id = tec_none;
        }

        const ma_technique &technique = technique_id.obj();

        // Handles effects as well; not done in melee_affect_*
        if( technique.id != tec_none ) {
            perform_technique(technique, t, d, move_cost);
        }

        if( allow_special && !t.is_dead_state() ) {
            perform_special_attacks(t);
        }

        // Proceed with melee attack.
        if( !t.is_dead_state() ) {
            // Handles speed penalties to monster & us, etc
            std::string specialmsg = melee_special_effects( t, d, cur_weapon );

            dealt_damage_instance dealt_dam; // gets overwritten with the dealt damage values
            t.deal_melee_hit(this, hit_spread, critical_hit, d, dealt_dam);

            // Make a rather quiet sound, to alert any nearby monsters
            if (!is_quiet()) { // check martial arts silence
                sounds::sound( pos(), 8, "" );
            }
            std::string material = "flesh";
            if( t.is_monster() ) {
                const monster *m = dynamic_cast<const monster*>( &t );
                if ( m->made_of( material_id( "steel" ) )) {
                    material = "steel";
                }
            }
            sfx::generate_melee_sound( pos(), t.pos(), 1, t.is_monster(), material);
            int dam = dealt_dam.total_damage();

            // Practice melee and relevant weapon skill (if any) except when using CQB bionic
            if( !has_active_bionic( bio_cqb ) ) {
<<<<<<< HEAD
                melee_train( *this, 2, 5, cur_weapon );
=======
                melee_train( *this, 5, 10 );
>>>>>>> 42c4c764
            }

            if (dam >= 5 && has_artifact_with(AEP_SAP_LIFE)) {
                healall( rng(dam / 10, dam / 5) );
            }

            // Treat monster as seen if we see it before or after the attack
            if( seen || g->u.sees( t ) ) {
                std::string message = melee_message( technique, *this, dealt_dam );
                player_hit_message( this, message, t, dam, critical_hit );
            } else {
                add_msg_player_or_npc( m_good, _("You hit something."), _("<npcname> hits something.") );
            }

            if (!specialmsg.empty()) {
                add_msg_if_player(specialmsg.c_str());
            }
        }

        t.check_dead_state();
    }

    const int melee = get_skill_level( skill_melee );
    /** @EFFECT_STR reduces stamina cost for melee attack with heavier weapons */
    const int weight_cost = cur_weapon.weight() / ( 20_gram * std::max( 1, str_cur ) );
    const int encumbrance_cost = roll_remainder( ( encumb( bp_arm_l ) + encumb( bp_arm_r ) ) / 5.0f );
    const int deft_bonus = hit_spread < 0 && has_trait( trait_DEFT ) ? 5 : 0;
    /** @EFFECT_MELEE reduces stamina cost of melee attacks */
    const int mod_sta = ( weight_cost + encumbrance_cost - melee - deft_bonus + 10 ) * -1;
    mod_stat( "stamina", std::min( -5, mod_sta ) );

    mod_moves(-move_cost);

    ma_onattack_effects(); // trigger martial arts on-attack effects
    // some things (shattering weapons) can harm the attacking creature.
    check_dead_state();
    return;
}

void player::reach_attack( const tripoint &p )
{
    matec_id force_technique = tec_none;
    /** @EFFECT_MELEE >5 allows WHIP_DISARM technique */
    if( weapon.has_flag( "WHIP" ) && ( get_skill_level( skill_melee ) > 5) && one_in( 3 ) ) {
        force_technique = matec_id( "WHIP_DISARM" );
    }

    Creature *critter = g->critter_at( p );
    // Original target size, used when there are monsters in front of our target
    int target_size = critter != nullptr ? critter->get_size() : 2;

    int move_cost = attack_speed( weapon );
    int skill = std::min( 10, (int)get_skill_level( skill_stabbing ) );
    int t = 0;
    std::vector<tripoint> path = line_to( pos(), p, t, 0 );
    path.pop_back(); // Last point is our critter
    for( const tripoint &p : path ) {
        // Possibly hit some unintended target instead
        Creature *inter = g->critter_at( p );
        /** @EFFECT_STABBING decreases chance of hitting intervening target on reach attack */
        if( inter != nullptr &&
              !x_in_y( ( target_size * target_size + 1 ) * skill,
                       ( inter->get_size() * inter->get_size() + 1 ) * 10 ) ) {
            // Even if we miss here, low roll means weapon is pushed away or something like that
            critter = inter;
            break;
        /** @EFFECT_STABBING increases ability to reach attack through fences */
        } else if( g->m.impassable( p ) &&
                   // Fences etc. Spears can stab through those
                     !( weapon.has_flag( "SPEAR" ) &&
                        g->m.has_flag( "THIN_OBSTACLE", p ) &&
                        x_in_y( skill, 10 ) ) ) {
            /** @EFFECT_STR increases bash effects when reach attacking past something */
            g->m.bash( p, str_cur + weapon.damage_melee( DT_BASH ) );
            handle_melee_wear( weapon );
            mod_moves( -move_cost );
            return;
        }
    }

    if( critter == nullptr ) {
        add_msg_if_player( _("You swing at the air.") );
        if( has_miss_recovery_tec( weapon ) ) {
            move_cost /= 3; // "Probing" is faster than a regular miss
        }

        mod_moves( -move_cost );
        return;
    }

    melee_attack( *critter, false, force_technique );
}

int stumble( player &u, const item &weap )
{
    if( u.has_trait( trait_DEFT ) ) {
        return 0;
    }

    // Examples:
    // 10 str with a hatchet: 4 + 8 = 12
    // 5 str with a battle axe: 26 + 49 = 75
    // Fist: 0

    /** @EFFECT_STR reduces chance of stumbling with heavier weapons */
    return ( weap.volume() / 125_ml ) +
           ( weap.weight() / ( u.str_cur * 10_gram + 13.0_gram ) );
}

bool player::scored_crit( float target_dodge, const item &weap ) const
{
    return rng_float( 0, 1.0 ) < crit_chance( hit_roll(), target_dodge, weap );
}

/**
 * Limits a probability to be between 0.0 and 1.0
 */
inline double limit_probability( double unbounded_probability ) {
    return std::max( std::min( unbounded_probability, 1.0 ), 0.0 );
}

double player::crit_chance( float roll_hit, float target_dodge, const item &weap ) const
{
    // Weapon to-hit roll
    double weapon_crit_chance = 0.5;
    if( weap.has_flag("UNARMED_WEAPON") ) {
        // Unarmed attack: 1/2 of unarmed skill is to-hit
        /** @EFFECT_UNARMED increases crit chance with UNARMED_WEAPON */
        weapon_crit_chance = 0.5 + 0.05 * get_skill_level( skill_unarmed );
    }

    if( weap.type->m_to_hit > 0 ) {
        weapon_crit_chance = std::max( weapon_crit_chance, 0.5 + 0.1 * weap.type->m_to_hit );
    } else if( weap.type->m_to_hit < 0 ) {
        weapon_crit_chance += 0.1 * weap.type->m_to_hit;
    }
    weapon_crit_chance = limit_probability( weapon_crit_chance );

    // Dexterity and perception
    /** @EFFECT_DEX increases chance for critical hits */

    /** @EFFECT_PER increases chance for critical hits */
    const double stat_crit_chance = limit_probability( 0.25 + 0.01 * dex_cur + ( 0.02 * per_cur ) );

    /** @EFFECT_BASHING increases crit chance with bashing weapons */
    /** @EFFECT_CUTTING increases crit chance with cutting weapons */
    /** @EFFECT_STABBING increases crit chance with piercing weapons */
    /** @EFFECT_UNARMED increases crit chance with unarmed weapons */
    int sk = get_skill_level( weap.melee_skill() );
    if( has_active_bionic( bio_cqb ) ) {
        sk = std::max( sk, BIO_CQB_LEVEL );
    }

    /** @EFFECT_MELEE slightly increases crit chance with any item */
    sk += get_skill_level( skill_melee ) / 2.5;

    const double skill_crit_chance = limit_probability( 0.25 + sk * 0.025 );

    // Examples (survivor stats/chances of each crit):
    // Fresh (skill-less) 8/8/8/8, unarmed:
    //  50%, 49%, 25%; ~1/16 guaranteed crit + ~1/8 if roll>dodge*1.5
    // Expert (skills 10) 10/10/10/10, unarmed:
    //  100%, 55%, 60%; ~1/3 guaranteed crit + ~4/10 if roll>dodge*1.5
    // Godlike with combat CBM 20/20/20/20, pipe (+1 accuracy):
    //  60%, 100%, 42%; ~1/4 guaranteed crit + ~3/8 if roll>dodge*1.5

    // Note: the formulas below are only valid if none of the 3 crit chance values go above 1.0
    // It is therefore important to limit them to between 0.0 and 1.0

    // Chance to get all 3 crits (a guaranteed crit regardless of hit/dodge)
    const double chance_triple = weapon_crit_chance * stat_crit_chance * skill_crit_chance;
    // Only check double crit (one that requries hit/dodge comparison) if we have good hit vs dodge
    if( roll_hit > target_dodge * 3 / 2 ) {
        const double chance_double = 0.5 * (
            weapon_crit_chance * stat_crit_chance +
            stat_crit_chance * skill_crit_chance +
            weapon_crit_chance * skill_crit_chance -
            ( 3 * chance_triple ) );
        // Because chance_double already removed the triples with -( 3 * chance_triple ), chance_triple
        // and chance_double are mutually exclusive probabilities and can just be added together.
        return chance_triple + chance_double;
    }

    return chance_triple;
}

float player::get_dodge_base() const
{
    // @todo Remove this override?
    return Character::get_dodge_base();
}

float player::get_dodge() const
{
    //If we're asleep or busy we can't dodge
    if( in_sleep_state() ) {
        return 0.0f;
    }

    float ret = Creature::get_dodge();
    // Chop in half if we are unable to move
    if( has_effect( effect_beartrap ) || has_effect( effect_lightsnare ) || has_effect( effect_heavysnare ) ) {
        ret /= 2;
    }

    // @todo What about the skates?
    if( is_wearing("roller_blades") ) {
        ret /= has_trait( trait_PROF_SKATER ) ? 2 : 5;
    }

    if( has_effect( effect_bouldering ) ) {
        ret /= 4;
    }

    // Each dodge after the first subtracts equivalent of 2 points of dodge skill
    if( dodges_left <= 0 ) {
        ret += dodges_left * 2 - 2;
    }

    // Speed below 100 linearly decreases dodge effectiveness
    int speed_stat = get_speed();
    if( speed_stat < 100 ) {
        ret *= speed_stat / 100.0f;
    }

    return std::max( 0.0f, ret );
}

float player::dodge_roll()
{
    return get_dodge() * 5;
}

float player::bonus_damage( bool random ) const
{
    /** @EFFECT_STR increases bashing damage */
    if( random ) {
        return rng_float( get_str() / 2.0f, get_str() );
    }

    return get_str() * 0.75f;
}

void player::roll_bash_damage( bool crit, damage_instance &di, bool average, const item &weap ) const
{
    float bash_dam = 0.0f;

    const bool unarmed = weap.has_flag("UNARMED_WEAPON");
    int skill = get_skill_level( unarmed ? skill_unarmed : skill_bashing );
    if( has_active_bionic(bio_cqb) ) {
        skill = BIO_CQB_LEVEL;
    }

    if( unarmed && weap.is_null() ) {
        // Pure unarmed doubles the bonuses from unarmed skill
        skill *= 2;
    }

    const int stat = get_str();
    /** @EFFECT_STR increases bashing damage */
    float stat_bonus = bonus_damage( !average );
    stat_bonus += mabuff_damage_bonus( DT_BASH );

    // Drunken Master damage bonuses
    if( has_trait( trait_DRUNKEN ) && has_effect( effect_drunk) ) {
        // Remember, a single drink gives 600 levels of "drunk"
        int mindrunk = 0;
        int maxdrunk = 0;
        const int drunk_dur = get_effect_dur( effect_drunk );
        if( unarmed ) {
            mindrunk = drunk_dur / 600;
            maxdrunk = drunk_dur / 250;
        } else {
            mindrunk = drunk_dur / 900;
            maxdrunk = drunk_dur / 400;
        }

        bash_dam += average ? (mindrunk + maxdrunk) * 0.5f : rng(mindrunk, maxdrunk);
    }

    /** @EFFECT_STR increases bashing damage */
    float weap_dam = weap.damage_melee( DT_BASH ) + stat_bonus;
    /** @EFFECT_UNARMED caps bash damage with unarmed weapons */

    /** @EFFECT_BASHING caps bash damage with bashing weapons */
    float bash_cap = 2 * stat + 2 * skill;
    float bash_mul = 1.0f;

    if( unarmed ) {
        /** @EFFECT_UNARMED increases bashing damage with unarmed weapons */
        weap_dam += skill;
    }

    // 80%, 88%, 96%, 104%, 112%, 116%, 120%, 124%, 128%, 132%
    if( skill < 5 ) {
        bash_mul = 0.8 + 0.08 * skill;
    } else {
        bash_mul = 0.96 + 0.04 * skill;
    }

    if( bash_cap < weap_dam && !weap.is_null() ) {
        // If damage goes over cap due to low stats/skills,
        // scale the post-armor damage down halfway between damage and cap
        bash_mul *= (1.0f + (bash_cap / weap_dam)) / 2.0f;
    }

    /** @EFFECT_STR boosts low cap on bashing damage */
    const float low_cap = std::min( 1.0f, stat / 20.0f );
    const float bash_min = low_cap * weap_dam;
    weap_dam = average ? (bash_min + weap_dam) * 0.5f : rng_float(bash_min, weap_dam);

    bash_dam += weap_dam;
    bash_mul *= mabuff_damage_mult( DT_BASH );

    float armor_mult = 1.0f;
    // Finally, extra crit effects
    if( crit ) {
        bash_mul *= 1.5f;
        // 50% arpen
        armor_mult = 0.5f;
    }

    di.add_damage( DT_BASH, bash_dam, 0, armor_mult, bash_mul );
}

void player::roll_cut_damage( bool crit, damage_instance &di, bool average, const item &weap ) const
{
    float cut_dam = mabuff_damage_bonus( DT_CUT ) + weap.damage_melee( DT_CUT );
    float cut_mul = 1.0f;

    int cutting_skill = get_skill_level( skill_cutting );
    int unarmed_skill = get_skill_level( skill_unarmed );

    if( has_active_bionic(bio_cqb) ) {
        cutting_skill = BIO_CQB_LEVEL;
    }

    if( weap.has_flag("UNARMED_WEAPON") ) {
        // TODO: 1-handed weapons that aren't unarmed attacks
        const bool left_empty = !natural_attack_restricted_on(bp_hand_l);
        const bool right_empty = !natural_attack_restricted_on(bp_hand_r) &&
            weap.is_null();
        if( left_empty || right_empty ) {
            float per_hand = 0.0f;
            if (has_trait( trait_CLAWS ) || (has_active_mutation( trait_CLAWS_RETRACT )) ) {
                per_hand += 3;
            }
            if (has_bionic(bionic_id( "bio_razors" ))) {
                per_hand += 2;
            }
            if (has_trait( trait_TALONS )) {
                /** @EFFECT_UNARMED increases cutting damage with TALONS */
                per_hand += 3 + (unarmed_skill > 8 ? 4 : unarmed_skill / 2);
            }
            // Stainless Steel Claws do stabbing damage, too.
            if (has_trait( trait_CLAWS_RAT ) || has_trait( trait_CLAWS_ST )) {
                /** @EFFECT_UNARMED increases cutting damage with CLAWS_RAT and CLAWS_ST */
                per_hand += 1 + (unarmed_skill > 8 ? 4 : unarmed_skill / 2);
            }
            //TODO: add acidproof check back to slime hands (probably move it elsewhere)
            if (has_trait( trait_SLIME_HANDS )) {
                /** @EFFECT_UNARMED increases cutting damage with SLIME_HANDS */
                per_hand += average ? 2.5f : rng(2, 3);
            }

            cut_dam += per_hand; // First hand
            if( left_empty && right_empty ) {
                // Second hand
                cut_dam += per_hand;
            }
        }
    }

    if( cut_dam <= 0.0f ) {
        return; // No negative damage!
    }

    int arpen = 0;
    float armor_mult = 1.0f;

    // 80%, 88%, 96%, 104%, 112%, 116%, 120%, 124%, 128%, 132%
    /** @EFFECT_CUTTING increases cutting damage multiplier */
    if( cutting_skill < 5 ) {
        cut_mul *= 0.8 + 0.08 * cutting_skill;
    } else {
        cut_mul *= 0.96 + 0.04 * cutting_skill;
    }

    cut_mul *= mabuff_damage_mult( DT_CUT );
    if( crit ) {
        cut_mul *= 1.25f;
        arpen += 5;
        armor_mult = 0.75f; //25% arpen
    }

    di.add_damage( DT_CUT, cut_dam, arpen, armor_mult, cut_mul );
}

void player::roll_stab_damage( bool crit, damage_instance &di, bool average, const item &weap ) const
{
    (void)average; // No random rolls in stab damage
    float cut_dam = mabuff_damage_bonus( DT_STAB ) + weap.damage_melee( DT_STAB );

    int unarmed_skill = get_skill_level( skill_unarmed );
    int stabbing_skill = get_skill_level( skill_stabbing );

    if( has_active_bionic( bio_cqb ) ) {
        stabbing_skill = BIO_CQB_LEVEL;
    }

    if( weap.has_flag("UNARMED_WEAPON") ) {
        const bool left_empty = !natural_attack_restricted_on(bp_hand_l);
        const bool right_empty = !natural_attack_restricted_on(bp_hand_r) &&
            weap.is_null();
        if( left_empty || right_empty ) {
            float per_hand = 0.0f;
            if( has_trait( trait_CLAWS ) || has_active_mutation( trait_CLAWS_RETRACT ) ) {
                per_hand += 3;
            }

            if( has_trait( trait_NAILS ) ) {
                per_hand += .5;
            }

            if( has_bionic( bionic_id( "bio_razors" ) ) ) {
                per_hand += 2;
            }

            if( has_trait( trait_THORNS ) ) {
                per_hand += 2;
            }

            if( has_trait( trait_CLAWS_ST ) ) {
                /** @EFFECT_UNARMED increases stabbing damage with CLAWS_ST */
                per_hand += 3 + (unarmed_skill / 2);
            }

            cut_dam += per_hand; // First hand
            if( left_empty && right_empty ) {
                // Second hand
                cut_dam += per_hand;
            }
        }
    }

    if( cut_dam <= 0 ) {
        return; // No negative stabbing!
    }

    float stab_mul = 1.0f;
    // 66%, 76%, 86%, 96%, 106%, 116%, 122%, 128%, 134%, 140%
    /** @EFFECT_STABBING increases stabbing damage multiplier */
    if( stabbing_skill <= 5 ) {
        stab_mul = 0.66 + 0.1 * stabbing_skill;
    } else {
        stab_mul = 0.86 + 0.06 * stabbing_skill;
    }

    stab_mul *= mabuff_damage_mult( DT_STAB );
    float armor_mult = 1.0f;

    if( crit ) {
        // Crit damage bonus for stabbing scales with skill
        stab_mul *= 1.0 + (stabbing_skill / 10.0);
        // Stab criticals have extra extra %arpen
        armor_mult = 0.66f;
    }

    di.add_damage( DT_STAB, cut_dam, 0, armor_mult, stab_mul );
}

matec_id player::pick_technique( Creature &t, const item &weap,
                                 bool crit, bool dodge_counter, bool block_counter )
{

    std::vector<matec_id> all = get_all_techniques( weap );

    std::vector<matec_id> possible;

    bool downed = t.has_effect( effect_downed);

    // first add non-aoe tecs
    for( auto & tec_id : all ) {
        const ma_technique &tec = tec_id.obj();

        // ignore "dummy" techniques like WBLOCK_1
        if (tec.dummy) {
            continue;
        }

        // skip defensive techniques
        if (tec.defensive) {
            continue;
        }

        // skip normal techniques if looking for a dodge counter
        if (dodge_counter && !tec.dodge_counter) {
            continue;
        }

        // skip normal techniques if looking for a block counter
        if (block_counter && !tec.block_counter) {
            continue;
        }

        // if crit then select only from crit tecs
        // dodge and blocks roll again for their attack, so ignore crit state
        if (!dodge_counter && !block_counter && ((crit && !tec.crit_tec) || (!crit && tec.crit_tec)) ) {
            continue;
        }

        // don't apply downing techniques to someone who's already downed
        if (downed && tec.down_dur > 0) {
            continue;
        }

        // don't apply disarming techniques to someone without a weapon
        // TODO: these are the stat reqs for tec_disarm
        // dice(   dex_cur +    get_skill_level("unarmed"),  8) >
        // dice(p->dex_cur + p->get_skill_level("melee"),   10))
        if (tec.disarms && !t.has_weapon()) {
            continue;
        }

        // if aoe, check if there are valid targets
        if( !tec.aoe.empty() && !valid_aoe_technique(t, tec) ) {
            continue;
        }

        // If we have negative weighting then roll to see if it's valid this time
        if (tec.weighting < 0 && !one_in(abs(tec.weighting))) {
            continue;
        }

        if (tec.is_valid_player(*this)) {
            possible.push_back(tec.id);

            //add weighted options into the list extra times, to increase their chance of being selected
            if (tec.weighting > 1) {
                for (int i = 1; i < tec.weighting; i++) {
                    possible.push_back(tec.id);
                }
            }
        }
    }

    return random_entry( possible, tec_none );
}

bool player::valid_aoe_technique( Creature &t, const ma_technique &technique )
{
    std::vector<Creature*> dummy_targets;
    return valid_aoe_technique( t, technique, dummy_targets );
}

bool player::valid_aoe_technique( Creature &t, const ma_technique &technique,
                                  std::vector<Creature*> &targets )
{
    if( technique.aoe.empty() ) {
        return false;
    }

    //wide hits all targets adjacent to the attacker and the target
    if( technique.aoe == "wide" ) {
        //check if either (or both) of the squares next to our target contain a possible victim
        //offsets are a pre-computed matrix allowing us to quickly lookup adjacent squares
        std::array<int, 9> offset_a = {{0 ,-1,-1,1 ,0 ,-1,1 ,1 ,0 }};
        std::array<int, 9> offset_b = {{-1,-1,0 ,-1,0 ,1 ,0 ,1 ,1 }};

        int lookup = t.posy() - posy() + 1 + (3 * (t.posx() - posx() + 1));

        tripoint left = pos() + tripoint( offset_a[lookup], offset_b[lookup], 0 );
        tripoint right = pos() + tripoint( offset_b[lookup], -offset_a[lookup], 0 );

        int mondex_l = g->mon_at( left );
        int mondex_r = g->mon_at( right );
        if (mondex_l != -1 && g->zombie(mondex_l).friendly == 0) {
            targets.push_back( &g->zombie( mondex_l ) );
        }
        if (mondex_r != -1 && g->zombie(mondex_r).friendly == 0) {
            targets.push_back( &g->zombie( mondex_r ) );
        }

        npc * const npc_l = g->critter_at<npc>( left );
        npc * const npc_r = g->critter_at<npc>( right );
        if( npc_l && npc_l->attitude == NPCATT_KILL ) {
            targets.push_back( npc_l );
        }
        if( npc_r && npc_r->attitude == NPCATT_KILL ) {
            targets.push_back( npc_r );
        }
        if(!targets.empty()) {
            return true;
        }
    }

    if( technique.aoe == "impale" ) {
        // Impale hits the target and a single target behind them
        // Check if the square cardinally behind our target, or to the left / right,
        // contains a possible target.
        // Offsets are a pre-computed matrix allowing us to quickly lookup adjacent squares.
        std::array<int, 9> offset_a = {{0 ,-1,-1,1 ,0 ,-1,1 ,1 ,0 }};
        std::array<int, 9> offset_b = {{-1,-1,0 ,-1,0 ,1 ,0 ,1 ,1 }};

        int lookup = t.posy() - posy() + 1 + (3 * (t.posx() - posx() + 1));

        tripoint left = t.pos() + tripoint( offset_a[lookup], offset_b[lookup], 0 );
        tripoint target_pos = t.pos() + (t.pos() - pos());
        tripoint right = t.pos() + tripoint( offset_b[lookup], -offset_b[lookup], 0 );

        int mondex_l = g->mon_at( left );
        int mondex_t = g->mon_at( target_pos );
        int mondex_r = g->mon_at( right );
        if (mondex_l != -1 && g->zombie(mondex_l).friendly == 0) {
            targets.push_back( &g->zombie( mondex_l ) );
        }
        if (mondex_t != -1 && g->zombie(mondex_t).friendly == 0) {
            targets.push_back( &g->zombie( mondex_t ) );
        }
        if (mondex_r != -1 && g->zombie(mondex_r).friendly == 0) {
            targets.push_back( &g->zombie( mondex_r ) );
        }

        npc * const npc_l = g->critter_at<npc>( left );
        npc * const npc_t = g->critter_at<npc>( target_pos );
        npc * const npc_r = g->critter_at<npc>( right );
        if( npc_l && npc_l->attitude == NPCATT_KILL) {
            targets.push_back( npc_l );
        }
        if( npc_t && npc_t->attitude == NPCATT_KILL) {
            targets.push_back( npc_t );
        }
        if( npc_r && npc_r->attitude == NPCATT_KILL) {
            targets.push_back( npc_r );
        }
        if( !targets.empty() ) {
            return true;
        }
    }

    if( targets.empty() && technique.aoe == "spin" ) {
        tripoint tmp;
        tmp.z = posz();
        for ( tmp.x = posx() - 1; tmp.x <= posx() + 1; tmp.x++) {
            for ( tmp.y = posy() - 1; tmp.y <= posy() + 1; tmp.y++) {
                if( tmp == t.pos() ) {
                    continue;
                }
                int mondex = g->mon_at( tmp );
                if (mondex != -1 && g->zombie(mondex).friendly == 0) {
                    targets.push_back( &g->zombie( mondex ) );
                }
                npc * const np = g->critter_at<npc>( tmp );
                if( np && np->attitude == NPCATT_KILL) {
                    targets.push_back( np );
                }
            }
        }
        //don't trigger circle for fewer than 2 targets
        if( targets.size() < 2 ) {
            targets.clear();
        } else {
            return true;
        }
    }
    return false;
}

bool player::has_technique( const matec_id &id, const item &weap ) const
{
    return weap.has_technique( id ) ||
           style_selected.obj().has_technique( *this, id );
}

damage_unit &get_damage_unit( std::vector<damage_unit> &di, const damage_type dt )
{
    static damage_unit nullunit( DT_NULL, 0, 0, 0, 0 );
    for( auto &du : di ) {
        if( du.type == dt && du.amount > 0 ) {
            return du;
        }
    }

    return nullunit;
}

void print_damage_info( const damage_instance &di )
{
    if( !debug_mode ) {
        return;
    }

    int total = 0;
    std::ostringstream ss;
    for( auto &du : di.damage_units ) {
        int amount = di.type_damage( du.type );
        total += amount;
        ss << name_by_dt( du.type ) << ':' << amount << ',';
    }

    add_msg( m_debug, "%stotal: %d", ss.str().c_str(), total );
}

void player::perform_technique(const ma_technique &technique, Creature &t, damage_instance &di, int &move_cost)
{
    add_msg( m_debug, "dmg before tec:" );
    print_damage_info( di );

    for( damage_unit &du : di.damage_units ) {
        // TODO: Allow techniques to add more damage types to attacks
        if( du.amount <= 0 ) {
            continue;
        }

        du.amount += technique.damage_bonus( *this, du.type );
        du.damage_multiplier *= technique.damage_multiplier( *this, du.type );
        du.res_pen += technique.armor_penetration( *this, du.type );
    }

    add_msg( m_debug, "dmg after tec:" );
    print_damage_info( di );

    move_cost *= technique.move_cost_multiplier( *this );
    move_cost += technique.move_cost_penalty( *this );

    if( technique.down_dur > 0 ) {
        if( t.get_throw_resist() == 0 ) {
            t.add_effect( effect_downed, rng(1, technique.down_dur));
            auto &bash = get_damage_unit( di.damage_units, DT_BASH );
            if( bash.amount > 0 ) {
                bash.amount += 3;
            }
        }
    }

    if (technique.stun_dur > 0) {
        t.add_effect( effect_stunned, rng(1, technique.stun_dur));
    }

    if( technique.knockback_dist > 0 ) {
        const int kb_offset_x = rng( -technique.knockback_spread,
                                     technique.knockback_spread );
        const int kb_offset_y = rng( -technique.knockback_spread,
                                     technique.knockback_spread );
        tripoint kb_point( posx() + kb_offset_x, posy() + kb_offset_y, posz() );
        for( int dist = rng( 1, technique.knockback_dist ); dist > 0; dist-- ) {
            t.knock_back_from( kb_point );
        }
    }

    player *p = dynamic_cast<player*>( &t );
    if( technique.disarms && p != nullptr && p->is_armed() ) {
        g->m.add_item_or_charges( p->pos(), p->remove_weapon() );
        if( p->is_player() ) {
            add_msg_if_npc( _("<npcname> disarms you!") );
        } else {
            add_msg_player_or_npc( _("You disarm %s!"),
                                   _("<npcname> disarms %s!"),
                                   p->name.c_str() );
        }
    }

    //AOE attacks, feel free to skip over this lump
    if (technique.aoe.length() > 0) {
        // Remember out moves and stamina
        // We don't want to consume them for every attack!
        const int temp_moves = moves;
        const int temp_stamina = stamina;

        std::vector<Creature*> targets;

        valid_aoe_technique( t, technique, targets );

        //hit only one valid target (pierce through doesn't spread out)
        if (technique.aoe == "impale") {
            size_t victim = rng(0, targets.size() - 1);
            const auto v = targets[victim];
            targets.clear();
            targets.push_back( v );
        }

        //hit the targets in the lists (all candidates if wide or burst, or just the unlucky sod if deep)
        int count_hit = 0;
        for( Creature *const c : targets) {
            if (hit_roll() >= rng(0, 5) + c->dodge_roll()) {
                count_hit++;
                melee_attack( *c, false );

                add_msg_player_or_npc( m_good, _("You hit %s!"), _("<npcname> hits %s!"), c->disp_name().c_str() );
            }
        }

        t.add_msg_if_player(m_good, ngettext("%d enemy hit!", "%d enemies hit!", count_hit), count_hit);
        // Extra attacks are free of charge (otherwise AoE attacks would SUCK)
        moves = temp_moves;
        stamina = temp_stamina;
    }

    //player has a very small chance, based on their intelligence, to learn a style whilst using the cqb bionic
    if (has_active_bionic(bio_cqb) && !has_martialart(style_selected)) {
        /** @EFFECT_INT slightly increases chance to learn techniques when using CQB bionic */
        if (one_in(1400 - (get_int() * 50))) {
            ma_styles.push_back(style_selected);
            add_msg_if_player(m_good, _("You have learnt %s from extensive practice with the CQB Bionic."),
                       style_selected.obj().name.c_str());
        }
    }
}

int blocking_ability( const item &shield )
{
    int block_bonus = 0;
    if (shield.has_technique( WBLOCK_3 )) {
        block_bonus = 10;
    } else if (shield.has_technique( WBLOCK_2 )) {
        block_bonus = 6;
    } else if (shield.has_technique( WBLOCK_1 )) {
        block_bonus = 4;
    }
    return block_bonus;
}

item &player::best_shield()
{
    // Note: wielded weapon, not one used for attacks
    int best_value = blocking_ability( weapon );
    item *best = best_value > 0 ? &weapon : &ret_null;
    for( item &shield : worn ) {
        if( shield.has_flag( "BLOCK_WHILE_WORN" ) && blocking_ability( shield ) >= best_value ) {
            best = &shield;
        }
    }

    return *best;
}

bool player::block_hit(Creature *source, body_part &bp_hit, damage_instance &dam) {

    // Shouldn't block if player is asleep; this only seems to be used by player.
    // TODO: It should probably be moved to the section that regenerates blocks
    // and to effects that disallow blocking
    if( blocks_left < 1 || in_sleep_state() ) {
        return false;
    }
    blocks_left--;

    ma_ongethit_effects(); // fire martial arts on-getting-hit-triggered effects
    // these fire even if the attack is blocked (you still got hit)

    // This bonus absorbs damage from incoming attacks before they land,
    // but it still counts as a block even if it absorbs all the damage.
    float total_phys_block = mabuff_block_bonus();
    // Extract this to make it easier to implement shields/multiwield later
    item &shield = best_shield();
    bool conductive_shield = shield.conductive();
    bool unarmed = shield.has_flag( "UNARMED_WEAPON" );

    // This gets us a number between:
    // str ~0 + skill 0 = 0
    // str ~20 + skill 10 + 10(unarmed skill or weapon bonus) = 40
    int block_score = 1;
    // Remember if we're using a weapon or a limb to block.
    // So that we don't suddenly switch that for any reason.
    const bool weapon_blocking = !shield.is_null();
    if( weapon_blocking ) {
        /** @EFFECT_STR increases attack blocking effectiveness with a weapon */

        /** @EFFECT_MELEE increases attack blocking effectiveness with a weapon */
        block_bonus = blocking_ability( shield );
        block_score = str_cur + block_bonus + (int)get_skill_level( skill_melee );
    } else if( can_limb_block() ) {
        /** @EFFECT_STR increases attack blocking effectiveness with a limb */

        /** @EFFECT_UNARMED increases attack blocking effectivness with a limb */
        block_score = str_cur + (int)get_skill_level( skill_melee ) + (int)get_skill_level( skill_unarmed );
    } else {
        // Can't block with items, can't block with limbs
        // What were we supposed to be blocking with then?
        return false;
    }

    // Map block_score to the logistic curve for a number between 1 and 0.
    // Basic beginner character (str 8, skill 0, basic weapon)
    // Will have a score around 10 and block about %15 of incoming damage.
    // More proficient melee character (str 10, skill 4, wbock_2 weapon)
    // will have a score of 20 and block about 45% of damage.
    // A highly expert character (str 14, skill 8 wblock_2)
    // will have a score in the high 20s and will block about 80% of damage.
    // As the block score approaches 40, damage making it through will dwindle
    // to nothing, at which point we're relying on attackers hitting enough to drain blocks.
    const float physical_block_multiplier = logarithmic_range( 0, 40, block_score );

    float total_damage = 0.0;
    float damage_blocked = 0.0;
    for( auto &elem : dam.damage_units ) {
        total_damage += elem.amount;
        // block physical damage "normally"
        if( elem.type == DT_BASH || elem.type == DT_CUT || elem.type == DT_STAB ) {
            // use up our flat block bonus first
            float block_amount = std::min( total_phys_block, elem.amount );
            total_phys_block -= block_amount;
            elem.amount -= block_amount;
            damage_blocked += block_amount;
            if( elem.amount <= std::numeric_limits<float>::epsilon() ) {
                continue;
            }

            float previous_amount = elem.amount;
            elem.amount *= physical_block_multiplier;
            damage_blocked += previous_amount - elem.amount;
        // non-electrical "elemental" damage types do their full damage if unarmed,
        // but severely mitigated damage if not
        } else if( elem.type == DT_HEAT || elem.type == DT_ACID || elem.type == DT_COLD ) {
            // Unarmed weapons won't block those
            if( weapon_blocking && !unarmed ) {
                float previous_amount = elem.amount;
                elem.amount /= 5;
                damage_blocked += previous_amount - elem.amount;
            }
        // electrical damage deals full damage if unarmed OR wielding a
        // conductive weapon
        } else if( elem.type == DT_ELECTRIC ) {
            // Unarmed weapons and conductive weapons won't block this
            if( weapon_blocking && !unarmed && !conductive_shield ) {
                float previous_amount = elem.amount;
                elem.amount /= 5;
                damage_blocked += previous_amount - elem.amount;
            }
        }
    }

    ma_onblock_effects(); // fire martial arts block-triggered effects

    // weapon blocks are preferred to limb blocks
    std::string thing_blocked_with;
    if( weapon_blocking ) {
        thing_blocked_with = shield.tname();
        // TODO: Change this depending on damage blocked
        float wear_modifier = 1.0f;
        if( source != nullptr && source->is_hallucination() ) {
            wear_modifier = 0.0f;
        }

        handle_melee_wear( shield, wear_modifier );
    } else {
        //Choose which body part to block with, assume left side first
        if (can_leg_block() && can_arm_block()) {
            bp_hit = one_in(2) ? bp_leg_l : bp_arm_l;
        } else if (can_leg_block()) {
            bp_hit = bp_leg_l;
        } else {
            bp_hit = bp_arm_l;
        }

        // Check if we should actually use the right side to block
        if (bp_hit == bp_leg_l) {
            if (hp_cur[hp_leg_r] > hp_cur[hp_leg_l]) {
                bp_hit = bp_leg_r;
            }
        } else {
            if (hp_cur[hp_arm_r] > hp_cur[hp_arm_l]) {
                bp_hit = bp_arm_r;
            }
        }

        thing_blocked_with = body_part_name(bp_hit);
    }

    std::string damage_blocked_description;
    // good/bad/ugly add_msg color code?
    // none, hardly any, a little, some, most, all
    float blocked_ratio = 0.0f;
    if( total_damage > std::numeric_limits<float>::epsilon() ) {
        blocked_ratio = (total_damage - damage_blocked) / total_damage;
    }
    if( blocked_ratio < std::numeric_limits<float>::epsilon() ) {
        //~ Adjective in "You block <adjective> of the damage with your <weapon>.
        damage_blocked_description = _("all");
    } else if( blocked_ratio < 0.2 ) {
        //~ Adjective in "You block <adjective> of the damage with your <weapon>.
        damage_blocked_description = _("nearly all");
    } else if( blocked_ratio < 0.4 ) {
        //~ Adjective in "You block <adjective> of the damage with your <weapon>.
        damage_blocked_description = _("most");
    } else if( blocked_ratio < 0.6 ) {
        //~ Adjective in "You block <adjective> of the damage with your <weapon>.
        damage_blocked_description = _("a lot");
    } else if( blocked_ratio < 0.8 ) {
        //~ Adjective in "You block <adjective> of the damage with your <weapon>.
        damage_blocked_description = _("some");
    } else if( blocked_ratio > std::numeric_limits<float>::epsilon() ){
        //~ Adjective in "You block <adjective> of the damage with your <weapon>.
        damage_blocked_description = _("a little");
    } else {
        //~ Adjective in "You block <adjective> of the damage with your <weapon>.
        damage_blocked_description = _("none");
    }
    add_msg_player_or_npc( _("You block %1$s of the damage with your %2$s!"),
                           _("<npcname> blocks %1$s of the damage with their %2$s!"),
                           damage_blocked_description.c_str(), thing_blocked_with.c_str() );

    // Check if we have any block counters
    matec_id tec = pick_technique( *source, shield, false, false, true );

    if( tec != tec_none ) {
        melee_attack( *source, false, tec );
    }

    return true;
}

void player::perform_special_attacks(Creature &t)
{
    bool can_poison = false;

    std::vector<special_attack> special_attacks = mutation_attacks( t );

    std::string target = t.disp_name();

    bool practiced = false;
    for( const auto &att : special_attacks ) {
        if( t.is_dead_state() ) {
            break;
        }

        dealt_damage_instance dealt_dam;

        // @todo Make this hit roll use unarmed skill, not weapon skill + weapon to_hit
        int hit_spread = t.deal_melee_attack( this, hit_roll() * 0.8 );
        if( hit_spread >= 0 ) {
            t.deal_melee_hit( this, hit_spread, false, att.damage, dealt_dam );
            if( !practiced ) {
                // Practice unarmed, at most once per combo
                practiced = true;
                practice( skill_unarmed, rng( 0, 10 ) );
            }
        }
        int dam = dealt_dam.total_damage();
        if( dam > 0 ) {
            player_hit_message( this, att.text, t, dam );
        }

        can_poison = can_poison ||
            dealt_dam.type_damage( DT_CUT ) > 0 ||
            dealt_dam.type_damage( DT_STAB ) > 0;
    }

    if( can_poison && (has_trait( trait_POISONOUS ) || has_trait( trait_POISONOUS2 )) ) {
        if( has_trait( trait_POISONOUS ) ) {
            add_msg_if_player(m_good, _("You poison %s!"), target.c_str());
            t.add_effect( effect_poison, 6);
        } else if( has_trait( trait_POISONOUS2 ) ) {
            add_msg_if_player(m_good, _("You inject your venom into %s!"), target.c_str());
            t.add_effect( effect_badpoison, 6);
        }
    }
}

std::string player::melee_special_effects( Creature &t, damage_instance &d, item &weap )
{
    std::stringstream dump;

    std::string target;

    target = t.disp_name();

    // Bonus attacks!
    bool shock_them = (has_active_bionic( bionic_id( "bio_shock" ) ) && power_level >= 2 &&
                       (weap.has_flag( "UNARMED_WEAPON" ) || weap.made_of( material_id( "iron" ) ) ||
                        weap.made_of( material_id( "steel" ) ) || weap.made_of( material_id( "silver" ) ) ||
                        weap.made_of( material_id( "gold" ) ) || weap.made_of( material_id( "superalloy" ) )) && one_in(3));

    bool drain_them = (has_active_bionic( bionic_id( "bio_heat_absorb" ) ) && power_level >= 1 &&
                       weap.is_null() && t.is_warm());
    drain_them &= one_in(2); // Only works half the time

    bool burn_them = weap.has_flag("FLAMING");


    if (shock_them) { // bionics only
        charge_power(-2);
        int shock = rng(2, 5);
        d.add_damage(DT_ELECTRIC, shock * rng(1, 3));

        if (is_player()) {
            dump << string_format(_("You shock %s."), target.c_str()) << std::endl;
        } else
            add_msg_player_or_npc(m_good, _("You shock %s."),
                                          _("<npcname> shocks %s."),
                                          target.c_str());
    }

    if (drain_them) { // bionics only
        power_level--;
        charge_power(rng(0, 2));
        d.add_damage(DT_COLD, 1);
        if (t.is_player()) {
            add_msg_if_npc(m_bad, _("<npcname> drains your body heat!"));
        } else {
            if (is_player()) {
                dump << string_format(_("You drain %s's body heat."), target.c_str()) << std::endl;
            } else
                add_msg_player_or_npc(m_good, _("You drain %s's body heat!"),
                                              _("<npcname> drains %s's body heat!"),
                                              target.c_str());
        }
    }

    if (burn_them) { // for flaming weapons
        d.add_damage(DT_HEAT, rng(1, 8));

        if (is_player()) {
            dump << string_format(_("You burn %s."), target.c_str()) << std::endl;
        } else
            add_msg_player_or_npc(m_good, _("You burn %s."),
                                     _("<npcname> burns %s."),
                                     target.c_str());
    }

    //Hurting the wielder from poorly-chosen weapons
    if(weap.has_flag("HURT_WHEN_WIELDED") && x_in_y(2, 3)) {
        add_msg_if_player(m_bad, _("The %s cuts your hand!"), weap.tname().c_str());
        deal_damage( nullptr, bp_hand_r, damage_instance::physical(0, weap.damage_melee( DT_CUT ), 0) );
        if( weap.is_two_handed(*this) ) { // Hurt left hand too, if it was big
            deal_damage( nullptr, bp_hand_l, damage_instance::physical(0, weap.damage_melee( DT_CUT ), 0) );
        }
    }

    const int vol = weap.volume() / 250_ml;
    // Glass weapons shatter sometimes
    if (weap.made_of( material_id( "glass" ) ) &&
        /** @EFFECT_STR increases chance of breaking glass weapons (NEGATIVE) */
        rng(0, vol + 8) < vol + str_cur) {
        if (is_player()) {
            dump << string_format(_("Your %s shatters!"), weap.tname().c_str()) << std::endl;
        } else {
            add_msg_player_or_npc(m_bad, _("Your %s shatters!"),
                                     _("<npcname>'s %s shatters!"),
                                     weap.tname().c_str());
        }

        sounds::sound( pos(), 16, "" );
        // Dump its contents on the ground
        for( auto &elem : weap.contents ) {
            g->m.add_item_or_charges( pos(), elem );
        }
        // Take damage
        deal_damage( nullptr, bp_arm_r, damage_instance::physical(0, rng(0, vol * 2), 0) );
        if( weap.is_two_handed(*this) ) {// Hurt left arm too, if it was big
            //redeclare shatter_dam because deal_damage mutates it
            deal_damage( nullptr, bp_arm_l, damage_instance::physical(0, rng(0, vol * 2), 0) );
        }
        d.add_damage(DT_CUT, rng(0, 5 + int(vol * 1.5)));// Hurt the monster extra
        remove_weapon();
    }

    if( !t.is_hallucination() ) {
        handle_melee_wear( weap );
    }

    // on-hit effects for martial arts
    ma_onhit_effects();

    return dump.str();
}

damage_instance hardcoded_mutation_attack( const player &u, const trait_id &id )
{
    if( id == "BEAK_PECK" ) {
        // method open to improvement, please feel free to suggest
        // a better way to simulate target's anti-peck efforts
        /** @EFFECT_DEX increases number of hits with BEAK_PECK */

        /** @EFFECT_UNARMED increases number of hits with BEAK_PECK */
        int num_hits = std::max( 1, std::min<int>( 6, u.get_dex() + u.get_skill_level( skill_unarmed ) - rng( 4, 10 ) ) );
        return damage_instance::physical( 0, 0, num_hits * 10 );
    }

    if( id == "ARM_TENTACLES" || id == "ARM_TENTACLES_4" || id == "ARM_TENTACLES_8" ) {
        int num_attacks = 1;
        if( id == "ARM_TENTACLES_4" ) {
            num_attacks = 3;
        } else if( id == "ARM_TENTACLES_8" ) {
            num_attacks = 7;
        }
        // Note: we're counting arms, so we want wielded item here, not weapon used for attack
        if( u.weapon.is_two_handed( u ) || !u.has_two_arms() || u.worn_with_flag( "RESTRICT_HANDS" ) ) {
            num_attacks--;
        }

        if( num_attacks <= 0 ) {
            return damage_instance();
        }

        const bool rake = u.has_trait( trait_CLAWS_TENTACLE );

        /** @EFFECT_STR increases damage with ARM_TENTACLES* */
        damage_instance ret;
        if( rake ) {
            ret.add_damage( DT_CUT, u.get_str() / 2.0f + 1.0f, 0, 1.0f, num_attacks );
        } else {
            ret.add_damage( DT_BASH, u.get_str() / 3.0f + 1.0f, 0, 1.0f, num_attacks );
        }

        return ret;
    }

    if( id == "VINES2" || id == "VINES3" ) {
        const int num_attacks = id == "VINES2" ? 2 : 3;
        /** @EFFECT_STR increases damage with VINES* */
        damage_instance ret;
        ret.add_damage( DT_BASH, u.get_str() / 2.0f, 0, 1.0f, num_attacks );
        return ret;
    }

    debugmsg( "Invalid hardcoded mutation id: %s", id.c_str() );
    return damage_instance();
}

std::vector<special_attack> player::mutation_attacks(Creature &t) const
{
    std::vector<special_attack> ret;

    std::string target = t.disp_name();

    const auto usable_body_parts = exclusive_flag_coverage( "ALLOWS_NATURAL_ATTACKS" );
    const auto &unarmed = (int)get_skill_level( skill_unarmed );

    for( const auto &pr : my_mutations ) {
        const auto &branch = pr.first.obj();
        for( const auto &mut_atk : branch.attacks_granted ) {
            // Covered body part
            if( mut_atk.bp != num_bp && !usable_body_parts[ mut_atk.bp ] ) {
                continue;
            }

            /** @EFFECT_UNARMED increases chance of attacking with mutated body parts */
            /** @EFFECT_DEX increases chance of attacking with mutated body parts */

            // Calculate actor ability value to be compared against mutation attack difficulty and add debug message
            const int proc_value = get_dex() + unarmed;
            add_msg( m_debug, "%s proc chance: %d in %d", pr.first.c_str(), proc_value, mut_atk.chance );
            // If the mutation attack fails to proc, bail out
            if( !x_in_y( proc_value, mut_atk.chance ) ) {
                continue;
            }

            // If player has any blocker, bail out
            if( std::any_of( mut_atk.blocker_mutations.begin(), mut_atk.blocker_mutations.end(),
                [this]( const trait_id &blocker ) {
                    return has_trait( blocker );
                } ) ) {
                add_msg( m_debug, "%s not procing: blocked", pr.first.c_str() );
                continue;
            }

            // Player must have all needed traits
            if( !std::all_of( mut_atk.required_mutations.begin(), mut_atk.required_mutations.end(),
                [this]( const trait_id &need ) {
                    return has_trait( need );
                } ) ) {
                add_msg( m_debug, "%s not procing: unmet req", pr.first.c_str() );
                continue;
            }

            special_attack tmp;
            // Ugly special case: player's strings have only 1 variable, NPC have 2
            // Can't use <npcname> here
            // @todo Fix
            if( is_player() ) {
                tmp.text = string_format( _( mut_atk.attack_text_u.c_str() ), target.c_str() );
            } else {
                tmp.text = string_format( _( mut_atk.attack_text_npc.c_str() ), name.c_str(), target.c_str() );
            }

            // Attack starts here
            if( mut_atk.hardcoded_effect ) {
                tmp.damage = hardcoded_mutation_attack( *this, pr.first );
            } else {
                damage_instance dam = mut_atk.base_damage;
                damage_instance scaled = mut_atk.strength_damage;
                scaled.mult_damage( std::min<float>( 15.0f, get_str() ), true );
                dam.add( scaled );

                tmp.damage = dam;
            }

            if( tmp.damage.total_damage() > 0.0f ) {
                ret.emplace_back( tmp );
            } else {
                add_msg( m_debug, "%s not procing: zero damage", pr.first.c_str() );
            }
        }
    }

    return ret;
}

std::string melee_message( const ma_technique &tec, player &p, const dealt_damage_instance &ddi )
{
    // Those could be extracted to a json

    // Three last values are for low damage
    static const std::array<std::string, 6> player_stab = {{
        _("You impale %s"), _("You gouge %s"), _("You run %s through"),
        _("You puncture %s"), _("You pierce %s"), _("You poke %s")
    }};
    static const std::array<std::string, 6> npc_stab = {{
        _("<npcname> impales %s"), _("<npcname> gouges %s"), _("<npcname> runs %s through"),
        _("<npcname> punctures %s"), _("<npcname> pierces %s"), _("<npcname> pokes %s")
    }};
    // First 5 are for high damage, next 2 for medium, then for low and then for v. low
    static const std::array<std::string, 9> player_cut = {{
        _("You gut %s"), _("You chop %s"), _("You slash %s"),
        _("You mutilate %s"), _("You maim %s"), _("You stab %s"),
        _("You slice %s"), _("You cut %s"), _("You nick %s")
    }};
    static const std::array<std::string, 9> npc_cut = {{
        _("<npcname> guts %s"), _("<npcname> chops %s"), _("<npcname> slashes %s"),
        _("<npcname> mutilates %s"), _("<npcname> maims %s"), _("<npcname> stabs %s"),
        _("<npcname> slices %s"), _("<npcname> cuts %s"), _("<npcname> nicks %s")
    }};

    // Three last values are for low damage
    static const std::array<std::string, 6> player_bash = {{
        _("You clobber %s"), _("You smash %s"), _("You thrash %s"),
        _("You batter %s"), _("You whack %s"), _("You hit %s")
    }};
    static const std::array<std::string, 6> npc_bash = {{
        _("<npcname> clobbers %s"), _("<npcname> smashes %s"), _("<npcname> thrashes %s"),
        _("<npcname> batters %s"), _("<npcname> whacks %s"), _("<npcname> hits %s")
    }};

    const int bash_dam = ddi.type_damage( DT_BASH );
    const int cut_dam  = ddi.type_damage( DT_CUT );
    const int stab_dam = ddi.type_damage( DT_STAB );

    if( tec.id != tec_none ) {
        std::string message;
        if (p.is_npc()) {
            message = tec.npc_message;
        } else {
            message = tec.player_message;
        }
        if( !message.empty() ) {
            return message;
        }
    }

    damage_type dominant_type = DT_BASH;
    if( cut_dam + stab_dam > bash_dam ) {
        dominant_type = cut_dam >= stab_dam ? DT_CUT : DT_STAB;
    }

    const bool npc = p.is_npc();

    // Cutting has more messages and so needs different handling
    const bool cutting = dominant_type == DT_CUT;
    size_t index;
    const int total_dam = bash_dam + stab_dam + cut_dam;
    if( total_dam > 30 ) {
        index = cutting ? rng( 0, 4 ) : rng( 0, 2 );
    } else if( total_dam > 20 ) {
        index = cutting ? rng( 5, 6 ) : 3;
    } else if( total_dam > 10 ) {
        index = cutting ? 7 : 4;
    } else {
        index = cutting ? 8 : 5;
    }

    if( dominant_type == DT_STAB ) {
        return (npc ? npc_stab[index] : player_stab[index]).c_str();
    } else if( dominant_type == DT_CUT ) {
        return (npc ? npc_cut[index] : player_cut[index]).c_str();
    } else if( dominant_type == DT_BASH ) {
        return (npc ? npc_bash[index] : player_bash[index]).c_str();
    }

    return _("The bugs attack %s");
}

// display the hit message for an attack
void player_hit_message( player* attacker, std::string message,
                        Creature &t, int dam, bool crit )
{
    std::string msg;
    game_message_type msgtype;
    msgtype = m_good;
    std::string sSCTmod = "";
    game_message_type gmtSCTcolor = m_good;

    if( dam <= 0 ) {
        if( attacker->is_npc() ) {
            //~ NPC hits something but does no damage
            msg = string_format( _( "%s but does no damage." ), message.c_str() );
        } else {
            //~ someone hits something but do no damage
            msg = string_format( _( "%s but do no damage." ), message.c_str() );
        }
        msgtype = m_neutral;
    } else if( crit ) { //Player won't see exact numbers of damage dealt by NPC unless player has DEBUG_NIGHTVISION trait
        if( attacker->is_npc() && !g->u.has_trait( trait_DEBUG_NIGHTVISION ) ) {
            //~ NPC hits something (critical)
            msg = string_format( _( "%s. Critical!" ), message.c_str() );
        } else {
            //~ someone hits something for %d damage (critical)
            msg = string_format( _( "%s for %d damage. Critical!" ),
                            message.c_str(), dam );
        }
        sSCTmod = _( "Critical!" );
        gmtSCTcolor = m_critical;
    } else {
        if( attacker->is_npc() && !g->u.has_trait( trait_DEBUG_NIGHTVISION ) ) {
            //~ NPC hits something
            msg = string_format( _( "%s." ), message.c_str() );
        } else {
            //~ someone hits something for %d damage
            msg = string_format( _( "%s for %d damage." ), message.c_str(), dam );
        }
    }

    if( dam > 0 && attacker->is_player() ) {
        //player hits monster melee
        SCT.add( t.posx(),
                t.posy(),
                direction_from( 0, 0, t.posx() - attacker->posx(), t.posy() - attacker->posy() ),
                get_hp_bar( dam, t.get_hp_max(), true ).first, m_good,
                sSCTmod, gmtSCTcolor );

        if( t.get_hp() > 0 ) {
            SCT.add( t.posx(),
                    t.posy(),
                    direction_from( 0, 0, t.posx() - attacker->posx(), t.posy() - attacker->posy() ),
                    get_hp_bar( t.get_hp(), t.get_hp_max(), true ).first, m_good,
                    //~ "hit points", used in scrolling combat text
                    _( "hp" ), m_neutral,
                    "hp" );
        } else {
            SCT.removeCreatureHP();
        }
    }

    // same message is used for player and npc,
    // just using this for the <npcname> substitution.
    attacker->add_msg_player_or_npc( msgtype, msg.c_str(), msg.c_str(),
                                    t.disp_name().c_str() );
}

int player::attack_speed( const item &weap ) const
{
    const int base_move_cost = weap.attack_time() / 2;
    const int melee_skill = has_active_bionic(bionic_id( bio_cqb )) ? BIO_CQB_LEVEL : (int)get_skill_level( skill_melee );
    /** @EFFECT_MELEE increases melee attack speed */
    const int skill_cost = (int)( base_move_cost * ( 15 - melee_skill ) / 15 );
    /** @EFFECT_DEX increases attack speed */
    const int dexbonus = dex_cur / 2;
    const int encumbrance_penalty = encumb( bp_torso ) +
                                    ( encumb( bp_hand_l ) + encumb( bp_hand_r ) ) / 2;
    const int ma_move_cost = mabuff_attack_cost_penalty();
    const float stamina_ratio = (float)stamina / (float)get_stamina_max();
    // Increase cost multiplier linearly from 1.0 to 2.0 as stamina goes from 25% to 0%.
    const float stamina_penalty = 1.0 + std::max( ( 0.25f - stamina_ratio ) * 4.0f, 0.0f );
    const float ma_mult = mabuff_attack_cost_mult();

    int move_cost = base_move_cost;
    // Stamina penalty only affects base/2 and encumbrance parts of the cost
    move_cost += encumbrance_penalty;
    move_cost *= stamina_penalty;
    move_cost += skill_cost;
    move_cost -= dexbonus;
    // Martial arts last. Flat has to be after mult, because comments say so.
    move_cost *= ma_mult;
    move_cost += ma_move_cost;

    if( has_trait( trait_HOLLOW_BONES ) ) {
        move_cost *= 0.8f;
    } else if( has_trait( trait_LIGHT_BONES ) ) {
        move_cost *= 0.9f;
    }

    if( move_cost < 25 ) {
        return 25;
    }

    return move_cost;
}

double player::weapon_value( const item &weap, long ammo ) const
{
    const double val_gun = gun_value( weap, ammo );
    const double val_melee = melee_value( weap );
    const double more = std::max( val_gun, val_melee );
    const double less = std::min( val_gun, val_melee );

    // A small bonus for guns you can also use to hit stuff with (bayonets etc.)
    const double my_val = more + (less / 2.0);
    add_msg( m_debug, "%s (%ld ammo) sum value: %.1f", weap.tname().c_str(), ammo, my_val );
    return my_val;
}

double player::melee_value( const item &weap ) const
{
    double my_value = 0;

    damage_instance non_crit;
    roll_all_damage( false, non_crit, true, weap );
    float avg_dmg = non_crit.total_damage();

    const int accuracy = weap.type->m_to_hit + get_hit_weapon( weap );
    if( accuracy < 0 ) {
        // Heavy penalty
        my_value += accuracy * 5;
    } else if( accuracy <= 5 ) {
        // Big bonus
        my_value += accuracy * 3;
    } else {
        // Small bonus above that
        my_value += 15 + (accuracy - 5);
    }

    int move_cost = attack_speed( weap );
    static const matec_id rapid_strike( "RAPID" );
    if( weap.has_technique( rapid_strike ) ) {
        move_cost /= 2;
        avg_dmg *= 0.66;
    }

    const int arbitrary_dodge_target = 5;
    double crit_ch = crit_chance( accuracy, arbitrary_dodge_target, weap );
    my_value += crit_ch * 10; // Crits are worth more than just extra damage
    if( crit_ch > 0.1 ) {
        damage_instance crit;
        roll_all_damage( true, crit, true, weap );
        // Note: intentionally doesn't include rapid attack bonus in crits
        avg_dmg = (1.0 - crit_ch) * avg_dmg + crit.total_damage() * crit_ch;
    }

    my_value += avg_dmg * 100 / move_cost;

    float reach = weap.reach_range( *this );
    if( reach > 1.0f ) {
        my_value *= 1.0f + 0.5f * (sqrtf( reach ) - 1.0f);
    }

    add_msg( m_debug, "%s as melee: %.1f", weap.tname().c_str(), my_value );

    return std::max( 0.0, my_value );
}

double player::unarmed_value() const
{
    // TODO: Martial arts
    return melee_value( ret_null );
}

void player::disarm( npc &target )
{
    if( !target.is_armed() ) {
        return;
    }

    static const matec_id no_technique_id( "" );

    /** @EFFECT_STR increases chance to disarm, primary stat */
    /** @EFFECT_DEX increases chance to disarm, secondary stat */
    int my_roll = dice( 3, 2 * get_str() + get_dex() );

    /** @EFFECT_MELEE increases chance to disarm */
    my_roll += dice( 3, get_skill_level( skill_melee ) );

    int their_roll = dice( 3, 2 * target.get_str() + target.get_dex() );
    their_roll += dice( 3, target.get_per() );
    their_roll += dice( 3, target.get_skill_level( skill_melee ) );

    // roll your melee and target's dodge skills to check if grab/smash attack succeeds
    int hitspread = target.deal_melee_attack( this, hit_roll() );
    if( hitspread < 0 ) {
        // this will not do damage, but trigger all miss effects and on_dodge on target
        melee_attack( target, false, no_technique_id, hitspread );
        target.on_attacked( *this );
        return;
    }

    item &it = target.weapon;
    // hitspread >= 0, which means we are going to disarm by grabbing target by their weapon
    if( !is_armed() ) {
        /** @EFFECT_UNARMED increases chance to disarm, bonus when nothing wielded */
        my_roll += dice( 3, get_skill_level( skill_unarmed ) );

        if( my_roll >= their_roll ) {
            add_msg( _( "You grab at %s and pull with all your force!" ), it.tname().c_str() );
            add_msg( _( "You forcefully take %s from %s!" ), it.tname().c_str(), target.name.c_str() );
            // wield() will deduce our moves, consider to deduce more/less moves for balance
            item rem_it = target.i_rem( &it );
            wield( rem_it );
        } else if( my_roll >= their_roll / 2 ) {
            add_msg( _( "You grab at %s and pull with all your force, but it drops nearby!" ), it.tname().c_str() );
            const tripoint tp = target.pos() + tripoint( rng( -1, 1 ), rng( -1, 1 ), 0 );
            g->m.add_item_or_charges( tp, target.i_rem( &it ) );
            mod_moves( -100 );
        } else {
            add_msg( _( "You grab at %s and pull with all your force, but in vain!" ), it.tname().c_str() );
            mod_moves( -100 );
        }
    } else {
        // deal damage with weapon wielded, and make their weapon fall on floor if we've rolled enough.
        melee_attack( target, false, no_technique_id, hitspread );
        mod_moves( -100 );
        if( my_roll >= their_roll ) {
            add_msg( _( "You smash %s with all your might forcing their %s to drop down nearby!" ),
                    target.name.c_str(), it.tname().c_str() );
            const tripoint tp = target.pos() + tripoint( rng( -1, 1 ), rng( -1, 1 ), 0 );
            g->m.add_item_or_charges( tp, target.i_rem( &it ) );
        } else {
            add_msg( _( "You smash %s with all your might but %s remains in their hands!" ),
                    target.name.c_str(), it.tname().c_str() );
        }
    }

    target.on_attacked( *this );
}

void player::steal( npc &target )
{
    if( target.is_enemy() ) {
        add_msg( _( "%s is hostile!" ), target.name.c_str() );
        return;
    }

    item_location loc = game_menus::inv::steal( *this, target );
    if( !loc ) {
        return;
    }

    /** @EFFECT_DEX defines the chance to steal */
    int my_roll = dice( 3, get_dex() );

    /** @EFFECT_UNARMED adds bonus to stealing when wielding nothing */
    if( !is_armed() ) {
        my_roll += dice( 4, 3 );
    }
    if( has_trait( trait_DEFT ) ) {
        my_roll += dice( 2, 6 );
    }
    if( has_trait( trait_CLUMSY ) ) {
        my_roll -= dice( 4, 6 );
    }

    int their_roll = dice( 5, target.get_per() );

    const item *it = loc.get_item();
    if( my_roll >= their_roll ) {
        add_msg( _( "You sneakily steal %1$s from %2$s!" ),
                it->tname().c_str(), target.name.c_str() );
        i_add( target.i_rem( it ) );
    } else if( my_roll >= their_roll / 2 ) {
        add_msg( _( "You failed to steal %1$s from %2$s, but did not attract attention." ),
                it->tname().c_str(), target.name.c_str() );
    } else  {
        add_msg( _( "You failed to steal %1$s from %2$s." ),
                it->tname().c_str(), target.name.c_str() );
        target.on_attacked ( *this );
    }

    // consider to deduce less/more moves for balance
    mod_moves( -200 );
}<|MERGE_RESOLUTION|>--- conflicted
+++ resolved
@@ -73,12 +73,7 @@
 
 void player_hit_message(player* attacker, std::string message,
                         Creature &t, int dam, bool crit = false);
-<<<<<<< HEAD
-void melee_practice( player &u, bool hit, bool unarmed, bool bashing, bool cutting, bool stabbing);
 int  stumble( player &u, const item &weap );
-=======
-int  stumble(player &u);
->>>>>>> 42c4c764
 std::string melee_message( const ma_technique &tech, player &p, const dealt_damage_instance &ddi );
 
 /* Melee Functions!
@@ -333,11 +328,7 @@
 
         // Practice melee and relevant weapon skill (if any) except when using CQB bionic
         if( !has_active_bionic( bio_cqb ) ) {
-<<<<<<< HEAD
-            melee_train( *this, 5, 10, cur_weapon );
-=======
-            melee_train( *this, 2, 5 );
->>>>>>> 42c4c764
+            melee_train( *this, 2, 5, cur_weapon );
         }
 
         // Cap stumble penalty, heavy weapons are quite weak already
@@ -399,11 +390,7 @@
 
             // Practice melee and relevant weapon skill (if any) except when using CQB bionic
             if( !has_active_bionic( bio_cqb ) ) {
-<<<<<<< HEAD
-                melee_train( *this, 2, 5, cur_weapon );
-=======
-                melee_train( *this, 5, 10 );
->>>>>>> 42c4c764
+                melee_train( *this, 5, 10, cur_weapon );
             }
 
             if (dam >= 5 && has_artifact_with(AEP_SAP_LIFE)) {
