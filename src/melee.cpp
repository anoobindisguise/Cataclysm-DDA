#include "player.h"
#include "bionics.h"
#include "debug.h"
#include "game.h"
#include "martialarts.h"
#include <sstream>
#include <stdlib.h>
#include <algorithm>

#include "cursesdef.h"

void player_hit_message(player* attacker, std::string message,
                        std::string target_name, int dam, bool crit);
void melee_practice(const calendar& turn, player &u, bool hit, bool unarmed,
                    bool bashing, bool cutting, bool stabbing);
int  attack_speed(player &u);
int  stumble(player &u);
std::string melee_message(matec_id tech, player &p, int bash_dam, int cut_dam, int stab_dam);

/* Melee Functions!
 * These all belong to class player.
 *
 * STATE QUERIES
 * bool is_armed() - True if we are armed with any weapon.
 * bool unarmed_attack() - True if we are NOT armed with any weapon, but still
 *  true if we're wielding a bionic weapon (at this point, just "bio_claws").
 *
 * HIT DETERMINATION
 * int base_to_hit() - The base number of sides we get in hit_roll().
 *                     Dexterity / 2 + sk_melee
 * int hit_roll() - The player's hit roll, to be compared to a monster's or
 *   player's dodge_roll().  This handles weapon bonuses, weapon-specific
 *   skills, torso encumbrance penalties and drunken master bonuses.
 */

bool player::is_armed()
{
 return (weapon.typeId() != "null");
}

bool player::handle_melee_wear() {
// Here is where we handle wear and tear on things we use as melee weapons or shields.
    std::stringstream dump;
    int material_factor = 1;
    int damage_chance = dex_cur + ( 2 * skillLevel("melee") ) + ( 128 / std::max(str_cur,1) );
  // UNBREAKABLE_MELEE items can't be damaged through melee combat usage.
  if ((!weapon.has_flag("UNBREAKABLE_MELEE")) && (is_armed())) {
    // Here we're checking the weapon's material(s) and using the best one to determine how durable it is.
    if (weapon.made_of("plastic")) {
                material_factor = 2;
    }
    if (weapon.made_of("leather")) {
                material_factor = 3;
    }
    if (weapon.made_of("bone") || weapon.made_of("chitin") || weapon.made_of("wood")) {
                material_factor = 4;
    }
    if (weapon.made_of("stone") || weapon.made_of("silver") || weapon.made_of("gold") || weapon.made_of("lead")) {
                material_factor = 6;
    }
    if (weapon.made_of("iron") || weapon.made_of("kevlar") || weapon.made_of("aluminum")) {
                material_factor = 8;
    }
    if (weapon.made_of("steel") ) {
                material_factor = 10;
    }
    if (weapon.made_of("hardsteel")) {
                material_factor = 12;
    }
    if (weapon.made_of("ceramic")) {
                material_factor = 40;
    }
    if (weapon.made_of("superalloy") || weapon.made_of("diamond")){
                material_factor = 100;
    }
    // DURABLE_MELEE items are made to hit stuff and they do it well, so they're considered to be a lot tougher
    // than other weapons made of the same materials.
    if (weapon.has_flag("DURABLE_MELEE")) {
                material_factor *= 4;
    }
    // The weapon's current state of damage can make it more susceptible to further damage.
    damage_chance -= weapon.damage * 6;

    if (damage_chance < 2) {
        damage_chance = 2;
    }

    damage_chance *= material_factor;

    if (weapon.damage < 4 && one_in(damage_chance) && (!weapon.has_flag("UNBREAKABLE_MELEE"))){
     weapon.damage++;
     g->add_msg_player_or_npc(this, _("Your %s is damaged by the force of the blow!"),
                                   _("<npcname>'s %s is damaged by the force of the blow!"),
                                   weapon.name.c_str());
    } else if (weapon.damage >= 4 && one_in(damage_chance) && (!weapon.has_flag("UNBREAKABLE_MELEE"))){
      g->add_msg_player_or_npc(this, _("Your %s is destroyed by the blow!"),
      _("<npcname>'s %s is destroyed by the blow!"),
      weapon.name.c_str());
  // Dump its contents on the ground
  for (size_t i = 0; i < weapon.contents.size(); i++)
   g->m.add_item_or_charges(posx, posy, weapon.contents[i]);
   remove_weapon();
      }
  }
  return true;
}

bool player::unarmed_attack() {
 return (weapon.typeId() == "null" || weapon.has_flag("UNARMED_WEAPON"));
}

// TODO: this is here for newcharacter.cpp only, swap it out when possible
int player::base_to_hit(bool real_life, int stat)
{
 if (stat == -999)
  stat = (real_life ? dex_cur : dex_max);
 return 1 + int(stat / 2) + skillLevel("melee");
}


int player::get_hit_base()
{
    int best_bonus = 0;

    int unarmed_skill = skillLevel("unarmed");
    int bashing_skill = skillLevel("bashing");
    int cutting_skill = skillLevel("cutting");
    int stabbing_skill = skillLevel("stabbing");
    int melee_skill = skillLevel("melee");

    if (has_active_bionic("bio_cqb")) {
        unarmed_skill = 5;
        bashing_skill = 5;
        cutting_skill = 5;
        stabbing_skill = 5;
        melee_skill = 5;
    }

    // Are we unarmed?
    if (unarmed_attack()) {
        best_bonus = unarmed_skill;
        if (unarmed_skill > 4)
            best_bonus += unarmed_skill - 4; // Extra bonus for high levels
    }

    // Using a bashing weapon?
    if (weapon.is_bashing_weapon()) {
        int bash_bonus = int(bashing_skill / 3);
        if (bash_bonus > best_bonus)
            best_bonus = bash_bonus;
    }

    // Using a cutting weapon?
    if (weapon.is_cutting_weapon()) {
        int cut_bonus = int(cutting_skill / 2);
        if (cut_bonus > best_bonus)
            best_bonus = cut_bonus;
    }

    // Using a spear?
    if (weapon.has_flag("SPEAR") || weapon.has_flag("STAB")) {
        int stab_bonus = int(stabbing_skill / 2);
        if (stab_bonus > best_bonus)
            best_bonus = stab_bonus;
    }

    // Creature::get_hit_base includes stat calculations already
    return Creature::get_hit_base() + melee_skill + best_bonus;
}

int player::hit_roll()
{
// apply martial arts bonuses

 int numdice = get_hit();

 int sides = 10 - encumb(bp_torso);
 int best_bonus = 0;
 if (sides < 2)
  sides = 2;

 numdice += best_bonus; // Use whichever bonus is best.

// Drunken master makes us hit better
 if (has_trait("DRUNKEN")) {
  if (unarmed_attack())
   numdice += int(disease_duration("drunk") / 300);
  else
   numdice += int(disease_duration("drunk") / 400);
 }

// Farsightedness makes us hit worse
 if (has_trait("HYPEROPIC") && !is_wearing("glasses_reading")
     && !is_wearing("glasses_bifocal")) {
  numdice -= 2;
 }

 if (numdice < 1) {
  numdice = 1;
  sides = 8 - encumb(bp_torso);
 }

 return dice(numdice, sides);
}

// Melee calculation is in parts. This sets up the attack, then in deal_melee_attack,
// we calculate if we would hit. In Creature::deal_melee_hit, we calculate if the target dodges.
void player::melee_attack(Creature &t, bool allow_special, matec_id force_technique) {
    bool is_u = (this == &(g->u)); // Affects how we'll display messages
    if (!t.is_player()) {
        t.add_effect("hit_by_player", 100); // Flag as attacked by us for AI
    }

    std::string message = is_u ? _("You hit %s") : _("<npcname> hits %s");
    std::string target_name = t.disp_name();

    int move_cost = attack_speed(*this);

    bool critical_hit = scored_crit(t.dodge_roll());

    // Pick one or more special attacks
    ma_technique technique;
    if (allow_special && force_technique == "") {
        technique = ma_techniques[pick_technique(t, critical_hit, false, false)];
    } else if (allow_special && force_technique != "") {
        technique = ma_techniques[force_technique];
    } else
        technique = ma_techniques["tec_none"];

    int hit_spread = t.deal_melee_attack(this, hit_roll());
    if (hit_spread < 0) {
        int stumble_pen = stumble(*this);
        if (is_player()) { // Only display messages if this is the player
            if (has_miss_recovery_tec())
                g->add_msg(_("You feint."));
            else if (stumble_pen >= 60)
                g->add_msg(_("You miss and stumble with the momentum."));
            else if (stumble_pen >= 10)
                g->add_msg(_("You swing wildly and miss."));
            else
                g->add_msg(_("You miss."));
        }

        if (!has_active_bionic("bio_cqb")) //no practice if you're relying on bio_cqb to fight for you
            melee_practice(g->turn, *this, false, unarmed_attack(),
                        weapon.is_bashing_weapon(), weapon.is_cutting_weapon(),
                        (weapon.has_flag("SPEAR") || weapon.has_flag("STAB")));
        move_cost += stumble_pen;
        if (has_miss_recovery_tec())
            move_cost = rng(move_cost / 3, move_cost);
    } else {
        int bash_dam = roll_bash_damage(false);
        int cut_dam  = roll_cut_damage(false);
        int stab_dam = roll_stab_damage(false);

        // multiply damage by style damage_mults
        bash_dam *= mabuff_bash_mult();
        cut_dam *= mabuff_cut_mult();
        stab_dam *= mabuff_cut_mult();

        // Handles effects as well; not done in melee_affect_*
        if (technique.id != "tec_none")
            perform_technique(technique, t, bash_dam, cut_dam, stab_dam, move_cost);

        damage_instance d;
        if (critical_hit) // criticals have extra %arpen
            d.add_damage(DT_BASH, bash_dam * 1.5, 0, 0.5);
        else
            d.add_damage(DT_BASH, bash_dam);
        if (cut_dam > stab_dam)
            if (critical_hit) // criticals have extra flat arpen
                d.add_damage(DT_CUT, cut_dam, 5);
            else
                d.add_damage(DT_CUT, cut_dam);
        else {
            if (critical_hit) // stab criticals have extra extra %arpen
                d.add_damage(DT_STAB, stab_dam, 0, 0.33);
            else
                d.add_damage(DT_STAB, stab_dam);
        }

        // Handles speed penalties to monster & us, etc
        std::string specialmsg = melee_special_effects(t, d);

        perform_special_attacks(t);

        dealt_damage_instance dealt_dam; // gets overwritten with the dealt damage values
        t.deal_melee_hit(this, hit_spread, critical_hit, d, dealt_dam);

        // Make a rather quiet sound, to alert any nearby monsters
        if (!is_quiet()) // check martial arts silence
            g->sound(posx, posy, 8, "");

        int dam = dealt_dam.total_damage();

        bool bashing = (d.type_damage(DT_BASH) >= 10 && !unarmed_attack());
        bool cutting = (d.type_damage(DT_CUT) >= 10);
        bool stabbing = (d.type_damage(DT_STAB) >= 10);

        if (!has_active_bionic("bio_cqb")) //no practice if you're relying on bio_cqb to fight for you
            melee_practice(g->turn, *this, true, unarmed_attack(), bashing, cutting, stabbing);

        if (dam >= 5 && has_artifact_with(AEP_SAP_LIFE))
            healall( rng(dam / 10, dam / 5) );

        message = melee_message(technique.id, *this, bash_dam, cut_dam, stab_dam);
        player_hit_message(this, message, target_name, dam, critical_hit);

        if (!specialmsg.empty())
            g->add_msg_if_player(this,specialmsg.c_str());
    }

    mod_moves(-move_cost);

    ma_onattack_effects(); // trigger martial arts on-attack effects

    return;
}

int stumble(player &u)
{
 int stumble_pen = 2 * u.weapon.volume() + (u.weapon.weight() / 113);
 if (u.has_trait("DEFT"))
  stumble_pen = int(stumble_pen * .3) - 10;
 if (stumble_pen < 0)
  stumble_pen = 0;
// TODO: Reflect high strength bonus in newcharacter.cpp
 if (stumble_pen > 0 && (u.str_cur >= 15 || u.dex_cur >= 21 ||
                         one_in(16 - u.str_cur) || one_in(22 - u.dex_cur)))
  stumble_pen = rng(0, stumble_pen);

 return stumble_pen;
}

bool player::scored_crit(int target_dodge)
{
 int num_crits = 0;

 int unarmed_skill = skillLevel("unarmed");
 int bashing_skill = skillLevel("bashing");
 int cutting_skill = skillLevel("cutting");
 int stabbing_skill = skillLevel("stabbing");
 int melee_skill = skillLevel("melee");

 if (has_active_bionic("bio_cqb")) {
     unarmed_skill = 5;
     bashing_skill = 5;
     cutting_skill = 5;
     stabbing_skill = 5;
     melee_skill = 5;
 }
// Weapon to-hit roll
 int chance = 25;
 if (unarmed_attack()) { // Unarmed attack: 1/2 of unarmed skill is to-hit
  for (int i = 1; i <= int(unarmed_skill * .5); i++)
   chance += (50 / (2 + i));
 }
 if (weapon.type->m_to_hit > 0) {
  for (int i = 1; i <= weapon.type->m_to_hit; i++)
   chance += (50 / (2 + i));
 } else if (weapon.type->m_to_hit < 0) {
  for (int i = 0; i > weapon.type->m_to_hit; i--)
   chance /= 2;
 }
 if (rng(0, 99) < chance + 4 * disease_intensity("attack_boost") + 4 * mabuff_tohit_bonus())
  num_crits++;

// Dexterity to-hit roll
// ... except sometimes we don't use dexteiry!
 int stat = dex_cur;

 chance = 25;
 if (stat > 8) {
  for (int i = 9; i <= stat; i++)
   chance += (21 - i); // 12, 11, 10...
 } else {
  int decrease = 5;
  for (int i = 7; i >= stat; i--) {
   chance -= decrease;
   if (i % 2 == 0)
    decrease--;
  }
 }
 if (rng(0, 99) < chance)
  num_crits++;

// Skill level roll
 int best_skill = 0;

 if (weapon.is_bashing_weapon() && bashing_skill > best_skill)
  best_skill = bashing_skill;
 if (weapon.is_cutting_weapon() && cutting_skill > best_skill)
  best_skill = cutting_skill;
 if ((weapon.has_flag("SPEAR") || weapon.has_flag("STAB")) &&
     stabbing_skill > best_skill)
  best_skill = stabbing_skill;
 if (unarmed_attack() && unarmed_skill > best_skill)
  best_skill = unarmed_skill;

 best_skill += int(melee_skill / 2.5);

 chance = 25;
 if (best_skill > 3) {
  for (int i = 3; i < best_skill; i++)
   chance += (50 / (2 + i));
 } else if (best_skill < 3) {
  for (int i = 3; i > best_skill; i--)
   chance /= 2;
 }
 if (rng(0, 99) < chance + 4 * disease_intensity("attack_boost") + 4 * mabuff_tohit_bonus())
  num_crits++;

 if (num_crits == 3)
  return true;
 else if (num_crits == 2)
  return (hit_roll() >= target_dodge * 1.5 && !one_in(4));

 return false;
}

int player::get_dodge_base() {
    // Creature::get_dodge_base includes stat calculations already
    return Creature::get_dodge_base() + skillLevel("dodge");
}

int player::get_dodge()
//Returns 1/2*DEX + dodge skill level + static bonuses from mutations
//Return numbers range from around 4 (starting player, no boosts) to 29 (20 DEX, 10 dodge, +9 mutations)
{
    //If we're asleep or busy we can't dodge
    if (has_disease("sleep") || has_disease("lying_down")) {return 0;}
    if (activity.type != ACT_NULL) {return 0;}

    return Creature::get_dodge();
}

int player::dodge_roll()
{
    int dodge_stat = get_dodge();

    if (dodges_left <= 0) { // We already dodged this turn
        if (rng(0, skillLevel("dodge") + dex_cur + 15) <= skillLevel("dodge") + dex_cur) {
            dodge_stat = rng(dodge_stat/2, dodge_stat); //Penalize multiple dodges per turn
        } else {
            dodge_stat = 0;
        }
    }

    return dice(dodge_stat, 10); //Matches NPC and monster dodge_roll functions
}

int player::base_damage(bool real_life, int stat)
{
 if (stat == -999)
  stat = (real_life ? str_cur : str_max);
 int dam = (real_life ? rng(0, stat / 2) : stat / 2);
// Bonus for statong characters
 if (stat > 10)
  dam += int((stat - 9) / 2);
// Big bonus for super-human characters
 if (stat > 20)
  dam += int((stat - 20) * 1.5);

 return dam;
}

int player::roll_bash_damage(bool crit)
{
    int ret = 0;
    int stat = str_cur; // Which stat determines damage?

    int bashing_skill = skillLevel("bashing");
    int unarmed_skill = skillLevel("unarmed");

    if (has_active_bionic("bio_cqb")) {
        bashing_skill = 5;
        unarmed_skill = 5;
    }

    int skill = bashing_skill; // Which skill determines damage?

    stat += mabuff_bash_bonus();

    if (unarmed_attack())
        skill = unarmed_skill;

    ret = base_damage(true, stat);

    // Drunken Master damage bonuses
    if (has_trait("DRUNKEN") && has_disease("drunk")) {
        // Remember, a single drink gives 600 levels of "drunk"
        int mindrunk, maxdrunk;
        if (unarmed_attack()) {
            mindrunk = disease_duration("drunk") / 600;
            maxdrunk = disease_duration("drunk") / 250;
        } else {
            mindrunk = disease_duration("drunk") / 900;
            maxdrunk = disease_duration("drunk") / 400;
        }
        ret += rng(mindrunk, maxdrunk);
    }

    int bash_dam = int(stat / 2) + weapon.damage_bash(),
        bash_cap = 5 + stat + skill;

    if (unarmed_attack())
        bash_dam = rng(0, int(stat / 2) + unarmed_skill);
    else
        // 80%, 88%, 96%, 104%, 112%, 116%, 120%, 124%, 128%, 132%
        if (bashing_skill <= 5)
            ret *= 0.8 + 0.08 * bashing_skill;
        else
            ret *= 0.92 + 0.04 * bashing_skill;

    if (crit) {
        bash_dam *= 1.5;
        bash_cap *= 2;
    }

    if (bash_dam > bash_cap)// Cap for weak characters
        bash_dam = (bash_cap * 3 + bash_dam) / 4;

    /* TODO: handle this in deal_damage
    if (z != NULL && z->has_flag(MF_PLASTIC))
    bash_dam /= rng(2, 4);
    */

    int bash_min = bash_dam / 4;

    bash_dam = rng(bash_min, bash_dam);

    if (bash_dam < skill + int(stat / 2))
        bash_dam = rng(bash_dam, skill + int(stat / 2));

    ret += bash_dam;

    ret += disease_intensity("damage_boost");

    // Finally, extra crit effects
    if (crit) {
        ret += int(stat / 2);
        ret += skill;
    }

    return (ret < 0 ? 0 : ret);
}

int player::roll_cut_damage(bool crit)
{
    if (weapon.has_flag("SPEAR"))
        return 0;  // Stabs, doesn't cut!

    double ret = mabuff_cut_bonus() + weapon.damage_cut();

    int cutting_skill = skillLevel("cutting");
    int unarmed_skill = skillLevel("unarmed");

    if (has_active_bionic("bio_cqb"))
    {
        cutting_skill = 5;
        unarmed_skill = 5;
    }

    if (unarmed_attack() && !wearing_something_on(bp_hands)) {
        if (has_trait("CLAWS") || has_trait("CLAWS_RETRACT"))
            ret += 6;
        if (has_bionic("bio_razors"))
            ret += 4;
        if (has_trait("TALONS"))
            ret += 6 + (unarmed_skill > 8 ? 8 : unarmed_skill);
        //TODO: add acidproof check back to slime hands (probably move it elsewhere)
        if (has_trait("SLIME_HANDS"))
            ret += rng(4, 6);
    }

    if (ret <= 0)
        return 0; // No negative damage!


    // 80%, 88%, 96%, 104%, 112%, 116%, 120%, 124%, 128%, 132%
    if (cutting_skill <= 5)
        ret *= 0.8 + 0.08 * cutting_skill;
    else
        ret *= 0.92 + 0.04 * cutting_skill;

    if (crit)
        ret *= 1.0 + (cutting_skill / 12.0);

    return ret;
}

int player::roll_stab_damage(bool crit)
{
    double ret = 0;
    //TODO: armor formula is z->get_armor_cut() - 3 * skillLevel("stabbing")

    if (unarmed_attack() && !wearing_something_on(bp_hands)) {
        ret = 0;
        if (has_trait("CLAWS") || has_trait("CLAWS_RETRACT"))
            ret += 6;
        if (has_trait("NAILS"))
            ret++;
        if (has_bionic("bio_razors"))
            ret += 4;
        if (has_trait("THORNS"))
            ret += 4;
    } else if (weapon.has_flag("SPEAR") || weapon.has_flag("STAB"))
        ret = weapon.damage_cut();
    else
        return 0; // Can't stab at all!

    /* TODO: add this bonus back in
    if (z != NULL && z->speed > 100) { // Bonus against fast monsters
    int speed_min = (z->speed - 100) / 10, speed_max = (z->speed - 100) / 5;
    int speed_dam = rng(speed_min, speed_max);
    if (speed_dam > ret * 2)
    speed_dam = ret * 2;
    if (speed_dam > 0)
    ret += speed_dam;
    }
    */

    if (ret <= 0)
        return 0; // No negative stabbing!

    int stabbing_skill = skillLevel("stabbing");

    if (has_active_bionic("bio_cqb"))
        stabbing_skill = 5;

    // 76%, 86%, 96%, 106%, 116%, 122%, 128%, 134%, 140%, 146%
    if (stabbing_skill <= 5)
        ret *= 0.66 + 0.1 * stabbing_skill;
    else
        ret *= 0.86 + 0.06 * stabbing_skill;

    if (crit)
        ret *= 1.0 + (stabbing_skill / 10.0);

    return ret;
}

// Chance of a weapon sticking is based on weapon attack type.
// Only an issue for cutting and piercing weapons.
// Attack modes are "CHOP", "STAB", and "SLICE".
// "SPEAR" is synonymous with "STAB".
// Weapons can have a "low_stick" flag indicating they
// Have a feature to prevent sticking, such as a spear with a crossbar,
// Or a stabbing blade designed to resist sticking.
int player::roll_stuck_penalty(bool stabbing)
{
    // The cost of the weapon getting stuck, in units of move points.
    const int weapon_speed = attack_speed(*this);
    int stuck_cost = weapon_speed;
    int attack_skill = stabbing ? skillLevel("stabbing") : skillLevel("cutting");

    if (has_active_bionic("bio_cqb"))
        attack_skill = 5;

    const float cut_damage = weapon.damage_cut();
    const float bash_damage = weapon.damage_bash();
    float cut_bash_ratio = 0.0;

    // Scale cost along with the ratio between cutting and bashing damage of the weapon.
    if( cut_damage > 0.0 || bash_damage > 0.0 )
    {
        cut_bash_ratio = cut_damage / ( cut_damage + bash_damage );
    }
    stuck_cost *= cut_bash_ratio;

    if( weapon.has_flag("SLICE") )
    {
        // Slicing weapons assumed to have a very low chance of sticking.
        stuck_cost *= 0.25;
    }
    else if( weapon.has_flag("STAB") || weapon.has_flag("SPEAR") )
    {
        // Stabbing has a moderate change of sticking.
        stuck_cost *= 0.50;
    }
    else if( weapon.has_flag("CHOP") )
    {
        // Chopping has a high chance of sticking.
        stuck_cost *= 1.00;
    }
    else
    {
        // Items with no attack type are assumed to be improvised weapons,
        // and get a very high stick cost.
        stuck_cost *= 2.00;
    }

    if( weapon.has_flag("NON_STUCK") )
    {
        // Greatly reduce sticking frequency/severity if the weapon has an anti-sticking feature.
        stuck_cost /= 4;
    }

    // Reduce cost based on player skill, by 10.5 move/level on average.
    stuck_cost -= dice( attack_skill, 20 );

    // Make sure cost doesn't go negative.
    stuck_cost = std::max( stuck_cost, 0 );
    // Cap stuck penalty at 2x weapon speed.
    stuck_cost = std::min( stuck_cost, 2*weapon_speed );

    return stuck_cost;
}

matec_id player::pick_technique(Creature &t,
                                    bool crit, bool dodge_counter, bool block_counter)
{

    std::vector<matec_id> all = get_all_techniques();

    std::vector<matec_id> possible;

    bool downed = t.has_effect("downed");

    // first add non-aoe tecs
    for (std::vector<matec_id>::const_iterator it = all.begin();
            it != all.end(); ++it) {
        ma_technique tec = ma_techniques[*it];

        //ignore "dummy" techniques like WBLOCK_1
        if (tec.id.length() == 0) continue;

        // skip defensive techniques
        if (tec.defensive) continue;

        // skip normal techniques if looking for a dodge counter
        if (dodge_counter && !tec.dodge_counter) continue;

        // skip normal techniques if looking for a block counter
        if (block_counter && !tec.block_counter) continue;

        // if crit then select only from crit tecs
        // dodge and blocks roll again for their attack, so ignore crit state
        if (!dodge_counter && !block_counter && ((crit && !tec.crit_tec) || (!crit && tec.crit_tec)) ) continue;

        // don't apply downing techniques to someone who's already downed
        if (downed && tec.down_dur > 0) continue;

        // don't apply disarming techniques to someone without a weapon
        //TODO: these are the stat reqs for tec_disarm
        // dice(   dex_cur +    skillLevel("unarmed"),  8) >
        // dice(p->dex_cur + p->skillLevel("melee"),   10))
        if (tec.disarms && !t.has_weapon()) continue;

        // ignore aoe tecs for a bit
        if (tec.aoe.length() > 0) continue;

        if (tec.is_valid_player(*this)) {
            possible.push_back(tec.id);

            //add weighted options into the list extra times, to increase their chance of being selected
            if (tec.weighting > 1) {
                for (int i = 1; i < tec.weighting; i++)
                    possible.push_back(tec.id);
            }
        }
    }

  // now add aoe tecs (since they depend on if we have other tecs or not)
  for (std::vector<matec_id>::const_iterator it = all.begin();
      it != all.end(); ++it) {
    ma_technique tec = ma_techniques[*it];

    // don't use aoe tecs if there's only one target
    if (tec.aoe.length() > 0) {
      int enemy_count = 0;
      for (int x = posx - 1; x <= posx + 1; x++) {
        for (int y = posy - 1; y <= posy + 1; y++) {
          int mondex = g->mon_at(x, y);
          if (mondex != -1) {
            if (g->zombie(mondex).friendly == 0)
            enemy_count++;
            else
            enemy_count -= 2;
          }
          int npcdex = g->npc_at(x, y);
          if (npcdex != -1) {
            if (g->active_npc[npcdex]->attitude == NPCATT_KILL)
            enemy_count++;
            else
            enemy_count -= 2;
          }
        }
      }
      if (tec.is_valid_player(*this) &&
          enemy_count >= (possible.empty() ? 1 : 2)) {
        possible.push_back(tec.id);
      }
    }
  }

  if (possible.empty()) return "tec_none";

  return possible[ rng(0, possible.size() - 1) ];
}

bool player::has_technique(matec_id id) {
  return weapon.has_technique(id) ||
    martialarts[style_selected].has_technique(*this, id);
}

void player::perform_technique(ma_technique technique, Creature &t, int &bash_dam, int &cut_dam, int &stab_dam, int& move_cost)
{
    std::string target = t.disp_name();

    bash_dam += technique.bash;
    if (cut_dam > stab_dam) { // cut affects stab damage too since only one of cut/stab is used
        cut_dam += technique.cut;
    } else {
        stab_dam += technique.cut;
    }

    bash_dam *= technique.bash_mult;
    cut_dam *= technique.cut_mult;
    stab_dam *= technique.cut_mult;

    move_cost *= technique.speed_mult;

    int tarx = t.xpos(), tary = t.ypos();

    (void) tarx;
    (void) tary;

    if (technique.down_dur > 0) {
        if (t.get_throw_resist() == 0) {
            t.add_effect("downed", rng(1, technique.down_dur));
            bash_dam += 3;
        }
    }

    if (technique.stun_dur > 0) {
        t.add_effect("stunned", rng(1, technique.stun_dur));
    }

    if (technique.knockback_dist > 0) {
        int kb_offset = rng(
            -technique.knockback_spread,
            technique.knockback_spread
        );
        t.knock_back_from(posx+kb_offset, posy+kb_offset);
    }

    if (technique.pain > 0) {
        t.pain += rng(technique.pain/2, technique.pain);
    }

    /* TODO: put all this in when disease/effects merging is done
    if (technique.disarms) {
        g->m.add_item_or_charges(p->posx, p->posy, p->remove_weapon());
        if (you) {
            g->add_msg_if_npc(this, _("<npcname> disarms you!"));
        } else {
            g->add_msg_player_or_npc(this, _("You disarm %s!"),
                                     _("<npcname> disarms %s!"),
                                     target.c_str() );
        }
    }
    */

    if (technique.aoe.length() > 0) {
        int count_hit = 0;
        for (int x = posx - 1; x <= posx + 1; x++) {
        for (int y = posy - 1; y <= posy + 1; y++) {
            if (x != tarx || y != tary) { // Don't double-hit our target
            int mondex = g->mon_at(x, y);
            if (mondex != -1 && hit_roll() >= rng(0, 5) + g->zombie(mondex).dodge_roll()) {
                count_hit++;
                melee_attack(g->zombie(mondex),false);

                std::string temp_target = string_format(_("the %s"), g->zombie(mondex).name().c_str());
                g->add_msg_player_or_npc( this, _("You hit %s!"), _("<npcname> hits %s!"), temp_target.c_str() );
            }
            int npcdex = g->npc_at(x, y);
            if (npcdex != -1 &&
                    hit_roll() >= rng(0, 5) + g->active_npc[npcdex]->dodge_roll()) {
                count_hit++;
                melee_attack(*g->active_npc[npcdex],false);
                g->add_msg_player_or_npc( this, _("You hit %s!"), _("<npcname> hits %s!"), g->active_npc[npcdex]->name.c_str() );
            }
            }
        }
        }
        g->add_msg_if_player(&t, ngettext("%d enemy hit!", "%d enemies hit!", count_hit), count_hit);
    }

    //player has a very small chance, based on their intelligence, to learn a style whilst using the cqb bionic
    if (has_active_bionic("bio_cqb") && !has_martialart(style_selected)){
        if (one_in(1400 - (get_int() * 50))) {
            ma_styles.push_back(style_selected);
            g->add_msg(_("You have learnt %s from extensive practice with the CQB Bionic."), martialarts[style_selected].name.c_str());
        }
    }
}

// this would be i2amroy's fix, but it's kinda handy
bool player::can_weapon_block()
{
    return (weapon.has_technique("WBLOCK_1") ||
            weapon.has_technique("WBLOCK_2") ||
            weapon.has_technique("WBLOCK_3"));
}

void player::dodge_hit(Creature *source, int) {
    if (dodges_left < 1)
        return;

    ma_ondodge_effects(); // fire martial arts block-triggered effects

    dodges_left--;

    // check if we have any dodge counters
    matec_id tec = pick_technique(*source, false, true, false);

    if (tec != "tec_none") {
        melee_attack(*source, true, tec);
    }
}

bool player::block_hit(Creature *source, body_part &bp_hit, int &side,
                       damage_instance &dam) {

	//Shouldn't block if player is asleep; this only seems to be used by player.
	//g->u.has_disease("sleep") would work as well from looking at other block functions.

    if (blocks_left < 1 || this->has_disease("sleep"))
        return false;

    ma_ongethit_effects(); // fire martial arts on-getting-hit-triggered effects
    // these fire even if the attack is blocked (you still got hit)

    float total_phys_block = mabuff_block_bonus();
    bool conductive_weapon = weapon.conductive();

    //weapon blocks are prefered to arm blocks
    if (can_weapon_block()) {
        g->add_msg_player_or_npc( this, _("You block with your %s!"),
            _("<npcname> blocks with their %s!"), weapon.tname().c_str() );
        handle_melee_wear();
    }
    else if (can_limb_block()) {
        //Choose which body part to block with
        if (can_leg_block() && can_arm_block())
            bp_hit = one_in(2) ? bp_legs : bp_arms;
        else if (can_leg_block())
            bp_hit = bp_legs;
        else
            bp_hit = bp_arms;

        // Choose what side to block with.
        if (bp_hit == bp_legs)
            side = hp_cur[hp_leg_r] > hp_cur[hp_leg_l];
        else
            side = hp_cur[hp_arm_r] > hp_cur[hp_arm_l];

        g->add_msg_player_or_npc( this, _("You block with your %s!"),
            _("<npcname> blocks with their %s!"),
            body_part_name(bp_hit, side).c_str());
    }

    float phys_mult = 1.0f;
    float block_amount;
    for (std::vector<damage_unit>::iterator it = dam.damage_units.begin();
            it != dam.damage_units.end(); ++it) {
        // block physical damage "normally"
        if (it->type == DT_BASH || it->type == DT_CUT || it->type == DT_STAB) {
            // use up our flat block bonus first
            block_amount = std::min(total_phys_block, it->amount);
            total_phys_block -= block_amount;
            it->amount -= block_amount;

            if (can_weapon_block()) {
                if (weapon.has_technique("WBLOCK_1")) {
                    phys_mult = 0.4;
                } else if (weapon.has_technique("WBLOCK_2")) {
                    phys_mult = 0.15;
                } else if (weapon.has_technique("WBLOCK_3")) {
                    phys_mult = 0.05;
                } else {
                    phys_mult = 0.5; // always at least as good as unarmed
                }
            }
            else if (can_limb_block()) {
                phys_mult = 0.5;
            }
            it->amount *= phys_mult;
        // non-electrical "elemental" damage types do their full damage if unarmed,
        // but severely mitigated damage if not
        } else if (it->type == DT_HEAT || it->type == DT_ACID || it->type == DT_COLD) {
            //TODO: should damage weapons if blocked
            if (!unarmed_attack() && can_weapon_block()) {
                it->amount /= 5;
            }
        // electrical damage deals full damage if unarmed OR wielding a
        // conductive weapon
        } else if (it->type == DT_ELECTRIC) {
            if (!unarmed_attack() && can_weapon_block() && !conductive_weapon) {
                it->amount /= 5;
            }
        }
    }

    blocks_left--;

    ma_onblock_effects(); // fire martial arts block-triggered effects

    // check if we have any dodge counters
    matec_id tec = pick_technique(*source, false, false, true);

    if (tec != "tec_none") {
        melee_attack(*source, true, tec);
    }

    return true;
}

void player::perform_special_attacks(Creature &t)
{
 bool can_poison = false;

 std::vector<special_attack> special_attacks = mutation_attacks(t);

 std::string target = t.disp_name();

 for (size_t i = 0; i < special_attacks.size(); i++) {
  dealt_damage_instance dealt_dam;

  int hit_spread = t.deal_melee_attack(this, hit_roll() * 0.8);
  if (hit_spread >= 0)
      t.deal_melee_hit(this, hit_spread, false, damage_instance::physical(
            special_attacks[i].bash,
            special_attacks[i].cut,
            special_attacks[i].stab
        ), dealt_dam);
  if (dealt_dam.total_damage() > 0)
      g->add_msg(special_attacks[i].text.c_str());

  if (!can_poison && (dealt_dam.type_damage(DT_CUT) > 0 ||
        dealt_dam.type_damage(DT_STAB) > 0 ))
   can_poison = true;
 }

 if (can_poison && ((has_trait("POISONOUS")) || (has_trait("POISONOUS2")))) {
    if ((has_trait("POISONOUS")) && !t.has_effect("poisoned")) {
        g->add_msg_if_player(&t,_("You poison %s!"), target.c_str());
        t.add_effect("poisoned", 6);
    }
    else if ((has_trait("POISONOUS2")) && (!(t.has_effect("nasty_poisoned")))) {
        g->add_msg_if_player(&t,_("You inject your venom into %s!"), target.c_str());
        t.add_effect("nasty_poisoned", 6);
    }
 }
}

std::string player::melee_special_effects(Creature &t, damage_instance& d)
{
    std::stringstream dump;

    std::string target;

    target = t.disp_name();

    int tarposx = t.xpos(), tarposy = t.ypos();

    (void)tarposx;
    (void)tarposy;

// Bonus attacks!
 bool shock_them = (has_active_bionic("bio_shock") && power_level >= 2 &&
                    (unarmed_attack() || weapon.made_of("iron") ||
                     weapon.made_of("steel") || weapon.made_of("silver") ||
                     weapon.made_of("gold") || weapon.made_of("superalloy")) && one_in(3));

 bool drain_them = (has_active_bionic("bio_heat_absorb") && power_level >= 1 &&
                    !is_armed() && t.is_warm());
 drain_them &= one_in(2); // Only works half the time

 bool burn_them = weapon.has_flag("FLAMING");


    if (shock_them) { // bionics only
        power_level -= 2;
        int shock = rng(2, 5);
        d.add_damage(DT_ELECTRIC, shock*rng(1,3));

        if (is_player())
            dump << string_format(_("You shock %s."), target.c_str()) << std::endl;
        else
            g->add_msg_player_or_npc(this, _("You shock %s."),
                                        _("<npcname> shocks %s."),
                                        target.c_str());
    }

    if (drain_them) { // bionics only
        power_level--;
        charge_power(rng(0, 2));
        d.add_damage(DT_COLD, 1);
        if (t.is_player()) {
            g->add_msg_if_npc(this, _("<npcname> drains your body heat!"));
        } else {
            if (is_player())
                dump << string_format(_("You drain %s's body heat."), target.c_str()) << std::endl;
            else
                g->add_msg_player_or_npc(this, _("You drain %s's body heat!"),
                                     _("<npcname> drains %s's body heat!"),
                                     target.c_str());
        }
    }

    if (burn_them) { // for flaming weapons
        d.add_damage(DT_HEAT, rng(1,8));

        if (is_player())
            dump << string_format(_("You burn %s."), target.c_str()) << std::endl;
        else
            g->add_msg_player_or_npc(this, _("You burn %s."),
                                        _("<npcname> burns %s."),
                                        target.c_str());
    }

 //Hurting the wielder from poorly-chosen weapons
 if(weapon.has_flag("HURT_WHEN_WIELDED") && x_in_y(2, 3)) {
     g->add_msg_if_player(this, _("The %s cuts your hand!"), weapon.tname().c_str());
     deal_damage(NULL, bp_hands, 0, damage_instance::physical(0,weapon.damage_cut(),0));
     if (weapon.is_two_handed(this)) { // Hurt left hand too, if it was big
       deal_damage(NULL, bp_hands, 1, damage_instance::physical(0,weapon.damage_cut(),0));
     }
 }

// Glass weapons shatter sometimes
 if (weapon.made_of("glass") &&
     rng(0, weapon.volume() + 8) < weapon.volume() + str_cur) {
        if (is_player()) {
            dump << string_format(_("Your %s shatters!"), weapon.tname().c_str()) << std::endl;
        } else {
            g->add_msg_player_or_npc(this, _("Your %s shatters!"),
                                        _("<npcname>'s %s shatters!"),
                                        weapon.tname().c_str());
        }

  g->sound(posx, posy, 16, "");
// Dump its contents on the ground
  for (size_t i = 0; i < weapon.contents.size(); i++)
   g->m.add_item_or_charges(posx, posy, weapon.contents[i]);
   // Take damage
  deal_damage(this, bp_arms, 1,damage_instance::physical(0,rng(0, weapon.volume() * 2),0));
  if (weapon.is_two_handed(this)) {// Hurt left arm too, if it was big
      //redeclare shatter_dam because deal_damage mutates it
    deal_damage(this, bp_arms, 0, damage_instance::physical(0,rng(0, weapon.volume() * 2),0));
  }
  d.add_damage(DT_CUT, rng(0, 5 + int(weapon.volume() * 1.5)));// Hurt the monster extra
  remove_weapon();
 }

 handle_melee_wear();

 bool is_hallucination = false; //Check if the target is an hallucination.
 if(monster *m = dynamic_cast<monster*>(&t)) {
   is_hallucination = m->is_hallucination();
 }

// Getting your weapon stuck
 int cutting_penalty = roll_stuck_penalty(d.type_damage(DT_STAB) > d.type_damage(DT_CUT));
 if (weapon.has_flag("MESSY")) { // e.g. chainsaws
  cutting_penalty /= 6; // Harder to get stuck
<<<<<<< HEAD
  //Get blood type.
  field_id type_blood = fd_blood;
  if (monster *m = dynamic_cast<monster*>(&t)) {
   if(!m->is_hallucination()){
    type_blood = m->monBloodType();
   } else {
    type_blood = fd_null;
   }
  } else {
   if( t.get_material() != "flesh" || t.has_flag(MF_VERMIN) ) {
    type_blood = fd_null;
   } else if( t.has_flag(MF_BILE_BLOOD) ) {
    type_blood = fd_bile;
   } else if( t.has_flag(MF_ACID_BLOOD) ) {
    type_blood = fd_acid;
   }
  }
  if(type_blood != fd_null) {
   for (int x = tarposx - 1; x <= tarposx + 1; x++) {
    for (int y = tarposy - 1; y <= tarposy + 1; y++) {
     if (!one_in(3)) {
      g->m.add_field(x, y, type_blood, 1);
     }
    }
   } //it all
  } //comes
=======
  if (monster *m = dynamic_cast<monster*>(&t)) { //Does not work on NPC's or player.
   if(!is_hallucination){
    field_id type_blood = m->monBloodType();
    for (int x = tarposx - 1; x <= tarposx + 1; x++) {
     for (int y = tarposy - 1; y <= tarposy + 1; y++) {
      if (!one_in(3) && type_blood != fd_null) {
       g->m.add_field(x, y, type_blood, 1);
      }
     } //it all
    } //comes
   } //tumbling down
  } //tumbling down
>>>>>>> c45f0402
 } //tumbling down

 if (!unarmed_attack() && cutting_penalty > dice(str_cur * 2, 20) && !is_hallucination) {
    dump << string_format(_("Your %s gets stuck in %s, pulling it out of your hands!"), weapon.tname().c_str(), target.c_str());
  // TODO: better speed debuffs for target, possibly through effects
  if (monster *m = dynamic_cast<monster*>(&t)) {
    m->add_item(remove_weapon());
  } else {
    // Happens if 't' is not of 'monster' origin (this shouldn't happen)
    g->m.add_item_or_charges(tarposx, tarposy, remove_weapon(), 1);
  }
  t.mod_moves(-30);
  if (weapon.has_flag("HURT_WHEN_PULLED") && one_in(3)) {
    //Sharp objects that injure wielder when pulled from hands (so cutting damage only)
    dump << std::endl << string_format(_("You are hurt by the %s being pulled from your hands!"),
                                       weapon.tname().c_str());
    deal_damage( this, bp_hands, random_side(bp_hands),
                 damage_instance::physical( 0, weapon.damage_cut()/2, 0) );
  }
 } else {
  if (d.total_damage() > 20) { // TODO: change this back to "if it would kill the monster"
   cutting_penalty /= 2;
   int cutting_skill = has_active_bionic("bio_cqb") ? 5 : (int)skillLevel("cutting");
   cutting_penalty -= rng(cutting_skill, cutting_skill * 2 + 2);
  }
  if (cutting_penalty >= 50 && !is_hallucination) {
   dump << string_format(_("Your %s gets stuck in %s but you yank it free!"), weapon.tname().c_str(), target.c_str());
  }
  if (weapon.has_flag("SPEAR") || weapon.has_flag("STAB"))
   t.mod_moves(-30);
 }
 if (cutting_penalty > 0)
  mod_moves(-cutting_penalty);

  // on-hit effects for martial arts
  ma_onhit_effects();

  return dump.str();
}

std::vector<special_attack> player::mutation_attacks(Creature &t)
{
    std::vector<special_attack> ret;

    std::string target = t.disp_name();

    if ( (has_trait("SABER_TEETH")) && !wearing_something_on(bp_mouth) &&
    one_in(20 - dex_cur - skillLevel("unarmed")) ) {
        special_attack tmp;
        tmp.stab = (25 + str_cur);
        if (is_player()) {
            tmp.text = string_format(_("You tear into %s with your saber teeth!"),
                                     target.c_str());
        } else if (male) {
            tmp.text = string_format(_("%s tears into %s with his saber teeth!"),
                                     name.c_str(), target.c_str());
        } else {
            tmp.text = string_format(_("%s tears into %s with her saber teeth!"),
                                     name.c_str(), target.c_str());
        }
        ret.push_back(tmp);
    }

 //Having lupine or croc jaws makes it much easier to sink your fangs into people; Ursine/Feline, not so much
    if (has_trait("FANGS") && (!wearing_something_on(bp_mouth)) &&
        ((!has_trait("MUZZLE") && !has_trait("MUZZLE_LONG") &&
        one_in(20 - dex_cur - skillLevel("unarmed"))) ||
        (has_trait("MUZZLE") && one_in(18 - dex_cur - skillLevel("unarmed"))) ||
        (has_trait("MUZZLE_LONG") && one_in(15 - dex_cur - skillLevel("unarmed"))))) {
        special_attack tmp;
        tmp.stab = 20;
        if (is_player()) {
            tmp.text = string_format(_("You sink your fangs into %s!"),
                                     target.c_str());
        } else if (male) {
            tmp.text = string_format(_("%s sinks his fangs into %s!"),
                                     name.c_str(), target.c_str());
        } else {
            tmp.text = string_format(_("%s sinks her fangs into %s!"),
                                     name.c_str(), target.c_str());
        }
        ret.push_back(tmp);
    }

    if (!has_trait("FANGS") && has_trait("MUZZLE") &&
            one_in(18 - dex_cur - skillLevel("unarmed")) &&
            (!wearing_something_on(bp_mouth))) {
        special_attack tmp;
        tmp.cut = 4;
        if (is_player()) {
            tmp.text = string_format(_("You nip at %s!"),
                                     target.c_str());
        } else if (male) {
            tmp.text = string_format(_("%s nips and harries %s!"),
                                     name.c_str(), target.c_str());
        } else {
            tmp.text = string_format(_("%s nips and harries %s!"),
                                     name.c_str(), target.c_str());
        }
        ret.push_back(tmp);
    }

    if (!has_trait("FANGS") && has_trait("MUZZLE_BEAR") &&
            one_in(20 - dex_cur - skillLevel("unarmed")) &&
            (!wearing_something_on(bp_mouth))) {
        special_attack tmp;
        tmp.cut = 5;
        if (is_player()) {
            tmp.text = string_format(_("You bite %s!"),
                                     target.c_str());
        } else if (male) {
            tmp.text = string_format(_("%s bites %s!"),
                                     name.c_str(), target.c_str());
        } else {
            tmp.text = string_format(_("%s bites %s!"),
                                     name.c_str(), target.c_str());
        }
        ret.push_back(tmp);
    }

    if (!has_trait("FANGS") && has_trait("MUZZLE_LONG") &&
            one_in(18 - dex_cur - skillLevel("unarmed")) &&
            (!wearing_something_on(bp_mouth))) {
        special_attack tmp;
        tmp.stab = 18;
        if (is_player()) {
            tmp.text = string_format(_("You bite a chunk out of %s!"),
                                     target.c_str());
        } else if (male) {
            tmp.text = string_format(_("%s bites a chunk out of %s!"),
                                     name.c_str(), target.c_str());
        } else {
            tmp.text = string_format(_("%s bites a chunk out of %s!"),
                                     name.c_str(), target.c_str());
        }
        ret.push_back(tmp);
    }

    if (has_trait("MANDIBLES") && one_in(22 - dex_cur - skillLevel("unarmed")) &&
            (!wearing_something_on(bp_mouth))) {
        special_attack tmp;
        tmp.cut = 12;
        if (is_player()) {
            tmp.text = string_format(_("You slice %s with your mandibles!"),
                                     target.c_str());
        } else if (male) {
            tmp.text = string_format(_("%s slices %s with his mandibles!"),
                                     name.c_str(), target.c_str());
        } else {
            tmp.text = string_format(_("%s slices %s with her mandibles!"),
                                     name.c_str(), target.c_str());
        }
        ret.push_back(tmp);
    }

    if (has_trait("BEAK") && one_in(15 - dex_cur - skillLevel("unarmed")) &&
            (!wearing_something_on(bp_mouth))) {
        special_attack tmp;
        tmp.stab = 15;
        if (is_player()) {
            tmp.text = string_format(_("You peck %s!"),
                                     target.c_str());
        } else {
            tmp.text = string_format(_("%s pecks %s!"),
                                     name.c_str(), target.c_str());
        }
        ret.push_back(tmp);
    }

    if (has_trait("HOOVES") && one_in(25 - dex_cur - 2 * skillLevel("unarmed"))) {
        special_attack tmp;
        tmp.bash = str_cur * 3;
        if (tmp.bash > 40) {
            tmp.bash = 40;
        }
        if (is_player()) {
            tmp.text = string_format(_("You kick %s with your hooves!"),
                                     target.c_str());
        } else if (male) {
            tmp.text = string_format(_("%s kicks %s with his hooves!"),
                                     name.c_str(), target.c_str());
        } else {
            tmp.text = string_format(_("%s kicks %s with her hooves!"),
                                     name.c_str(), target.c_str());
        }
        ret.push_back(tmp);
    }

    if (has_trait("RAP_TALONS") && one_in(30 - dex_cur - 2 * skillLevel("unarmed"))) {
        special_attack tmp;
        tmp.cut = str_cur * 4;
        if (tmp.cut > 60) {
            tmp.cut = 60;
        }
        if (is_player()) {
            tmp.text = string_format(_("You slash %s with a talon!"),
                                     target.c_str());
        } else if (male) {
            tmp.text = string_format(_("%s slashes %s with a talon!"),
                                     name.c_str(), target.c_str());
        } else {
            tmp.text = string_format(_("%s slashes %s with a talon!"),
                                     name.c_str(), target.c_str());
        }
        ret.push_back(tmp);
    }

    if (has_trait("HORNS") && one_in(20 - dex_cur - skillLevel("unarmed"))) {
        special_attack tmp;
        tmp.bash = 3;
        tmp.stab = 3;
        if (is_player()) {
            tmp.text = string_format(_("You headbutt %s with your horns!"),
                                     target.c_str());
        } else if (male) {
            tmp.text = string_format(_("%s headbutts %s with his horns!"),
                                     name.c_str(), target.c_str());
        } else {
            tmp.text = string_format(_("%s headbutts %s with her horns!"),
                                     name.c_str(), target.c_str());
        }
        ret.push_back(tmp);
    }

    if (has_trait("HORNS_CURLED") && one_in(20 - dex_cur - skillLevel("unarmed"))) {
        special_attack tmp;
        tmp.bash = 14;
        if (is_player()) {
            tmp.text = string_format(_("You headbutt %s with your curled horns!"),
                                     target.c_str());
        } else if (male) {
            tmp.text = string_format(_("%s headbutts %s with his curled horns!"),
                                     name.c_str(), target.c_str());
        } else {
            tmp.text = string_format(_("%s headbutts %s with her curled horns!"),
                                     name.c_str(), target.c_str());
        }
        ret.push_back(tmp);
    }

    if (has_trait("HORNS_POINTED") && one_in(22 - dex_cur - skillLevel("unarmed"))){
        special_attack tmp;
        tmp.stab = 24;
        if (is_player()) {
            tmp.text = string_format(_("You stab %s with your pointed horns!"),
                                     target.c_str());
        } else {
            tmp.text = string_format(_("%s stabs %s with their pointed horns!"),
                                     name.c_str(), target.c_str());
        }
        ret.push_back(tmp);
    }

    if (has_trait("ANTLERS") && one_in(20 - dex_cur - skillLevel("unarmed"))) {
        special_attack tmp;
        tmp.bash = 4;
        if (is_player()) {
            tmp.text = string_format(_("You butt %s with your antlers!"),
                                     target.c_str());
        } else if (male) {
            tmp.text = string_format(_("%s butts %s with his antlers!"),
                                     name.c_str(), target.c_str());
        } else {
            tmp.text = string_format(_("%s butts %s with her antlers!"),
                                     name.c_str(), target.c_str());
        }
        ret.push_back(tmp);
    }

    if (has_trait("TAIL_STING") && one_in(3) && one_in(10 - dex_cur)) {
        special_attack tmp;
        tmp.stab = 20;
        if (is_player()) {
            tmp.text = string_format(_("You sting %s with your tail!"),
                                     target.c_str());
        } else if (male) {
            tmp.text = string_format(_("%s stings %s with his tail!"),
                                     name.c_str(), target.c_str());
        } else {
            tmp.text = string_format(_("%s stings %s with her tail!"),
                                     name.c_str(), target.c_str());
        }
        ret.push_back(tmp);
    }

    if (has_trait("TAIL_CLUB") && one_in(3) && one_in(10 - dex_cur)) {
        special_attack tmp;
        tmp.bash = 18;
        if (is_player()) {
            tmp.text = string_format(_("You club %s with your tail!"),
                                     target.c_str());
        } else if (male) {
            tmp.text = string_format(_("%s clubs %s with his tail!"),
                                     name.c_str(), target.c_str());
        } else {
            tmp.text = string_format(_("%s clubs %s with her tail!"),
                                     name.c_str(), target.c_str());
        }
        ret.push_back(tmp);
    }

    if (has_trait("TAIL_THICK") && one_in(3) && one_in(10 - dex_cur)) {
        special_attack tmp;
        tmp.bash = 8;
        if (is_player()) {
            tmp.text = string_format(_("You whap %s with your tail!"),
                                     target.c_str());
        } else if (male) {
            tmp.text = string_format(_("%s whaps %s with his tail!"),
                                     name.c_str(), target.c_str());
        } else {
            tmp.text = string_format(_("%s whaps %s with her tail!"),
                                     name.c_str(), target.c_str());
        }
        ret.push_back(tmp);
    }

    if (has_trait("ARM_TENTACLES") || has_trait("ARM_TENTACLES_4") ||
            has_trait("ARM_TENTACLES_8")) {
        int num_attacks = 1;
        if (has_trait("ARM_TENTACLES_4")) {
            num_attacks = 3;
        }
        if (has_trait("ARM_TENTACLES_8")) {
            num_attacks = 7;
        }
        if (weapon.is_two_handed(this)) {
            num_attacks--;
        }

        for (int i = 0; i < num_attacks; i++) {
            special_attack tmp;
            // Tentacle Rakes add additional cutting damage
            if (is_player()) {
                if (has_trait("CLAWS_TENTACLE")) {
                    tmp.text = string_format(_("You rake %s with your tentacle!"),
                                            target.c_str());
                }
                else tmp.text = string_format(_("You slap %s with your tentacle!"),
                                            target.c_str());
            } else if (male) {
                if (has_trait("CLAWS_TENTACLE")) {
                    tmp.text = string_format(_("%s rakes %s with his tentacle!"),
                                            name.c_str(), target.c_str());
                }
                else tmp.text = string_format(_("%s slaps %s with his tentacle!"),
                                            name.c_str(), target.c_str());
            } else {
                if (has_trait("CLAWS_TENTACLE")) {
                    tmp.text = string_format(_("%s rakes %s with her tentacle!"),
                                            name.c_str(), target.c_str());
                }
                else tmp.text = string_format(_("%s slaps %s with her tentacle!"),
                                            name.c_str(), target.c_str());
            }
            if (has_trait("CLAWS_TENTACLE")) {
                tmp.cut = str_cur / 2 + 1;
            }
            else tmp.bash = str_cur / 3 + 1;
            ret.push_back(tmp);
        }
     }

  if (has_trait("VINES2") || has_trait("VINES3")) {
      int num_attacks = 2;
      if (has_trait("VINES3")) {
          num_attacks = 3;
      }
      for (int i = 0; i < num_attacks; i++) {
          special_attack tmp;
          if (is_player()) {
              tmp.text = string_format(_("You lash %s with a vine!"),
                                          target.c_str());
          } else if (male) {
              tmp.text = string_format(_("%s lashes %s with his vines!"),
                                          name.c_str(), target.c_str());
          } else {
              tmp.text = string_format(_("%s lashes %s with her vines!"),
                                          name.c_str(), target.c_str());
          }
      tmp.bash = str_cur / 2;
      ret.push_back(tmp);
      }
  }
    return ret;
}

std::string melee_message(matec_id tec_id, player &p, int bash_dam, int cut_dam, int stab_dam)
{
    if (ma_techniques.find(tec_id) != ma_techniques.end()) {
        if (ma_techniques[tec_id].messages.size() < 2) {
            return "The bugs nibble %s";
        } else if (p.is_npc()) {
            return ma_techniques[tec_id].messages[1];
        } else {
            return ma_techniques[tec_id].messages[0];
        }
    }

    // message should be based on how the weapon is used, and the total damage inflicted

    const bool npc = p.is_npc();
    // stabbing weapon or a spear
    if (p.weapon.has_flag("SPEAR") || (p.weapon.has_flag("STAB") && stab_dam > cut_dam)) {
        if (bash_dam + stab_dam + cut_dam >= 30) {
          // More variety.
          switch(rng(0, 2)) {
            case 0:
             return npc ? _("<npcname> impales %s") : _("You impale %s");
           case 1:
             return npc ? _("<npcname> gouges %s") : _("You gouge %s");
           case 2:
             return npc ? _("<npcname> runs %s through") : _("You run %s through");
          }
        } else if (bash_dam + stab_dam + cut_dam >= 20) {
            return npc ? _("<npcname> punctures %s") : _("You puncture %s");
        } else if (bash_dam + stab_dam + cut_dam >= 10) {
            return npc ? _("<npcname> pierces %s") : _("You pierce %s");
        } else {
            return npc ? _("<npcname> pokes %s") : _("You poke %s");
        }
    } else if (p.weapon.is_cutting_weapon()) {  // cutting weapon
        if (bash_dam + stab_dam + cut_dam >= 30) {
            switch(rng(0, 2)) {
              case 0:
                if (p.weapon.has_flag("STAB"))
                  return npc ? _("<npcname> guts %s") : _("You gut %s");
                else
                  return npc ? _("<npcname> chops %s") : _("You chop %s");
              case 1:
                return npc ? _("<npcname> slashes %s") : _("You slash %s");
              case 2:
                if (p.weapon.has_flag("STAB"))
                  return npc ? _("<npcname> mutilates %s") : _("You mutilate %s");
                else
                  return npc ? _("<npcname> maims %s") : _("You maim %s");
            }
        } else if (bash_dam + stab_dam + cut_dam >= 20) {
            if (p.weapon.has_flag("STAB"))
              return npc ? _("<npcname> stabs %s") : _("You stab %s");
            else
              return npc ? _("<npcname> slices %s") : _("You slice %s");
        } else if (bash_dam + stab_dam + cut_dam >= 10) {
            return npc ? _("<npcname> cuts %s") : _("You cut %s");
        } else {
            return npc ? _("<npcname> nicks %s") : _("You nick %s");
        }
    } else {  // bashing weapon (default)
        if (bash_dam + stab_dam + cut_dam >= 30) {
          switch(rng(0, 2)) {
           case 0:
             return npc ? _("<npcname> clobbers %s") : _("You clobber %s");
           case 1:
             return npc ? _("<npcname> smashes %s") : _("You smash %s");
           case 2:
             return npc ? _("<npcname> thrashes %s") : _("You thrash %s");
          }
        } else if (bash_dam + stab_dam + cut_dam >= 20) {
            return npc ? _("<npcname> batters %s") : _("You batter %s");
        } else if (bash_dam + stab_dam + cut_dam >= 10) {
            return npc ? _("<npcname> whacks %s") : _("You whack %s");
        } else {
            return npc ? _("<npcname> hits %s") : _("You hit %s");
        }
    }

    return "The bugs attack %s";
}

// display the hit message for an attack
void player_hit_message(player* attacker, std::string message,
                        std::string target_name, int dam, bool crit)
{
    std::string msg;
    if (dam <= 0) {
        if (attacker->is_npc()) {
            //~ NPC hits something but does no damage
            msg = string_format(_("%s but does no damage."), message.c_str());
        } else {
            //~ you hit something but do no damage
            msg = string_format(_("%s but do no damage."), message.c_str());
        }
    } else if (crit) {
        //~ someone hits something for %d damage (critical)
        msg = string_format(_("%s for %d damage. Critical!"),
                            message.c_str(), dam);
    } else {
        //~ someone hits something for %d damage
        msg = string_format(_("%s for %d damage."), message.c_str(), dam);
    }

    // same message is used for player and npc,
    // just using this for the <npcname> substitution.
    g->add_msg_player_or_npc(attacker, msg.c_str(), msg.c_str(),
                             target_name.c_str());
}

void melee_practice(const calendar& turn, player &u, bool hit, bool unarmed,
                    bool bashing, bool cutting, bool stabbing)
{
    int min = 2;
    int max = 2;
    std::string first = "";
    std::string second = "";
    std::string third = "";

    if (hit)
    {
        min = 5;
        max = 10;
        u.practice(turn, "melee", rng(5, 10));
    } else {
        u.practice(turn, "melee", rng(2, 5));
    }

    // type of weapon used determines order of practice
    if (u.weapon.has_flag("SPEAR"))
    {
        if (stabbing) first  = "stabbing";
        if (bashing)  second = "bashing";
        if (cutting)  third  = "cutting";
    }
    else if (u.weapon.has_flag("STAB"))
    {
        // stabbity weapons have a 50-50 chance of raising either stabbing or cutting first
        if (one_in(2))
        {
            if (stabbing) first  = "stabbing";
            if (cutting)  second = "cutting";
            if (bashing)  third  = "bashing";
        } else
        {
            if (cutting)  first  = "cutting";
            if (stabbing) second = "stabbing";
            if (bashing)  third  = "bashing";
        }
    }
    else if (u.weapon.is_cutting_weapon()) // cutting weapon
    {
        if (cutting)  first  = "cutting";
        if (bashing)  second = "bashing";
        if (stabbing) third  = "stabbing";
    }
    else // bashing weapon
    {
        if (bashing)  first  = "bashing";
        if (cutting)  second = "cutting";
        if (stabbing) third  = "stabbing";
    }

    if (unarmed) u.practice(turn, "unarmed", rng(min, max));
    if (!first.empty())  u.practice(turn, first, rng(min, max));
    if (!second.empty()) u.practice(turn, second, rng(min, max));
    if (!third.empty())  u.practice(turn, third, rng(min, max));
}

int attack_speed(player &u)
{
 int move_cost = u.weapon.attack_time() / 2;
 int melee_skill = u.has_active_bionic("bio_cqb") ? 5 : (int)u.skillLevel("melee");
 int skill_cost = (int)(move_cost / (pow(static_cast<float>(melee_skill), 3.0f)/400 +1));
 int dexbonus = (int)( pow(std::max(u.dex_cur - 8, 0), 0.8) * 3 );

 move_cost += skill_cost;
 move_cost += 20 * u.encumb(bp_torso);
 move_cost -= dexbonus;

 if (u.has_trait("LIGHT_BONES"))
  move_cost *= .9;
 if (u.has_trait("HOLLOW_BONES"))
  move_cost *= .8;

 move_cost -= u.disease_intensity("speed_boost");

 if (move_cost < 25)
  return 25;

 return move_cost;
}<|MERGE_RESOLUTION|>--- conflicted
+++ resolved
@@ -1167,7 +1167,6 @@
  int cutting_penalty = roll_stuck_penalty(d.type_damage(DT_STAB) > d.type_damage(DT_CUT));
  if (weapon.has_flag("MESSY")) { // e.g. chainsaws
   cutting_penalty /= 6; // Harder to get stuck
-<<<<<<< HEAD
   //Get blood type.
   field_id type_blood = fd_blood;
   if (monster *m = dynamic_cast<monster*>(&t)) {
@@ -1194,20 +1193,6 @@
     }
    } //it all
   } //comes
-=======
-  if (monster *m = dynamic_cast<monster*>(&t)) { //Does not work on NPC's or player.
-   if(!is_hallucination){
-    field_id type_blood = m->monBloodType();
-    for (int x = tarposx - 1; x <= tarposx + 1; x++) {
-     for (int y = tarposy - 1; y <= tarposy + 1; y++) {
-      if (!one_in(3) && type_blood != fd_null) {
-       g->m.add_field(x, y, type_blood, 1);
-      }
-     } //it all
-    } //comes
-   } //tumbling down
-  } //tumbling down
->>>>>>> c45f0402
  } //tumbling down
 
  if (!unarmed_attack() && cutting_penalty > dice(str_cur * 2, 20) && !is_hallucination) {
