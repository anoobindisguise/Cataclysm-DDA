#include "iuse.h"

#include "coordinate_conversions.h"
#include "game.h"
#include "game_inventory.h"
#include "map.h"
#include "fungal_effects.h"
#include "mapdata.h"
#include "output.h"
#include "effect.h" // for weed_msg
#include "debug.h"
#include "options.h"
#include "iexamine.h"
#include "requirements.h"
#include "rng.h"
#include "calendar.h"
#include "string_formatter.h"
#include "line.h"
#include "mutation.h"
#include "player.h"
#include "vehicle.h"
#include "uistate.h"
#include "vpart_position.h"
#include "action.h"
#include "monstergenerator.h"
#include "speech.h"
#include "overmapbuffer.h"
#include "messages.h"
#include "crafting.h"
#include "recipe_dictionary.h"
#include "sounds.h"
#include "monattack.h"
#include "trap.h"
#include "iuse_actor.h" // For firestarter
#include "mongroup.h"
#include "translations.h"
#include "morale_types.h"
#include "input.h"
#include "npc.h"
#include "event.h"
#include "artifact.h"
#include "overmap.h"
#include "ui.h"
#include "mtype.h"
#include "field.h"
#include "weather.h"
#include "cata_utility.h"
#include "map_iterator.h"
#include "string_input_popup.h"

#include <vector>
#include <sstream>
#include <stdexcept>
#include <algorithm>
#include <cmath>
#include <unordered_set>
#include <set>
#include <cstdlib>
#include <functional>

#define RADIO_PER_TURN 25 // how many characters per turn of radio

#include "iuse_software.h"

const mtype_id mon_bee( "mon_bee" );
const mtype_id mon_blob( "mon_blob" );
const mtype_id mon_cat( "mon_cat" );
const mtype_id mon_hologram( "mon_hologram" );
const mtype_id mon_dog( "mon_dog" );
const mtype_id mon_dog_thing( "mon_dog_thing" );
const mtype_id mon_fly( "mon_fly" );
const mtype_id mon_hallu_multicooker( "mon_hallu_multicooker" );
const mtype_id mon_shadow( "mon_shadow" );
const mtype_id mon_spore( "mon_spore" );
const mtype_id mon_vortex( "mon_vortex" );
const mtype_id mon_wasp( "mon_wasp" );
const mtype_id mon_cow( "mon_cow" );

const skill_id skill_firstaid( "firstaid" );
const skill_id skill_tailor( "tailor" );
const skill_id skill_survival( "survival" );
const skill_id skill_cooking( "cooking" );
const skill_id skill_mechanics( "mechanics" );
const skill_id skill_archery( "archery" );
const skill_id skill_computer( "computer" );
const skill_id skill_cutting( "cutting" );
const skill_id skill_fabrication( "fabrication" );
const skill_id skill_electronics( "electronics" );
const skill_id skill_melee( "melee" );

const species_id ROBOT( "ROBOT" );
const species_id HALLUCINATION( "HALLUCINATION" );
const species_id ZOMBIE( "ZOMBIE" );
const species_id FUNGUS( "FUNGUS" );
const species_id INSECT( "INSECT" );

const efftype_id effect_adrenaline( "adrenaline" );
const efftype_id effect_asthma( "asthma" );
const efftype_id effect_attention( "attention" );
const efftype_id effect_bite( "bite" );
const efftype_id effect_bleed( "bleed" );
const efftype_id effect_blind( "blind" );
const efftype_id effect_bloodworms( "bloodworms" );
const efftype_id effect_boomered( "boomered" );
const efftype_id effect_brainworms( "brainworms" );
const efftype_id effect_cig( "cig" );
const efftype_id effect_contacts( "contacts" );
const efftype_id effect_cureall( "cureall" );
const efftype_id effect_datura( "datura" );
const efftype_id effect_dermatik( "dermatik" );
const efftype_id effect_docile( "docile" );
const efftype_id effect_downed( "downed" );
const efftype_id effect_drunk( "drunk" );
const efftype_id effect_earphones( "earphones" );
const efftype_id effect_flushot( "flushot" );
const efftype_id effect_foodpoison( "foodpoison" );
const efftype_id effect_formication( "formication" );
const efftype_id effect_fungus( "fungus" );
const efftype_id effect_glowing( "glowing" );
const efftype_id effect_hallu( "hallu" );
const efftype_id effect_high( "high" );
const efftype_id effect_infected( "infected" );
const efftype_id effect_jetinjector( "jetinjector" );
const efftype_id effect_meth( "meth" );
const efftype_id effect_music( "music" );
const efftype_id effect_paincysts( "paincysts" );
const efftype_id effect_pet( "pet" );
const efftype_id effect_poison( "poison" );
const efftype_id effect_recover( "recover" );
const efftype_id effect_run( "run" );
const efftype_id effect_shakes( "shakes" );
const efftype_id effect_slimed( "slimed" );
const efftype_id effect_smoke( "smoke" );
const efftype_id effect_spores( "spores" );
const efftype_id effect_stimpack( "stimpack" );
const efftype_id effect_stunned( "stunned" );
const efftype_id effect_tapeworm( "tapeworm" );
const efftype_id effect_teleglow( "teleglow" );
const efftype_id effect_tetanus( "tetanus" );
const efftype_id effect_took_flumed( "took_flumed" );
const efftype_id effect_took_prozac( "took_prozac" );
const efftype_id effect_took_prozac_bad( "took_prozac_bad" );
const efftype_id effect_took_xanax( "took_xanax" );
const efftype_id effect_valium( "valium" );
const efftype_id effect_visuals( "visuals" );
const efftype_id effect_weed_high( "weed_high" );
const efftype_id effect_winded( "winded" );

static const trait_id trait_ACIDBLOOD( "ACIDBLOOD" );
static const trait_id trait_ACIDPROOF( "ACIDPROOF" );
static const trait_id trait_ALCMET( "ALCMET" );
static const trait_id trait_CARNIVORE( "CARNIVORE" );
static const trait_id trait_CENOBITE( "CENOBITE" );
static const trait_id trait_CHLOROMORPH( "CHLOROMORPH" );
static const trait_id trait_EATDEAD( "EATDEAD" );
static const trait_id trait_EATHEALTH( "EATHEALTH" );
static const trait_id trait_EATPOISON( "EATPOISON" );
static const trait_id trait_GILLS( "GILLS" );
static const trait_id trait_HYPEROPIC( "HYPEROPIC" );
static const trait_id trait_ILLITERATE( "ILLITERATE" );
static const trait_id trait_LIGHTWEIGHT( "LIGHTWEIGHT" );
static const trait_id trait_MARLOSS_AVOID( "MARLOSS_AVOID" );
static const trait_id trait_MARLOSS_BLUE( "MARLOSS_BLUE" );
static const trait_id trait_MARLOSS( "MARLOSS" );
static const trait_id trait_MARLOSS_YELLOW( "MARLOSS_YELLOW" );
static const trait_id trait_MASOCHIST( "MASOCHIST" );
static const trait_id trait_MASOCHIST_MED( "MASOCHIST_MED" );
static const trait_id trait_M_BLOOM( "M_BLOOM" );
static const trait_id trait_M_BLOSSOMS( "M_BLOSSOMS" );
static const trait_id trait_M_DEPENDENT( "M_DEPENDENT" );
static const trait_id trait_M_FERTILE( "M_FERTILE" );
static const trait_id trait_M_SPORES( "M_SPORES" );
static const trait_id trait_MUTAGEN_AVOID( "MUTAGEN_AVOID" );
static const trait_id trait_MUT_JUNKIE( "MUT_JUNKIE" );
static const trait_id trait_MYOPIC( "MYOPIC" );
static const trait_id trait_NOPAIN( "NOPAIN" );
static const trait_id trait_PARAIMMUNE( "PARAIMMUNE" );
static const trait_id trait_PSYCHOPATH( "PSYCHOPATH" );
static const trait_id trait_SPIRITUAL( "SPIRITUAL" );
static const trait_id trait_THRESH_MARLOSS( "THRESH_MARLOSS" );
static const trait_id trait_THRESH_MYCUS( "THRESH_MYCUS" );
static const trait_id trait_THRESH_PLANT( "THRESH_PLANT" );
static const trait_id trait_TOLERANCE( "TOLERANCE" );
static const trait_id trait_URSINE_EYE( "URSINE_EYE" );

static const quality_id AXE( "AXE" );

void remove_radio_mod( item &it, player &p )
{
    if( !it.has_flag( "RADIO_MOD" ) ) {
        return;
    }
    p.add_msg_if_player( _( "You remove the radio modification from your %s!" ), it.tname().c_str() );
    item mod( "radio_mod" );
    p.i_add_or_drop( mod, 1 );
    it.item_tags.erase( "RADIO_ACTIVATION" );
    it.item_tags.erase( "RADIO_MOD" );
    it.item_tags.erase( "RADIOSIGNAL_1" );
    it.item_tags.erase( "RADIOSIGNAL_2" );
    it.item_tags.erase( "RADIOSIGNAL_3" );
    it.item_tags.erase( "RADIOCARITEM" );
}

// Checks that the player does not have an active item with LITCIG flag.
bool check_litcig( player &u )
{
    auto cigs = u.items_with( []( const item & it ) {
        return it.active && it.has_flag( "LITCIG" );
    } );
    if( cigs.empty() ) {
        return true;
    }
    u.add_msg_if_player( m_info, _( "You're already smoking a %s!" ), cigs[0]->tname().c_str() );
    return false;
}

static bool item_inscription( player &/*p*/, item &cut, std::string verb, std::string gerund,
                              bool carveable )
{
    if( !cut.made_of( SOLID ) ) {
        std::string lower_verb = verb;
        std::transform( lower_verb.begin(), lower_verb.end(), lower_verb.begin(), ::tolower );
        add_msg( m_info, _( "You can't %s an item that's not solid!" ), lower_verb.c_str() );
        return false;
    }
    if( carveable && !( cut.made_of( material_id( "wood" ) ) ||
                        cut.made_of( material_id( "plastic" ) ) ||
                        cut.made_of( material_id( "glass" ) ) || cut.made_of( material_id( "chitin" ) ) ||
                        cut.made_of( material_id( "iron" ) ) || cut.made_of( material_id( "steel" ) ) ||
                        cut.made_of( material_id( "silver" ) ) ) ) {
        std::string lower_verb = verb;
        std::transform( lower_verb.begin(), lower_verb.end(), lower_verb.begin(), ::tolower );
        add_msg( m_info, _( "You can't %1$s %2$s because of the material it is made of." ),
                 lower_verb.c_str(), cut.display_name().c_str() );
        return false;
    }

    const bool hasnote = cut.has_var( "item_note" );
    std::string messageprefix = string_format( hasnote ? _( "(To delete, input one '.')\n" ) : "" ) +
                                string_format( _( "%1$s on the %2$s is: " ),
                                        gerund.c_str(), cut.type_name().c_str() );
    string_input_popup popup;
    popup.title( string_format( _( "%s what?" ), verb.c_str() ) )
    .width( 64 )
    .text( hasnote ? cut.get_var( "item_note" ) : "" )
    .description( messageprefix )
    .identifier( "inscribe_item" )
    .max_length( 128 )
    .query();

    if( popup.canceled() ) {
        return false;
    }
    const std::string message = popup.text();
    if( hasnote && message == "." ) {
        cut.erase_var( "item_note" );
        cut.erase_var( "item_note_type" );
        cut.erase_var( "item_note_typez" );
    } else {
        cut.set_var( "item_note", message );
        cut.set_var( "item_note_type", gerund );
    }
    return true;
}

// Returns false if the inscription failed or if the player canceled the action. Otherwise, returns true.

static bool inscribe_item( player &p, std::string verb, std::string gerund, bool carveable )
{
    //Note: this part still strongly relies on English grammar.
    //Although it can be easily worked around in language like Chinese,
    //but might need to be reworked for some European languages that have more verb forms
    int pos = g->inv_for_all( string_format( _( "%s on what?" ), verb.c_str() ) );
    //@todo the above gives an index in inventory of g->u, but p can be a reference to anybody, maybe use g->u directly?
    item &cut = p.i_at( pos );
    if( cut.is_null() ) {
        add_msg( m_info, _( "You do not have that item!" ) );
        return false;
    }
    return item_inscription( p, cut, verb, gerund, carveable );
}

// For an explosion (which releases some kind of gas), this function
// calculates the points around that explosion where to create those
// gas fields.
// Those points must have a clear line of sight and a clear path to
// the center of the explosion.
// They must also be passable.
std::vector<tripoint> points_for_gas_cloud( const tripoint &center, int radius )
{
    const std::vector<tripoint> gas_sources = closest_tripoints_first( radius, center );
    std::vector<tripoint> result;
    for( const auto &p : gas_sources ) {
        if( g->m.impassable( p ) ) {
            continue;
        }
        if( p != center ) {
            if( !g->m.clear_path( center, p, radius, 1, 100 ) ) {
                // Can not splatter gas from center to that point, something is in the way
                continue;
            }
        }
        result.push_back( p );
    }
    return result;
}

/* iuse methods return the number of charges expended, which is usually it->charges_to_use().
 * Some items that don't normally use charges return 1 to indicate they're used up.
 * Regardless, returning 0 indicates the item has not been used up,
 * though it may have been successfully activated.
 */
int iuse::sewage( player *p, item *it, bool, const tripoint & )
{
    if( !p->query_yn( _( "Are you sure you want to drink... this?" ) ) ) {
        return 0;
    }

    p->add_memorial_log( pgettext( "memorial_male", "Ate a sewage sample." ),
                         pgettext( "memorial_female", "Ate a sewage sample." ) );
    p->vomit();
    if( one_in( 4 ) ) {
        p->mutate();
    }
    return it->type->charges_to_use();
}

int iuse::honeycomb( player *p, item *it, bool, const tripoint & )
{
    g->m.spawn_item( p->pos(), "wax", 2 );
    return it->type->charges_to_use();
}

int iuse::royal_jelly( player *p, item *it, bool, const tripoint & )
{
    p->add_effect( effect_cureall, 1_turns );
    return it->type->charges_to_use();
}

int iuse::xanax( player *p, item *it, bool, const tripoint & )
{
    p->add_msg_if_player( _( "You take some %s." ), it->tname().c_str() );
    p->add_effect( effect_took_xanax, 90_minutes );
    return it->type->charges_to_use();
}

int iuse::caff( player *p, item *it, bool, const tripoint & )
{
    p->mod_fatigue( -( it->type->comestible ? it->type->comestible->stim : 0 ) * 3 );
    return it->type->charges_to_use();
}

int iuse::atomic_caff( player *p, item *it, bool, const tripoint & )
{
    p->add_msg_if_player( m_good, _( "Wow!  This %s has a kick." ), it->tname().c_str() );
    p->mod_fatigue( -( it->type->comestible ? it->type->comestible->stim : 0 ) * 12 );
    p->radiation += 8;
    return it->type->charges_to_use();
}

constexpr static time_duration alc_strength( const int strength, const time_duration weak,
        const time_duration medium, const time_duration strong )
{
    return strength == 0 ? weak : strength == 1 ? medium : strong;
}

int alcohol( player &p, const item &it, const int strength )
{
    // Weaker characters are cheap drunks
    /** @EFFECT_STR_MAX reduces drunkenness duration */
    time_duration duration = alc_strength( strength, 34_minutes, 68_minutes,
                                           90_minutes ) - ( alc_strength( strength, 6_turns, 10_turns, 12_turns ) * p.str_max );
    if( p.has_trait( trait_ALCMET ) ) {
        duration = alc_strength( strength, 9_minutes, 18_minutes, 25_minutes ) - ( alc_strength( strength,
                   6_turns, 10_turns, 10_turns ) * p.str_max );
        // Metabolizing the booze improves the nutritional value;
        // might not be healthy, and still causes Thirst problems, though
        p.mod_hunger( -( abs( it.type->comestible ? it.type->comestible->stim : 0 ) ) );
        // Metabolizing it cancels out the depressant
        p.stim += abs( it.type->comestible ? it.type->comestible->stim : 0 );
    } else if( p.has_trait( trait_TOLERANCE ) ) {
        duration -= alc_strength( strength, 12_minutes, 30_minutes, 45_minutes );
    } else if( p.has_trait( trait_LIGHTWEIGHT ) ) {
        duration += alc_strength( strength, 12_minutes, 30_minutes, 45_minutes );
    }
    if( !( p.has_trait( trait_ALCMET ) ) ) {
        p.mod_painkiller( to_turns<int>( alc_strength( strength, 4_turns, 8_turns, 12_turns ) ) );
    }
    p.add_effect( effect_drunk, duration );
    return it.type->charges_to_use();
}

int iuse::alcohol_weak( player *p, item *it, bool, const tripoint & )
{
    return alcohol( *p, *it, 0 );
}

int iuse::alcohol_medium( player *p, item *it, bool, const tripoint & )
{
    return alcohol( *p, *it, 1 );
}

int iuse::alcohol_strong( player *p, item *it, bool, const tripoint & )
{
    return alcohol( *p, *it, 2 );
}

/**
 * Entry point for intentional bodily intake of smoke via paper wrapped one
 * time use items: cigars, cigarettes, etc.
 *
 * @param p Player doing the smoking
 * @param it the item to be smoked.
 * @return Charges used in item smoked
 */
int iuse::smoking( player *p, item *it, bool, const tripoint & )
{
    bool hasFire = ( p->has_charges( "fire", 1 ) );

    // make sure we're not already smoking something
    if( !check_litcig( *p ) ) {
        return 0;
    }

    if( !hasFire ) {
        p->add_msg_if_player( m_info, _( "You don't have anything to light it with!" ) );
        return 0;
    }

    item cig;
    if( it->typeId() == "cig" ) {
        cig = item( "cig_lit", calendar::turn );
        cig.item_counter = 40;
        p->mod_hunger( -3 );
        p->mod_thirst( 2 );
    } else if( it->typeId() == "handrolled_cig" ) {
        // This transforms the hand-rolled into a normal cig, which isn't exactly
        // what I want, but leaving it for now.
        cig = item( "cig_lit", calendar::turn );
        cig.item_counter = 40;
        p->mod_thirst( 2 );
        p->mod_hunger( -3 );
    } else if( it->typeId() == "cigar" ) {
        cig = item( "cigar_lit", calendar::turn );
        cig.item_counter = 120;
        p->mod_thirst( 3 );
        p->mod_hunger( -4 );
    } else if( it->typeId() == "joint" ) {
        cig = item( "joint_lit", calendar::turn );
        cig.item_counter = 40;
        p->mod_hunger( 4 );
        p->mod_thirst( 6 );
        if( p->get_painkiller() < 5 ) {
            p->set_painkiller( ( p->get_painkiller() + 3 ) * 2 );
        }
    } else {
        p->add_msg_if_player( m_bad,
                              _( "Please let the devs know you should be able to smoke a %s but the smoking code does not know how." ),
                              it->tname().c_str() );
        return 0;
    }
    // If we're here, we better have a cig to light.
    p->use_charges_if_avail( "fire", 1 );
    cig.active = true;
    p->inv.add_item( cig, false, true );
    p->add_msg_if_player( m_neutral, _( "You light a %s." ), cig.tname().c_str() );

    // Parting messages
    if( it->typeId() == "joint" ) {
        // Would group with the joint, but awkward to mutter before lighting up.
        if( one_in( 5 ) ) {
            weed_msg( *p );
        }
    }
    if( p->get_effect_dur( effect_cig ) > 100_turns * ( p->addiction_level( ADD_CIG ) + 1 ) ) {
        p->add_msg_if_player( m_bad, _( "Ugh, too much smoke... you feel nasty." ) );
    }

    return it->type->charges_to_use();
}


int iuse::ecig( player *p, item *it, bool, const tripoint & )
{
    if( it->typeId() == "ecig" ) {
        p->add_msg_if_player( m_neutral, _( "You take a puff from your electronic cigarette." ) );
    } else if( it->typeId() == "advanced_ecig" ) {
        if( p->has_charges( "nicotine_liquid", 1 ) ) {
            p->add_msg_if_player( m_neutral,
                                  _( "You inhale some vapor from your advanced electronic cigarette." ) );
            p->use_charges( "nicotine_liquid", 1 );
        } else {
            p->add_msg_if_player( m_info, _( "You don't have any nicotine liquid!" ) );
            return 0;
        }
    }

    p->mod_thirst( 1 );
    p->mod_hunger( -1 );
    p->add_effect( effect_cig, 10_minutes );
    if( p->get_effect_dur( effect_cig ) > 100_turns * ( p->addiction_level( ADD_CIG ) + 1 ) ) {
        p->add_msg_if_player( m_bad, _( "Ugh, too much nicotine... you feel nasty." ) );
    }
    return it->type->charges_to_use();
}

int iuse::antibiotic( player *p, item *it, bool, const tripoint & )
{
    p->add_msg_player_or_npc( m_neutral,
                              _( "You take some antibiotics." ),
                              _( "<npcname> takes some antibiotics." ) );
    if( p->has_effect( effect_infected ) ) {
        // cheap model of antibiotic resistance, but it's something.
        if( x_in_y( 95, 100 ) ) {
            // Add recovery effect for each infected wound
            time_duration infected_tot = 0_turns;
            for( const body_part bp : all_body_parts ) {
                const time_duration infected_dur = p->get_effect_dur( effect_infected, bp );
                if( infected_dur > 0_turns ) {
                    infected_tot += infected_dur;
                }
            }
            p->add_effect( effect_recover, infected_tot );
            // Remove all infected wounds
            p->remove_effect( effect_infected );
        }
    }
    if( p->has_effect( effect_tetanus ) ) {
        if( one_in( 3 ) ) {
            p->remove_effect( effect_tetanus );
            p->add_msg_if_player( m_good, _( "The muscle spasms start to go away." ) );
        } else {
            p->add_msg_if_player( m_warning, _( "The medication does nothing to help the spasms." ) );
        }
    }
    return it->type->charges_to_use();
}

int iuse::eyedrops( player *p, item *it, bool, const tripoint & )
{
    if( p->is_underwater() ) {
        p->add_msg_if_player( m_info, _( "You can't do that while underwater." ) );
        return false;
    }
    if( it->charges < it->type->charges_to_use() ) {
        p->add_msg_if_player( _( "You're out of %s." ), it->tname().c_str() );
        return false;
    }
    p->add_msg_if_player( _( "You use your %s." ), it->tname().c_str() );
    p->moves -= 150;
    if( p->has_effect( effect_boomered ) ) {
        p->remove_effect( effect_boomered );
        p->add_msg_if_player( m_good, _( "You wash the slime from your eyes." ) );
    }
    return it->type->charges_to_use();
}

int iuse::fungicide( player *p, item *it, bool, const tripoint & )
{
    if( p->is_underwater() ) {
        p->add_msg_if_player( m_info, _( "You can't do that while underwater." ) );
        return 0;
    }

    const bool has_fungus = p->has_effect( effect_fungus );
    const bool has_spores = p->has_effect( effect_spores );

    if( p->is_npc() && !has_fungus && !has_spores ) {
        return 0;
    }

    p->add_msg_player_or_npc( _( "You use your fungicide." ), _( "<npcname> uses some fungicide" ) );
    if( has_fungus && ( one_in( 3 ) ) ) {
        p->remove_effect( effect_fungus );
        p->add_msg_if_player( m_warning,
                              _( "You feel a burning sensation under your skin that quickly fades away." ) );
    }
    if( has_spores && ( one_in( 2 ) ) ) {
        if( !p->has_effect( effect_fungus ) ) {
            p->add_msg_if_player( m_warning, _( "Your skin grows warm for a moment." ) );
        }
        p->remove_effect( effect_spores );
        int spore_count = rng( 1, 6 );
        for( const tripoint &dest : g->m.points_in_radius( p->pos(), 1 ) ) {
            if( spore_count == 0 ) {
                break;
            }
            if( dest == p->pos() ) {
                continue;
            }
            if( g->m.passable( dest ) && x_in_y( spore_count, 8 ) ) {
                if( monster *const mon_ptr = g->critter_at<monster>( dest ) ) {
                    monster &critter = *mon_ptr;
                    if( g->u.sees( dest ) &&
                        !critter.type->in_species( FUNGUS ) ) {
                        add_msg( m_warning, _( "The %s is covered in tiny spores!" ),
                                 critter.name().c_str() );
                    }
                    if( !critter.make_fungus() ) {
                        critter.die( p ); // counts as kill by player
                    }
                } else {
                    g->summon_mon( mon_spore, dest );
                }
                spore_count--;
            }
        }
    }
    return it->type->charges_to_use();
}

int iuse::antifungal( player *p, item *it, bool, const tripoint & )
{
    if( p->is_underwater() ) {
        p->add_msg_if_player( m_info, _( "You can't do that while underwater." ) );
        return false;
    }
    p->add_msg_if_player( _( "You take some antifungal medication." ) );
    if( p->has_effect( effect_fungus ) ) {
        p->remove_effect( effect_fungus );
        p->add_msg_if_player( m_warning,
                              _( "You feel a burning sensation under your skin that quickly fades away." ) );
    }
    if( p->has_effect( effect_spores ) ) {
        if( !p->has_effect( effect_fungus ) ) {
            p->add_msg_if_player( m_warning, _( "Your skin grows warm for a moment." ) );
        }
    }
    return it->type->charges_to_use();
}

int iuse::antiparasitic( player *p, item *it, bool, const tripoint & )
{
    if( p->is_underwater() ) {
        p->add_msg_if_player( m_info, _( "You can't do that while underwater." ) );
        return false;
    }
    p->add_msg_if_player( _( "You take some antiparasitic medication." ) );
    if( p->has_effect( effect_dermatik ) ) {
        p->remove_effect( effect_dermatik );
        p->add_msg_if_player( m_good, _( "The itching sensation under your skin fades away." ) );
    }
    if( p->has_effect( effect_tapeworm ) ) {
        p->remove_effect( effect_tapeworm );
        p->mod_hunger( -1 ); // You just digested the tapeworm.
        if( p->has_trait( trait_NOPAIN ) ) {
            p->add_msg_if_player( m_good, _( "Your bowels clench as something inside them dies." ) );
        } else {
            p->add_msg_if_player( m_mixed, _( "Your bowels spasm painfully as something inside them dies." ) );
            p->mod_pain( rng( 8, 24 ) );
        }
    }
    if( p->has_effect( effect_bloodworms ) ) {
        p->remove_effect( effect_bloodworms );
        p->add_msg_if_player( _( "Your skin prickles and your veins itch for a few moments." ) );
    }
    if( p->has_effect( effect_brainworms ) ) {
        p->remove_effect( effect_brainworms );
        if( p->has_trait( trait_NOPAIN ) ) {
            p->add_msg_if_player( m_good, _( "The pressure inside your head feels better already." ) );
        } else {
            p->add_msg_if_player( m_mixed,
                                  _( "Your head pounds like a sore tooth as something inside of it dies." ) );
            p->mod_pain( rng( 8, 24 ) );
        }
    }
    if( p->has_effect( effect_paincysts ) ) {
        p->remove_effect( effect_paincysts );
        if( p->has_trait( trait_NOPAIN ) ) {
            p->add_msg_if_player( m_good, _( "The stiffness in your joints goes away." ) );
        } else {
            p->add_msg_if_player( m_good, _( "The pain in your joints goes away." ) );
        }
    }
    return it->type->charges_to_use();
}

int iuse::anticonvulsant( player *p, item *it, bool, const tripoint & )
{
    p->add_msg_if_player( _( "You take some anticonvulsant medication." ) );
    /** @EFFECT_STR reduces duration of anticonvulsant medication */
    time_duration duration = 8_hours - p->str_cur * rng( 0_turns, 100_turns );
    if( p->has_trait( trait_TOLERANCE ) ) {
        duration -= 1_hours;
    }
    if( p->has_trait( trait_LIGHTWEIGHT ) ) {
        duration += 2_hours;
    }
    p->add_effect( effect_valium, duration );
    p->add_effect( effect_high, duration );
    if( p->has_effect( effect_shakes ) ) {
        p->remove_effect( effect_shakes );
        p->add_msg_if_player( m_good, _( "You stop shaking." ) );
    }
    return it->type->charges_to_use();
}

int iuse::weed_brownie( player *p, item *it, bool, const tripoint & )
{
    p->add_msg_if_player(
        _( "You start scarfing down the delicious brownie.  It tastes a little funny though..." ) );
    time_duration duration = 12_minutes;
    if( p->has_trait( trait_TOLERANCE ) ) {
        duration = 9_minutes;
    }
    if( p->has_trait( trait_LIGHTWEIGHT ) ) {
        duration = 15_minutes;
    }
    p->mod_hunger( 2 );
    p->mod_thirst( 6 );
    if( p->get_painkiller() < 5 ) {
        p->set_painkiller( ( p->get_painkiller() + 3 ) * 2 );
    }
    p->add_effect( effect_weed_high, duration );
    p->moves -= 100;
    if( one_in( 5 ) ) {
        weed_msg( *p );
    }
    return it->type->charges_to_use();
}

int iuse::coke( player *p, item *it, bool, const tripoint & )
{
    p->add_msg_if_player( _( "You snort a bump of coke." ) );
    /** @EFFECT_STR reduces duration of coke */
    time_duration duration = 21_turns - 1_turns * p->str_cur + rng( 0_turns, 10_turns );
    if( p->has_trait( trait_TOLERANCE ) ) {
        duration -= 1_minutes; // Symmetry would cause problems :-/
    }
    if( p->has_trait( trait_LIGHTWEIGHT ) ) {
        duration += 2_minutes;
    }
    p->mod_hunger( -8 );
    p->add_effect( effect_high, duration );
    return it->type->charges_to_use();
}

int iuse::meth( player *p, item *it, bool, const tripoint & )
{
    /** @EFFECT_STR reduces duration of meth */
    time_duration duration = 1_minutes * ( 60 - p->str_cur );
    if( p->has_amount( "apparatus", 1 ) && p->use_charges_if_avail( "fire", 1 ) ) {
        p->add_msg_if_player( m_neutral, _( "You smoke your meth." ) );
        p->add_msg_if_player( m_good, _( "The world seems to sharpen." ) );
        p->mod_fatigue( -375 );
        if( p->has_trait( trait_TOLERANCE ) ) {
            duration *= 1.2;
        } else {
            duration *= ( p->has_trait( trait_LIGHTWEIGHT ) ? 1.8 : 1.5 );
        }
        // breathe out some smoke
        for( int i = 0; i < 3; i++ ) {
            g->m.add_field( {p->posx() + int( rng( -2, 2 ) ), p->posy() + int( rng( -2, 2 ) ), p->posz()},
                            fd_methsmoke, 2 );
        }
    } else {
        p->add_msg_if_player( _( "You snort some crystal meth." ) );
        p->mod_fatigue( -300 );
    }
    if( !p->has_effect( effect_meth ) ) {
        duration += 1_hours;
    }
    if( duration > 0_turns ) {
        // meth actually inhibits hunger, weaker characters benefit more
        /** @EFFECT_STR_MAX >4 experiences less hunger benefit from meth */
        int hungerpen = ( p->str_max < 5 ? 35 : 40 - ( 2 * p->str_max ) );
        if( hungerpen > 0 ) {
            p->mod_hunger( -hungerpen );
        }
        p->add_effect( effect_meth, duration );
    }
    return it->type->charges_to_use();
}

int iuse::vaccine( player *p, item *it, bool, const tripoint & )
{
    p->add_msg_if_player( _( "You inject the vaccine." ) );
    p->add_msg_if_player( m_good, _( "You feel tough." ) );
    p->mod_healthy_mod( 200, 200 );
    p->mod_pain( 3 );
    item syringe( "syringe", it->birthday() );
    p->i_add( syringe );
    return it->type->charges_to_use();
}

int iuse::flu_vaccine( player *p, item *it, bool, const tripoint & )
{
    p->add_msg_if_player( _( "You inject the vaccine." ) );
    p->add_msg_if_player( m_good, _( "You no longer need to fear the flu." ) );
    p->add_effect( effect_flushot, 1_turns, num_bp, true );
    p->mod_pain( 3 );
    item syringe( "syringe", it->birthday() );
    p->i_add( syringe );
    return it->type->charges_to_use();
}

int iuse::poison( player *p, item *it, bool, const tripoint & )
{
    if( ( p->has_trait( trait_EATDEAD ) ) ) {
        return it->type->charges_to_use();
    }

    // NPCs have a magical sense of what is inedible
    // Players can abuse the crafting menu instead...
    if( !it->has_flag( "HIDDEN_POISON" ) &&
        ( p->is_npc() ||
          !p->query_yn( _( "Are you sure you want to eat this? It looks poisonous..." ) ) ) ) {
        return 0;
    }
    /** @EFFECT_STR increases EATPOISON trait effectiveness (50-90%) */
    if( ( p->has_trait( trait_EATPOISON ) ) && ( !( one_in( p->str_cur / 2 ) ) ) ) {
        return it->type->charges_to_use();
    }
    p->add_effect( effect_poison, 1_hours );
    p->add_effect( effect_foodpoison, 3_hours );
    return it->type->charges_to_use();
}

/**
 * Hallucinogenic with a fun effect. Specifically used to have a comestible
 * give a morale boost without it being noticeable by examining the item (ie,
 * for magic mushrooms).
 */
int iuse::fun_hallu( player *p, item *it, bool, const tripoint & )
{
    if( p->is_npc() ) {
        // NPCs hallucinating doesn't work yet!
        return 0;
    }

    //Fake a normal food morale effect
    if( p->has_trait( trait_SPIRITUAL ) ) {
        p->add_morale( MORALE_FOOD_GOOD, 36, 72, 12_minutes, 6_minutes, false, it->type );
    } else {
        p->add_morale( MORALE_FOOD_GOOD, 18, 36, 6_minutes, 3_minutes, false, it->type );
    }
    if( !p->has_effect( effect_hallu ) ) {
        p->add_effect( effect_hallu, 6_hours );
    }
    return it->type->charges_to_use();
}

int iuse::meditate( player *p, item *it, bool t, const tripoint & )
{
    if( !p || t ) {
        return 0;
    }

    if( p->has_trait( trait_SPIRITUAL ) ) {
        p->assign_activity( activity_id( "ACT_MEDITATE" ), 2000 );
    } else {
        p->add_msg_if_player( _( "This %s probably meant a lot to someone at one time." ),
                              it->tname().c_str() );
    }
    return it->type->charges_to_use();
}

int iuse::thorazine( player *p, item *it, bool, const tripoint & )
{
    p->mod_fatigue( 5 );
    p->remove_effect( effect_hallu );
    p->remove_effect( effect_visuals );
    p->remove_effect( effect_high );
    if( !p->has_effect( effect_dermatik ) ) {
        p->remove_effect( effect_formication );
    }
    if( one_in( 50 ) ) { // adverse reaction
        p->add_msg_if_player( m_bad, _( "You feel completely exhausted." ) );
        p->mod_fatigue( 15 );
    } else {
        p->add_msg_if_player( m_warning, _( "You feel a bit wobbly." ) );
    }
    return it->type->charges_to_use();
}

int iuse::prozac( player *p, item *it, bool, const tripoint & )
{
    if( !p->has_effect( effect_took_prozac ) ) {
        p->add_effect( effect_took_prozac, 12_hours );
    } else {
        p->stim += 3;
    }
    if( one_in( 50 ) ) { // adverse reaction, same duration as prozac effect.
        p->add_msg_if_player( m_warning, _( "You suddenly feel hollow inside." ) );
        p->add_effect( effect_took_prozac_bad, p->get_effect_dur( effect_took_prozac ) );
    }
    return it->type->charges_to_use();
}

int iuse::sleep( player *p, item *it, bool, const tripoint & )
{
    p->mod_fatigue( 40 );
    p->add_msg_if_player( m_warning, _( "You feel very sleepy..." ) );
    return it->type->charges_to_use();
}

int iuse::datura( player *p, item *it, bool, const tripoint & )
{
    if( p->is_npc() ) {
        return 0;
    }

    p->add_effect( effect_datura, rng( 200_minutes, 800_minutes ) );
    p->add_msg_if_player( _( "You eat the datura seed." ) );
    if( p->has_trait( trait_SPIRITUAL ) ) {
        p->add_morale( MORALE_FOOD_GOOD, 36, 72, 12_minutes, 6_minutes, false, it->type );
    }
    return it->type->charges_to_use();
}

int iuse::flumed( player *p, item *it, bool, const tripoint & )
{
    p->add_effect( effect_took_flumed, 10_hours );
    p->add_msg_if_player( _( "You take some %s" ), it->tname().c_str() );
    return it->type->charges_to_use();
}

int iuse::flusleep( player *p, item *it, bool, const tripoint & )
{
    p->add_effect( effect_took_flumed, 12_hours );
    p->mod_fatigue( 30 );
    p->add_msg_if_player( _( "You take some %s" ), it->tname().c_str() );
    p->add_msg_if_player( m_warning, _( "You feel very sleepy..." ) );
    return it->type->charges_to_use();
}

int iuse::inhaler( player *p, item *it, bool, const tripoint & )
{
    p->add_msg_if_player( m_neutral, _( "You take a puff from your inhaler." ) );
    if( !p->remove_effect( effect_asthma ) ) {
        p->mod_fatigue( -3 ); // if we don't have asthma can be used as stimulant
        if( one_in( 20 ) ) {   // with a small but significant risk of adverse reaction
            p->add_effect( effect_shakes, rng( 2_minutes, 5_minutes ) );
        }
    }
    p->remove_effect( effect_smoke );
    return it->type->charges_to_use();
}

int iuse::oxygen_bottle( player *p, item *it, bool, const tripoint & )
{
    p->moves -= 500;
    p->add_msg_if_player( m_neutral, _( "You breathe deeply from the %s" ), it->tname().c_str() );
    if( p->has_effect( effect_smoke ) ) {
        p->remove_effect( effect_smoke );
    } else if( p->has_effect( effect_asthma ) ) {
        p->remove_effect( effect_asthma );
    } else if( p->stim < 16 ) {
        p->stim += 8;
        p->mod_painkiller( 2 );
    }
    p->remove_effect( effect_winded );
    p->mod_painkiller( 2 );
    return it->type->charges_to_use();
}

int iuse::blech( player *p, item *it, bool, const tripoint & )
{
    // TODO: Add more effects?
    if( it->made_of( LIQUID ) ) {
        if( !p->query_yn( _( "This looks unhealthy, sure you want to drink it?" ) ) ) {
            return 0;
        }
    } else { //Assume that if a blech consumable isn't a drink, it will be eaten.
        if( !p->query_yn( _( "This looks unhealthy, sure you want to eat it?" ) ) ) {
            return 0;
        }
    }

    if( it->has_flag( "ACID" ) && ( p->has_trait( trait_ACIDPROOF ) ||
                                    p->has_trait( trait_ACIDBLOOD ) ) ) {
        p->add_msg_if_player( m_bad, _( "Blech, that tastes gross!" ) );
        //reverse the harmful values of drinking this acid.
        double multiplier = -1;
        p->mod_hunger( -p->nutrition_for( *it ) * multiplier );
        p->mod_thirst( -it->type->comestible->quench * multiplier );
        p->mod_thirst( -20 ); //acidproof people can drink acids like diluted water.
        p->mod_stomach_water( 20 );
        p->mod_healthy_mod( it->type->comestible->healthy * multiplier,
                            it->type->comestible->healthy * multiplier );
        p->add_morale( MORALE_FOOD_BAD, it->type->comestible->fun * multiplier, 60, 6_minutes, 3_minutes,
                       false, it->type );
    } else {
        p->add_msg_if_player( m_bad, _( "Blech, that burns your throat!" ) );
        p->mod_pain( rng( 32, 64 ) );
        p->add_effect( effect_poison, 1_hours );
        p->apply_damage( nullptr, bp_torso, rng( 4, 12 ) );
        p->vomit();
    }
    return it->type->charges_to_use();
}

int iuse::plantblech( player *p, item *it, bool, const tripoint &pos )
{
    if( p->has_trait( trait_THRESH_PLANT ) ) {
        double multiplier = -1;
        if( p->has_trait( trait_CHLOROMORPH ) ) {
            multiplier = -3;
            p->add_msg_if_player( m_good, _( "The meal is revitalizing." ) );
        } else {
            p->add_msg_if_player( m_good, _( "Oddly enough, this doesn't taste so bad." ) );
        }

        //reverses the harmful values of drinking fertilizer
        p->mod_hunger( p->nutrition_for( *it ) * multiplier );
        p->mod_thirst( -it->type->comestible->quench * multiplier );
        p->mod_healthy_mod( it->type->comestible->healthy * multiplier,
                            it->type->comestible->healthy * multiplier );
        p->add_morale( MORALE_FOOD_GOOD, -10 * multiplier, 60, 6_minutes, 3_minutes, false, it->type );
        return it->type->charges_to_use();
    } else {
        return blech( p, it, true, pos );
    }
}

int iuse::chew( player *p, item *it, bool, const tripoint & )
{
    // TODO: Add more effects?
    p->add_msg_if_player( _( "You chew your %s." ), it->tname().c_str() );
    return it->type->charges_to_use();
}

enum class mutagen_rejection {
    accepted,
    rejected,
    destroyed
};

static mutagen_rejection try_reject_mutagen( player &p, const item &it, bool strong )
{
    if( p.has_trait( trait_MUTAGEN_AVOID ) ) {
        //~"Uh-uh" is a sound used for "nope", "no", etc.
        p.add_msg_if_player( m_warning,
                             _( "After what happened that last time?  uh-uh.  You're not drinking that chemical stuff." ) );
        return mutagen_rejection::rejected;
    }

    static const std::vector<std::string> safe = {{
            "MYCUS", "MARLOSS", "MARLOSS_SEED", "MARLOSS_GEL"
        }
    };
    if( std::any_of( safe.begin(), safe.end(), [it]( const std::string & flag ) {
    return it.type->can_use( flag );
    } ) ) {
        return mutagen_rejection::accepted;
    }

    if( p.has_trait( trait_THRESH_MYCUS ) ) {
        p.add_msg_if_player( m_info, _( "This is a contaminant.  We reject it from the Mycus." ) );
        if( p.has_trait( trait_M_SPORES ) || p.has_trait( trait_M_FERTILE ) ||
            p.has_trait( trait_M_BLOSSOMS ) || p.has_trait( trait_M_BLOOM ) ) {
            p.add_msg_if_player( m_good, _( "We decontaminate it with spores." ) );
            g->m.ter_set( p.pos(), t_fungus );
            p.add_memorial_log( pgettext( "memorial_male", "Destroyed a harmful invader." ),
                                pgettext( "memorial_female", "Destroyed a harmful invader." ) );
            return mutagen_rejection::destroyed;
        } else {
            p.add_msg_if_player( m_bad,
                                 _( "We must eliminate this contaminant at the earliest opportunity." ) );
            return mutagen_rejection::rejected;
        }
    }

    if( p.has_trait( trait_THRESH_MARLOSS ) ) {
        p.add_msg_player_or_npc( m_warning,
                                 _( "The %s sears your insides white-hot, and you collapse to the ground!" ),
                                 _( "<npcname> writhes in agony and collapses to the ground!" ),
                                 it.tname().c_str() );
        p.vomit();
        p.mod_pain( 35 + ( strong ? 20 : 0 ) );
        // Lose a significant amount of HP, probably about 25-33%
        p.hurtall( rng( 20, 35 ) + ( strong ? 10 : 0 ), nullptr );
        // Hope you were eating someplace safe.  Mycus v. Goo in your guts is no joke.
        p.fall_asleep( 5_hours - 1_minutes * ( p.int_cur + ( strong ? 100 : 0 ) ) );
        p.set_mutation( trait_MUTAGEN_AVOID );
        // Injected mutagen purges marloss, ingested doesn't
        if( strong ) {
            p.unset_mutation( trait_THRESH_MARLOSS );
            p.add_msg_if_player( m_warning,
                                 _( "It was probably that marloss -- how did you know to call it \"marloss\" anyway?" ) );
            p.add_msg_if_player( m_warning, _( "Best to stay clear of that alien crap in future." ) );
            p.add_memorial_log( pgettext( "memorial_male",
                                          "Burned out a particularly nasty fungal infestation." ),
                                pgettext( "memorial_female", "Burned out a particularly nasty fungal infestation." ) );
        } else {
            p.add_msg_if_player( m_warning,
                                 _( "That was some toxic %s!  Let's stick with Marloss next time, that's safe." ),
                                 it.tname().c_str() );
            p.add_memorial_log( pgettext( "memorial_male", "Suffered a toxic marloss/mutagen reaction." ),
                                pgettext( "memorial_female", "Suffered a toxic marloss/mutagen reaction." ) );
        }

        return mutagen_rejection::destroyed;
    }


    return mutagen_rejection::accepted;
}

struct mutagen_attempt {
    mutagen_attempt( bool a, int c ) : allowed( a ), charges_used( c )
    { }
    bool allowed;
    int charges_used;
};

static mutagen_attempt mutagen_common_checks( player &p, const item &it, bool strong,
        const std::string &memorial_male, const std::string &memorial_female )
{
    mutagen_rejection status = try_reject_mutagen( p, it, strong );
    if( status == mutagen_rejection::rejected ) {
        return mutagen_attempt( false, 0 );
    }
    p.add_memorial_log( memorial_male.c_str(), memorial_female.c_str() );
    if( status == mutagen_rejection::destroyed ) {
        return mutagen_attempt( false, it.type->charges_to_use() );
    }

    return mutagen_attempt( true, 0 );
}

int iuse::mutagen( player *p, item *it, bool, const tripoint & )
{
    mutagen_attempt checks = mutagen_common_checks( *p, *it, false,
                             pgettext( "memorial_male", "Consumed mutagen." ), pgettext( "memorial_female",
                                     "Consumed mutagen." ) );
    if( !checks.allowed ) {
        return checks.charges_used;
    }

    if( !one_in( 3 ) && it->has_flag( "MUTAGEN_WEAK" ) ) {
        // Nothing! Mutagenic flesh often just fails to work.
        return it->type->charges_to_use();
    }

    if( p->has_trait( trait_MUT_JUNKIE ) ) {
        p->add_msg_if_player( m_good, _( "You quiver with anticipation..." ) );
        p->add_morale( MORALE_MUTAGEN, 5, 50 );
    }

    if( one_in( 6 ) ) {
        p->add_msg_player_or_npc( m_bad,
                                  _( "You suddenly feel dizzy, and collapse to the ground." ),
                                  _( "<npcname> suddenly collapses to the ground!" ) );
        p->add_effect( effect_downed, 1_turns, num_bp, false, 0, true );
    }

    // Categorized/targeted mutagens go here.
    for( auto &iter : mutation_category_trait::get_all() ) {
        mutation_category_trait m_category = iter.second;
        if( !it->has_flag( m_category.mutagen_flag ) ) {
            continue;
        }

        int mut_count = 1 + ( it->has_flag( "MUTAGEN_STRONG" ) ? one_in( 3 ) : 0 );

        p->add_msg_if_player( m_category.mutagen_message.c_str() );
        const std::string &mutation_category = m_category.category_full;
        for( int i = 0; i < mut_count; i++ ) {
            p->mutate_category( mutation_category );
            p->mod_pain( m_category.mutagen_pain * rng( 1, 5 ) );
            p->mod_hunger( m_category.mutagen_hunger );
            p->mod_thirst( m_category.mutagen_thirst );
            p->mod_fatigue( m_category.mutagen_fatigue );
        }

        return it->type->charges_to_use();
    }

    return it->type->charges_to_use();
}

static void test_crossing_threshold( player &p, const mutation_category_trait &m_category )
{
    // Threshold-check.  You only get to cross once!
    if( p.crossed_threshold() ) {
        return;
    }

    // If there is no threshold for this category, don't check it
    const trait_id &mutation_thresh = m_category.threshold_mut;
    if( mutation_thresh.is_empty() ) {
        return;
    }

    std::string mutation_category = m_category.category_full;
    int total = 0;
    for( const auto &iter : mutation_category_trait::get_all() ) {
        total += p.mutation_category_level[ iter.second.category_full ];
    }
    // Threshold-breaching
    const std::string &primary = p.get_highest_category();
    int breach_power = p.mutation_category_level[primary];
    // Only if you were pushing for more in your primary category.
    // You wanted to be more like it and less human.
    // That said, you're required to have hit third-stage dreams first.
    if( ( mutation_category == primary ) && ( breach_power > 50 ) ) {
        // Little help for the categories that have a lot of crossover.
        // Starting with Ursine as that's... a bear to get.  8-)
        // Alpha is similarly eclipsed by other mutation categories.
        // Will add others if there's serious/demonstrable need.
        int booster = 0;
        if( mutation_category == "MUTCAT_URSINE"  || mutation_category == "MUTCAT_ALPHA" ) {
            booster = 50;
        }
        int breacher = breach_power + booster;
        if( x_in_y( breacher, total ) ) {
            p.add_msg_if_player( m_good,
                                 _( "Something strains mightily for a moment...and then..you're...FREE!" ) );
            p.set_mutation( mutation_thresh );
            p.add_memorial_log( pgettext( "memorial_male", m_category.memorial_message.c_str() ),
                                pgettext( "memorial_female", m_category.memorial_message.c_str() ) );
            // Manually removing Carnivore, since it tends to creep in
            // This is because carnivore is a prerequisite for the
            // predator-style post-threshold mutations.
            if( mutation_category == "MUTCAT_URSINE" && p.has_trait( trait_CARNIVORE ) ) {
                p.unset_mutation( trait_CARNIVORE );
                p.add_msg_if_player( _( "Your appetite for blood fades." ) );
            }
        }
    } else if( p.has_trait( trait_NOPAIN ) ) {
        //~NOPAIN is a post-Threshold trait, so you shouldn't
        //~legitimately have it and get here!
        p.add_msg_if_player( m_bad, _( "You feel extremely Bugged." ) );
    } else if( breach_power > 100 ) {
        p.add_msg_if_player( m_bad, _( "You stagger with a piercing headache!" ) );
        p.mod_pain_noresist( 8 );
        p.add_effect( effect_stunned, rng( 3_turns, 5_turns ) );
    } else if( breach_power > 80 ) {
        p.add_msg_if_player( m_bad,
                             _( "Your head throbs with memories of your life, before all this..." ) );
        p.mod_pain_noresist( 6 );
        p.add_effect( effect_stunned, rng( 2_turns, 4_turns ) );
    } else if( breach_power > 60 ) {
        p.add_msg_if_player( m_bad, _( "Images of your past life flash before you." ) );
        p.add_effect( effect_stunned, rng( 2_turns, 3_turns ) );
    }
}

int iuse::mut_iv( player *p, item *it, bool, const tripoint & )
{
    mutagen_attempt checks = mutagen_common_checks( *p, *it, false,
                             pgettext( "memorial_male", "Injected mutagen." ), pgettext( "memorial_female",
                                     "Injected mutagen." ) );
    if( !checks.allowed ) {
        return checks.charges_used;
    }

    for( auto &iter : mutation_category_trait::get_all() ) {
        // @todo: Get rid of this revolting string hack
        if( !it->has_flag( iter.second.mutagen_flag ) ) {
            continue;
        }

        const mutation_category_trait &m_category = iter.second;
        const std::string &mutation_category = m_category.category_full;

        // try to cross the threshold to be able to get post-threshold mutations this iv.
        test_crossing_threshold( *p, m_category );

        if( p->has_trait( trait_MUT_JUNKIE ) ) {
            p->add_msg_if_player( m_category.junkie_message.c_str() );
        } else {
            p->add_msg_if_player( m_category.iv_message.c_str() );
        }
        // TODO: Remove the "is_player" part, implement NPC screams
        if( p->is_player() && !( p->has_trait( trait_NOPAIN ) ) && m_category.iv_sound ) {
            p->mod_pain( m_category.iv_pain );
            /** @EFFECT_STR increases volume of painful shouting when using IV mutagen */
            sounds::sound( p->pos(), m_category.iv_noise + p->str_cur, m_category.iv_sound_message );
        }
        for( int i = 0; i < m_category.iv_min_mutations; i++ ) {
            p->mutate_category( mutation_category );
            p->mod_pain( m_category.iv_pain * rng( 1, 5 ) );
            p->mod_hunger( m_category.iv_hunger );
            p->mod_thirst( m_category.iv_thirst );
            p->mod_fatigue( m_category.iv_fatigue );
        }
        for( int i = 0; i < m_category.iv_additional_mutations; i++ ) {
            if( !one_in( m_category.iv_additional_mutations_chance ) ) {
                p->mutate_category( mutation_category );
                p->mod_pain( m_category.iv_pain * rng( 1, 5 ) );
                p->mod_hunger( m_category.iv_hunger );
                p->mod_thirst( m_category.iv_thirst );
                p->mod_fatigue( m_category.iv_fatigue );
            }
        }
        if( m_category.category == "CHIMERA" ) {
            p->add_morale( MORALE_MUTAGEN_CHIMERA, m_category.iv_morale, m_category.iv_morale_max );
        } else if( m_category.category == "ELFA" ) {
            p->add_morale( MORALE_MUTAGEN_ELF, m_category.iv_morale, m_category.iv_morale_max );
        } else if( m_category.iv_morale > 0 ) {
            p->add_morale( MORALE_MUTAGEN_MUTATION, m_category.iv_morale, m_category.iv_morale_max );
        }

        if( m_category.iv_sleep && !one_in( 3 ) ) {
            p->add_msg_if_player( m_bad, m_category.iv_sleep_message.c_str() );
            /** @EFFECT_INT reduces sleep duration when using IV mutagen */
            p->fall_asleep( time_duration::from_turns( m_category.iv_sleep_dur - p->int_cur * 5 ) );
        }
        // try crossing again after getting new in-category mutations.
        test_crossing_threshold( *p, m_category );
    }

    return it->type->charges_to_use();
}

// Helper to handle the logic of removing some random mutations.
static void do_purify( player &p )
{
    std::vector<trait_id> valid; // Which flags the player has
    for( auto &traits_iter : mutation_branch::get_all() ) {
        if( p.has_trait( traits_iter.first ) && !p.has_base_trait( traits_iter.first ) ) {
            //Looks for active mutation
            valid.push_back( traits_iter.first );
        }
    }
    if( valid.empty() ) {
        p.add_msg_if_player( _( "You feel cleansed." ) );
        return;
    }
    int num_cured = rng( 1, valid.size() );
    num_cured = std::min( 4, num_cured );
    for( int i = 0; i < num_cured && !valid.empty(); i++ ) {
        const trait_id id = random_entry_removed( valid );
        if( p.purifiable( id ) ) {
            p.remove_mutation( id );
        } else {
            p.add_msg_if_player( m_warning, _( "You feel a slight itching inside, but it passes." ) );
        }
    }
}

int iuse::purifier( player *p, item *it, bool, const tripoint & )
{
    mutagen_attempt checks = mutagen_common_checks( *p, *it, false,
                             pgettext( "memorial_male", "Consumed purifier." ), pgettext( "memorial_female",
                                     "Consumed purifier." ) );
    if( !checks.allowed ) {
        return checks.charges_used;
    }

    do_purify( *p );
    return it->type->charges_to_use();
}

int iuse::purify_iv( player *p, item *it, bool, const tripoint & )
{
    mutagen_attempt checks = mutagen_common_checks( *p, *it, false,
                             pgettext( "memorial_male", "Injected purifier." ), pgettext( "memorial_female",
                                     "Injected purifier." ) );
    if( !checks.allowed ) {
        return checks.charges_used;
    }

    std::vector<trait_id> valid; // Which flags the player has
    for( auto &traits_iter : mutation_branch::get_all() ) {
        if( p->has_trait( traits_iter.first ) && !p->has_base_trait( traits_iter.first ) ) {
            //Looks for active mutation
            valid.push_back( traits_iter.first );
        }
    }
    if( valid.empty() ) {
        p->add_msg_if_player( _( "You feel cleansed." ) );
        return it->type->charges_to_use();
    }
    int num_cured = rng( 4,
                         valid.size() ); //Essentially a double-strength purifier, but guaranteed at least 4.  Double-edged and all
    if( num_cured > 8 ) {
        num_cured = 8;
    }
    for( int i = 0; i < num_cured && !valid.empty(); i++ ) {
        const trait_id id = random_entry_removed( valid );
        if( p->purifiable( id ) ) {
            p->remove_mutation( id );
        } else {
            p->add_msg_if_player( m_warning, _( "You feel a distinct burning inside, but it passes." ) );
        }
        if( !( p->has_trait( trait_NOPAIN ) ) ) {
            p->mod_pain( 2 * num_cured ); //Hurts worse as it fixes more
            p->add_msg_if_player( m_warning, _( "Feels like you're on fire, but you're OK." ) );
        }
        p->mod_hunger( 2 * num_cured );
        p->mod_thirst( 2 * num_cured );
        p->mod_fatigue( 2 * num_cured );
    }
    return it->type->charges_to_use();
}

void spawn_spores( const player &p )
{
    int spores_spawned = 0;
    fungal_effects fe( *g, g->m );
    for( const tripoint &dest : closest_tripoints_first( 4, p.pos() ) ) {
        if( g->m.impassable( dest ) ) {
            continue;
        }
        float dist = trig_dist( dest, p.pos() );
        if( x_in_y( 1, dist ) ) {
            fe.marlossify( dest );
        }
        if( g->critter_at( dest ) != nullptr ) {
            continue;
        }
        if( one_in( 10 + 5 * dist ) && one_in( spores_spawned * 2 ) ) {
            if( monster *const spore = g->summon_mon( mon_spore, dest ) ) {
                spore->friendly = -1;
                spores_spawned++;
            }
        }
    }
}

static void marloss_common( player &p, item &it, const trait_id &current_color )
{
    static const std::map<trait_id, add_type> mycus_colors = {{
            { trait_MARLOSS_BLUE, ADD_MARLOSS_B }, { trait_MARLOSS_YELLOW, ADD_MARLOSS_Y }, { trait_MARLOSS, ADD_MARLOSS_R }
        }
    };

    if( p.has_trait( current_color ) || p.has_trait( trait_THRESH_MARLOSS ) ) {
        p.add_msg_if_player( m_good,
                             _( "As you eat the %s, you have a near-religious experience, feeling at one with your surroundings..." ),
                             it.tname().c_str() );
        p.add_morale( MORALE_MARLOSS, 100, 1000 );
        for( const std::pair<trait_id, add_type> &pr : mycus_colors ) {
            if( pr.first != current_color ) {
                p.add_addiction( pr.second, 50 );
            }
        }

        p.set_hunger( -10 );
        spawn_spores( p );
        return;
    }

    int marloss_count = std::count_if( mycus_colors.begin(), mycus_colors.end(),
    [&p]( const std::pair<trait_id, add_type> &pr ) {
        return p.has_trait( pr.first );
    } );

    /* If we're not already carriers of current type of Marloss, roll for a random effect:
     * 1 - Mutate
     * 2 - Mutate
     * 3 - Mutate
     * 4 - Purify
     * 5 - Purify
     * 6 - Cleanse radiation + Purify
     * 7 - Fully satiate
     * 8 - Vomit
     * 9-12 - Give Marloss mutation
     */
    int effect = rng( 1, 12 );
    if( effect <= 3 ) {
        p.add_msg_if_player( _( "It tastes extremely strange!" ) );
        p.mutate();
        // Gruss dich, mutation drain, missed you!
        p.mod_pain( 2 * rng( 1, 5 ) );
        p.mod_hunger( 10 );
        p.mod_thirst( 10 );
        p.mod_fatigue( 5 );
    } else if( effect <= 6 ) { // Radiation cleanse is below
        p.add_msg_if_player( m_good, _( "You feel better all over." ) );
        p.mod_painkiller( 30 );
        iuse dummy;
        dummy.purifier( &p, &it, false, p.pos() );
        if( effect == 6 ) {
            p.radiation = 0;
        }
    } else if( effect == 7 ) {
        p.add_msg_if_player( m_good, _( "It is delicious, and very filling!" ) );
        p.set_hunger( -10 );
    } else if( effect == 8 ) {
        p.add_msg_if_player( m_bad, _( "You take one bite, and immediately vomit!" ) );
        p.vomit();
    } else if( p.crossed_threshold() ) {
        // Mycus Rejection.  Goo already present fights off the fungus.
        p.add_msg_if_player( m_bad,
                             _( "You feel a familiar warmth, but suddenly it surges into an excruciating burn as you convulse, vomiting, and black out..." ) );
        p.add_memorial_log( pgettext( "memorial_male", "Suffered Marloss Rejection." ),
                            pgettext( "memorial_female", "Suffered Marloss Rejection." ) );
        p.vomit();
        p.mod_pain( 90 );
        p.hurtall( rng( 40, 65 ), nullptr ); // No good way to say "lose half your current HP"
        /** @EFFECT_INT slightly reduces sleep duration when eating mycus+goo */
        p.fall_asleep( 10_hours - p.int_cur *
                       1_minutes ); // Hope you were eating someplace safe.  Mycus v. Goo in your guts is no joke.
        for( const std::pair<trait_id, add_type> &pr : mycus_colors ) {
            p.unset_mutation( pr.first );
            p.rem_addiction( pr.second );
        }
        p.set_mutation(
            trait_MARLOSS_AVOID ); // And if you survive it's etched in your RNA, so you're unlikely to repeat the experiment.
    } else if( marloss_count >= 2 ) {
        p.add_msg_if_player( m_bad,
                             _( "You feel a familiar warmth, but suddenly it surges into painful burning as you convulse and collapse to the ground..." ) );
        /** @EFFECT_INT reduces sleep duration when eating wrong color marloss */
        p.fall_asleep( 40_minutes - 1_minutes * p.int_cur / 2 );
        for( const std::pair<trait_id, add_type> &pr : mycus_colors ) {
            p.unset_mutation( pr.first );
            p.rem_addiction( pr.second );
        }

        p.set_mutation( trait_THRESH_MARLOSS );
        g->m.ter_set( p.pos(), t_marloss );
        p.add_memorial_log( pgettext( "memorial_male", "Opened the Marloss Gateway." ),
                            pgettext( "memorial_female", "Opened the Marloss Gateway." ) );
        p.add_msg_if_player( m_good,
                             _( "You wake up in a marloss bush.  Almost *cradled* in it, actually, as though it grew there for you." ) );
        //~ Beginning to hear the Mycus while conscious: that's it speaking
        p.add_msg_if_player( m_good,
                             _( "unity.  together we have reached the door.  we provide the final key.  now to pass through..." ) );
    } else {
        p.add_msg_if_player( _( "You feel a strange warmth spreading throughout your body..." ) );
        p.set_mutation( current_color );
        // Give us addictions to the other two colors, but cure one for current color
        for( const std::pair<trait_id, add_type> &pr : mycus_colors ) {
            if( pr.first == current_color ) {
                p.rem_addiction( pr.second );
            } else {
                p.add_addiction( pr.second, 60 );
            }
        }
    }
}

static bool marloss_prevented( const player &p )
{
    if( p.is_npc() ) {
        return true;
    }
    if( p.has_trait( trait_MARLOSS_AVOID ) ) {
        //~"Uh-uh" is a sound used for "nope", "no", etc.
        p.add_msg_if_player( m_warning,
                             _( "After what happened that last time?  uh-uh.  You're not eating that alien poison." ) );
        return true;
    }
    if( p.has_trait( trait_THRESH_MYCUS ) ) {
        p.add_msg_if_player( m_info,
                             _( "We no longer require this scaffolding.  We reserve it for other uses." ) );
        return true;
    }

    return false;
}

int iuse::marloss( player *p, item *it, bool, const tripoint & )
{
    if( marloss_prevented( *p ) ) {
        return 0;
    }

    p->add_memorial_log( pgettext( "memorial_male", "Ate a marloss berry." ),
                         pgettext( "memorial_female", "Ate a marloss berry." ) );

    marloss_common( *p, *it, trait_MARLOSS );
    return it->type->charges_to_use();
}

int iuse::marloss_seed( player *p, item *it, bool, const tripoint & )
{
    if( !query_yn( _( "Sure you want to eat the %s? You could plant it in a mound of dirt." ),
                   it->tname().c_str() ) ) {
        return 0; // Save the seed for later!
    }

    if( marloss_prevented( *p ) ) {
        return 0;
    }

    p->add_memorial_log( pgettext( "memorial_male", "Ate a marloss seed." ),
                         pgettext( "memorial_female", "Ate a marloss seed." ) );

    marloss_common( *p, *it, trait_MARLOSS_BLUE );
    return it->type->charges_to_use();
}

int iuse::marloss_gel( player *p, item *it, bool, const tripoint & )
{
    if( marloss_prevented( *p ) ) {
        return 0;
    }

    p->add_memorial_log( pgettext( "memorial_male", "Ate some marloss jelly." ),
                         pgettext( "memorial_female", "Ate some marloss jelly." ) );

    marloss_common( *p, *it, trait_MARLOSS_YELLOW );
    return it->type->charges_to_use();
}

int iuse::mycus( player *p, item *it, bool t, const tripoint &pos )
{
    if( p->is_npc() ) {
        return it->type->charges_to_use();
    }
    // Welcome our guide.  Welcome.  To. The Mycus.
    if( p->has_trait( trait_THRESH_MARLOSS ) ) {
        p->add_memorial_log( pgettext( "memorial_male", "Became one with the Mycus." ),
                             pgettext( "memorial_female", "Became one with the Mycus." ) );
        p->add_msg_if_player( m_neutral,
                              _( "The apple tastes amazing, and you finish it quickly, not even noticing the lack of any core or seeds." ) );
        p->add_msg_if_player( m_good, _( "You feel better all over." ) );
        p->mod_painkiller( 30 );
        this->purifier( p, it, t, pos ); // Clear out some of that goo you may have floating around
        p->radiation = 0;
        p->healall( 4 ); // Can't make you a whole new person, but not for lack of trying
        p->add_msg_if_player( m_good,
                              _( "As the apple settles in, you feel ecstasy radiating through every part of your body..." ) );
        p->add_morale( MORALE_MARLOSS, 1000, 1000 ); // Last time you'll ever have it this good.  So enjoy.
        p->add_msg_if_player( m_good,
                              _( "Your eyes roll back in your head.  Everything dissolves into a blissful haze..." ) );
        /** @EFFECT_INT slightly reduces sleep duration when eating mycus */
        p->fall_asleep( 5_hours - p->int_cur * 1_minutes );
        p->unset_mutation( trait_THRESH_MARLOSS );
        p->set_mutation( trait_THRESH_MYCUS );
        //~ The Mycus does not use the term (or encourage the concept of) "you".  The PC is a local/native organism, but is now the Mycus.
        //~ It still understands the concept, but uninitelligent fungaloids and mind-bent symbiotes should not need it.
        //~ We are the Mycus.
        p->add_msg_if_player( m_good,
                              _( "We welcome into us.  We have endured long in this forbidding world." ) );
        p->add_msg_if_player( m_good,
                              _( "The natives have a saying: \"E Pluribus Unum\"  Out of many, one." ) );
        p->add_msg_if_player( m_good,
                              _( "We welcome the union of our lines in our local guide.  We will prosper, and unite this world." ) );
        p->add_msg_if_player( m_good, _( "Even now, our fruits adapt to better serve local physiology." ) );
        p->add_msg_if_player( m_good,
                              _( "As, in time, shall we adapt to better welcome those who have not received us." ) );
        fungal_effects fe( *g, g->m );
        for( const tripoint &pos : g->m.points_in_radius( p->pos(), 3 ) ) {
            fe.marlossify( pos );
        }
        p->rem_addiction( ADD_MARLOSS_R );
        p->rem_addiction( ADD_MARLOSS_B );
        p->rem_addiction( ADD_MARLOSS_Y );
    } else if( p->has_trait( trait_THRESH_MYCUS ) &&
               !p->has_trait( trait_M_DEPENDENT ) ) { // OK, now set the hook.
        if( !one_in( 3 ) ) {
            p->mutate_category( "MUTCAT_MYCUS" );
            p->mod_hunger( 10 );
            p->mod_thirst( 10 );
            p->mod_fatigue( 5 );
            p->add_morale( MORALE_MARLOSS, 25, 200 ); // still covers up mutation pain
        }
    } else if( p->has_trait( trait_THRESH_MYCUS ) ) {
        p->mod_painkiller( 5 );
        p->stim += 5;
    } else { // In case someone gets one without having been adapted first.
        // Marloss is the Mycus' method of co-opting humans.  Mycus fruit is for symbiotes' maintenance and development.
        p->add_msg_if_player(
            _( "This apple tastes really weird!  You're not sure it's good for you..." ) );
        p->mutate();
        p->mod_pain( 2 * rng( 1, 5 ) );
        p->mod_hunger( 10 );
        p->mod_thirst( 10 );
        p->mod_fatigue( 5 );
        p->vomit(); // no hunger/quench benefit for you
        p->mod_healthy_mod( -8, -50 );
    }
    return it->type->charges_to_use();
}

// Types of petfood for taming each different monster.
enum Petfood {
    DOGFOOD,
    CATFOOD,
    CATTLEFODDER
};

int petfood( player &p, const item &it, Petfood animal_food_type )
{
    tripoint dirp;
    if( !choose_adjacent( string_format( _( "Put the %s where?" ), it.tname().c_str() ), dirp ) ) {
        return 0;
    }
    p.moves -= 15;

    // First a check to see if we are trying to feed a NPC dog food.
    if( animal_food_type == DOGFOOD && g->critter_at<npc>( dirp ) != NULL ) {
        if( npc *const person_ = g->critter_at<npc>( dirp ) ) {
            npc &person = *person_;
            if( query_yn( _( "Are you sure you want to feed a person the dog food?" ) ) ) {
                p.add_msg_if_player( _( "You put your %1$s into %2$s's mouth!" ), it.tname().c_str(),
                                     person.name.c_str() );
                if( person.is_friend() || x_in_y( 9, 10 ) ) {
                    person.say(
                        _( "Okay, but please, don't give me this again.  I don't want to eat dog food in the cataclysm all day." ) );
                    return 1;
                } else {
                    p.add_msg_if_player( _( "%s knocks it out from your hand!" ), person.name.c_str() );
                    person.make_angry();
                    return 1;
                }
            } else {
                p.add_msg_if_player( _( "Never mind." ) );
                return 0;
            }
        }
        // Then monsters.
    } else if( monster *const mon_ptr = g->critter_at<monster>( dirp, true ) ) {
        monster &mon = *mon_ptr;
        // This switch handles each petfood for each type of tameable monster.
        switch( animal_food_type ) {
            case DOGFOOD:
                if( mon.type->id == mon_dog_thing ) {
                    p.deal_damage( &mon, bp_hand_r, damage_instance( DT_CUT, rng( 1, 10 ) ) );
                    p.add_msg_if_player( m_bad, _( "You want to feed it the dog food, but it bites your fingers!" ) );
                    if( one_in( 5 ) ) {
                        p.add_msg_if_player(
                            _( "Apparently it's more interested in your flesh than the dog food in your hand!" ) );
                        return 1;
                    }
                } else if( mon.has_flag( MF_DOGFOOD ) ) {
                    p.add_msg_if_player( m_good,
                                         _( "The %s seems to like you!  It lets you pat its head and seems friendly." ),
                                         mon.get_name().c_str() );
                    mon.friendly = -1;
                    mon.add_effect( effect_pet, 1_turns, num_bp, true );
                    return 1;
                } else {
                    p.add_msg_if_player( _( "There is nothing to be fed here." ) );
                    return 0;
                }
                break;
            case CATFOOD:
                if( mon.has_flag( MF_CATFOOD ) ) {
                    p.add_msg_if_player( m_good,
                                         _( "The %s seems to like you!  Or maybe it just tolerates your presence better.  It's hard to tell with felines." ),
                                         mon.get_name().c_str() );
                    mon.friendly = -1;
                    return 1;
                } else {
                    p.add_msg_if_player( _( "There is nothing to be fed here." ) );
                    return 0;
                }
                break;
            case CATTLEFODDER:
                if( mon.has_flag( MF_CATTLEFODDER ) ) {
                    p.add_msg_if_player( m_good,
                                         _( "The %s seems to like you!  It lets you pat its head and seems friendly." ),
                                         mon.get_name().c_str() );
                    mon.friendly = -1;
                    mon.add_effect( effect_pet, 1_turns, num_bp, true );
                    return 1;
                } else {
                    p.add_msg_if_player( _( "There is nothing to be fed here." ) );
                    return 0;
                }
                break;
        }

    } else {
        p.add_msg_if_player( _( "There is nothing to be fed here." ) );
        return 0;
    }

    return 1;
}


int iuse::dogfood( player *p, item *it, bool, const tripoint & )
{
    return petfood( *p, *it, DOGFOOD );
}

int iuse::catfood( player *p, item *it, bool, const tripoint & )
{
    return petfood( *p, *it, CATFOOD );
}

int iuse::feedcattle( player *p, item *it, bool, const tripoint & )
{
    return petfood( *p, *it, CATTLEFODDER );
}

int iuse::sew_advanced( player *p, item *it, bool, const tripoint & )
{
    if( p->is_npc() ) {
        return 0;
    }

    if( p->is_underwater() ) {
        p->add_msg_if_player( m_info, _( "You can't do that while underwater." ) );
        return 0;
    }

    if( p->fine_detail_vision_mod() > 4 ) {
        add_msg( m_info, _( "You can't see to sew!" ) );
        return 0;
    }

    int pos = g->inv_for_filter( _( "Enhance what?" ), []( const item & itm ) {
        return itm.made_of( material_id( "cotton" ) ) ||
               itm.made_of( material_id( "leather" ) ) ||
               itm.made_of( material_id( "fur" ) ) ||
               itm.made_of( material_id( "nomex" ) ) ||
               itm.made_of( material_id( "plastic" ) ) ||
               itm.made_of( material_id( "kevlar" ) ) ||
               itm.made_of( material_id( "wool" ) );
    } );
    item &mod = p->i_at( pos );
    if( mod.is_null() ) {
        p->add_msg_if_player( m_info, _( "You do not have that item!" ) );
        return 0;
    }

    if( !mod.is_armor() ) {
        p->add_msg_if_player( m_info, _( "You can only tailor your clothes!" ) );
        return 0;
    }
    if( mod.is_firearm() ) {
        p->add_msg_if_player( m_info, _( "You can't use a tailor's kit on a firearm!" ) );
        return 0;
    }
    if( mod.is_power_armor() ) {
        p->add_msg_if_player( m_info, _( "You can't modify your power armor!" ) );
        return 0;
    }

    std::vector<itype_id> repair_items;

    // Little helper to cut down some surplus redundancy and repetition
    const auto add_material = [&]( const material_id & material,
    const itype_id & mat_item ) {
        if( mod.made_of( material ) ) {
            repair_items.push_back( mat_item );
        }
    };

    add_material( material_id( "cotton" ), "rag" );
    add_material( material_id( "leather" ), "leather" );
    add_material( material_id( "fur" ), "fur" );
    add_material( material_id( "nomex" ), "nomex" );
    add_material( material_id( "plastic" ), "plastic_chunk" );
    add_material( material_id( "kevlar" ), "kevlar_plate" );
    add_material( material_id( "wool" ), "felt_patch" );
    if( repair_items.empty() ) {
        p->add_msg_if_player( m_info,
                              _( "Your %s is not made of fabric, leather, fur, Kevlar, wool or plastic." ),
                              mod.tname().c_str() );
        return 0;
    }
    if( &mod == it || std::find( repair_items.begin(), repair_items.end(),
                                 mod.typeId() ) != repair_items.end() ) {
        p->add_msg_if_player( m_info,
                              _( "This can be used to repair or modify other items, not itself." ) );
        return 0;
    }

    // Gives us an item with the mod added or removed (toggled)
    const auto modded_copy = []( const item & proto, const std::string & mod_type ) {
        item mcopy = proto;
        if( mcopy.item_tags.count( mod_type ) == 0 ) {
            mcopy.item_tags.insert( mod_type );
        } else {
            mcopy.item_tags.erase( mod_type );
        }

        return mcopy;
    };

    // TODO: Wrap all the mods into structs, maybe even json-able
    // All possible mods here
    std::array<std::string, 4> clothing_mods{
        { "wooled", "furred", "leather_padded", "kevlar_padded" }
    };

    // Materials those mods use
    std::array<std::string, 4> mod_materials{
        { "felt_patch", "fur", "leather", "kevlar_plate" }
    };

    // Cache available materials
    std::map< itype_id, bool > has_enough;
    const int items_needed = mod.volume() / 750_ml + 1;
    const inventory &crafting_inv = p->crafting_inventory();
    // Go through all discovered repair items and see if we have any of them available
    for( auto &material : mod_materials ) {
        has_enough[material] = crafting_inv.has_amount( material, items_needed );
    }

    const int mod_count = mod.item_tags.count( "wooled" ) + mod.item_tags.count( "furred" ) +
                          mod.item_tags.count( "leather_padded" ) + mod.item_tags.count( "kevlar_padded" );

    // We need extra thread to lose it on bad rolls
    const int thread_needed = mod.volume() / 125_ml + 10;
    // Returns true if the item already has the mod or if we have enough materials and thread to add it
    const auto can_add_mod = [&]( const std::string & new_mod, const itype_id & mat_item ) {
        return mod.item_tags.count( new_mod ) > 0 ||
               ( it->charges >= thread_needed && has_enough[mat_item] );
    };

    uimenu tmenu;
    // TODO: Tell how much thread will we use
    if( it->charges >= thread_needed ) {
        tmenu.text = _( "How do you want to modify it?" );
    } else {
        tmenu.text = _( "Not enough thread to modify. Which modification do you want to remove?" );
    }

    // TODO: The supremely ugly block of code below looks better than 200 line boilerplate
    // that was there before, but it can probably be moved into a helper somehow

    // TODO 2: List how much material we have and how much we need
    item temp_item = modded_copy( mod, "wooled" );
    // Can we perform this addition or removal
    bool enab = can_add_mod( "wooled", "felt_patch" );
    tmenu.addentry( 0, enab, MENU_AUTOASSIGN, _( "%s (Warmth: %d->%d, Encumbrance: %d->%d)" ),
                    mod.item_tags.count( "wooled" ) == 0 ? _( "Line it with wool" ) : _( "Destroy wool lining" ),
                    mod.get_warmth(), temp_item.get_warmth(), mod.get_encumber(), temp_item.get_encumber() );

    temp_item = modded_copy( mod, "furred" );
    enab = can_add_mod( "furred", "fur" );
    tmenu.addentry( 1, enab, MENU_AUTOASSIGN, _( "%s (Warmth: %d->%d, Encumbrance: %d->%d)" ),
                    mod.item_tags.count( "furred" ) == 0 ? _( "Line it with fur" ) : _( "Destroy fur lining" ),
                    mod.get_warmth(), temp_item.get_warmth(), mod.get_encumber(), temp_item.get_encumber() );

    temp_item = modded_copy( mod, "leather_padded" );
    enab = can_add_mod( "leather_padded", "leather" );
    tmenu.addentry( 2, enab, MENU_AUTOASSIGN, _( "%s (Bash/Cut: %d/%d->%d/%d, Encumbrance: %d->%d)" ),
                    mod.item_tags.count( "leather_padded" ) == 0 ? _( "Pad with leather" ) :
                    _( "Destroy leather padding" ),
                    mod.bash_resist(), mod.cut_resist(), temp_item.bash_resist(), temp_item.cut_resist(),
                    mod.get_encumber(), temp_item.get_encumber() );

    temp_item = modded_copy( mod, "kevlar_padded" );
    enab = can_add_mod( "kevlar_padded", "kevlar_plate" );
    tmenu.addentry( 3, enab, MENU_AUTOASSIGN, _( "%s (Bash/Cut: %d/%d->%d/%d, Encumbrance: %d->%d)" ),
                    mod.item_tags.count( "kevlar_padded" ) == 0 ? _( "Pad with Kevlar" ) :
                    _( "Destroy Kevlar padding" ),
                    mod.bash_resist(), mod.cut_resist(), temp_item.bash_resist(), temp_item.cut_resist(),
                    mod.get_encumber(), temp_item.get_encumber() );

    tmenu.addentry( 4, true, 'q', _( "Cancel" ) );

    tmenu.query();
    const int choice = tmenu.ret;

    if( choice < 0 || choice > 3 ) {
        return 0;
    }

    // The mod player picked
    const std::string &the_mod = clothing_mods[choice];

    // If the picked mod already exists, player wants to destroy it
    if( mod.item_tags.count( the_mod ) ) {
        if( query_yn( _( "Are you sure?  You will not gain any materials back." ) ) ) {
            mod.item_tags.erase( the_mod );
        }

        return 0;
    }

    // Get the id of the material used
    const auto &repair_item = mod_materials[choice];

    std::vector<item_comp> comps;
    comps.push_back( item_comp( repair_item, items_needed ) );
    p->moves -= 500 * p->fine_detail_vision_mod();
    p->practice( skill_tailor, items_needed * 3 + 3 );
    /** @EFFECT_TAILOR randomly improves clothing modification efforts */
    int rn = dice( 3, 2 + p->get_skill_level( skill_tailor ) ); // Skill
    /** @EFFECT_DEX randomly improves clothing modification efforts */
    rn += rng( 0, p->dex_cur / 2 );                    // Dexterity
    /** @EFFECT_PER randomly improves clothing modification efforts */
    rn += rng( 0, p->per_cur / 2 );                    // Perception
    rn -= mod_count * 10;                              // Other mods

    if( rn <= 8 ) {
        p->add_msg_if_player( m_bad, _( "You damage your %s trying to modify it!" ),
                              mod.tname().c_str() );
        if( mod.inc_damage() ) {
            p->add_msg_if_player( m_bad, _( "You destroy it!" ) );
            p->i_rem_keep_contents( pos );
        }
        return thread_needed / 2;
    } else if( rn <= 10 ) {
        p->add_msg_if_player( m_bad,
                              _( "You fail to modify the clothing, and you waste thread and materials." ) );
        p->consume_items( comps );
        return thread_needed;
    } else if( rn <= 14 ) {
        p->add_msg_if_player( m_mixed, _( "You modify your %s, but waste a lot of thread." ),
                              mod.tname().c_str() );
        p->consume_items( comps );
        mod.item_tags.insert( the_mod );
        return thread_needed;
    }

    p->add_msg_if_player( m_good, _( "You modify your %s!" ), mod.tname().c_str() );
    mod.item_tags.insert( the_mod );
    p->consume_items( comps );
    return thread_needed / 2;
}

int iuse::radio_mod( player *p, item *, bool, const tripoint & )
{
    if( p->is_npc() ) {
        // Now THAT would be kinda cruel
        return 0;
    }

    int inventory_index = g->inv_for_filter( _( "Modify what?" ), []( const item & itm ) {
        return itm.has_flag( "RADIO_MODABLE" );
    } );
    item &modded = p->i_at( inventory_index );

    if( modded.is_null() ) {
        p->add_msg_if_player( _( "You do not have that item!" ) );
        return 0;
    }

    int choice = menu( true, _( "Which signal should activate the item?:" ), _( "\"Red\"" ),
                       _( "\"Blue\"" ), _( "\"Green\"" ), _( "Cancel" ), nullptr );

    std::string newtag;
    std::string colorname;
    switch( choice ) {
        case 1:
            newtag = "RADIOSIGNAL_1";
            colorname = _( "\"Red\"" );
            break;
        case 2:
            newtag = "RADIOSIGNAL_2";
            colorname = _( "\"Blue\"" );
            break;
        case 3:
            newtag = "RADIOSIGNAL_3";
            colorname = _( "\"Green\"" );
            break;
        default:
            return 0;
    }

    if( modded.has_flag( "RADIO_MOD" ) && modded.has_flag( newtag ) ) {
        p->add_msg_if_player( _( "This item has been modified this way already." ) );
        return 0;
    }

    remove_radio_mod( modded, *p );

    p->add_msg_if_player(
        _( "You modify your %1$s to listen for %2$s activation signal on the radio." ),
        modded.tname().c_str(), colorname.c_str() );
    modded.item_tags.insert( "RADIO_ACTIVATION" );
    modded.item_tags.insert( "RADIOCARITEM" );
    modded.item_tags.insert( "RADIO_MOD" );
    modded.item_tags.insert( newtag );
    return 1;
}

int iuse::remove_all_mods( player *p, item *, bool, const tripoint & )
{
    if( !p ) {
        return 0;
    }

    auto loc = g->inv_map_splice( []( const item & e ) {
        return !e.toolmods().empty();
    },
    _( "Remove mods from tool?" ), 1,
    _( "You don't have any modified tools." ) );

    if( !loc ) {
        add_msg( m_info, _( "Never mind." ) );
        return 0;
    }

    if( !loc->ammo_remaining() || g->unload( *loc ) ) {
        auto mod = std::find_if( loc->contents.begin(), loc->contents.end(), []( const item & e ) {
            return e.is_toolmod();
        } );
        p->i_add_or_drop( *mod );
        loc->contents.erase( mod );

        remove_radio_mod( *loc, *p );
    }
    return 0;
}

int iuse::fishing_rod( player *p, item *it, bool, const tripoint & )
{
    if( p->is_npc() ) {
        // Long actions - NPCs don't like those yet
        return 0;
    }

    int dirx, diry;

    if( !choose_adjacent( _( "Fish where?" ), dirx, diry ) ) {
        return 0;
    }

    if( !g->m.has_flag( "FISHABLE", dirx, diry ) ) {
        p->add_msg_if_player( m_info, _( "You can't fish there!" ) );
        return 0;
    }
    point op = ms_to_omt_copy( g->m.getabs( dirx, diry ) );
    if( !overmap_buffer.ter( op.x, op.y, g->get_levz() )->has_flag( river_tile ) ) {
        p->add_msg_if_player( m_info, _( "That water does not contain any fish.  Try a river instead." ) );
        return 0;
    }
    std::vector<monster *> fishables = g->get_fishable( 60 );
    if( fishables.empty() ) {
        p->add_msg_if_player( m_info,
                              _( "There are no fish around.  Try another spot." ) ); // maybe let the player find that out by himself?
        return 0;
    }

    p->add_msg_if_player( _( "You cast your line and wait to hook something..." ) );

    p->assign_activity( activity_id( "ACT_FISH" ), 30000, 0, p->get_item_position( it ), it->tname() );

    return 0;
}

int iuse::fish_trap( player *p, item *it, bool t, const tripoint &pos )
{
    if( !t ) {
        // Handle deploying fish trap.
        if( it->active ) {
            it->active = false;
            return 0;
        }

        if( it->charges < 0 ) {
            it->charges = 0;
            return 0;
        }

        if( p->is_underwater() ) {
            p->add_msg_if_player( m_info, _( "You can't do that while underwater." ) );
            return 0;
        }

        if( it->charges == 0 ) {
            p->add_msg_if_player( _( "Fish are not foolish enough to go in here without bait." ) );
            return 0;
        }

        int dirx, diry;

        if( !choose_adjacent( _( "Put fish trap where?" ), dirx, diry ) ) {
            return 0;
        }
        if( !g->m.has_flag( "FISHABLE", dirx, diry ) ) {
            p->add_msg_if_player( m_info, _( "You can't fish there!" ) );
            return 0;
        }
        point op = ms_to_omt_copy( g->m.getabs( dirx, diry ) );
        if( !overmap_buffer.ter( op.x, op.y, g->get_levz() )->has_flag( river_tile ) ) {
            p->add_msg_if_player( m_info, _( "That water does not contain any fish, try a river instead." ) );
            return 0;
        }
        std::vector<monster *> fishables = g->get_fishable( 60 );
        if( fishables.empty() ) {
            p->add_msg_if_player( m_info,
                                  _( "There is no fish around.  Try another spot." ) ); // maybe let the player find that out by himself?
            return 0;
        }
        it->active = true;
        it->set_age( 0 );
        g->m.add_item_or_charges( dirx, diry, *it );
        p->i_rem( it );
        p->add_msg_if_player( m_info,
                              _( "You place the fish trap, in three hours or so you may catch some fish." ) );

        return 0;

    } else {
        // Handle processing fish trap over time.
        if( it->charges == 0 ) {
            it->active = false;
            return 0;
        }
        if( it->age() > 3_hours ) {
            it->active = false;

            if( !g->m.has_flag( "FISHABLE", pos ) ) {
                return 0;
            }
            point op = ms_to_omt_copy( g->m.getabs( pos.x, pos.y ) );
            if( !overmap_buffer.ter( op.x, op.y, g->get_levz() )->has_flag( river_tile ) ) {
                return 0;
            }
            int success = -50;
            const int surv = p->get_skill_level( skill_survival );
            const int attempts = rng( it->charges, it->charges * it->charges );
            for( int i = 0; i < attempts; i++ ) {
                /** @EFFECT_SURVIVAL randomly increases number of fish caught in fishing trap */
                success += rng( surv, surv * surv );
            }

            it->charges = rng( -1, it->charges );
            if( it->charges < 0 ) {
                it->charges = 0;
            }

            int fishes = 0;

            if( success < 0 ) {
                fishes = 0;
            } else if( success < 300 ) {
                fishes = 1;
            } else if( success < 1500 ) {
                fishes = 2;
            } else {
                fishes = rng( 3, 5 );
            }

            if( fishes == 0 ) {
                it->charges = 0;
                p->practice( skill_survival, rng( 5, 15 ) );

                return 0;
            }
            std::vector<monster *> fishables = g->get_fishable( 60 ); //get the fishables around the trap's spot
            for( int i = 0; i < fishes; i++ ) {
                p->practice( skill_survival, rng( 3, 10 ) );
                if( fishables.size() > 1 ) {
                    g->catch_a_monster( fishables, pos, p, 180000 ); //catch the fish! 180000 is the time spent fishing.
                } else {
                    //there will always be a chance that the player will get lucky and catch a fish
                    //not existing in the fishables vector. (maybe it was in range, but wandered off)
                    //lets say it is a 5% chance per fish to catch
                    if( one_in( 20 ) ) {
                        const std::vector<mtype_id> fish_group = MonsterGroupManager::GetMonstersFromGroup(
                                    mongroup_id( "GROUP_FISH" ) );
                        const mtype_id &fish_mon = random_entry_ref( fish_group );
                        //Yes, we can put fishes in the trap like knives in the boot,
                        //and then get fishes via activation of the item,
                        //but it's not as comfortable as if you just put fishes in the same tile with the trap.
                        //Also: corpses and comestibles do not rot in containers like this, but on the ground they will rot.
                        //we don't know when it was caught so use a random turn
                        g->m.add_item_or_charges( pos, item::make_corpse( fish_mon, it->birthday() + rng( 0_turns,
                                                  3_hours ) ) );
                        break; //this can happen only once
                    }
                }
            }
        }
        return 0;
    }
}

int iuse::extinguisher( player *p, item *it, bool, const tripoint & )
{
    if( !it->ammo_sufficient() ) {
        return 0;
    }
    g->draw();
    tripoint dest;
    // If anyone other than the player wants to use one of these,
    // they're going to need to figure out how to aim it.
    if( !choose_adjacent( _( "Spray where?" ), dest ) ) {
        return 0;
    }

    p->moves -= 140;

    // Reduce the strength of fire (if any) in the target tile.
    g->m.adjust_field_strength( dest, fd_fire, 0 - rng( 2, 3 ) );

    // Also spray monsters in that tile.
    if( monster *const mon_ptr = g->critter_at<monster>( dest, true ) ) {
        monster &critter = *mon_ptr;
        critter.moves -= 150;
        bool blind = false;
        if( one_in( 2 ) && critter.has_flag( MF_SEES ) ) {
            blind = true;
            critter.add_effect( effect_blind, rng( 1_minutes, 2_minutes ) );
        }
        if( g->u.sees( critter ) ) {
            p->add_msg_if_player( _( "The %s is sprayed!" ), critter.name().c_str() );
            if( blind ) {
                p->add_msg_if_player( _( "The %s looks blinded." ), critter.name().c_str() );
            }
        }
        if( critter.made_of( LIQUID ) ) {
            if( g->u.sees( critter ) ) {
                p->add_msg_if_player( _( "The %s is frozen!" ), critter.name().c_str() );
            }
            critter.apply_damage( p, bp_torso, rng( 20, 60 ) );
            critter.set_speed_base( critter.get_speed_base() / 2 );
        }
    }

    // Slightly reduce the strength of fire immediately behind the target tile.
    if( g->m.passable( dest ) ) {
        dest.x += ( dest.x - p->posx() );
        dest.y += ( dest.y - p->posy() );

        g->m.adjust_field_strength( dest, fd_fire, std::min( 0 - rng( 0, 1 ) + rng( 0, 1 ), 0L ) );
    }

    return it->type->charges_to_use();
}

int iuse::rm13armor_off( player *p, item *it, bool, const tripoint & )
{
    if( !it->ammo_sufficient() ) {
        p->add_msg_if_player( m_info, _( "The RM13 combat armor's fuel cells are dead." ) );
        return 0;
    } else {
        std::string oname = it->typeId() + "_on";
        p->add_msg_if_player( _( "You activate your RM13 combat armor." ) );
        p->add_msg_if_player( _( "Rivtech Model 13 RivOS v2.19:   ONLINE." ) );
        p->add_msg_if_player( _( "CBRN defense system:            ONLINE." ) );
        p->add_msg_if_player( _( "Acoustic dampening system:      ONLINE." ) );
        p->add_msg_if_player( _( "Thermal regulation system:      ONLINE." ) );
        p->add_msg_if_player( _( "Vision enhancement system:      ONLINE." ) );
        p->add_msg_if_player( _( "Electro-reactive armor system:  ONLINE." ) );
        p->add_msg_if_player( _( "All systems nominal." ) );
        it->convert( oname ).active = true;
        return it->type->charges_to_use();
    }
}

int iuse::rm13armor_on( player *p, item *it, bool t, const tripoint & )
{
    if( t ) { // Normal use
    } else { // Turning it off
        std::string oname = it->typeId();
        if( oname.length() > 3 && oname.compare( oname.length() - 3, 3, "_on" ) == 0 ) {
            oname.erase( oname.length() - 3, 3 );
        } else {
            debugmsg( "no item type to turn it into (%s)!", oname.c_str() );
            return 0;
        }
        p->add_msg_if_player( _( "RivOS v2.19 shutdown sequence initiated." ) );
        p->add_msg_if_player( _( "Shutting down." ) );
        p->add_msg_if_player( _( "Your RM13 combat armor turns off." ) );
        it->convert( oname ).active = false;
    }
    return it->type->charges_to_use();
}

int iuse::unpack_item( player *p, item *it, bool, const tripoint & )
{
    if( p->is_underwater() ) {
        p->add_msg_if_player( m_info, _( "You can't do that while underwater." ) );
        return 0;
    }
    std::string oname = it->typeId() + "_on";
    p->moves -= 300;
    p->add_msg_if_player( _( "You unpack your %s for use." ), it->tname().c_str() );
    it->convert( oname ).active = false;
    return 0;
}

int iuse::pack_item( player *p, item *it, bool t, const tripoint & )
{
    if( p->is_underwater() ) {
        p->add_msg_if_player( m_info, _( "You can't do that while underwater." ) );
        return 0;
    }
    if( t ) { // Normal use
        // Numbers below -1 are reserved for worn items
    } else if( p->get_item_position( it ) < -1 ) {
        p->add_msg_if_player( m_info, _( "You can't pack your %s until you take it off." ),
                              it->tname().c_str() );
        return 0;
    } else { // Turning it off
        std::string oname = it->typeId();
        if( oname.length() > 3 && oname.compare( oname.length() - 3, 3, "_on" ) == 0 ) {
            oname.erase( oname.length() - 3, 3 );
        } else {
            debugmsg( "no item type to turn it into (%s)!", oname.c_str() );
            return 0;
        }
        p->moves -= 500;
        p->add_msg_if_player( _( "You pack your %s for storage." ), it->tname().c_str() );
        it->convert( oname ).active = false;
    }
    return 0;
}

static int cauterize_elec( player &p, item &it )
{
    if( it.charges == 0 && it.ammo_capacity() ) {
        p.add_msg_if_player( m_info, _( "You need batteries to cauterize wounds." ) );
        return 0;
    } else if( !p.has_effect( effect_bite ) && !p.has_effect( effect_bleed ) && !p.is_underwater() ) {
        if( ( p.has_trait( trait_MASOCHIST ) || p.has_trait( trait_MASOCHIST_MED ) ||
              p.has_trait( trait_CENOBITE ) ) &&
            p.query_yn( _( "Cauterize yourself for fun?" ) ) ) {
            return cauterize_actor::cauterize_effect( p, it, true ) ? it.type->charges_to_use() : 0;
        } else {
            p.add_msg_if_player( m_info,
                                 _( "You are not bleeding or bitten, there is no need to cauterize yourself." ) );
            return 0;
        }
    } else if( p.is_npc() || query_yn( _( "Cauterize any open wounds?" ) ) ) {
        return cauterize_actor::cauterize_effect( p, it, true ) ? it.type->charges_to_use() : 0;
    }
    return 0;
}

int iuse::water_purifier( player *p, item *it, bool, const tripoint & )
{
    auto obj = g->inv_map_splice( []( const item & e ) {
        return !e.contents.empty() && e.contents.front().typeId() == "water";
    }, _( "Purify what?" ), 1, _( "You don't have water to purify." ) );

    if( !obj ) {
        p->add_msg_if_player( m_info, _( "You do not have that item!" ) );
        return 0;
    }

    item &liquid = obj->contents.front();
    if( !it->units_sufficient( *p, liquid.charges ) ) {
        p->add_msg_if_player( m_info, _( "That volume of water is too large to purify." ) );
        return 0;
    }

    p->moves -= 150;

    liquid.convert( "water_clean" ).poison = 0;
    return liquid.charges;
}

int iuse::radio_off( player *p, item *it, bool, const tripoint & )
{
    if( !it->ammo_sufficient() ) {
        p->add_msg_if_player( _( "It's dead." ) );
    } else {
        p->add_msg_if_player( _( "You turn the radio on." ) );
        it->convert( "radio_on" ).active = true;
    }
    return it->type->charges_to_use();
}

int iuse::directional_antenna( player *p, item *it, bool, const tripoint & )
{
    // Find out if we have an active radio
    auto radios = p->items_with( []( const item & it ) {
        return it.typeId() == "radio_on";
    } );
    if( radios.empty() ) {
        add_msg( m_info, _( "Must have an active radio to check for signal direction." ) );
        return 0;
    }
    const item radio = *radios.front();
    // Find the radio station its tuned to (if any)
    const auto tref = overmap_buffer.find_radio_station( radio.frequency );
    if( !tref ) {
        add_msg( m_info, _( "You can't find the direction if your radio isn't tuned." ) );
        return 0;
    }
    // Report direction.
    const auto player_pos = p->global_sm_location();
    direction angle = direction_from( player_pos.x, player_pos.y,
                                      tref.abs_sm_pos.x, tref.abs_sm_pos.y );
    add_msg( _( "The signal seems strongest to the %s." ), direction_name( angle ).c_str() );
    return it->type->charges_to_use();
}

int iuse::radio_on( player *p, item *it, bool t, const tripoint &pos )
{
    if( t ) {
        // Normal use
        std::string message = _( "Radio: Kssssssssssssh." );
        const auto tref = overmap_buffer.find_radio_station( it->frequency );
        if( tref ) {
            const auto selected_tower = tref.tower;
            if( selected_tower->type == MESSAGE_BROADCAST ) {
                message = selected_tower->message;
            } else if( selected_tower->type == WEATHER_RADIO ) {
                message = weather_forecast( tref.abs_sm_pos );
            }

            message = obscure_message( message, [&]()->int {
                int signal_roll = dice( 10, tref.signal_strength * 3 );
                int static_roll = dice( 10, 100 );
                if( static_roll > signal_roll )
                {
                    if( static_roll < signal_roll * 1.1 && one_in( 4 ) ) {
                        return 0;
                    } else {
                        return '#';
                    }
                } else
                {
                    return -1;
                }
            } );

            std::vector<std::string> segments = foldstring( message, RADIO_PER_TURN );
            int index = calendar::turn % segments.size();
            std::stringstream messtream;
            messtream << string_format( _( "radio: %s" ), segments[index].c_str() );
            message = messtream.str();
        }
        sounds::ambient_sound( pos, 6, message );
    } else { // Activated
        int ch = 2;
        if( it->ammo_remaining() > 0 ) {
            ch = menu( true, _( "Radio:" ), _( "Scan" ), _( "Turn off" ), NULL );
        }

        switch( ch ) {
            case 1: {
                const int old_frequency = it->frequency;
                const radio_tower *lowest_tower = nullptr;
                const radio_tower *lowest_larger_tower = nullptr;
                for( auto &tref : overmap_buffer.find_all_radio_stations() ) {
                    const auto new_frequency = tref.tower->frequency;
                    if( new_frequency == old_frequency ) {
                        continue;
                    }
                    if( new_frequency > old_frequency &&
                        ( lowest_larger_tower == nullptr || new_frequency < lowest_larger_tower->frequency ) ) {
                        lowest_larger_tower = tref.tower;
                    } else if( lowest_tower == nullptr || new_frequency < lowest_tower->frequency ) {
                        lowest_tower = tref.tower;
                    }
                }
                if( lowest_larger_tower != nullptr ) {
                    it->frequency = lowest_larger_tower->frequency;
                } else if( lowest_tower != nullptr ) {
                    it->frequency = lowest_tower->frequency;
                }
            }
            break;
            case 2:
                p->add_msg_if_player( _( "The radio dies." ) );
                it->convert( "radio" ).active = false;
                break;
            case 3:
                break;
        }
    }
    return it->type->charges_to_use();
}

int iuse::noise_emitter_off( player *p, item *it, bool, const tripoint & )
{
    if( !it->ammo_sufficient() ) {
        p->add_msg_if_player( _( "It's dead." ) );
    } else {
        p->add_msg_if_player( _( "You turn the noise emitter on." ) );
        it->convert( "noise_emitter_on" ).active = true;
    }
    return it->type->charges_to_use();
}

int iuse::noise_emitter_on( player *p, item *it, bool t, const tripoint &pos )
{
    if( t ) { // Normal use
        //~ the sound of a noise emitter when turned on
        sounds::ambient_sound( pos, 30, _( "KXSHHHHRRCRKLKKK!" ) );
    } else { // Turning it off
        p->add_msg_if_player( _( "The infernal racket dies as the noise emitter turns off." ) );
        it->convert( "noise_emitter" ).active = false;
    }
    return it->type->charges_to_use();
}

int iuse::ma_manual( player *p, item *it, bool, const tripoint & )
{
    // [CR] - should NPCs just be allowed to learn this stuff? Just like that?

    // strip "manual_" from the start of the item id, add the rest to "style_"
    // TODO: replace this terrible hack to rely on the item name matching the style name, it's terrible.
    const matype_id style_to_learn( "style_" + it->typeId().substr( 7 ) );

    if( p->has_martialart( style_to_learn ) ) {
        p->add_msg_if_player( m_info, _( "You already know all this book has to teach." ) );
        return 0;
    }

    p->ma_styles.push_back( style_to_learn );

    p->add_msg_if_player( m_good, _( "You learn the essential elements of the style." ) );

    return 1;
}

static bool pry_nails( player &p, const ter_id &type, const int dirx, const int diry )
{
    int nails = 0, boards = 0;
    ter_id newter;
    if( type == t_fence_h || type == t_fence_v ) {
        nails = 6;
        boards = 3;
        newter = t_fence_post;
        p.add_msg_if_player( _( "You pry out the fence post." ) );
    } else if( type == t_window_boarded ) {
        nails = 8;
        boards = 4;
        newter = t_window_frame;
        p.add_msg_if_player( _( "You pry the boards from the window." ) );
    } else if( type == t_window_boarded_noglass ) {
        nails = 8;
        boards = 4;
        newter = t_window_empty;
        p.add_msg_if_player( _( "You pry the boards from the window frame." ) );
    } else if( type == t_door_boarded || type == t_door_boarded_damaged ||
               type == t_rdoor_boarded || type == t_rdoor_boarded_damaged ||
               type == t_door_boarded_peep || type == t_door_boarded_damaged_peep ) {
        nails = 8;
        boards = 4;
        if( type == t_door_boarded ) {
            newter = t_door_c;
        } else if( type == t_door_boarded_damaged ) {
            newter = t_door_b;
        } else if( type == t_door_boarded_peep ) {
            newter = t_door_c_peep;
        } else if( type == t_door_boarded_damaged_peep ) {
            newter = t_door_b_peep;
        } else if( type == t_rdoor_boarded ) {
            newter = t_rdoor_c;
        } else { // if (type == t_rdoor_boarded_damaged)
            newter = t_rdoor_b;
        }
        p.add_msg_if_player( _( "You pry the boards from the door." ) );
    } else {
        return false;
    }
    p.practice( skill_fabrication, 1, 1 );
    p.moves -= 500;
    g->m.spawn_item( p.posx(), p.posy(), "nail", 0, nails );
    g->m.spawn_item( p.posx(), p.posy(), "2x4", boards );
    g->m.ter_set( dirx, diry, newter );
    return true;
}

int iuse::hammer( player *p, item *it, bool, const tripoint & )
{
    g->draw();
    int x, y;
    // If anyone other than the player wants to use one of these,
    // they're going to need to figure out how to aim it.
    if( !choose_adjacent( _( "Pry where?" ), x, y ) ) {
        return 0;
    }

    if( x == p->posx() && y == p->posy() ) {
        p->add_msg_if_player( _( "You try to hit yourself with the hammer." ) );
        p->add_msg_if_player( _( "But you can't touch this." ) );
        return 0;
    }

    ter_id type = g->m.ter( x, y );
    if( pry_nails( *p, type, x, y ) ) {
        return it->type->charges_to_use();
    } else {
        p->add_msg_if_player( m_info, _( "There's nothing to pry there." ) );
    }
    return 0;
}

int iuse::crowbar( player *p, item *it, bool, const tripoint &pos )
{
    // TODO: Make this 3D now that NPCs get to use items
    tripoint dirp = pos;
    if( pos == p->pos() ) {
        if( !choose_adjacent( _( "Pry where?" ), dirp ) ) {
            return 0;
        }
    } // else it is already set to pos in the line above if

    int &dirx = dirp.x;
    int &diry = dirp.y;

    if( dirx == p->posx() && diry == p->posy() ) {
        p->add_msg_if_player( m_info, _( "You attempt to pry open your wallet" ) );
        p->add_msg_if_player( m_info, _( "but alas.  You are just too miserly." ) );
        return 0;
    }
    ter_id type = g->m.ter( dirx, diry );
    const char *succ_action;
    const char *fail_action;
    ter_id new_type = t_null;
    bool noisy;
    int difficulty;

    if( type == t_door_locked || type == t_door_locked_alarm || type == t_door_locked_interior ) {
        succ_action = _( "You pry open the door." );
        fail_action = _( "You pry, but cannot pry open the door." );
        new_type = t_door_o;
        noisy = true;
        difficulty = 6;
    } else if( type == t_door_locked_peep ) {
        succ_action = _( "You pry open the door." );
        fail_action = _( "You pry, but cannot pry open the door." );
        new_type = t_door_o_peep;
        noisy = true;
        difficulty = 6;
    } else if( type == t_door_c ) {
        p->add_msg_if_player( m_info, _( "You notice the door is unlocked, so you simply open it." ) );
        g->m.ter_set( dirx, diry, t_door_o );
        p->mod_moves( 100 );
        return 0;
    } else if( type == t_door_c_peep ) {
        p->add_msg_if_player( m_info, _( "You notice the door is unlocked, so you simply open it." ) );
        g->m.ter_set( dirx, diry, t_door_o_peep );
        p->mod_moves( 100 );
        return 0;
    } else if( type == t_door_bar_locked ) {
        succ_action = _( "You pry open the door." );
        fail_action = _( "You pry, but cannot pry open the door." );
        new_type = t_door_bar_o;
        noisy = false;
        difficulty = 10;
    } else if( type == t_manhole_cover ) {
        succ_action = _( "You lift the manhole cover." );
        fail_action = _( "You pry, but cannot lift the manhole cover." );
        new_type = t_manhole;
        noisy = false;
        difficulty = 12;
    } else if( g->m.furn( dirx, diry ) == f_crate_c ) {
        succ_action = _( "You pop open the crate." );
        fail_action = _( "You pry, but cannot pop open the crate." );
        noisy = true;
        difficulty = 6;
    } else if( g->m.furn( dirx, diry ) == f_coffin_c ) {
        succ_action = _( "You wedge open the coffin." );
        fail_action = _( "You pry, but the coffin remains closed." );
        noisy = true;
        difficulty = 5;
    } else if( type == t_window_domestic || type == t_curtains || type == t_window_no_curtains ) {
        succ_action = _( "You pry open the window." );
        fail_action = _( "You pry, but cannot pry open the window." );
        new_type = ( type == t_window_no_curtains ) ? t_window_no_curtains_open : t_window_open;
        noisy = true;
        difficulty = 6;
    } else if( pry_nails( *p, type, dirx, diry ) ) {
        return it->type->charges_to_use();
    } else {
        p->add_msg_if_player( m_info, _( "There's nothing to pry there." ) );
        return 0;
    }

    /** @EFFECT_STR speeds up crowbar prying attempts */

    p->mod_moves( -( std::max( 20, ( difficulty * 20 ) - ( ( p->str_cur ) * 5 ) ) ) );
    /** @EFFECT_STR increases chance of crowbar prying success */

    if( dice( 4, difficulty ) < dice( 4, p->str_cur ) ) {
        p->add_msg_if_player( m_good, succ_action );

        if( g->m.furn( dirx, diry ) == f_crate_c ) {
            g->m.furn_set( dirx, diry, f_crate_o );
        } else if( g->m.furn( dirx, diry ) == f_coffin_c ) {
            g->m.furn_set( dirx, diry, f_coffin_o );
        } else {
            g->m.ter_set( dirx, diry, new_type );
        }

        if( noisy ) {
            sounds::sound( dirp, 12, _( "crunch!" ) );
        }
        if( type == t_manhole_cover ) {
            g->m.spawn_item( dirx, diry, "manhole_cover" );
        }
        if( type == t_door_locked_alarm ) {
            p->add_memorial_log( pgettext( "memorial_male", "Set off an alarm." ),
                                 pgettext( "memorial_female", "Set off an alarm." ) );
            sounds::sound( p->pos(), 40, _( "an alarm sound!" ) );
            if( !g->events.queued( EVENT_WANTED ) ) {
                g->events.add( EVENT_WANTED, calendar::turn + 30_minutes, 0, p->global_sm_location() );
            }
        }
    } else {
        if( type == t_window_domestic || type == t_curtains ) {
            //chance of breaking the glass if pry attempt fails
            /** @EFFECT_STR reduces chance of breaking window with crowbar */

            /** @EFFECT_MECHANICS reduces chance of breaking window with crowbar */
            if( dice( 4, difficulty ) > dice( 2, p->get_skill_level( skill_mechanics ) ) + dice( 2,
                    p->str_cur ) ) {
                p->add_msg_if_player( m_mixed, _( "You break the glass." ) );
                sounds::sound( dirp, 24, _( "glass breaking!" ) );
                g->m.ter_set( dirx, diry, t_window_frame );
                g->m.spawn_item( dirx, diry, "sheet", 2 );
                g->m.spawn_item( dirx, diry, "stick" );
                g->m.spawn_item( dirx, diry, "string_36" );
                return it->type->charges_to_use();
            }
        }
        p->add_msg_if_player( fail_action );
    }
    return it->type->charges_to_use();
}

int iuse::makemound( player *p, item *it, bool, const tripoint & )
{
    if( g->m.has_flag( "DIGGABLE", p->pos() ) && !g->m.has_flag( "PLANT", p->pos() ) ) {
        p->add_msg_if_player( _( "You churn up the earth here." ) );
        p->moves = -300;
        g->m.ter_set( p->pos(), t_dirtmound );
        return it->type->charges_to_use();
    } else {
        p->add_msg_if_player( _( "You can't churn up this ground." ) );
        return 0;
    }
}

/**
 * Explanation of ACT_CLEAR_RUBBLE activity values:
 *
 * coords[0]: Where the rubble is.
 * index: The bonus, for calculating hunger and thirst penalties.
 */

int iuse::dig( player *p, item *it, bool, const tripoint &pos )
{
    for( const tripoint &pt : closest_tripoints_first( 1, pos ) ) {
        if( g->m.furn( pt ).obj().examine == iexamine::rubble ) {
            // costs per tile are (30 minutes/dig quality), with +66% hunger and +100% thirst, so:
            // DIG 2 = 150  seconds
            // DIG 3 = 75   seconds
            // DIG 4 = 50   seconds
            // DIG 5 = 37.5 seconds
            int bonus = std::max( it->get_quality( quality_id( "DIG" ) ) - 1, 1 );
            player_activity act( activity_id( "ACT_CLEAR_RUBBLE" ), 2500 / bonus, bonus );
            act.coords.push_back( pt );
            p->assign_activity( act );

            return it->type->charges_to_use();
        }
    }

    p->add_msg_if_player( m_bad, _( "There's no rubble to clear." ) );
    return 0;
}

void act_vehicle_siphon( vehicle * ); // veh_interact.cpp

int iuse::siphon( player *p, item *it, bool, const tripoint & )
{
    tripoint posp;
    if( !choose_adjacent( _( "Siphon from where?" ), posp ) ) {
        return 0;
    }

    const optional_vpart_position vp = g->m.veh_at( posp );
    if( !vp ) {
        p->add_msg_if_player( m_info, _( "There's no vehicle there." ) );
        return 0;
    }
    act_vehicle_siphon( &vp->vehicle() );
    return it->type->charges_to_use();
}

int toolweapon_off( player &p, item &it, const bool fast_startup,
                    const bool condition, const int volume,
                    const std::string &msg_success, const std::string &msg_failure )
{
    p.moves -= fast_startup ? 60 : 80;
    if( condition && it.ammo_remaining() > 0 ) {
        if( it.typeId() == "chainsaw_off" ) {
            sfx::play_variant_sound( "chainsaw_cord", "chainsaw_on", sfx::get_heard_volume( p.pos() ) );
            sfx::play_variant_sound( "chainsaw_start", "chainsaw_on", sfx::get_heard_volume( p.pos() ) );
            sfx::play_ambient_variant_sound( "chainsaw_idle", "chainsaw_on", sfx::get_heard_volume( p.pos() ),
                                             18, 1000 );
            sfx::play_ambient_variant_sound( "weapon_theme", "chainsaw", sfx::get_heard_volume( p.pos() ), 19,
                                             3000 );
        }
        sounds::sound( p.pos(), volume, msg_success );
        it.convert( it.typeId().substr( 0, it.typeId().size() - 4 ) + "_on" ); // 4 is the length of "_off".
        it.active = true;
    } else {
        if( it.typeId() == "chainsaw_off" ) {
            sfx::play_variant_sound( "chainsaw_cord", "chainsaw_on", sfx::get_heard_volume( p.pos() ) );
        }
        p.add_msg_if_player( msg_failure );
    }
    return it.type->charges_to_use();
}

int iuse::combatsaw_off( player *p, item *it, bool, const tripoint & )
{
    return toolweapon_off( *p, *it,
                           true,
                           !p->is_underwater(),
                           30, _( "With a snarl, the combat chainsaw screams to life!" ),
                           _( "You yank the cord, but nothing happens." ) );
}

int iuse::chainsaw_off( player *p, item *it, bool, const tripoint & )
{
    return toolweapon_off( *p, *it,
                           false,
                           rng( 0, 10 ) - it->damage() > 5 && !p->is_underwater(),
                           20, _( "With a roar, the chainsaw leaps to life!" ),
                           _( "You yank the cord, but nothing happens." ) );
}

int iuse::elec_chainsaw_off( player *p, item *it, bool, const tripoint & )
{
    return toolweapon_off( *p, *it,
                           false,
                           rng( 0, 10 ) - it->damage() > 5 && !p->is_underwater(),
                           20, _( "With a roar, the electric chainsaw leaps to life!" ),
                           _( "You flip the switch, but nothing happens." ) );
}

int iuse::cs_lajatang_off( player *p, item *it, bool, const tripoint & )
{
    return toolweapon_off( *p, *it,
                           false,
                           rng( 0, 10 ) - it->damage() > 5 && it->ammo_remaining() > 1 && !p->is_underwater(),
                           40, _( "With a roar, the chainsaws leap to life!" ),
                           _( "You yank the cords, but nothing happens." ) );
}

int iuse::carver_off( player *p, item *it, bool, const tripoint & )
{
    return toolweapon_off( *p, *it,
                           false,
                           true,
                           20, _( "The electric carver's serrated blades start buzzing!" ),
                           _( "You pull the trigger, but nothing happens." ) );
}

int iuse::trimmer_off( player *p, item *it, bool, const tripoint & )
{
    return toolweapon_off( *p, *it,
                           false,
                           rng( 0, 10 ) - it->damage() > 3,
                           15, _( "With a roar, the hedge trimmer leaps to life!" ),
                           _( "You yank the cord, but nothing happens." ) );
}

int toolweapon_on( player &p, item &it, const bool t,
                   const std::string &tname, const bool works_underwater,
                   const int sound_chance, const int volume,
                   const std::string &sound, const bool double_charge_cost = false )
{
    std::string off_type =
        it.typeId().substr( 0, it.typeId().size() - 3 ) +
        // 3 is the length of "_on".
        "_off";
    if( t ) { // Effects while simply on
        if( double_charge_cost && it.ammo_remaining() > 0 ) {
            it.ammo_consume( 1, p.pos() );
        }
        if( !works_underwater && p.is_underwater() ) {
            p.add_msg_if_player( _( "Your %s gurgles in the water and stops." ), tname );
            it.convert( off_type ).active = false;
        } else if( one_in( sound_chance ) ) {
            sounds::ambient_sound( p.pos(), volume, sound );
        }
    } else { // Toggling
        if( it.typeId() == "chainsaw_on" ) {
            sfx::play_variant_sound( "chainsaw_stop", "chainsaw_on", sfx::get_heard_volume( p.pos() ) );
            sfx::fade_audio_channel( 18, 100 );
            sfx::fade_audio_channel( 19, 3000 );
        }
        p.add_msg_if_player( _( "Your %s goes quiet." ), tname );
        it.convert( off_type ).active = false;
    }
    return it.type->charges_to_use();
}

int iuse::combatsaw_on( player *p, item *it, bool t, const tripoint & )
{
    return toolweapon_on( *p, *it, t, _( "combat chainsaw" ),
                          false,
                          12, 18, _( "Your combat chainsaw growls." ) );
}

int iuse::chainsaw_on( player *p, item *it, bool t, const tripoint & )
{
    return toolweapon_on( *p, *it, t, _( "chainsaw" ),
                          false,
                          15, 12, _( "Your chainsaw rumbles." ) );
}

int iuse::elec_chainsaw_on( player *p, item *it, bool t, const tripoint & )
{
    return toolweapon_on( *p, *it, t, _( "electric chainsaw" ),
                          false,
                          15, 12, _( "Your electric chainsaw rumbles." ) );
}

int iuse::cs_lajatang_on( player *p, item *it, bool t, const tripoint & )
{
    return toolweapon_on( *p, *it, t, _( "chainsaw lajatang" ),
                          false,
                          15, 12, _( "Your chainsaws rumble." ),
                          true );
    // The chainsaw lajatang drains 2 charges per turn, since
    // there are two chainsaws.
}

int iuse::carver_on( player *p, item *it, bool t, const tripoint & )
{
    return toolweapon_on( *p, *it, t, _( "electric carver" ),
                          true,
                          10, 8, _( "Your electric carver buzzes." ) );
}

int iuse::trimmer_on( player *p, item *it, bool t, const tripoint & )
{
    return toolweapon_on( *p, *it, t, _( "hedge trimmer" ),
                          true,
                          15, 10, _( "Your hedge trimmer rumbles." ) );
}

int iuse::circsaw_on( player *p, item *it, bool t, const tripoint & )
{
    return toolweapon_on( *p, *it, t, _( "circular saw" ),
                          true,
                          15, 7, _( "Your circular saw buzzes." ) );
}

int iuse::jackhammer( player *p, item *it, bool, const tripoint &pos )
{
    // use has_enough_charges to check for UPS availability
    // p is assumed to exist for iuse cases
    if( !p->has_enough_charges( *it, false ) ) {
        return 0;
    }

    if( p->is_underwater() ) {
        p->add_msg_if_player( m_info, _( "You can't do that while underwater." ) );
        return 0;
    }

    tripoint dirp = pos;
    if( !choose_adjacent( _( "Drill where?" ), dirp ) ) {
        return 0;
    }

    if( dirp == p->pos() ) {
        p->add_msg_if_player( _( "My god! Let's talk it over OK?" ) );
        p->add_msg_if_player( _( "Don't do anything rash." ) );
        return 0;
    }

    const time_duration duration = 30_minutes;
    const bool mineable = g->m.is_bashable( dirp ) &&
                          ( g->m.has_flag( "SUPPORTS_ROOF", dirp ) || g->m.has_flag( "MINEABLE", dirp ) ) &&
                          !g->m.has_flag( "TREE", dirp );
    const bool not_dirt_or_grass = g->m.move_cost( dirp ) == 2 && g->get_levz() != -1 &&
                                   g->m.ter( dirp ) != t_dirt && g->m.ter( dirp ) != t_grass;

    if( !( mineable || not_dirt_or_grass ) ) {
        p->add_msg_if_player( m_info, _( "You can't drill there." ) );
        return 0;
    }

    p->assign_activity( activity_id( "ACT_JACKHAMMER" ), to_turns<int>( duration ) * 100, -1,
                        p->get_item_position( it ) );
    p->activity.placement = dirp;

    return it->type->charges_to_use();
}

int iuse::pickaxe( player *p, item *it, bool, const tripoint & )
{
    if( p->is_npc() ) {
        // Long action
        return 0;
    }

    if( p->is_underwater() ) {
        p->add_msg_if_player( m_info, _( "You can't do that while underwater." ) );
        return 0;
    }
    int dirx, diry;
    if( !choose_adjacent( _( "Mine where?" ), dirx, diry ) ) {
        return 0;
    }

    if( dirx == p->posx() && diry == p->posy() ) {
        p->add_msg_if_player( _( "Mining the depths of your experience," ) );
        p->add_msg_if_player( _( "you realize that it's best not to dig" ) );
        p->add_msg_if_player( _( "yourself into a hole.  You stop digging." ) );
        return 0;
    }

    int turns;
    if( g->m.is_bashable( dirx, diry ) && g->m.ter( dirx, diry ) != t_tree &&
        ( g->m.has_flag( "SUPPORTS_ROOF", dirx, diry ) || g->m.has_flag( "MINEABLE", dirx, diry ) ) ) {

        /** @EFFECT_STR speeds up mining with a pickaxe */
        turns = ( ( MAX_STAT + 4 ) - std::min( p->str_cur, MAX_STAT ) ) * MINUTES( 5 );
    } else if( g->m.move_cost( dirx, diry ) == 2 && g->get_levz() == 0 &&
               g->m.ter( dirx, diry ) != t_dirt && g->m.ter( dirx, diry ) != t_grass ) {

        turns = MINUTES( 20 );

    } else {
        p->add_msg_if_player( m_info, _( "You can't mine there." ) );
        return 0;
    }
    p->assign_activity( activity_id( "ACT_PICKAXE" ), turns * 100, -1, p->get_item_position( it ) );
    p->activity.placement = tripoint( dirx, diry, p->posz() ); // TODO: Z
    p->add_msg_if_player( _( "You attack the %1$s with your %2$s." ),
                          g->m.tername( dirx, diry ).c_str(), it->tname().c_str() );
    return 0; // handled when the activity finishes
}

int iuse::geiger( player *p, item *it, bool t, const tripoint &pos )
{
    if( t ) { // Every-turn use when it's on
        const int rads = g->m.get_radiation( pos );
        if( rads == 0 ) {
            return it->type->charges_to_use();
        }
        sounds::sound( pos, 6, "" );
        if( !p->can_hear( pos, 6 ) ) {
            // can not hear it, but may have alarmed other creatures
            return it->type->charges_to_use();
        }
        if( rads > 50 ) {
            add_msg( m_warning, _( "The geiger counter buzzes intensely." ) );
        } else if( rads > 35 ) {
            add_msg( m_warning, _( "The geiger counter clicks wildly." ) );
        } else if( rads > 25 ) {
            add_msg( m_warning, _( "The geiger counter clicks rapidly." ) );
        } else if( rads > 15 ) {
            add_msg( m_warning, _( "The geiger counter clicks steadily." ) );
        } else if( rads > 8 ) {
            add_msg( m_warning, _( "The geiger counter clicks slowly." ) );
        } else if( rads > 4 ) {
            add_msg( _( "The geiger counter clicks intermittently." ) );
        } else {
            add_msg( _( "The geiger counter clicks once." ) );
        }
        return it->type->charges_to_use();
    }
    // Otherwise, we're activating the geiger counter
    if( it->typeId() == "geiger_on" ) {
        add_msg( _( "The geiger counter's SCANNING LED turns off." ) );
        it->convert( "geiger_off" ).active = false;
        return 0;
    }

    int ch = menu( true, _( "Geiger counter:" ), _( "Scan yourself" ), _( "Scan the ground" ),
                   _( "Turn continuous scan on" ), _( "Cancel" ), NULL );
    switch( ch ) {
        case 1:
            p->add_msg_if_player( m_info, _( "Your radiation level: %d (%d from items)" ), p->radiation,
                                  p->leak_level( "RADIOACTIVE" ) );
            break;
        case 2:
            p->add_msg_if_player( m_info, _( "The ground's radiation level: %d" ),
                                  g->m.get_radiation( p->pos() ) );
            break;
        case 3:
            p->add_msg_if_player( _( "The geiger counter's scan LED turns on." ) );
            it->convert( "geiger_on" ).active = true;
            break;
        case 4:
            return 0;
    }
    return it->type->charges_to_use();
}

int iuse::teleport( player *p, item *it, bool, const tripoint & )
{
    if( p->is_npc() ) {
        // That would be evil
        return 0;
    }

    if( !it->ammo_sufficient() ) {
        return 0;
    }
    p->moves -= 100;
    g->teleport( p );
    return it->type->charges_to_use();
}

int iuse::can_goo( player *p, item *it, bool, const tripoint & )
{
    it->convert( "canister_empty" );
    int tries = 0;
    tripoint goop;
    goop.z = p->posz();
    do {
        goop.x = p->posx() + rng( -2, 2 );
        goop.y = p->posy() + rng( -2, 2 );
        tries++;
    } while( g->m.impassable( goop ) && tries < 10 );
    if( tries == 10 ) {
        return 0;
    }
    if( monster *const mon_ptr = g->critter_at<monster>( goop ) ) {
        monster &critter = *mon_ptr;
        if( g->u.sees( goop ) ) {
            add_msg( _( "Black goo emerges from the canister and envelopes a %s!" ),
                     critter.name().c_str() );
        }
        critter.poly( mon_blob );

        critter.set_speed_base( critter.get_speed_base() - rng( 5, 25 ) );
        critter.set_hp( critter.get_speed() );
    } else {
        if( g->u.sees( goop ) ) {
            add_msg( _( "Living black goo emerges from the canister!" ) );
        }
        if( monster *const goo = g->summon_mon( mon_blob, goop ) ) {
            goo->friendly = -1;
        }
    }
    tries = 0;
    while( !one_in( 4 ) && tries < 10 ) {
        tries = 0;
        do {
            goop.x = p->posx() + rng( -2, 2 );
            goop.y = p->posy() + rng( -2, 2 );
            tries++;
        } while( g->m.impassable( goop ) &&
                 g->m.tr_at( goop ).is_null() && tries < 10 );
        if( tries < 10 ) {
            if( g->u.sees( goop ) ) {
                add_msg( m_warning, _( "A nearby splatter of goo forms into a goo pit." ) );
            }
            g->m.trap_set( goop, tr_goo );
        } else {
            return 0;
        }
    }
    return it->type->charges_to_use();
}

int iuse::throwable_extinguisher_act( player *, item *it, bool, const tripoint &pos )
{
    if( pos.x == -999 || pos.y == -999 ) {
        return 0;
    }
    if( g->m.get_field( pos, fd_fire ) != nullptr ) {
        // Reduce the strength of fire (if any) in the target tile.
        g->m.adjust_field_strength( pos, fd_fire, 0 - 1 );
        // Slightly reduce the strength of fire around and in the target tile.
        for( const tripoint &dest : g->m.points_in_radius( pos, 1 ) ) {
            if( g->m.passable( dest ) && dest != pos ) {
                g->m.adjust_field_strength( dest, fd_fire, 0 - rng( 0, 1 ) );
            }
        }
        return 1;
    }
    it->active = false;
    return 0;
}

int iuse::pipebomb_act( player *, item *it, bool t, const tripoint &pos )
{
    if( pos.x == -999 || pos.y == -999 ) {
        return 0;
    }
    if( t ) { // Simple timer effects
        //~ the sound of a lit fuse
        sounds::sound( pos, 0, _( "ssss..." ) ); // Vol 0 = only heard if you hold it
    } else if( it->charges > 0 ) {
        add_msg( m_info, _( "You've already lit the %s, try throwing it instead." ), it->tname().c_str() );
        return 0;
    } else { // The timer has run down
        if( one_in( 10 ) ) {
            // Fizzled, but we may not have seen it to know that
            if( g->u.sees( pos ) ) {
                add_msg( _( "The pipe bomb fizzles out." ) );
            }
        } else {
            g->explosion( pos, rng( 10, 24 ), 0.6, false, rng( 0, 4 ) );
        }
    }
    return 0;
}

int iuse::granade( player *p, item *it, bool, const tripoint & )
{
    p->add_msg_if_player( _( "You pull the pin on the Granade." ) );
    it->convert( "granade_act" );
    it->charges = 5;
    it->active = true;
    return it->type->charges_to_use();
}

int iuse::granade_act( player *, item *it, bool t, const tripoint &pos )
{
    if( pos.x == -999 || pos.y == -999 ) {
        return 0;
    }
    if( t ) { // Simple timer effects
        sounds::sound( pos, 0, _( "Merged!" ) ); // Vol 0 = only heard if you hold it
    } else if( it->charges > 0 ) {
        add_msg( m_info, _( "You've already pulled the %s's pin, try throwing it instead." ),
                 it->tname().c_str() );
        return 0;
    } else { // When that timer runs down...
        int explosion_radius = 3;
        int effect_roll = rng( 1, 5 );
        auto buff_stat = [&]( int &current_stat, int modify_by ) {
            auto modified_stat = current_stat + modify_by;
            current_stat = std::max( current_stat, std::min( 15, modified_stat ) );
        };
        switch( effect_roll ) {
            case 1:
                sounds::sound( pos, 100, _( "BUGFIXES!" ) );
                g->draw_explosion( pos, explosion_radius, c_light_cyan );
                for( const tripoint &dest : g->m.points_in_radius( pos, explosion_radius ) ) {
                    monster *const mon = g->critter_at<monster>( dest, true );
                    if( mon && ( mon->type->in_species( INSECT ) || mon->is_hallucination() ) ) {
                        mon->die_in_explosion( nullptr );
                    }
                }
                break;

            case 2:
                sounds::sound( pos, 100, _( "BUFFS!" ) );
                g->draw_explosion( pos, explosion_radius, c_green );
                for( const tripoint &dest : g->m.points_in_radius( pos, explosion_radius ) ) {
                    if( monster *const mon_ptr = g->critter_at<monster>( dest ) ) {
                        monster &critter = *mon_ptr;
                        critter.set_speed_base(
                            critter.get_speed_base() * rng_float( 1.1, 2.0 ) );
                        critter.set_hp( critter.get_hp() * rng_float( 1.1, 2.0 ) );
                    } else if( npc *const person = g->critter_at<npc>( dest ) ) {
                        /** @EFFECT_STR_MAX increases possible granade str buff for NPCs */
                        buff_stat( person->str_max, rng( 0, person->str_max / 2 ) );
                        /** @EFFECT_DEX_MAX increases possible granade dex buff for NPCs */
                        buff_stat( person->dex_max, rng( 0, person->dex_max / 2 ) );
                        /** @EFFECT_INT_MAX increases possible granade int buff for NPCs */
                        buff_stat( person->int_max, rng( 0, person->int_max / 2 ) );
                        /** @EFFECT_PER_MAX increases possible granade per buff for NPCs */
                        buff_stat( person->per_max, rng( 0, person->per_max / 2 ) );
                    } else if( g->u.pos() == dest ) {
                        /** @EFFECT_STR_MAX increases possible granade str buff */
                        buff_stat( g->u.str_max, rng( 0, g->u.str_max / 2 ) );
                        /** @EFFECT_DEX_MAX increases possible granade dex buff */
                        buff_stat( g->u.dex_max, rng( 0, g->u.dex_max / 2 ) );
                        /** @EFFECT_INT_MAX increases possible granade int buff */
                        buff_stat( g->u.int_max, rng( 0, g->u.int_max / 2 ) );
                        /** @EFFECT_PER_MAX increases possible granade per buff */
                        buff_stat( g->u.per_max, rng( 0, g->u.per_max / 2 ) );
                        g->u.recalc_hp();
                        for( int part = 0; part < num_hp_parts; part++ ) {
                            g->u.hp_cur[part] *= 1 + rng( 0, 20 ) * .1;
                            if( g->u.hp_cur[part] > g->u.hp_max[part] ) {
                                g->u.hp_cur[part] = g->u.hp_max[part];
                            }
                        }
                    }
                }
                break;

            case 3:
                sounds::sound( pos, 100, _( "NERFS!" ) );
                g->draw_explosion( pos, explosion_radius, c_red );
                for( const tripoint &dest : g->m.points_in_radius( pos, explosion_radius ) ) {
                    if( monster *const mon_ptr = g->critter_at<monster>( dest ) ) {
                        monster &critter = *mon_ptr;
                        critter.set_speed_base(
                            rng( 0, critter.get_speed_base() ) );
                        critter.set_hp( rng( 1, critter.get_hp() ) );
                    } else if( npc *const person = g->critter_at<npc>( dest ) ) {
                        /** @EFFECT_STR_MAX increases possible granade str debuff for NPCs (NEGATIVE) */
                        person->str_max -= rng( 0, person->str_max / 2 );
                        /** @EFFECT_DEX_MAX increases possible granade dex debuff for NPCs (NEGATIVE) */
                        person->dex_max -= rng( 0, person->dex_max / 2 );
                        /** @EFFECT_INT_MAX increases possible granade int debuff for NPCs (NEGATIVE) */
                        person->int_max -= rng( 0, person->int_max / 2 );
                        /** @EFFECT_PER_MAX increases possible granade per debuff for NPCs (NEGATIVE) */
                        person->per_max -= rng( 0, person->per_max / 2 );
                    } else if( g->u.pos() == dest ) {
                        /** @EFFECT_STR_MAX increases possible granade str debuff (NEGATIVE) */
                        g->u.str_max -= rng( 0, g->u.str_max / 2 );
                        /** @EFFECT_DEX_MAX increases possible granade dex debuff (NEGATIVE) */
                        g->u.dex_max -= rng( 0, g->u.dex_max / 2 );
                        /** @EFFECT_INT_MAX increases possible granade int debuff (NEGATIVE) */
                        g->u.int_max -= rng( 0, g->u.int_max / 2 );
                        /** @EFFECT_PER_MAX increases possible granade per debuff (NEGATIVE) */
                        g->u.per_max -= rng( 0, g->u.per_max / 2 );
                        g->u.recalc_hp();
                        for( int part = 0; part < num_hp_parts; part++ ) {
                            if( g->u.hp_cur[part] > 0 ) {
                                g->u.hp_cur[part] = rng( 1, g->u.hp_cur[part] );
                            }
                        }
                    }
                }
                break;

            case 4:
                sounds::sound( pos, 100, _( "REVERTS!" ) );
                g->draw_explosion( pos, explosion_radius, c_pink );
                for( const tripoint &dest : g->m.points_in_radius( pos, explosion_radius ) ) {
                    if( monster *const mon_ptr = g->critter_at<monster>( dest ) ) {
                        monster &critter = *mon_ptr;
                        critter.set_speed_base( critter.type->speed );
                        critter.set_hp( critter.get_hp_max() );
                        critter.clear_effects();
                    } else if( npc *const person = g->critter_at<npc>( dest ) ) {
                        person->environmental_revert_effect();
                    } else if( g->u.pos() == dest ) {
                        g->u.environmental_revert_effect();
                        do_purify( g->u );
                    }
                }
                break;
            case 5:
                sounds::sound( pos, 100, _( "BEES!" ) );
                g->draw_explosion( pos, explosion_radius, c_yellow );
                for( const tripoint &dest : g->m.points_in_radius( pos, explosion_radius ) ) {
                    if( one_in( 5 ) && !g->critter_at( dest ) ) {
                        g->m.add_field( dest, fd_bees, rng( 1, 3 ) );
                    }
                }
                break;
        }
    }
    return it->type->charges_to_use();
}

int iuse::c4( player *p, item *it, bool, const tripoint & )
{
    int time;
    bool got_value = query_int( time, _( "Set the timer to (0 to cancel)?" ) );
    if( !got_value || time <= 0 ) {
        p->add_msg_if_player( _( "Never mind." ) );
        return 0;
    }
    p->add_msg_if_player( _( "You set the timer to %d." ), time );
    it->convert( "c4armed" );
    it->charges = time;
    it->active = true;
    return it->type->charges_to_use();
}

int iuse::acidbomb_act( player *p, item *it, bool, const tripoint &pos )
{
    if( !p->has_item( *it ) ) {
        it->charges = -1;
        for( const tripoint &tmp : g->m.points_in_radius( pos.x == -999 ? p->pos() : pos, 1 ) ) {
            g->m.add_field( tmp, fd_acid, 3 );
        }
        return 1;
    }
    return 0;
}

int iuse::grenade_inc_act( player *p, item *it, bool t, const tripoint &pos )
{
    if( pos.x == -999 || pos.y == -999 ) {
        return 0;
    }

    if( t ) { // Simple timer effects
        sounds::sound( pos, 0, _( "Tick!" ) ); // Vol 0 = only heard if you hold it
    } else if( it->charges > 0 ) {
        p->add_msg_if_player( m_info, _( "You've already released the handle, try throwing it instead." ) );
        return 0;
    } else {  // blow up
        int num_flames = rng( 3, 5 );
        for( int current_flame = 0; current_flame < num_flames; current_flame++ ) {
            tripoint dest( pos.x + rng( -5, 5 ), pos.y + rng( -5, 5 ), pos.z );
            std::vector<tripoint> flames = line_to( pos, dest, 0, 0 );
            for( auto &flame : flames ) {
                g->m.add_field( flame, fd_fire, rng( 0, 2 ) );
            }
        }
        g->explosion( pos, 8, 0.8, true );
        for( const tripoint &dest : g->m.points_in_radius( pos, 2 ) ) {
            g->m.add_field( dest, fd_incendiary, 3 );
        }

    }
    return 0;
}

int iuse::arrow_flamable( player *p, item *it, bool, const tripoint & )
{
    if( p->is_underwater() ) {
        p->add_msg_if_player( m_info, _( "You can't do that while underwater." ) );
        return 0;
    }
    if( !p->use_charges_if_avail( "fire", 1 ) ) {
        p->add_msg_if_player( m_info, _( "You need a source of fire!" ) );
        return 0;
    }
    p->add_msg_if_player( _( "You light the arrow!" ) );
    p->moves -= 150;
    if( it->charges == 1 ) {
        it->convert( "arrow_flamming" );
        return 0;
    }
    item lit_arrow( *it );
    lit_arrow.convert( "arrow_flamming" ).charges = 1;
    p->i_add( lit_arrow );
    return 1;
}

int iuse::molotov_lit( player *p, item *it, bool t, const tripoint &pos )
{
    if( pos.x == -999 || pos.y == -999 ) {
        return 0;
    } else if( it->charges > 0 ) {
        add_msg( m_info, _( "You've already lit the %s, try throwing it instead." ), it->tname().c_str() );
        return 0;
    } else if( p->has_item( *it ) && it->charges == 0 ) {
        it->charges += 1;
        if( one_in( 5 ) ) {
            p->add_msg_if_player( _( "Your lit Molotov goes out." ) );
            it->convert( "molotov" ).active = false;
        }
    } else {
        if( !t ) {
            for( auto && pt : g->m.points_in_radius( pos, 1, 0 ) ) {
                const int density = 1 + one_in( 3 ) + one_in( 5 );
                g->m.add_field( pt, fd_fire, density );
            }
        }
    }
    return 0;
}

int iuse::firecracker_pack( player *p, item *it, bool, const tripoint & )
{
    if( p->is_underwater() ) {
        p->add_msg_if_player( m_info, _( "You can't do that while underwater." ) );
        return 0;
    }
    if( !p->has_charges( "fire", 1 ) ) {
        p->add_msg_if_player( m_info, _( "You need a source of fire!" ) );
        return 0;
    }
    p->add_msg_if_player( _( "You light the pack of firecrackers." ) );
    it->convert( "firecracker_pack_act" );
    it->charges = 26;
    it->set_age( 0 );
    it->active = true;
    return 0; // don't use any charges at all. it has became a new item
}

int iuse::firecracker_pack_act( player *, item *it, bool, const tripoint &pos )
{
    time_duration timer = it->age();
    if( timer < 2_turns ) {
        sounds::sound( pos, 0, _( "ssss..." ) );
        it->inc_damage();
    } else if( it->charges > 0 ) {
        int ex = rng( 4, 6 );
        int i = 0;
        if( ex > it->charges ) {
            ex = it->charges;
        }
        for( i = 0; i < ex; i++ ) {
            sounds::sound( pos, 20, _( "Bang!" ) );
        }
        it->charges -= ex;
    }
    if( it->charges == 0 ) {
        it->charges = -1;
    }
    return 0;
}

int iuse::firecracker( player *p, item *it, bool, const tripoint & )
{
    if( p->is_underwater() ) {
        p->add_msg_if_player( m_info, _( "You can't do that while underwater." ) );
        return 0;
    }
    if( !p->use_charges_if_avail( "fire", 1 ) ) {
        p->add_msg_if_player( m_info, _( "You need a source of fire!" ) );
        return 0;
    }
    p->add_msg_if_player( _( "You light the firecracker." ) );
    it->convert( "firecracker_act" );
    it->charges = 2;
    it->active = true;
    return it->type->charges_to_use();
}

int iuse::firecracker_act( player *, item *it, bool t, const tripoint &pos )
{
    if( pos.x == -999 || pos.y == -999 ) {
        return 0;
    }
    if( t ) { // Simple timer effects
        sounds::sound( pos, 0, _( "ssss..." ) );
    } else if( it->charges > 0 ) {
        add_msg( m_info, _( "You've already lit the %s, try throwing it instead." ), it->tname().c_str() );
        return 0;
    } else { // When that timer runs down...
        sounds::sound( pos, 20, _( "Bang!" ) );
    }
    return 0;
}

int iuse::mininuke( player *p, item *it, bool, const tripoint & )
{
    int time;
    bool got_value = query_int( time, _( "Set the timer to (0 to cancel)?" ) );
    if( !got_value || time <= 0 ) {
        p->add_msg_if_player( _( "Never mind." ) );
        return 0;
    }
    p->add_msg_if_player( _( "You set the timer to %d." ), time );
    if( !p->is_npc() ) {
        p->add_memorial_log( pgettext( "memorial_male", "Activated a mininuke." ),
                             pgettext( "memorial_female", "Activated a mininuke." ) );
    }
    it->convert( "mininuke_act" );
    it->charges = time;
    it->active = true;
    return it->type->charges_to_use();
}


int iuse::pheromone( player *p, item *it, bool, const tripoint &pos )
{
    if( !it->ammo_sufficient() ) {
        return 0;
    }
    if( p->is_underwater() ) {
        p->add_msg_if_player( m_info, _( "You can't do that while underwater." ) );
        return 0;
    }

    if( pos.x == -999 || pos.y == -999 ) {
        return 0;
    }

    p->add_msg_player_or_npc( _( "You squeeze the pheromone ball..." ),
                              _( "<npcname> squeezes the pheromone ball..." ) );

    p->moves -= 15;

    int converts = 0;
    for( const tripoint &dest : g->m.points_in_radius( pos, 4 ) ) {
        monster *const mon_ptr = g->critter_at<monster>( dest, true );
        if( !mon_ptr ) {
            continue;
        }
        monster &critter = *mon_ptr;
        if( critter.type->in_species( ZOMBIE ) && critter.friendly == 0 &&
            rng( 0, 500 ) > critter.get_hp() ) {
            converts++;
            critter.make_friendly();
        }
    }

    if( g->u.sees( *p ) ) {
        if( converts == 0 ) {
            add_msg( _( "...but nothing happens." ) );
        } else if( converts == 1 ) {
            add_msg( m_good, _( "...and a nearby zombie turns friendly!" ) );
        } else {
            add_msg( m_good, _( "...and several nearby zombies turn friendly!" ) );
        }
    }
    return it->type->charges_to_use();
}


int iuse::portal( player *p, item *it, bool, const tripoint & )
{
    if( !it->ammo_sufficient() ) {
        return 0;
    }
    tripoint t( p->posx() + rng( -2, 2 ), p->posy() + rng( -2, 2 ), p->posz() );
    g->m.trap_set( t, tr_portal );
    return it->type->charges_to_use();
}

int iuse::tazer( player *p, item *it, bool, const tripoint &pos )
{
    if( !it->ammo_sufficient() ) {
        return 0;
    }

    tripoint dirp = pos;
    if( p->pos() == pos && !choose_adjacent( _( "Shock where?" ), dirp ) ) {
        return 0;
    }

    if( dirp == p->pos() ) {
        p->add_msg_if_player( m_info, _( "Umm.  No." ) );
        return 0;
    }

    Creature *target = g->critter_at( dirp, true );
    if( target == nullptr ) {
        p->add_msg_if_player( _( "There's nothing to zap there!" ) );
        return 0;
    }

    npc *foe = dynamic_cast<npc *>( target );
    if( foe != nullptr &&
        !foe->is_enemy() &&
        !p->query_yn( _( "Really shock %s?" ), target->disp_name().c_str() ) ) {
        return 0;
    }

    /** @EFFECT_DEX slightly increases chance of successfully using tazer */
    /** @EFFECT_MELEE increases chance of successfully using a tazer */
    int numdice = 3 + ( p->dex_cur / 2.5 ) + p->get_skill_level( skill_melee ) * 2;
    p->moves -= 100;

    /** @EFFECT_DODGE increases chance of dodging a tazer attack */
    const bool tazer_was_dodged = dice( numdice, 10 ) < dice( target->get_dodge(), 10 );
    if( tazer_was_dodged ) {
        p->add_msg_player_or_npc( _( "You attempt to shock %s, but miss." ),
                                  _( "<npcname> attempts to shock %s, but misses." ),
                                  target->disp_name().c_str() );
    } else {
        // Maybe-TODO: Execute an attack and maybe zap something other than torso
        // Maybe, because it's torso (heart) that fails when zapped with electricity
        int dam = target->deal_damage( p, bp_torso, damage_instance( DT_ELECTRIC, rng( 5,
                                       25 ) ) ).total_damage();
        if( dam > 0 ) {
            p->add_msg_player_or_npc( m_good,
                                      _( "You shock %s!" ),
                                      _( "<npcname> shocks %s!" ),
                                      target->disp_name().c_str() );
        } else {
            p->add_msg_player_or_npc( m_warning,
                                      _( "You unsuccessfully attempt to shock %s!" ),
                                      _( "<npcname> unsuccessfully attempts to shock %s!" ),
                                      target->disp_name().c_str() );
        }
    }

    if( foe != nullptr ) {
        foe->on_attacked( *p );
    }

    return it->type->charges_to_use();
}

int iuse::tazer2( player *p, item *it, bool b, const tripoint &pos )
{
    if( it->ammo_remaining() >= 100 ) {
        // Instead of having a ctrl+c+v of the function above, spawn a fake tazer and use it
        // Ugly, but less so than copied blocks
        item fake( "tazer", 0 );
        fake.charges = 100;
        return tazer( p, &fake, b, pos );
    } else {
        p->add_msg_if_player( m_info, _( "Insufficient power" ) );
    }

    return 0;
}

int iuse::shocktonfa_off( player *p, item *it, bool t, const tripoint &pos )
{
    int choice = menu( true, _( "tactical tonfa" ), _( "Zap something" ),
                       _( "Turn on light" ), _( "Cancel" ), NULL );

    switch( choice ) {
        case 1: {
            return iuse::tazer2( p, it, t, pos );
        }
        break;

        case 2: {
            if( !it->ammo_sufficient() ) {
                p->add_msg_if_player( m_info, _( "The batteries are dead." ) );
                return 0;
            } else {
                p->add_msg_if_player( _( "You turn the light on." ) );
                it->convert( "shocktonfa_on" ).active = true;
                return it->type->charges_to_use();
            }
        }
    }
    return 0;
}

int iuse::shocktonfa_on( player *p, item *it, bool t, const tripoint &pos )
{
    if( t ) { // Effects while simply on

    } else {
        if( !it->ammo_sufficient() ) {
            p->add_msg_if_player( m_info, _( "Your tactical tonfa is out of power." ) );
            it->convert( "shocktonfa_off" ).active = false;
        } else {
            int choice = menu( true, _( "tactical tonfa" ), _( "Zap something" ),
                               _( "Turn off light" ), _( "cancel" ), NULL );

            switch( choice ) {
                case 1: {
                    return iuse::tazer2( p, it, t, pos );
                }
                break;

                case 2: {
                    p->add_msg_if_player( _( "You turn off the light." ) );
                    it->convert( "shocktonfa_off" ).active = false;
                }
            }
        }
    }
    return 0;
}

int iuse::mp3( player *p, item *it, bool, const tripoint & )
{
    if( !it->ammo_sufficient() ) {
        p->add_msg_if_player( m_info, _( "The mp3 player's batteries are dead." ) );
    } else if( p->has_active_item( "mp3_on" ) ) {
        p->add_msg_if_player( m_info, _( "You are already listening to an mp3 player!" ) );
    } else {
        p->add_msg_if_player( m_info, _( "You put in the earbuds and start listening to music." ) );
        it->convert( "mp3_on" ).active = true;
    }
    return it->type->charges_to_use();
}

const std::string &get_music_description()
{
    static const std::string no_description;
    static const std::string rare = _( "some bass-heavy post-glam speed polka." );
    static const std::array<std::string, 5> descriptions = {{
            _( "a sweet guitar solo!" ),
            _( "a funky bassline." ),
            _( "some amazing vocals." ),
            _( "some pumping bass." ),
            _( "dramatic classical music." )

        }
    };

    if( one_in( 50 ) ) {
        return rare;
    }

    size_t i = ( size_t )rng( 0, descriptions.size() * 2 );
    if( i < descriptions.size() ) {
        return descriptions[i];
    }

    return no_description;
}

void iuse::play_music( player &p, const tripoint &source, int const volume, int const max_morale )
{
    // TODO: what about other "player", e.g. when a NPC is listening or when the PC is listening,
    // the other characters around should be able to profit as well.
    bool const do_effects = p.can_hear( source, volume );
    std::string sound;
    if( calendar::once_every( 5_minutes ) ) {
        // Every 5 minutes, describe the music
        const std::string &music = get_music_description();
        if( !music.empty() ) {
            sound = music;
            if( p.pos() == source && volume == 0 && p.can_hear( source, volume ) ) {
                // in-ear music, such as mp3 player
                p.add_msg_if_player( _( "You listen to %s" ), music.c_str() );
            }
        }
    }
    // do not process mp3 player
    if( volume != 0 ) {
        sounds::ambient_sound( source, volume, sound );
    }
    if( do_effects ) {
        p.add_effect( effect_music, 1_turns );
        p.add_morale( MORALE_MUSIC, 1, max_morale, 5_turns, 2_turns );
        // mp3 player reduces hearing
        if( volume == 0 ) {
            p.add_effect( effect_earphones, 1_turns );
        }
    }
}

int iuse::mp3_on( player *p, item *it, bool t, const tripoint &pos )
{
    if( t ) { // Normal use
        if( p->has_item( *it ) ) {
            // mp3 player in inventory, we can listen
            play_music( *p, pos, 0, 20 );
        }
    } else { // Turning it off
        p->add_msg_if_player( _( "The mp3 player turns off." ) );
        it->convert( "mp3" ).active = false;
    }
    return it->type->charges_to_use();
}

int iuse::gasmask( player *p, item *it, bool t, const tripoint &pos )
{
    if( t ) { // Normal use
        if( p->is_worn( *it ) ) {
            // calculate amount of absorbed gas per filter charge
            const field &gasfield = g->m.field_at( pos );
            for( auto &dfield : gasfield ) {
                const field_entry &entry = dfield.second;
                const field_id fid = entry.getFieldType();
                switch( fid ) {
                    case fd_smoke:
                        it->set_var( "gas_absorbed", it->get_var( "gas_absorbed", 0 ) + 12 );
                        break;
                    case fd_tear_gas:
                    case fd_toxic_gas:
                    case fd_gas_vent:
                    case fd_relax_gas:
                    case fd_fungal_haze:
                        it->set_var( "gas_absorbed", it->get_var( "gas_absorbed", 0 ) + 15 );
                        break;
                    default:
                        break;
                }
            }
            if( it->get_var( "gas_absorbed", 0 ) >= 100 ) {
                it->ammo_consume( 1, p->pos() );
                it->set_var( "gas_absorbed", 0 );
            }
            if( it->charges == 0 ) {
                p->add_msg_player_or_npc(
                    m_bad,
                    _( "Your %s requires new filter!" ),
                    _( "<npcname> needs new gas mask filter!" )
                    , it->tname().c_str() );
            }
        }
    } else { // activate
        if( it->charges == 0 ) {
            p->add_msg_if_player( _( "Your %s don't have a filter." ), it->tname().c_str() );
        } else {
            p->add_msg_if_player( _( "You prepared your %s." ), it->tname().c_str() );
            it->active = true;
            it->set_var( "overwrite_env_resist", it->get_env_resist_w_filter() );
        }
    }
    if( it->charges == 0 ) {
        it->set_var( "overwrite_env_resist", 0 );
        it->active = false;
    }
    return it->type->charges_to_use();
}

int iuse::portable_game( player *p, item *it, bool, const tripoint & )
{
    if( p->is_npc() ) {
        // Long action
        return 0;
    }

    if( p->is_underwater() ) {
        p->add_msg_if_player( m_info, _( "You can't do that while underwater." ) );
        return 0;
    }
    if( p->has_trait( trait_ILLITERATE ) ) {
        add_msg( _( "You're illiterate!" ) );
        return 0;
    } else if( it->ammo_remaining() < 15 ) {
        p->add_msg_if_player( m_info, _( "The %s's batteries are dead." ), it->tname().c_str() );
        return 0;
    } else {
        std::string loaded_software = "robot_finds_kitten";

        uimenu as_m;
        as_m.text = _( "What do you want to play?" );
        as_m.entries.push_back( uimenu_entry( 1, true, '1', _( "Robot finds Kitten" ) ) );
        as_m.entries.push_back( uimenu_entry( 2, true, '2', _( "S N A K E" ) ) );
        as_m.entries.push_back( uimenu_entry( 3, true, '3', _( "Sokoban" ) ) );
        as_m.entries.push_back( uimenu_entry( 4, true, '4', _( "Minesweeper" ) ) );
        as_m.entries.push_back( uimenu_entry( 5, true, '5', _( "Lights on!" ) ) );
        as_m.entries.push_back( uimenu_entry( 6, true, '6', _( "Cancel" ) ) );
        as_m.query();

        switch( as_m.ret ) {
            case 1:
                loaded_software = "robot_finds_kitten";
                break;
            case 2:
                loaded_software = "snake_game";
                break;
            case 3:
                loaded_software = "sokoban_game";
                break;
            case 4:
                loaded_software = "minesweeper_game";
                break;
            case 5:
                loaded_software = "lightson_game";
                break;
            case 6: //Cancel
                return 0;
        }

        //Play in 15-minute chunks
        int time = 15000;

        p->add_msg_if_player( _( "You play on your %s for a while." ), it->tname().c_str() );
        p->assign_activity( activity_id( "ACT_GAME" ), time, -1, p->get_item_position( it ), "gaming" );

        std::map<std::string, std::string> game_data;
        game_data.clear();
        int game_score = 0;

        play_videogame( loaded_software, game_data, game_score );

        if( game_data.find( "end_message" ) != game_data.end() ) {
            p->add_msg_if_player( game_data["end_message"] );
        }

        if( game_score != 0 ) {
            if( game_data.find( "moraletype" ) != game_data.end() ) {
                std::string moraletype = game_data.find( "moraletype" )->second;
                if( moraletype == "MORALE_GAME_FOUND_KITTEN" ) {
                    p->add_morale( MORALE_GAME_FOUND_KITTEN, game_score, 110 );
                } /*else if ( ...*/
            } else {
                p->add_morale( MORALE_GAME, game_score, 110 );
            }
        }

    }
    return it->type->charges_to_use();
}

int iuse::vibe( player *p, item *it, bool, const tripoint & )
{
    if( p->is_npc() ) {
        // Long action
        // Also, that would be creepy as fuck, seriously
        return 0;
    }

    if( ( p->is_underwater() ) && ( !( ( p->has_trait( trait_GILLS ) ) ||
                                       ( p->is_wearing( "rebreather_on" ) ) ||
                                       ( p->is_wearing( "rebreather_xl_on" ) ) || ( p->is_wearing( "mask_h20survivor_on" ) ) ) ) ) {
        p->add_msg_if_player( m_info, _( "It's waterproof, but oxygen maybe?" ) );
        return 0;
    }
    if( !it->ammo_sufficient() ) {
        p->add_msg_if_player( m_info, _( "The %s's batteries are dead." ), it->tname().c_str() );
        return 0;
    }
    if( p->get_fatigue() >= DEAD_TIRED ) {
        p->add_msg_if_player( m_info, _( "*Your* batteries are dead." ) );
        return 0;
    } else {
        int time = 20000; // 20 minutes per
        p->add_msg_if_player( _( "You fire up your %s and start getting the tension out." ),
                              it->tname().c_str() );
        p->assign_activity( activity_id( "ACT_VIBE" ), time, -1, p->get_item_position( it ),
                            "de-stressing" );
    }
    return it->type->charges_to_use();
}

int iuse::vortex( player *p, item *it, bool, const tripoint & )
{
    std::vector<tripoint> spawn;
    auto empty_add = [&]( int x, int y ) {
        tripoint pt( x, y, p->posz() );
        if( g->is_empty( pt ) ) {
            spawn.push_back( pt );
        }
    };
    for( int i = -3; i <= 3; i++ ) {
        empty_add( p->posx() - 3, p->posy() + i );
        empty_add( p->posx() + 3, p->posy() + i );
        empty_add( p->posx() + i, p->posy() - 3 );
        empty_add( p->posx() + i, p->posy() + 3 );
    }
    if( spawn.empty() ) {
        p->add_msg_if_player( m_warning, _( "Air swirls around you for a moment." ) );
        return it->convert( "spiral_stone" ).type->charges_to_use();
    }

    p->add_msg_if_player( m_warning, _( "Air swirls all over..." ) );
    p->moves -= 100;
    it->convert( "spiral_stone" );
    monster mvortex( mon_vortex, random_entry( spawn ) );
    mvortex.friendly = -1;
    g->add_zombie( mvortex );
    return it->type->charges_to_use();
}

int iuse::dog_whistle( player *p, item *it, bool, const tripoint & )
{
    if( p->is_underwater() ) {
        p->add_msg_if_player( m_info, _( "You can't do that while underwater." ) );
        return 0;
    }
    p->add_msg_if_player( _( "You blow your dog whistle." ) );
    for( monster &critter : g->all_monsters() ) {
        if( critter.friendly != 0 && critter.has_flag( MF_DOGFOOD ) ) {
            bool u_see = g->u.sees( critter );
            if( critter.has_effect( effect_docile ) ) {
                if( u_see ) {
                    p->add_msg_if_player( _( "Your %s looks ready to attack." ), critter.name().c_str() );
                }
                critter.remove_effect( effect_docile );
            } else {
                if( u_see ) {
                    p->add_msg_if_player( _( "Your %s goes docile." ), critter.name().c_str() );
                }
                critter.add_effect( effect_docile, 1_turns, num_bp, true );
            }
        }
    }
    return it->type->charges_to_use();
}

int iuse::blood_draw( player *p, item *it, bool, const tripoint & )
{
    if( p->is_npc() ) {
        return 0;    // No NPCs for now!
    }

    if( !it->contents.empty() ) {
        p->add_msg_if_player( m_info, _( "That %s is full!" ), it->tname().c_str() );
        return 0;
    }

    item blood( "blood", calendar::turn );
    item acid( "acid", calendar::turn );
    bool drew_blood = false;
    bool acid_blood = false;
    for( auto &map_it : g->m.i_at( p->posx(), p->posy() ) ) {
        if( map_it.is_corpse() &&
            query_yn( _( "Draw blood from %s?" ), map_it.tname().c_str() ) ) {
            p->add_msg_if_player( m_info, _( "You drew blood from the %s..." ), map_it.tname().c_str() );
            drew_blood = true;
            auto bloodtype( map_it.get_mtype()->bloodType() );
            if( bloodtype == fd_acid ) {
                acid_blood = true;
            } else {
                blood.set_mtype( map_it.get_mtype() );
            }
        }
    }

    if( !drew_blood && query_yn( _( "Draw your own blood?" ) ) ) {
        p->add_msg_if_player( m_info, _( "You drew your own blood..." ) );
        drew_blood = true;
        if( p->has_trait( trait_ACIDBLOOD ) ) {
            acid_blood = true;
        }
        p->mod_hunger( 10 );
        p->mod_thirst( 10 );
        p->mod_pain( 3 );
    }

    if( acid_blood ) {
        it->put_in( acid );
        if( one_in( 3 ) ) {
            if( it->inc_damage( DT_ACID ) ) {
                p->add_msg_if_player( m_info, _( "...but acidic blood melts the %s, destroying it!" ),
                                      it->tname().c_str() );
                p->i_rem( it );
                return 0;
            }
            p->add_msg_if_player( m_info, _( "...but acidic blood damages the %s!" ), it->tname().c_str() );
        }
        return it->type->charges_to_use();
    }

    if( !drew_blood ) {
        return it->type->charges_to_use();
    }

    it->put_in( blood );
    return it->type->charges_to_use();
}

void iuse::cut_log_into_planks( player &p )
{
    p.moves -= 300;
    p.add_msg_if_player( _( "You cut the log into planks." ) );
    item plank( "2x4", calendar::turn );
    item scrap( "splinter", calendar::turn );
    const int max_planks = 10;
    /** @EFFECT_FABRICATION increases number of planks cut from a log */
    int planks = normal_roll( 2 + p.get_skill_level( skill_fabrication ), 1 );
    int wasted_planks = max_planks - planks;
    int scraps = rng( wasted_planks, wasted_planks * 3 );
    planks = std::min( planks, max_planks );
    if( planks > 0 ) {
        p.i_add_or_drop( plank, planks );
        p.add_msg_if_player( m_good, _( "You produce %d planks." ), planks );
    }
    if( scraps > 0 ) {
        p.i_add_or_drop( scrap, scraps );
        p.add_msg_if_player( m_good, _( "You produce %d splinters." ), scraps );
    }
    if( planks < max_planks / 2 ) {
        add_msg( m_bad, _( "You waste a lot of the wood." ) );
    }
}

int iuse::lumber( player *p, item *it, bool t, const tripoint & )
{
    if( t ) {
        return 0;
    }

    // Check if player is standing on any lumber
    for( auto &i : g->m.i_at( p->pos() ) ) {
        if( i.typeId() == "log" ) {
            g->m.i_rem( p->pos(), &i );
            cut_log_into_planks( *p );
            return it->type->charges_to_use();
        }
    }

    // If the player is not standing on a log, check inventory
    int pos = g->inv_for_id( itype_id( "log" ), _( "Cut up what?" ) );

    item &cut = p->i_at( pos );

    if( cut.is_null() ) {
        add_msg( m_info, _( "You do not have that item!" ) );
        return 0;
    }
    p->i_rem( &cut );
    cut_log_into_planks( *p );
    return it->type->charges_to_use();
}

int iuse::chop_tree( player *p, item *it, bool t, const tripoint &pos )
{
    if( !p || t ) {
        return 0;
    }

    tripoint dirp = pos;
    if( !choose_adjacent( _( "Chop down which tree?" ), dirp ) ) {
        return 0;
    }

    if( dirp == p->pos() ) {
        add_msg( m_info, _( "You're not stern enough to shave yourself with THIS." ) );
        return 0;
    }

    int moves;

    if( g->m.has_flag( "TREE", dirp ) ) {
        /** @EFFECT_STR reduces time required to chop down a tree */
        moves = MINUTES( 70 - p->str_cur ) / it->get_quality( AXE ) * 100;
    } else {
        add_msg( m_info, _( "You can't chop down that." ) );
        return 0;
    }

    p->assign_activity( activity_id( "ACT_CHOP_TREE" ), moves, -1, p->get_item_position( it ) );
    p->activity.placement = dirp;

    return it->type->charges_to_use();
}

int iuse::chop_logs( player *p, item *it, bool t, const tripoint &pos )
{
    if( !p || t ) {
        return 0;
    }

    tripoint dirp = pos;
    if( !choose_adjacent( _( "Chop which tree trunk?" ), dirp ) ) {
        return 0;
    }

    int moves;

    const ter_id ter = g->m.ter( dirp );
    if( ter == t_trunk ) {
        /** @EFFECT_STR reduces time required to chop down a tree */
        moves = MINUTES( 70 - p->str_cur ) * 2 / it->get_quality( AXE ) * 100;
    } else {
        add_msg( m_info, _( "You can't chop that." ) );
        return 0;
    }

    p->assign_activity( activity_id( "ACT_CHOP_LOGS" ), moves, -1, p->get_item_position( it ) );
    p->activity.placement = dirp;

    return it->type->charges_to_use();
}

int iuse::oxytorch( player *p, item *it, bool, const tripoint & )
{
    if( p->is_npc() ) {
        // Long action
        return 0;
    }

    static const quality_id GLARE( "GLARE" );
    if( !p->has_quality( GLARE, 2 ) ) {
        add_msg( m_info, _( "You need welding goggles to do that." ) );
        return 0;
    }

    tripoint dirp = p->pos();
    if( !choose_adjacent( _( "Cut up metal where?" ), dirp ) ) {
        return 0;
    }

    if( dirp == p->pos() ) {
        add_msg( m_info, _( "Yuck.  Acetylene gas smells weird." ) );
        return 0;
    }

    const ter_id ter = g->m.ter( dirp );
    const auto furn = g->m.furn( dirp );
    int moves;

    if( furn == f_rack || ter == t_chainfence_posts ) {
        moves = 200;
    } else if( ter == t_window_enhanced || ter == t_window_enhanced_noglass ) {
        moves = 500;
    } else if( ter == t_chainfence_v || ter == t_chainfence_h || ter == t_chaingate_c ||
               ter == t_chaingate_l  || ter == t_bars || ter == t_window_bars_alarm ||
               ter == t_window_bars || ter == t_reb_cage ) {
        moves = 1000;
    } else if( ter == t_door_metal_locked || ter == t_door_metal_c || ter == t_door_bar_c ||
               ter == t_door_bar_locked || ter == t_door_metal_pickable ) {
        moves = 1500;
    } else {
        add_msg( m_info, _( "You can't cut that." ) );
        return 0;
    }

    const int charges = moves / 100 * it->ammo_required();

    if( charges > it->ammo_remaining() ) {
        add_msg( m_info, _( "Your torch doesn't have enough acetylene to cut that." ) );
        return 0;
    }

    // placing ter here makes resuming tasks work better
    p->assign_activity( activity_id( "ACT_OXYTORCH" ), moves, ( int )ter, p->get_item_position( it ) );
    p->activity.placement = dirp;
    p->activity.values.push_back( charges );

    // charges will be consumed in oxytorch_do_turn, not here
    return 0;
}

int iuse::hacksaw( player *p, item *it, bool t, const tripoint &pos )
{
    if( !p || t ) {
        return 0;
    }

    tripoint dirp = pos;
    if( !choose_adjacent( _( "Cut up metal where?" ), dirp ) ) {
        return 0;
    }

    if( dirp == p->pos() ) {
        add_msg( m_info, _( "Why would you do that?" ) );
        add_msg( m_info, _( "You're not even chained to a boiler." ) );
        return 0;
    }

    const ter_id ter = g->m.ter( dirp );
    int moves;

    if( ter == t_chainfence_posts || g->m.furn( dirp ) == f_rack ) {
        moves = 10000;
    } else if( ter == t_window_enhanced || ter == t_window_enhanced_noglass ) {
        moves = 30000;
    } else if( ter == t_chainfence_v || ter == t_chainfence_h || ter == t_chaingate_c ||
               ter == t_chaingate_l || ter == t_window_bars_alarm || ter == t_window_bars || ter == t_reb_cage ) {
        moves = 60000;
    } else if( ter == t_door_bar_c || ter == t_door_bar_locked || ter == t_bars ) {
        moves = 90000;
    } else {
        add_msg( m_info, _( "You can't cut that." ) );
        return 0;
    }

    p->assign_activity( activity_id( "ACT_HACKSAW" ), moves, ( int )ter, p->get_item_position( it ) );
    p->activity.placement = dirp;

    return it->type->charges_to_use();
}

int iuse::portable_structure( player *p, item *it, bool, const tripoint & )
{
    int radius = it->typeId() == "large_tent_kit" ? 2 : 1;
    furn_id floor =
        it->typeId() == "tent_kit"       ? f_groundsheet
        : it->typeId() == "large_tent_kit" ? f_large_groundsheet
        :                                    f_skin_groundsheet;
    furn_id wall =
        it->typeId() == "tent_kit"       ? f_canvas_wall
        : it->typeId() == "large_tent_kit" ? f_large_canvas_wall
        :                                    f_skin_wall;
    furn_id door =
        it->typeId() == "tent_kit"       ? f_canvas_door
        : it->typeId() == "large_tent_kit" ? f_large_canvas_door
        :                                    f_skin_door;
    furn_id center_floor =
        it->typeId() == "large_tent_kit" ? f_center_groundsheet
        : floor;

    int diam = 2 * radius + 1;

    int dirx, diry;
    if( !choose_adjacent(
            string_format( _( "Put up the %s where (%dx%d clear area)?" ),
                           it->tname().c_str(),
                           diam, diam ),
            dirx, diry ) ) {
        return 0;
    }

    // We place the center of the structure (radius + 1)
    // spaces away from the player.
    // First check there's enough room.
    const tripoint center( radius * ( dirx - p->posx() ) + dirx, radius * ( diry - p->posy() ) + diry,
                           p->posz() );
    for( const tripoint &dest : g->m.points_in_radius( center, radius ) ) {
        if( !g->m.has_flag( "FLAT", dest ) ||
            g->m.veh_at( dest ) ||
            !g->is_empty( dest ) ||
            g->critter_at( dest ) != nullptr ||
            g->m.has_furn( dest ) ) {
            add_msg( m_info, _( "There isn't enough space in that direction." ) );
            return 0;
        }
    }
    // Make a square of floor surrounded by wall.
    for( const tripoint &dest : g->m.points_in_radius( center, radius ) ) {
        g->m.furn_set( dest, wall );
    }
    for( const tripoint &dest : g->m.points_in_radius( center, radius - 1 ) ) {
        g->m.furn_set( dest, floor );
    }
    // Place the center floor and the door.
    g->m.furn_set( center, center_floor );
    g->m.furn_set( center.x - radius * ( dirx - p->posx() ), center.y - radius * ( diry - p->posy() ),
                   door );
    add_msg( m_info, _( "You set up the %s on the ground." ), it->tname().c_str() );
    add_msg( m_info, _( "Examine the center square to pack it up again." ) );
    return 1;
}


int iuse::torch_lit( player *p, item *it, bool t, const tripoint &pos )
{
    if( p->is_underwater() ) {
        p->add_msg_if_player( _( "The torch is extinguished." ) );
        it->convert( "torch" ).active = false;
        return 0;
    }
    if( t ) {
        if( !it->ammo_sufficient() ) {
            p->add_msg_if_player( _( "The torch burns out." ) );
            it->convert( "torch_done" ).active = false;
        }
    } else if( !it->ammo_sufficient() ) {
        p->add_msg_if_player( _( "The %s winks out." ), it->tname().c_str() );
    } else { // Turning it off
        int choice = menu( true, _( "torch (lit)" ), _( "extinguish" ),
                           _( "light something" ), _( "cancel" ), NULL );
        switch( choice ) {
            case 1: {
                p->add_msg_if_player( _( "The torch is extinguished." ) );
                if( it->charges <= 1 ) {
                    it->charges = 0;
                    it->convert( "torch_done" ).active = false;
                } else {
                    it->charges -= 1;
                    it->convert( "torch" ).active = false;
                }
                return 0;
            }
            break;
            case 2: {
                tripoint temp = pos;
                if( firestarter_actor::prep_firestarter_use( *p, temp ) ) {
                    p->moves -= 5;
                    firestarter_actor::resolve_firestarter_use( *p, temp );
                    return it->type->charges_to_use();
                }
            }
        }
    }
    return it->type->charges_to_use();
}

int iuse::battletorch_lit( player *p, item *it, bool t, const tripoint &pos )
{
    if( p->is_underwater() ) {
        p->add_msg_if_player( _( "The Louisville Slaughterer is extinguished." ) );
        it->convert( "bat" ).active = false;
        return 0;
    }
    if( t ) {
        if( !it->ammo_sufficient() ) {
            p->add_msg_if_player( _( "The Louisville Slaughterer burns out." ) );
            it->convert( "battletorch_done" ).active = false;
        }
    } else if( !it->ammo_sufficient() ) {
        p->add_msg_if_player( _( "The %s winks out" ), it->tname().c_str() );
    } else { // Turning it off
        int choice = menu( true, _( "Louisville Slaughterer (lit)" ), _( "extinguish" ),
                           _( "light something" ), _( "cancel" ), NULL );
        switch( choice ) {
            case 1: {
                p->add_msg_if_player( _( "The Louisville Slaughterer is extinguished." ) );
                if( it->charges <= 1 ) {
                    it->charges = 0;
                    it->convert( "battletorch_done" ).active = false;
                } else {
                    it->charges -= 1;
                    it->convert( "battletorch" ).active = false;
                }
                return 0;
            }
            break;
            case 2: {
                tripoint temp = pos;
                if( firestarter_actor::prep_firestarter_use( *p, temp ) ) {
                    p->moves -= 5;
                    firestarter_actor::resolve_firestarter_use( *p, temp );
                    return it->type->charges_to_use();
                }
            }
        }
    }
    return it->type->charges_to_use();
}

int iuse::boltcutters( player *p, item *it, bool, const tripoint &pos )
{
    tripoint dirp = pos;
    if( !choose_adjacent( _( "Cut up metal where?" ), dirp ) ) {
        return 0;
    }
    int &dirx = dirp.x;
    int &diry = dirp.y;

    if( dirx == p->posx() && diry == p->posy() ) {
        p->add_msg_if_player(
            _( "You neatly sever all of the veins and arteries in your body.  Oh wait, Never mind." ) );
        return 0;
    }
    if( g->m.ter( dirx, diry ) == t_chaingate_l ) {
        p->moves -= 100;
        g->m.ter_set( dirx, diry, t_chaingate_c );
        sounds::sound( dirp, 5, _( "Gachunk!" ) );
        g->m.spawn_item( p->posx(), p->posy(), "scrap", 3 );
    } else if( g->m.ter( dirx, diry ) == t_chainfence_v || g->m.ter( dirx, diry ) == t_chainfence_h ) {
        p->moves -= 500;
        g->m.ter_set( dirx, diry, t_chainfence_posts );
        sounds::sound( dirp, 5, _( "Snick, snick, gachunk!" ) );
        g->m.spawn_item( dirx, diry, "wire", 20 );
    } else {
        add_msg( m_info, _( "You can't cut that." ) );
        return 0;
    }
    return it->type->charges_to_use();
}

int iuse::mop( player *p, item *it, bool, const tripoint & )
{
    int dirx, diry;
    if( !choose_adjacent( _( "Mop where?" ), dirx, diry ) ) {
        return 0;
    }

    tripoint dirp( dirx, diry, p->posz() );
    if( dirx == p->posx() && diry == p->posy() ) {
        p->add_msg_if_player( _( "You mop yourself up." ) );
        p->add_msg_if_player( _( "The universe implodes and reforms around you." ) );
        return 0;
    }
    if( p->is_blind() ) {
        add_msg( _( "You move the mop around, unsure whether it's doing any good." ) );
        p->moves -= 15;
        if( one_in( 3 ) ) {
            g->m.mop_spills( dirp );
        }
    } else if( g->m.mop_spills( dirp ) ) {
        add_msg( _( "You mop up the spill." ) );
        p->moves -= 15;
    } else {
        p->add_msg_if_player( m_info, _( "There's nothing to mop there." ) );
        return 0;
    }
    return it->type->charges_to_use();
}

int iuse::artifact( player *p, item *it, bool, const tripoint & )
{
    if( p->is_npc() ) {
        // TODO: Allow this for trusting NPCs
        return 0;
    }

    if( !it->is_artifact() ) {
        debugmsg( "iuse::artifact called on a non-artifact item! %s",
                  it->tname().c_str() );
        return 0;
    } else if( !it->is_tool() ) {
        debugmsg( "iuse::artifact called on a non-tool artifact! %s",
                  it->tname().c_str() );
        return 0;
    }
    if( !p->is_npc() ) {
        //~ %s is artifact name
        p->add_memorial_log( pgettext( "memorial_male", "Activated the %s." ),
                             pgettext( "memorial_female", "Activated the %s." ),
                             it->tname( 1, false ).c_str() );
    }

    const auto &art = it->type->artifact;
    size_t num_used = rng( 1, art->effects_activated.size() );
    if( num_used < art->effects_activated.size() ) {
        num_used += rng( 1, art->effects_activated.size() - num_used );
    }

    std::vector<art_effect_active> effects = art->effects_activated;
    for( size_t i = 0; i < num_used && !effects.empty(); i++ ) {
        const art_effect_active used = random_entry_removed( effects );

        switch( used ) {
            case AEA_STORM: {
                sounds::sound( p->pos(), 10, _( "Ka-BOOM!" ) );
                int num_bolts = rng( 2, 4 );
                for( int j = 0; j < num_bolts; j++ ) {
                    int xdir = 0, ydir = 0;
                    while( xdir == 0 && ydir == 0 ) {
                        xdir = rng( -1, 1 );
                        ydir = rng( -1, 1 );
                    }
                    int dist = rng( 4, 12 );
                    int boltx = p->posx(), bolty = p->posy();
                    for( int n = 0; n < dist; n++ ) {
                        boltx += xdir;
                        bolty += ydir;
                        g->m.add_field( {boltx, bolty, p->posz()}, fd_electricity, rng( 2, 3 ) );
                        if( one_in( 4 ) ) {
                            if( xdir == 0 ) {
                                xdir = rng( 0, 1 ) * 2 - 1;
                            } else {
                                xdir = 0;
                            }
                        }
                        if( one_in( 4 ) ) {
                            if( ydir == 0 ) {
                                ydir = rng( 0, 1 ) * 2 - 1;
                            } else {
                                ydir = 0;
                            }
                        }
                    }
                }
            }
            break;

            case AEA_FIREBALL: {
                tripoint fireball = g->look_around();
                if( fireball != tripoint_min ) {
                    g->explosion( fireball, 24, 0.5, true );
                }
            }
            break;

            case AEA_ADRENALINE:
                p->add_msg_if_player( m_good, _( "You're filled with a roaring energy!" ) );
                p->add_effect( effect_adrenaline, rng( 20_minutes, 25_minutes ) );
                break;

            case AEA_MAP: {
                const tripoint center = p->global_omt_location();
                const bool new_map = overmap_buffer.reveal(
                                         point( center.x, center.y ), 20, center.z );
                if( new_map ) {
                    p->add_msg_if_player( m_warning, _( "You have a vision of the surrounding area..." ) );
                    p->moves -= 100;
                }
            }
            break;

            case AEA_BLOOD: {
                bool blood = false;
                for( const tripoint &tmp : g->m.points_in_radius( p->pos(), 4 ) ) {
                    if( !one_in( 4 ) && g->m.add_field( tmp, fd_blood, 3 ) &&
                        ( blood || g->u.sees( tmp ) ) ) {
                        blood = true;
                    }
                }
                if( blood ) {
                    p->add_msg_if_player( m_warning, _( "Blood soaks out of the ground and walls." ) );
                }
            }
            break;

            case AEA_FATIGUE: {
                p->add_msg_if_player( m_warning, _( "The fabric of space seems to decay." ) );
                int x = rng( p->posx() - 3, p->posx() + 3 ), y = rng( p->posy() - 3, p->posy() + 3 );
                g->m.add_field( {x, y, p->posz()}, fd_fatigue, rng( 1, 2 ) );
            }
            break;

            case AEA_ACIDBALL: {
                tripoint acidball = g->look_around();
                if( acidball != tripoint_min ) {
                    for( const tripoint &tmp : g->m.points_in_radius( acidball, 1 ) ) {
                        g->m.add_field( tmp, fd_acid, rng( 2, 3 ) );
                    }
                }
            }
            break;

            case AEA_PULSE:
                sounds::sound( p->pos(), 30, _( "The earth shakes!" ) );
                for( const tripoint &pt : g->m.points_in_radius( p->pos(), 2 ) ) {
                    g->m.bash( pt, 40 );
                    g->m.bash( pt, 40 );  // Multibash effect, so that doors &c will fall
                    g->m.bash( pt, 40 );
                    if( g->m.is_bashable( pt ) && rng( 1, 10 ) >= 3 ) {
                        g->m.bash( pt, 999, false, true );
                    }
                }
                break;

            case AEA_HEAL:
                p->add_msg_if_player( m_good, _( "You feel healed." ) );
                p->healall( 2 );
                break;

            case AEA_CONFUSED:
                for( const tripoint &dest : g->m.points_in_radius( p->pos(), 8 ) ) {
                    if( monster *const mon = g->critter_at<monster>( dest, true ) ) {
                        mon->add_effect( effect_stunned, rng( 5_turns, 15_turns ) );
                    }
                }
                break;

            case AEA_ENTRANCE:
                for( const tripoint &dest : g->m.points_in_radius( p->pos(), 8 ) ) {
                    monster *const mon = g->critter_at<monster>( dest, true );
                    if( mon && mon->friendly == 0 && rng( 0, 600 ) > mon->get_hp() ) {
                        mon->make_friendly();
                    }
                }
                break;

            case AEA_BUGS: {
                int roll = rng( 1, 10 );
                mtype_id bug = mtype_id::NULL_ID();
                int num = 0;
                std::vector<tripoint> empty;
                for( const tripoint &dest : g->m.points_in_radius( p->pos(), 1 ) ) {
                    if( g->is_empty( dest ) ) {
                        empty.push_back( dest );
                    }
                }
                if( empty.empty() || roll <= 4 ) {
                    p->add_msg_if_player( m_warning, _( "Flies buzz around you." ) );
                } else if( roll <= 7 ) {
                    p->add_msg_if_player( m_warning, _( "Giant flies appear!" ) );
                    bug = mon_fly;
                    num = rng( 2, 4 );
                } else if( roll <= 9 ) {
                    p->add_msg_if_player( m_warning, _( "Giant bees appear!" ) );
                    bug = mon_bee;
                    num = rng( 1, 3 );
                } else {
                    p->add_msg_if_player( m_warning, _( "Giant wasps appear!" ) );
                    bug = mon_wasp;
                    num = rng( 1, 2 );
                }
                if( bug ) {
                    for( int j = 0; j < num && !empty.empty(); j++ ) {
                        const tripoint spawnp = random_entry_removed( empty );
                        if( monster *const b = g->summon_mon( bug, spawnp ) ) {
                            b->friendly = -1;
                        }
                    }
                }
            }
            break;

            case AEA_TELEPORT:
                g->teleport( p );
                break;

            case AEA_LIGHT:
                p->add_msg_if_player( _( "The %s glows brightly!" ), it->tname().c_str() );
                g->events.add( EVENT_ARTIFACT_LIGHT, calendar::turn + 3_minutes );
                break;

            case AEA_GROWTH: {
                monster tmptriffid( mtype_id::NULL_ID(), p->pos() );
                mattack::growplants( &tmptriffid );
            }
            break;

            case AEA_HURTALL:
                for( monster &critter : g->all_monsters() ) {
                    critter.apply_damage( nullptr, bp_torso, rng( 0, 5 ) );
                }
                break;

            case AEA_RADIATION:
                add_msg( m_warning, _( "Horrible gases are emitted!" ) );
                for( const tripoint &dest : g->m.points_in_radius( p->pos(), 1 ) ) {
                    g->m.add_field( dest, fd_nuke_gas, rng( 2, 3 ) );
                }
                break;

            case AEA_PAIN:
                p->add_msg_if_player( m_bad, _( "You're wracked with pain!" ) );
                // OK, the Lovecraftian thingamajig can bring Deadened
                // masochists & Cenobites the stimulation they've been
                // craving ;)
                p->mod_pain_noresist( rng( 5, 15 ) );
                break;

            case AEA_MUTATE:
                if( !one_in( 3 ) ) {
                    p->mutate();
                }
                break;

            case AEA_PARALYZE:
                p->add_msg_if_player( m_bad, _( "You're paralyzed!" ) );
                p->moves -= rng( 50, 200 );
                break;

            case AEA_FIRESTORM: {
                p->add_msg_if_player( m_bad, _( "Fire rains down around you!" ) );
                std::vector<tripoint> ps = closest_tripoints_first( 3, p->pos() );
                for( auto p_it : ps ) {
                    if( !one_in( 3 ) ) {
                        g->m.add_field( p_it, fd_fire, 1 + rng( 0, 1 ) * rng( 0, 1 ), 3_minutes );
                    }
                }
                break;
            }

            case AEA_ATTENTION:
                p->add_msg_if_player( m_warning, _( "You feel like your action has attracted attention." ) );
                p->add_effect( effect_attention, rng( 1_hours, 3_hours ) );
                break;

            case AEA_TELEGLOW:
                p->add_msg_if_player( m_warning, _( "You feel unhinged." ) );
                p->add_effect( effect_teleglow, rng( 30_minutes, 120_minutes ) );
                break;

            case AEA_NOISE:
                p->add_msg_if_player( m_bad, _( "Your %s emits a deafening boom!" ), it->tname().c_str() );
                sounds::sound( p->pos(), 100, "" );
                break;

            case AEA_SCREAM:
                sounds::sound( p->pos(), 40, "" );
                if( !p->is_deaf() ) {
                    p->add_msg_if_player( m_warning, _( "Your %s screams disturbingly." ), it->tname().c_str() );
                    p->add_morale( MORALE_SCREAM, -10, 0, 30_minutes, 5_turns );
                }
                break;

            case AEA_DIM:
                p->add_msg_if_player( _( "The sky starts to dim." ) );
                g->events.add( EVENT_DIM, calendar::turn + 5_minutes );
                break;

            case AEA_FLASH:
                p->add_msg_if_player( _( "The %s flashes brightly!" ), it->tname().c_str() );
                g->flashbang( p->pos() );
                break;

            case AEA_VOMIT:
                p->add_msg_if_player( m_bad, _( "A wave of nausea passes through you!" ) );
                p->vomit();
                break;

            case AEA_SHADOWS: {
                int num_shadows = rng( 4, 8 );
                int num_spawned = 0;
                for( int j = 0; j < num_shadows; j++ ) {
                    int tries = 0;
                    tripoint monp = p->pos();
                    do {
                        if( one_in( 2 ) ) {
                            monp.x = rng( p->posx() - 5, p->posx() + 5 );
                            monp.y = ( one_in( 2 ) ? p->posy() - 5 : p->posy() + 5 );
                        } else {
                            monp.x = ( one_in( 2 ) ? p->posx() - 5 : p->posx() + 5 );
                            monp.y = rng( p->posy() - 5, p->posy() + 5 );
                        }
                    } while( tries < 5 && !g->is_empty( monp ) &&
                             !g->m.sees( monp, p->pos(), 10 ) );
                    if( tries < 5 ) { // @todo: tries increment is missing, so this expression is always true
                        if( monster *const  spawned = g->summon_mon( mon_shadow, monp ) ) {
                            num_spawned++;
                            spawned->reset_special_rng( "DISAPPEAR" );
                        }
                    }
                }
                if( num_spawned > 1 ) {
                    p->add_msg_if_player( m_warning, _( "Shadows form around you." ) );
                } else if( num_spawned == 1 ) {
                    p->add_msg_if_player( m_warning, _( "A shadow forms nearby." ) );
                }
            }
            break;

            case AEA_SPLIT: // TODO
                break;

            case AEA_NULL: // BUG
            case NUM_AEAS:
            default:
                debugmsg( "iuse::artifact(): wrong artifact type (%d)", used );
                break;
        }
    }
    return it->type->charges_to_use();
}

int iuse::spray_can( player *p, item *it, bool, const tripoint & )
{
    bool ismarker = ( it->typeId() == "permanent_marker" || it->typeId() == "survival_marker" );
    if( ismarker ) {
        int ret = menu( true, _( "Write on what?" ), _( "The ground" ), _( "An item" ), _( "Cancel" ),
                        NULL );

        if( ret == 2 ) {
            // inscribe_item returns false if the action fails or is canceled somehow.
            bool canceled_inscription = !inscribe_item( *p, _( "Write" ), _( "Written" ), false );
            if( canceled_inscription ) {
                return 0;
            }
            return it->type->charges_to_use();
        } else if( ret != 1 ) { // User chose cancel or some other undefined key.
            return 0;
        }
    }

    return handle_ground_graffiti( *p, it, ismarker ? _( "Write what?" ) : _( "Spray what?" ) );
}

int iuse::handle_ground_graffiti( player &p, item *it, const std::string prefix )
{
    std::string message = string_input_popup()
                          .title( prefix + " " + _( "(To delete, input one '.')" ) )
                          .identifier( "graffiti" )
                          .query_string();

    if( message.empty() ) {
        return 0;
    } else {
        const auto where = p.pos();
        int move_cost;
        if( message == "." ) {
            if( g->m.has_graffiti_at( where ) ) {
                move_cost = 3 * g->m.graffiti_at( where ).length();
                g->m.delete_graffiti( where );
                add_msg( _( "You manage to get rid of the message on the ground." ) );
            } else {
                add_msg( _( "There isn't anything to erase here." ) );
                return 0;
            }
        } else {
            g->m.set_graffiti( where, message );
            add_msg( _( "You write a message on the ground." ) );
            move_cost = 2 * message.length();
        }
        p.moves -= move_cost;
    }

    return it->type->charges_to_use();
}

/**
 * Heats up a food item.
 * @return 1 if an item was heated, false if nothing was heated.
 */
static bool heat_item( player &p )
{
    auto loc = g->inv_map_splice( []( const item & itm ) {
        return ( itm.is_food() && itm.has_flag( "EATEN_HOT" ) ) ||
               ( itm.is_food_container() && itm.contents.front().has_flag( "EATEN_HOT" ) );
    }, _( "Heat up what?" ), 1, _( "You don't have appropriate food to heat up." ) );

    item *heat = loc.get_item();
    if( heat == nullptr ) {
        add_msg( m_info, _( "Never mind." ) );
        return false;
    }
    item &target = heat->is_food_container() ? heat->contents.front() : *heat;
    p.mod_moves( -300 );
    add_msg( _( "You heat up the food." ) );
    target.item_tags.insert( "HOT" );
    target.active = true;
    target.item_counter = 600; // sets the hot food flag for 60 minutes
    return true;
}

int iuse::heatpack( player *p, item *it, bool, const tripoint & )
{
    if( heat_item( *p ) ) {
        it->convert( "heatpack_used" );
    }
    return 0;
}

int iuse::heat_food( player *p, item *it, bool, const tripoint & )
{
    if( g->m.has_nearby_fire( p->pos() ) ) {
        heat_item( *p );
    } else {
        p->add_msg_if_player( m_info, _( "You need to be next to fire to heat something up with the %s." ),
                              it->tname().c_str() );
    }
    return 0;
}

int iuse::hotplate( player *p, item *it, bool, const tripoint & )
{
    if( it->typeId() != "atomic_coffeepot" && ( !it->ammo_sufficient() ) ) {
        p->add_msg_if_player( m_info, _( "The %s's batteries are dead." ), it->tname().c_str() );
        return 0;
    }

    int choice = 1;
    if( ( p->has_effect( effect_bite ) || p->has_effect( effect_bleed ) ||
          p->has_trait( trait_MASOCHIST ) ||
          p->has_trait( trait_MASOCHIST_MED ) || p->has_trait( trait_CENOBITE ) ) && !p->is_underwater() ) {
        //Might want to cauterize
        choice = menu( true, _( "Using hotplate:" ), _( "Heat food" ), _( "Cauterize wound" ),
                       _( "Cancel" ), NULL );
    }

    if( choice == 1 ) {
        if( heat_item( *p ) ) {
            return it->type->charges_to_use();
        }
    } else if( choice == 2 ) {
        return cauterize_elec( *p, *it );
    }
    return 0;
}

int iuse::towel( player *p, item *it, bool t, const tripoint & )
{
    if( t ) {
        // Continuous usage, do nothing as not initiated by the player, this is for
        // wet towels only as they are active items.
        return 0;
    }
    bool slime = p->has_effect( effect_slimed );
    bool boom = p->has_effect( effect_boomered );
    bool glow = p->has_effect( effect_glowing );
    int mult = slime + boom + glow; // cleaning off more than one at once makes it take longer
    bool towelUsed = false;

    // can't use an already wet towel!
    if( it->has_flag( "WET" ) ) {
        p->add_msg_if_player( m_info, _( "That %s is too wet to soak up any more liquid!" ),
                              it->tname().c_str() );


        // clean off the messes first, more important
    } else if( slime || boom || glow ) {
        p->remove_effect( effect_slimed ); // able to clean off all at once
        p->remove_effect( effect_boomered );
        p->remove_effect( effect_glowing );
        p->add_msg_if_player( _( "You use the %s to clean yourself off, saturating it with slime!" ),
                              it->tname().c_str() );

        towelUsed = true;
        if( it->typeId() == "towel" ) {
            it->convert( "towel_soiled" );
        }

        // dry off from being wet
    } else if( abs( p->has_morale( MORALE_WET ) ) ) {
        p->rem_morale( MORALE_WET );
        p->body_wetness.fill( 0 );
        p->add_msg_if_player( _( "You use the %s to dry off, saturating it with water!" ),
                              it->tname().c_str() );

        towelUsed = true;
        it->item_counter = 300;

        // default message
    } else {
        p->add_msg_if_player( _( "You are already dry, the %s does nothing." ), it->tname().c_str() );
    }

    // towel was used
    if( towelUsed ) {
        if( mult == 0 ) {
            mult = 1;
        }
        p->moves -= 50 * mult;
        // change "towel" to a "towel_wet" (different flavor text/color)
        if( it->typeId() == "towel" ) {
            it->convert( "towel_wet" );
        }

        // WET, active items have their timer decremented every turn
        it->item_tags.insert( "WET" );
        it->active = true;
    }
    return it->type->charges_to_use();
}

int iuse::unfold_generic( player *p, item *it, bool, const tripoint & )
{
    if( p->is_underwater() ) {
        p->add_msg_if_player( m_info, _( "You can't do that while underwater." ) );
        return 0;
    }
    vehicle *veh = g->m.add_vehicle( vproto_id( "none" ), p->posx(), p->posy(), 0, 0, 0, false );
    if( veh == NULL ) {
        p->add_msg_if_player( m_info, _( "There's no room to unfold the %s." ), it->tname().c_str() );
        return 0;
    }
    veh->name = it->get_var( "vehicle_name" );
    if( !veh->restore( it->get_var( "folding_bicycle_parts" ) ) ) {
        g->m.destroy_vehicle( veh );
        return 0;
    }
    g->m.add_vehicle_to_cache( veh );

    std::string unfold_msg = it->get_var( "unfold_msg" );
    if( unfold_msg.empty() ) {
        unfold_msg = _( "You painstakingly unfold the %s and make it ready to ride." );
    } else {
        unfold_msg = _( unfold_msg.c_str() );
    }
    p->add_msg_if_player( unfold_msg.c_str(), veh->name.c_str() );

    p->moves -= it->get_var( "moves", 500 );
    return 1;
}

int iuse::adrenaline_injector( player *p, item *it, bool, const tripoint & )
{
    if( p->is_npc() && p->get_effect_dur( effect_adrenaline ) >= 30_minutes ) {
        return 0;
    }

    p->moves -= 100;
    p->add_msg_player_or_npc( _( "You inject yourself with adrenaline." ),
                              _( "<npcname> injects themselves with adrenaline." ) );

    item syringe( "syringe", it->birthday() );
    p->i_add( syringe );
    if( p->has_effect( effect_adrenaline ) ) {
        p->add_msg_if_player( m_bad, _( "Your heart spasms!" ) );
        // Note: not the mod, the health
        p->mod_healthy( -20 );
    }

    p->add_effect( effect_adrenaline, 20_minutes );

    return it->type->charges_to_use();
}

int iuse::jet_injector( player *p, item *it, bool, const tripoint & )
{
    if( !it->ammo_sufficient() ) {
        p->add_msg_if_player( m_info, _( "The jet injector is empty." ) );
        return 0;
    } else {
        p->add_msg_if_player( _( "You inject yourself with the jet injector." ) );
        // Intensity is 2 here because intensity = 1 is the comedown
        p->add_effect( effect_jetinjector, 20_minutes, num_bp, false, 2 );
        p->mod_painkiller( 20 );
        p->stim += 10;
        p->healall( 20 );
    }

    if( p->has_effect( effect_jetinjector ) ) {
        if( p->get_effect_dur( effect_jetinjector ) > 20_minutes ) {
            p->add_msg_if_player( m_warning, _( "Your heart is beating alarmingly fast!" ) );
        }
    }
    return it->type->charges_to_use();
}

int iuse::stimpack( player *p, item *it, bool, const tripoint & )
{
    if( p->get_item_position( it ) >= -1 ) {
        p->add_msg_if_player( m_info,
                              _( "You must wear the stimulant delivery system before you can activate it." ) );
        return 0;
    }

    if( !it->ammo_sufficient() ) {
        p->add_msg_if_player( m_info, _( "The stimulant delivery system is empty." ) );
        return 0;
    } else {
        p->add_msg_if_player( _( "You inject yourself with the stimulants." ) );
        // Intensity is 2 here because intensity = 1 is the comedown
        p->add_effect( effect_stimpack, 25_minutes, num_bp, false, 2 );
        p->mod_painkiller( 2 );
        p->stim += 20;
        p->mod_fatigue( -100 );
        p->stamina = p->get_stamina_max();
    }
    return it->type->charges_to_use();
}

int iuse::radglove( player *p, item *it, bool, const tripoint & )
{
    if( p->get_item_position( it ) >= -1 ) {
        p->add_msg_if_player( m_info,
                              _( "You must wear the radiation biomonitor before you can activate it." ) );
        return 0;
    } else if( !it->ammo_sufficient() ) {
        p->add_msg_if_player( m_info, _( "The radiation biomonitor needs batteries to function." ) );
        return 0;
    } else {
        p->add_msg_if_player( _( "You activate your radiation biomonitor." ) );
        if( p->radiation >= 1 ) {
            p->add_msg_if_player( m_warning, _( "You are currently irradiated." ) );
            p->add_msg_player_or_say( m_info,
                                      _( "Your radiation level: %d" ),
                                      _( "It says here that my radiation level is %d" ),
                                      p->radiation );
        } else {
            p->add_msg_player_or_say( m_info,
                                      _( "You are not currently irradiated." ),
                                      _( "It says I'm not irradiated" ) );
        }
        p->add_msg_if_player( _( "Have a nice day!" ) );
    }

    return it->type->charges_to_use();
}


int iuse::contacts( player *p, item *it, bool, const tripoint & )
{
    if( p->is_underwater() ) {
        p->add_msg_if_player( m_info, _( "You can't do that while underwater." ) );
        return 0;
    }
    const time_duration duration = rng( 6_days, 8_days );
    if( p->has_effect( effect_contacts ) ) {
        if( query_yn( _( "Replace your current lenses?" ) ) ) {
            p->moves -= 200;
            p->add_msg_if_player( _( "You replace your current %s." ), it->tname().c_str() );
            p->remove_effect( effect_contacts );
            p->add_effect( effect_contacts, duration );
            return it->type->charges_to_use();
        } else {
            p->add_msg_if_player( _( "You don't do anything with your %s." ), it->tname().c_str() );
            return 0;
        }
    } else if( p->has_trait( trait_HYPEROPIC ) || p->has_trait( trait_MYOPIC ) ||
               p->has_trait( trait_URSINE_EYE ) ) {
        p->moves -= 200;
        p->add_msg_if_player( _( "You put the %s in your eyes." ), it->tname().c_str() );
        p->add_effect( effect_contacts, duration );
        return it->type->charges_to_use();
    } else {
        p->add_msg_if_player( m_info, _( "Your vision is fine already." ) );
        return 0;
    }
}

int iuse::talking_doll( player *p, item *it, bool, const tripoint & )
{
    if( !it->ammo_sufficient() ) {
        p->add_msg_if_player( m_info, _( "The %s's batteries are dead." ), it->tname().c_str() );
        return 0;
    }

    const SpeechBubble speech = get_speech( it->typeId() );

    sounds::ambient_sound( p->pos(), speech.volume, speech.text );

    return it->type->charges_to_use();
}

int iuse::gun_repair( player *p, item *it, bool, const tripoint & )
{
    if( !it->ammo_sufficient() ) {
        return 0;
    }
    if( p->is_underwater() ) {
        p->add_msg_if_player( m_info, _( "You can't do that while underwater." ) );
        return 0;
    }
    /** @EFFECT_MECHANICS >1 allows gun repair */
    if( p->get_skill_level( skill_mechanics ) < 2 ) {
        p->add_msg_if_player( m_info, _( "You need a mechanics skill of 2 to use this repair kit." ) );
        return 0;
    }
    int inventory_index = g->inv_for_all( _( "Select the firearm to repair" ) );
    item &fix = p->i_at( inventory_index );
    if( fix.is_null() ) {
        p->add_msg_if_player( m_info, _( "You do not have that item!" ) );
        return 0;
    }
    if( !fix.is_firearm() ) {
        p->add_msg_if_player( m_info, _( "That isn't a firearm!" ) );
        return 0;
    }
    if( fix.has_flag( "NO_REPAIR" ) ) {
        p->add_msg_if_player( m_info, _( "You cannot repair your %s." ), fix.tname().c_str() );
        return 0;
    }
    if( fix.damage() == fix.min_damage() ) {
        p->add_msg_if_player( m_info, _( "You cannot improve your %s any more this way." ),
                              fix.tname().c_str() );
        return 0;
    }
    if( fix.damage() == 0 && p->get_skill_level( skill_mechanics ) < 8 ) {
        p->add_msg_if_player( m_info, _( "Your %s is already in peak condition." ), fix.tname().c_str() );
        p->add_msg_if_player( m_info,
                              _( "With a higher mechanics skill, you might be able to improve it." ) );
        return 0;
    }
    /** @EFFECT_MECHANICS >=8 allows accurizing ranged weapons */
    if( fix.damage() == 0 && p->get_skill_level( skill_mechanics ) >= 8 ) {
        sounds::sound( p->pos(), 6, "" );
        p->moves -= 2000 * p->fine_detail_vision_mod();
        p->practice( skill_mechanics, 10 );
        fix.mod_damage( -1 );
        p->add_msg_if_player( m_good, _( "You accurize your %s." ), fix.tname().c_str() );

    } else if( fix.damage() >= 2 ) {
        sounds::sound( p->pos(), 8, "" );
        p->moves -= 1000 * p->fine_detail_vision_mod();
        p->practice( skill_mechanics, 10 );
        fix.mod_damage( -1 );
        p->add_msg_if_player( m_good, _( "You repair your %s!" ), fix.tname().c_str() );

    } else {
        sounds::sound( p->pos(), 8, "" );
        p->moves -= 500 * p->fine_detail_vision_mod();
        p->practice( skill_mechanics, 10 );
        fix.mod_damage( -1 );
        p->add_msg_if_player( m_good, _( "You repair your %s completely!" ),
                              fix.tname().c_str() );
    }
    return it->type->charges_to_use();
}

int iuse::gunmod_attach( player *p, item *it, bool, const tripoint & )
{
    if( !it || !it->is_gunmod() ) {
        debugmsg( "tried to attach non-gunmod" );
        return 0;
    }

    if( !p ) {
        return 0;
    }

    auto loc = game_menus::inv::gun_to_modify( *p, *it );

    if( !loc ) {
        add_msg( m_info, _( "Never mind." ) );
        return 0;
    }

    p->gunmod_add( *loc, *it );

    return 0;
}

int iuse::toolmod_attach( player *p, item *it, bool, const tripoint & )
{
    if( !it || !it->is_toolmod() ) {
        debugmsg( "tried to attach non-toolmod" );
        return 0;
    }

    if( !p ) {
        return 0;
    }

    auto filter = [&it]( const item & e ) {
        // don't allow ups battery mods on a UPS
        if( it->has_flag( "USE_UPS" ) && ( e.typeId() == "UPS_off" || e.typeId() == "adv_UPS_off" ) ) {
            return false;
        }

        // can only attach to unmodified tools that use compatible ammo
        return e.is_tool() && e.toolmods().empty() && !e.magazine_current() &&
               it->type->mod->acceptable_ammo.count( e.ammo_type( false ) );
    };

    auto loc = g->inv_map_splice( filter, _( "Select tool to modify" ), 1,
                                  _( "You don't have compatible tools." ) );

    if( !loc ) {
        add_msg( m_info, _( "Never mind." ) );
        return 0;
    }

    if( loc->ammo_remaining() ) {
        if( !g->unload( *loc ) ) {
            p->add_msg_if_player( m_info, _( "You cancel unloading the tool." ) );
            return 0;
        }
    }

    p->toolmod_add( std::move( loc ), item_location( *p, it ) );
    return 0;
}

int iuse::misc_repair( player *p, item *it, bool, const tripoint & )
{
    if( !it->ammo_sufficient() ) {
        return 0;
    }
    if( p->is_underwater() ) {
        p->add_msg_if_player( m_info, _( "You can't do that while underwater." ) );
        return 0;
    }
    if( p->fine_detail_vision_mod() > 4 ) {
        add_msg( m_info, _( "You can't see to repair!" ) );
        return 0;
    }
    /** @EFFECT_FABRICATION >0 allows use of repair kit */
    if( p->get_skill_level( skill_fabrication ) < 1 ) {
        p->add_msg_if_player( m_info, _( "You need a fabrication skill of 1 to use this repair kit." ) );
        return 0;
    }
    int inventory_index = g->inv_for_filter( _( "Select the item to repair" ), []( const item & itm ) {
        return ( !itm.is_firearm() ) && ( itm.made_of( material_id( "wood" ) ) ||
                                          itm.made_of( material_id( "paper" ) ) ||
                                          itm.made_of( material_id( "bone" ) ) || itm.made_of( material_id( "chitin" ) ) ||
                                          itm.made_of( material_id( "acidchitin" ) ) ) &&
               !itm.count_by_charges();
    } );
    item &fix = p->i_at( inventory_index );
    if( fix.is_null() ) {
        p->add_msg_if_player( m_info, _( "You do not have that item!" ) );
        return 0;
    }
    if( fix.damage() == fix.min_damage() ) {
        p->add_msg_if_player( m_info, _( "You cannot improve your %s any more this way." ),
                              fix.tname().c_str() );
        return 0;
    }
    if( fix.damage() == 0 && fix.has_flag( "PRIMITIVE_RANGED_WEAPON" ) ) {
        p->add_msg_if_player( m_info, _( "You cannot improve your %s any more this way." ),
                              fix.tname().c_str() );
        return 0;
    }
    if( fix.damage() == 0 ) {
        p->add_msg_if_player( m_good, _( "You reinforce your %s." ), fix.tname().c_str() );
        p->moves -= 1000 * p->fine_detail_vision_mod();
        p->practice( skill_fabrication, 10 );
        fix.mod_damage( -1 );

    } else if( fix.damage() >= 2 ) {
        p->add_msg_if_player( m_good, _( "You repair your %s!" ), fix.tname().c_str() );
        p->moves -= 500 * p->fine_detail_vision_mod();
        p->practice( skill_fabrication, 10 );
        fix.mod_damage( -1 );

    } else {
        p->add_msg_if_player( m_good, _( "You repair your %s completely!" ), fix.tname().c_str() );
        p->moves -= 250 * p->fine_detail_vision_mod();
        p->practice( skill_fabrication, 10 );
        fix.mod_damage( -1 );
    }
    return it->type->charges_to_use();
}

int iuse::bell( player *p, item *it, bool, const tripoint & )
{
    if( it->typeId() == "cow_bell" ) {
        sounds::sound( p->pos(), 12, _( "Clank! Clank!" ) );
        if( !p->is_deaf() ) {
            const int cow_factor = 1 + ( p->mutation_category_level.find( "MUTCAT_CATTLE" ) ==
                                         p->mutation_category_level.end() ?
                                         0 :
                                         ( p->mutation_category_level.find( "MUTCAT_CATTLE" )->second ) / 8
                                       );
            if( x_in_y( cow_factor, 1 + cow_factor ) ) {
                p->add_morale( MORALE_MUSIC, 1, 15 * ( cow_factor > 10 ? 10 : cow_factor ) );
            }
        }
    } else {
        sounds::sound( p->pos(), 4, _( "Ring! Ring!" ) );
    }
    return it->type->charges_to_use();
}

int iuse::seed( player *p, item *it, bool, const tripoint & )
{
    if( p->is_npc() ||
        query_yn( _( "Sure you want to eat the %s? You could plant it in a mound of dirt." ),
                  it->tname().c_str() ) ) {
        return it->type->charges_to_use(); //This eats the seed object.
    }
    return 0;
}

int iuse::robotcontrol( player *p, item *it, bool, const tripoint & )
{
    if( !it->ammo_sufficient() ) {
        p->add_msg_if_player( _( "The %s's batteries are dead." ), it->tname().c_str() );
        return 0;

    }
    if( p->has_trait( trait_ILLITERATE ) ) {
        p->add_msg_if_player( _( "You cannot read a computer screen." ) );
        return 0;
    }

    int choice = menu( true, _( "Welcome to hackPRO!:" ), _( "Override IFF protocols" ),
                       _( "Set friendly robots to passive mode" ),
                       _( "Set friendly robots to combat mode" ), _( "Cancel" ), NULL );
    switch( choice ) {
        case 1: { // attempt to make a robot friendly
            uimenu pick_robot;
            pick_robot.text = _( "Choose an endpoint to hack." );
            // Build a list of all unfriendly robots in range.
            std::vector< monster * > mons; // @todo: change into vector<Creature*>
            std::vector< tripoint > locations;
            int entry_num = 0;
            for( monster &candidate : g->all_monsters() ) {
                if( candidate.type->in_species( ROBOT ) && candidate.friendly == 0 &&
                    rl_dist( p->pos(), candidate.pos() ) <= 10 ) {
                    mons.push_back( &candidate );
                    pick_robot.addentry( entry_num++, true, MENU_AUTOASSIGN, candidate.name() );
                    tripoint seen_loc;
                    // Show locations of seen robots, center on player if robot is not seen
                    if( p->sees( candidate ) ) {
                        seen_loc = candidate.pos();
                    } else {
                        seen_loc = p->pos();
                    }
                    locations.push_back( seen_loc );
                }
            }
            if( mons.empty() ) {
                p->add_msg_if_player( m_info, _( "No enemy robots in range." ) );
                return it->type->charges_to_use();
            }
            pointmenu_cb callback( locations );
            pick_robot.callback = &callback;
            pick_robot.addentry( INT_MAX, true, -1, _( "Cancel" ) );
            pick_robot.query();
            const size_t mondex = pick_robot.ret;
            if( mondex >= mons.size() ) {
                p->add_msg_if_player( m_info, _( "Never mind" ) );
                return it->type->charges_to_use();
            }
            monster *z = mons[mondex];
            p->add_msg_if_player( _( "You start reprogramming the %s into an ally." ), z->name().c_str() );
            /** @EFFECT_INT speeds up robot reprogramming */

            /** @EFFECT_COMPUTER speeds up robot reprogramming */
            p->moves -= std::max( 100, 1000 - p->int_cur * 10 - p->get_skill_level( skill_computer ) * 10 );
            /** @EFFECT_INT increases chance of successful robot reprogramming, vs difficulty */

            /** @EFFECT_COMPUTER increases chance of successful robot reprogramming, vs difficulty */
            float success = p->get_skill_level( skill_computer ) - 1.5 * ( z->type->difficulty ) /
                            ( ( rng( 2, p->int_cur ) / 2 ) + ( p->get_skill_level( skill_computer ) / 2 ) );
            if( success >= 0 ) {
                p->add_msg_if_player( _( "You successfully override the %s's IFF protocols!" ),
                                      z->name().c_str() );
                z->friendly = -1;
            } else if( success >= -2 ) { //A near success
                p->add_msg_if_player( _( "The %s short circuits as you attempt to reprogram it!" ),
                                      z->name().c_str() );
                z->apply_damage( p, bp_torso, rng( 1, 10 ) ); //damage it a little
                if( z->is_dead() ) {
                    p->practice( skill_computer, 10 );
                    return it->type->charges_to_use(); // Do not do the other effects if the robot died
                }
                if( one_in( 3 ) ) {
                    p->add_msg_if_player( _( "...and turns friendly!" ) );
                    if( one_in( 3 ) ) { //did the robot became friendly permanently?
                        z->friendly = -1; //it did
                    } else {
                        z->friendly = rng( 5, 40 ); // it didn't
                    }
                }
            } else {
                p->add_msg_if_player( _( "...but the robot refuses to acknowledge you as an ally!" ) );
            }
            p->practice( skill_computer, 10 );
            return it->type->charges_to_use();
        }
        case 2: { //make all friendly robots stop their purposeless extermination of (un)life.
            p->moves -= 100;
            int f = 0; //flag to check if you have robotic allies
            for( monster &critter : g->all_monsters() ) {
                if( critter.friendly != 0 && critter.type->in_species( ROBOT ) ) {
                    p->add_msg_if_player( _( "A following %s goes into passive mode." ),
                                          critter.name().c_str() );
                    critter.add_effect( effect_docile, 1_turns, num_bp, true );
                    f = 1;
                }
            }
            if( f == 0 ) {
                p->add_msg_if_player( _( "You are not commanding any robots." ) );
                return 0;
            }
            return it->type->charges_to_use();
        }
        case 3: { //make all friendly robots terminate (un)life with extreme prejudice
            p->moves -= 100;
            int f = 0; //flag to check if you have robotic allies
            for( monster &critter : g->all_monsters() ) {
                if( critter.friendly != 0 && critter.has_flag( MF_ELECTRONIC ) ) {
                    p->add_msg_if_player( _( "A following %s goes into combat mode." ),
                                          critter.name().c_str() );
                    critter.remove_effect( effect_docile );
                    f = 1;
                }
            }
            if( f == 0 ) {
                p->add_msg_if_player( _( "You are not commanding any robots." ) );
                return 0;
            }
            return it->type->charges_to_use();
        }

    }
    return 0;
}

void init_memory_card_with_random_stuff( item &it )
{
    if( it.has_flag( "MC_MOBILE" ) && ( it.has_flag( "MC_RANDOM_STUFF" ) ||
                                        it.has_flag( "MC_SCIENCE_STUFF" ) ) && !( it.has_flag( "MC_USED" ) ||
                                                it.has_flag( "MC_HAS_DATA" ) ) ) {

        it.item_tags.insert( "MC_HAS_DATA" );

        bool encrypted = false;

        if( it.has_flag( "MC_MAY_BE_ENCRYPTED" ) && one_in( 8 ) ) {
            it.convert( it.typeId() + "_encrypted" );
        }

        //some special cards can contain "MC_ENCRYPTED" flag
        if( it.has_flag( "MC_ENCRYPTED" ) ) {
            encrypted = true;
        }

        int data_chance = 2;

        //encrypted memory cards often contain data
        if( encrypted && !one_in( 3 ) ) {
            data_chance--;
        }

        //just empty memory card
        if( !one_in( data_chance ) ) {
            return;
        }

        //add someone's personal photos
        if( one_in( data_chance ) ) {

            //decrease chance to more data
            data_chance++;

            if( encrypted && one_in( 3 ) ) {
                data_chance--;
            }

            const int duckfaces_count = rng( 5, 30 );
            it.set_var( "MC_PHOTOS", duckfaces_count );
        }
        //decrease chance to music and other useful data
        data_chance++;
        if( encrypted && one_in( 2 ) ) {
            data_chance--;
        }

        if( one_in( data_chance ) ) {
            data_chance++;

            if( encrypted && one_in( 3 ) ) {
                data_chance--;
            }

            const int new_songs_count = rng( 5, 15 );
            it.set_var( "MC_MUSIC", new_songs_count );
        }
        data_chance++;
        if( encrypted && one_in( 2 ) ) {
            data_chance--;
        }

        if( one_in( data_chance ) ) {
            it.set_var( "MC_RECIPE", "SIMPLE" );
        }

        if( it.has_flag( "MC_SCIENCE_STUFF" ) ) {
            it.set_var( "MC_RECIPE", "SCIENCE" );
        }
    }
}

bool einkpc_download_memory_card( player &p, item &eink, item &mc )
{
    bool something_downloaded = false;
    if( mc.get_var( "MC_PHOTOS", 0 ) > 0 ) {
        something_downloaded = true;

        int new_photos = mc.get_var( "MC_PHOTOS", 0 );
        mc.erase_var( "MC_PHOTOS" );

        p.add_msg_if_player( m_good, string_format(
                                 ngettext( "You download %d new photo into internal memory.",
                                           "You download %d new photos into internal memory.", new_photos ),
                                 new_photos ).c_str() );

        const int old_photos = eink.get_var( "EIPC_PHOTOS", 0 );
        eink.set_var( "EIPC_PHOTOS", old_photos + new_photos );
    }

    if( mc.get_var( "MC_MUSIC", 0 ) > 0 ) {
        something_downloaded = true;

        int new_songs = mc.get_var( "MC_MUSIC", 0 );
        mc.erase_var( "MC_MUSIC" );

        p.add_msg_if_player( m_good, string_format(
                                 ngettext( "You download %d new song into internal memory.",
                                           "You download %d new songs into internal memory.", new_songs ),
                                 new_songs ).c_str() );

        const int old_songs = eink.get_var( "EIPC_MUSIC", 0 );
        eink.set_var( "EIPC_MUSIC", old_songs + new_songs );
    }

    if( !mc.get_var( "MC_RECIPE" ).empty() ) {
        const bool science = mc.get_var( "MC_RECIPE" ) == "SCIENCE";

        mc.erase_var( "MC_RECIPE" );

        std::vector<const recipe *> candidates;

        for( const auto &e : recipe_dict ) {
            const auto &r = e.second;

            if( science ) {
                if( r.difficulty >= 3 && one_in( r.difficulty + 1 ) ) {
                    candidates.push_back( &r );
                }
            } else {
                if( r.category == "CC_FOOD" ) {
                    if( r.difficulty <= 3 && one_in( r.difficulty ) ) {
                        candidates.push_back( &r );
                    }
                }

            }


        }

        if( candidates.size() > 0 ) {

            const recipe *r = random_entry( candidates );
            const recipe_id rident = r->ident();

            const auto old_recipes = eink.get_var( "EIPC_RECIPES" );
            if( old_recipes.empty() ) {
                something_downloaded = true;
                eink.set_var( "EIPC_RECIPES", "," + rident.str() + "," );

                p.add_msg_if_player( m_good, _( "You download a recipe for %s into the tablet's memory." ),
                                     r->result_name() );
            } else {
                if( old_recipes.find( "," + rident.str() + "," ) == std::string::npos ) {
                    something_downloaded = true;
                    eink.set_var( "EIPC_RECIPES", old_recipes + rident.str() + "," );

                    p.add_msg_if_player( m_good, _( "You download a recipe for %s into the tablet's memory." ),
                                         r->result_name() );
                } else {
                    p.add_msg_if_player( m_good, _( "Your tablet already has a recipe for %s." ),
                                         r->result_name() );
                }
            }
        }
    }

    const auto monster_photos = mc.get_var( "MC_MONSTER_PHOTOS" );
    if( !monster_photos.empty() ) {
        something_downloaded = true;
        p.add_msg_if_player( m_good, _( "You have updated your monster collection." ) );

        auto photos = eink.get_var( "EINK_MONSTER_PHOTOS" );
        if( photos.empty() ) {
            eink.set_var( "EINK_MONSTER_PHOTOS", monster_photos );
        } else {
            std::istringstream f( monster_photos );
            std::string s;
            while( getline( f, s, ',' ) ) {

                if( s.empty() ) {
                    continue;
                }

                const std::string mtype = s;
                getline( f, s, ',' );
                char *chq = &s[0];
                const int quality = atoi( chq );

                const size_t eink_strpos = photos.find( "," + mtype + "," );

                if( eink_strpos == std::string::npos ) {
                    photos += mtype + "," + string_format( "%d", quality ) + ",";
                } else {

                    const size_t strqpos = eink_strpos + mtype.size() + 2;
                    char *chq = &photos[strqpos];
                    const int old_quality = atoi( chq );

                    if( quality > old_quality ) {
                        chq = &string_format( "%d", quality )[0];
                        photos[strqpos] = *chq;
                    }
                }

            }
            eink.set_var( "EINK_MONSTER_PHOTOS", photos );
        }
    }

    if( mc.has_flag( "MC_TURN_USED" ) ) {
        mc.clear_vars();
        mc.unset_flags();
        mc.convert( "mobile_memory_card_used" );
    }

    if( !something_downloaded ) {
        p.add_msg_if_player( m_info, _( "This memory card does not contain any new data." ) );
        return false;
    }

    return true;

}

static const std::string &photo_quality_name( const int index )
{
    static std::array<std::string, 6> const names { {
            //~ photo quality adjective
            { _( "awful" ) }, { _( "bad" ) }, { _( "not bad" ) }, { _( "good" ) }, { _( "fine" ) }, { _( "exceptional" ) }
        } };
    return names[index];
}


int iuse::einktabletpc( player *p, item *it, bool t, const tripoint &pos )
{
    if( t ) {
        if( !it->get_var( "EIPC_MUSIC_ON" ).empty() && ( it->ammo_remaining() > 0 ) ) {
            if( calendar::once_every( 5_minutes ) ) {
                it->ammo_consume( 1, p->pos() );
            }

            //the more varied music, the better max mood.
            const int songs = it->get_var( "EIPC_MUSIC", 0 );
            play_music( *p, pos, 8, std::min( 25, songs ) );
        } else {
            it->active = false;
            it->erase_var( "EIPC_MUSIC_ON" );
            p->add_msg_if_player( m_info, _( "Tablet's batteries are dead." ) );
        }

        return 0;

    } else if( !p->is_npc() ) {

        enum {
            ei_cancel, ei_photo, ei_music, ei_recipe, ei_monsters, ei_download, ei_decrypt
        };

        if( p->is_underwater() ) {
            p->add_msg_if_player( m_info, _( "You can't do that while underwater." ) );
            return 0;
        }
        if( p->has_trait( trait_ILLITERATE ) ) {
            add_msg( m_info, _( "You cannot read a computer screen." ) );
            return 0;
        }
        if( p->has_trait( trait_HYPEROPIC ) && !p->is_wearing( "glasses_reading" )
            && !p->is_wearing( "glasses_bifocal" ) && !p->has_effect( effect_contacts ) ) {
            add_msg( m_info, _( "You'll need to put on reading glasses before you can see the screen." ) );
            return 0;
        }

        uimenu amenu;

        amenu.selected = 0;
        amenu.text = _( "Choose menu option:" );
        amenu.addentry( ei_cancel, true, 'q', _( "Cancel" ) );

        const int photos = it->get_var( "EIPC_PHOTOS", 0 );
        if( photos > 0 ) {
            amenu.addentry( ei_photo, true, 'p', _( "Photos [%d]" ), photos );
        } else {
            amenu.addentry( ei_photo, false, 'p', _( "No photos on device" ) );
        }

        const int songs = it->get_var( "EIPC_MUSIC", 0 );
        if( songs > 0 ) {
            if( it->active ) {
                amenu.addentry( ei_music, true, 'm', _( "Turn music off" ) );
            } else {
                amenu.addentry( ei_music, true, 'm', _( "Turn music on [%d]" ), songs );
            }
        } else {
            amenu.addentry( ei_music, false, 'm', _( "No music on device" ) );
        }

        if( !it->get_var( "RECIPE" ).empty() ) {
            const item dummy( it->get_var( "RECIPE" ), 0 );
            amenu.addentry( 0, false, -1, _( "Recipe: %s" ), dummy.tname().c_str() );
        }

        if( !it->get_var( "EIPC_RECIPES" ).empty() ) {
            amenu.addentry( ei_recipe, true, 'r', _( "View recipe on E-ink screen" ) );
        }

        if( !it->get_var( "EINK_MONSTER_PHOTOS" ).empty() ) {
            amenu.addentry( ei_monsters, true, 'y', _( "Your collection of monsters" ) );
        } else {
            amenu.addentry( ei_monsters, false, 'y', _( "Collection of monsters is empty" ) );
        }

        amenu.addentry( ei_download, true, 'w', _( "Download data from memory card" ) );

        /** @EFFECT_COMPUTER >2 allows decrypting memory cards more easily */
        if( p->get_skill_level( skill_computer ) > 2 ) {
            amenu.addentry( ei_decrypt, true, 'd', _( "Decrypt memory card" ) );
        } else {
            amenu.addentry( ei_decrypt, false, 'd', _( "Decrypt memory card (low skill)" ) );
        }

        amenu.query();

        const int choice = amenu.ret;

        if( ei_cancel == choice ) {
            return 0;
        }

        if( ei_photo == choice ) {

            const int photos = it->get_var( "EIPC_PHOTOS", 0 );
            const int viewed = std::min( photos, int( rng( 10, 30 ) ) );
            const int count = photos - viewed;
            if( count == 0 ) {
                it->erase_var( "EIPC_PHOTOS" );
            } else {
                it->set_var( "EIPC_PHOTOS", count );
            }

            p->moves -= rng( 3, 7 ) * 100;

            if( p->has_trait( trait_PSYCHOPATH ) ) {
                p->add_msg_if_player( m_info, _( "Wasted time, these pictures do not provoke your senses." ) );
            } else {
                p->add_morale( MORALE_PHOTOS, rng( 15, 30 ), 100 );

                const int random_photo = rng( 1, 20 );
                switch( random_photo ) {
                    case 1:
                        p->add_msg_if_player( m_good, _( "You used to have a dog like this..." ) );
                        break;
                    case 2:
                        p->add_msg_if_player( m_good, _( "Ha-ha!  An amusing cat photo." ) );
                        break;
                    case 3:
                        p->add_msg_if_player( m_good, _( "Excellent pictures of nature." ) );
                        break;
                    case 4:
                        p->add_msg_if_player( m_good, _( "Food photos... your stomach rumbles!" ) );
                        break;
                    case 5:
                        p->add_msg_if_player( m_good, _( "Some very interesting travel photos." ) );
                        break;
                    case 6:
                        p->add_msg_if_player( m_good, _( "Pictures of a concert of popular band." ) );
                        break;
                    case 7:
                        p->add_msg_if_player( m_good, _( "Photos of someone's luxurious house." ) );
                        break;
                    default:
                        p->add_msg_if_player( m_good, _( "You feel nostalgic as you stare at the photo." ) );
                        break;
                }
            }

            return it->type->charges_to_use();
        }

        if( ei_music == choice ) {

            p->moves -= 30;

            if( it->active ) {
                it->active = false;
                it->erase_var( "EIPC_MUSIC_ON" );

                p->add_msg_if_player( m_info, _( "You turned off music on your %s." ), it->tname().c_str() );
            } else {
                it->active = true;
                it->set_var( "EIPC_MUSIC_ON", "1" );

                p->add_msg_if_player( m_info, _( "You turned on music on your %s." ), it->tname().c_str() );

            }

            return it->type->charges_to_use();
        }

        if( ei_recipe == choice ) {
            p->moves -= 50;

            uimenu rmenu;

            rmenu.selected = 0;
            rmenu.text = _( "Choose recipe to view:" );
            rmenu.addentry( 0, true, 'q', _( "Cancel" ) );

            std::vector<recipe_id> candidate_recipes;
            std::istringstream f( it->get_var( "EIPC_RECIPES" ) );
            std::string s;
            int k = 1;
            while( getline( f, s, ',' ) ) {

                if( s.empty() ) {
                    continue;
                }

                candidate_recipes.emplace_back( s );

                const auto &recipe = *candidate_recipes.back();
                if( recipe ) {
                    rmenu.addentry( k++, true, -1, recipe.result_name() );
                }
            }

            rmenu.query();

            const int rchoice = rmenu.ret;
            if( 0 == rchoice ) {
                return it->type->charges_to_use();
            } else {
                it->item_tags.insert( "HAS_RECIPE" );
                const auto rec_id = candidate_recipes[rchoice - 1];
                it->set_var( "RECIPE", rec_id.str() );

                const auto &recipe = *rec_id;
                if( recipe ) {
                    p->add_msg_if_player( m_info,
                                          _( "You change the e-ink screen to show a recipe for %s." ),
                                          recipe.result_name() );
                }
            }

            return it->type->charges_to_use();
        }

        if( ei_monsters == choice ) {

            uimenu pmenu;

            pmenu.selected = 0;
            pmenu.text = _( "Your collection of monsters:" );
            pmenu.addentry( 0, true, 'q', _( "Cancel" ) );

            std::vector<mtype_id> monster_photos;

            std::istringstream f( it->get_var( "EINK_MONSTER_PHOTOS" ) );
            std::string s;
            int k = 1;
            while( getline( f, s, ',' ) ) {
                if( s.empty() ) {
                    continue;
                }
                monster_photos.push_back( mtype_id( s ) );
                std::string menu_str;
                const monster dummy( monster_photos.back() );
                menu_str = dummy.name();
                getline( f, s, ',' );
                char *chq = &s[0];
                const int quality = atoi( chq );
                menu_str += " [" + photo_quality_name( quality ) + "]";
                pmenu.addentry( k++, true, -1, menu_str.c_str() );
            }

            int choice;
            do {
                pmenu.query();
                choice = pmenu.ret;

                if( 0 == choice ) {
                    break;
                }

                const monster dummy( monster_photos[choice - 1] );
                popup( dummy.type->get_description().c_str() );
            } while( true );
            return it->type->charges_to_use();
        }

        if( ei_download == choice ) {

            p->moves -= 200;

            const int inventory_index = g->inv_for_flag( "MC_MOBILE", _( "Insert memory card" ) );
            item &mc = p->i_at( inventory_index );

            if( mc.is_null() ) {
                p->add_msg_if_player( m_info, _( "You do not have that item!" ) );
                return it->type->charges_to_use();
            }
            if( !mc.has_flag( "MC_MOBILE" ) ) {
                p->add_msg_if_player( m_info, _( "This is not a compatible memory card." ) );
                return it->type->charges_to_use();
            }

            init_memory_card_with_random_stuff( mc );

            if( mc.has_flag( "MC_ENCRYPTED" ) ) {
                p->add_msg_if_player( m_info, _( "This memory card is encrypted." ) );
                return it->type->charges_to_use();
            }
            if( !mc.has_flag( "MC_HAS_DATA" ) ) {
                p->add_msg_if_player( m_info, _( "This memory card does not contain any new data." ) );
                return it->type->charges_to_use();
            }

            einkpc_download_memory_card( *p, *it, mc );

            return it->type->charges_to_use();
        }

        if( ei_decrypt == choice ) {
            p->moves -= 200;
            const int inventory_index = g->inv_for_flag( "MC_MOBILE", _( "Insert memory card" ) );
            item &mc = p->i_at( inventory_index );

            if( mc.is_null() ) {
                p->add_msg_if_player( m_info, _( "You do not have that item!" ) );
                return it->type->charges_to_use();
            }
            if( !mc.has_flag( "MC_MOBILE" ) ) {
                p->add_msg_if_player( m_info, _( "This is not a compatible memory card." ) );
                return it->type->charges_to_use();
            }

            init_memory_card_with_random_stuff( mc );

            if( !mc.has_flag( "MC_ENCRYPTED" ) ) {
                p->add_msg_if_player( m_info, _( "This memory card is not encrypted." ) );
                return it->type->charges_to_use();
            }

            p->practice( skill_computer, rng( 2, 5 ) );

            /** @EFFECT_INT increases chance of safely decrypting memory card */

            /** @EFFECT_COMPUTER increases chance of safely decrypting memory card */
            const int success = p->get_skill_level( skill_computer ) * rng( 1,
                                p->get_skill_level( skill_computer ) ) *
                                rng( 1, p->int_cur ) - rng( 30, 80 );
            if( success > 0 ) {
                p->practice( skill_computer, rng( 5, 10 ) );
                p->add_msg_if_player( m_good, _( "You successfully decrypted content on %s!" ),
                                      mc.tname().c_str() );
                einkpc_download_memory_card( *p, *it, mc );
            } else {
                if( success > -10 || one_in( 5 ) ) {
                    p->add_msg_if_player( m_neutral, _( "You failed to decrypt the %s." ), mc.tname().c_str() );
                } else {
                    p->add_msg_if_player( m_bad,
                                          _( "You tripped the firmware protection, and the card deleted its data!" ) );
                    mc.clear_vars();
                    mc.unset_flags();
                    mc.convert( "mobile_memory_card_used" );
                }
            }
            return it->type->charges_to_use();
        }
    }
    return 0;
}

int iuse::camera( player *p, item *it, bool, const tripoint & )
{
    enum {c_cancel, c_shot, c_photos, c_upload};

    uimenu amenu;

    amenu.selected = 0;
    amenu.text = _( "What to do with camera?" );
    amenu.addentry( c_shot, true, 'p', _( "Take a photo" ) );
    if( !it->get_var( "CAMERA_MONSTER_PHOTOS" ).empty() ) {
        amenu.addentry( c_photos, true, 'l', _( "List photos" ) );
        amenu.addentry( c_upload, true, 'u', _( "Upload photos to memory card" ) );
    } else {
        amenu.addentry( c_photos, false, 'l', _( "No photos in memory" ) );
    }

    amenu.addentry( c_cancel, true, 'q', _( "Cancel" ) );

    amenu.query();
    const int choice = amenu.ret;

    if( c_cancel == choice ) {
        return 0;
    }

    if( c_shot == choice ) {

        tripoint aim_point = g->look_around();

        if( aim_point == tripoint_min ) {
            p->add_msg_if_player( _( "Never mind." ) );
            return 0;
        }

        if( aim_point == p->pos() ) {
            p->add_msg_if_player( _( "You decide not to flash yourself." ) );
            return 0;
        }

        const monster *const sel_mon = g->critter_at<monster>( aim_point, true );
        const npc *const sel_npc = g->critter_at<npc>( aim_point );

        if( !g->critter_at( aim_point ) ) {
            p->add_msg_if_player( _( "There's nothing particularly interesting there." ) );
            return 0;
        }

        std::vector<tripoint> trajectory = line_to( p->pos(), aim_point, 0, 0 );
        trajectory.push_back( aim_point );

        p->moves -= 50;
        sounds::sound( p->pos(), 8, _( "Click." ) );

        for( auto &i : trajectory ) {

            monster *const mon = g->critter_at<monster>( i, true );
            npc *const guy = g->critter_at<npc>( i );
            if( mon || guy ) {
                int dist = rl_dist( p->pos(), i );

                int camera_bonus = it->has_flag( "CAMERA_PRO" ) ? 10 : 0;
                int photo_quality = 20 - rng( dist, dist * 2 ) * 2 + rng( camera_bonus / 2, camera_bonus );
                if( photo_quality > 5 ) {
                    photo_quality = 5;
                }
                if( photo_quality < 0 ) {
                    photo_quality = 0;
                }
                if( p->is_blind() ) {
                    photo_quality /= 2;
                }

                const std::string quality_name = photo_quality_name( photo_quality );

                if( mon ) {
                    monster &z = *mon;

                    if( dist < 4 && one_in( dist + 2 ) && z.has_flag( MF_SEES ) ) {
                        p->add_msg_if_player( _( "%s looks blinded." ), z.name().c_str() );
                        z.add_effect( effect_blind, rng( 5_turns, 10_turns ) );
                    }

                    // shoot past small monsters and hallucinations
                    if( mon != sel_mon && ( z.type->size <= MS_SMALL || z.is_hallucination() ||
                                            z.type->in_species( HALLUCINATION ) ) ) {
                        continue;
                    }

                    // get an empty photo if the target is a hallucination
                    if( mon == sel_mon && ( z.is_hallucination() || z.type->in_species( HALLUCINATION ) ) ) {
                        p->add_msg_if_player( _( "Strange... there's nothing in the picture?" ) );
                        return it->type->charges_to_use();
                    }

                    if( z.mission_id != -1 ) {
                        //quest processing...
                    }

                    if( mon == sel_mon ) {
                        // if the loop makes it to the target, take its photo
                        if( p->is_blind() ) {
                            p->add_msg_if_player( _( "You took a photo of %s." ), z.name().c_str() );
                        } else {
                            p->add_msg_if_player( _( "You took a %1$s photo of %2$s." ), quality_name.c_str(),
                                                  z.name().c_str() );
                        }
                    } else {
                        // or take a photo of the monster that's in the way
                        p->add_msg_if_player( m_warning, _( "A %s got in the way of your photo." ), z.name().c_str() );
                        photo_quality = 0;
                    }

                    const std::string mtype = z.type->id.str();

                    auto monster_photos = it->get_var( "CAMERA_MONSTER_PHOTOS" );
                    if( monster_photos.empty() ) {
                        monster_photos = "," + mtype + "," + string_format( "%d",
                                         photo_quality ) + ",";
                    } else {

                        const size_t strpos = monster_photos.find( "," + mtype + "," );

                        if( strpos == std::string::npos ) {
                            monster_photos += mtype + "," + string_format( "%d", photo_quality ) + ",";
                        } else {

                            const size_t strqpos = strpos + mtype.size() + 2;
                            char *chq = &monster_photos[strqpos];
                            const int old_quality = atoi( chq );

                            if( !p->is_blind() ) {
                                if( photo_quality > old_quality ) {
                                    chq = &string_format( "%d", photo_quality )[0];
                                    monster_photos[strqpos] = *chq;

                                    p->add_msg_if_player( _( "This photo is better than the previous one." ) );

                                }
                            }
                        }
                    }
                    it->set_var( "CAMERA_MONSTER_PHOTOS", monster_photos );

                    return it->type->charges_to_use();

                } else if( guy ) {
                    if( dist < 4 && one_in( dist + 2 ) ) {
                        p->add_msg_if_player( _( "%s looks blinded." ), guy->name.c_str() );
                        guy->add_effect( effect_blind, rng( 5_turns, 10_turns ) );
                    }

                    //just photo, no save. Maybe in the future we will need to create CAMERA_NPC_PHOTOS
                    if( sel_npc == guy ) {
                        if( p->is_blind() ) {
                            p->add_msg_if_player( _( "You took a photo of %s." ), guy->name.c_str() );
                        } else {
                            //~ 1s - thing being photographed, 2s - photo quality (adjective).
                            p->add_msg_if_player( _( "You took a photo of %1$s. It is %2$s." ), guy->name.c_str(),
                                                  quality_name.c_str() );
                        }
                    } else {
                        p->add_msg_if_player( m_warning, _( "%s got in the way of your photo." ), guy->name.c_str() );
                        photo_quality = 0;
                    }

                    return it->type->charges_to_use();
                }

                return it->type->charges_to_use();
            }

        }

        return it->type->charges_to_use();
    }

    if( c_photos == choice ) {

        if( p->is_blind() ) {
            p->add_msg_if_player( _( "You can't see the camera screen, you're blind." ) );
            return 0;
        }

        uimenu pmenu;

        pmenu.selected = 0;
        pmenu.text = _( "Critter photos saved on camera:" );
        pmenu.addentry( 0, true, 'q', _( "Cancel" ) );

        std::vector<mtype_id> monster_photos;

        std::istringstream f( it->get_var( "CAMERA_MONSTER_PHOTOS" ) );
        std::string s;
        int k = 1;
        while( getline( f, s, ',' ) ) {

            if( s.empty() ) {
                continue;
            }

            monster_photos.push_back( mtype_id( s ) );

            std::string menu_str;

            const monster dummy( monster_photos.back() );
            menu_str = dummy.name();

            getline( f, s, ',' );
            char *chq = &s[0];
            const int quality = atoi( chq );

            menu_str += " [" + photo_quality_name( quality ) + "]";

            pmenu.addentry( k++, true, -1, menu_str.c_str() );
        }

        int choice;
        do {
            pmenu.query();
            choice = pmenu.ret;

            if( 0 == choice ) {
                break;
            }

            const monster dummy( monster_photos[choice - 1] );
            popup( dummy.type->get_description().c_str() );

        } while( true );

        return it->type->charges_to_use();
    }

    if( c_upload == choice ) {

        if( p->is_blind() ) {
            p->add_msg_if_player( _( "You can't see the camera screen, you're blind." ) );
            return 0;
        }

        p->moves -= 200;

        const int inventory_index = g->inv_for_flag( "MC_MOBILE", _( "Insert memory card" ) );
        item &mc = p->i_at( inventory_index );

        if( mc.is_null() ) {
            p->add_msg_if_player( m_info, _( "You do not have that item!" ) );
            return it->type->charges_to_use();
        }
        if( !mc.has_flag( "MC_MOBILE" ) ) {
            p->add_msg_if_player( m_info, _( "This is not a compatible memory card." ) );
            return it->type->charges_to_use();
        }

        init_memory_card_with_random_stuff( mc );

        if( mc.has_flag( "MC_ENCRYPTED" ) ) {
            if( !query_yn( _( "This memory card is encrypted.  Format and clear data?" ) ) ) {
                return it->type->charges_to_use();
            }
        }
        if( mc.has_flag( "MC_HAS_DATA" ) ) {
            if( !query_yn( _( "Are you sure you want to clear the old data on the card?" ) ) ) {
                return it->type->charges_to_use();
            }
        }

        mc.convert( "mobile_memory_card" );
        mc.clear_vars();
        mc.unset_flags();
        mc.item_tags.insert( "MC_HAS_DATA" );

        mc.set_var( "MC_MONSTER_PHOTOS", it->get_var( "CAMERA_MONSTER_PHOTOS" ) );
        p->add_msg_if_player( m_info, _( "You upload monster photos to memory card." ) );

        return it->type->charges_to_use();
    }

    return it->type->charges_to_use();
}

int iuse::ehandcuffs( player *p, item *it, bool t, const tripoint &pos )
{
    if( t ) {

        if( g->m.has_flag( "SWIMMABLE", pos.x, pos.y ) ) {
            it->item_tags.erase( "NO_UNWIELD" );
            it->ammo_unset();
            it->active = false;
            add_msg( m_good, _( "%s automatically turned off!" ), it->tname().c_str() );
            return it->type->charges_to_use();
        }

        if( it->charges == 0 ) {

            sounds::sound( pos, 2, "Click." );
            it->item_tags.erase( "NO_UNWIELD" );
            it->active = false;

            if( p->has_item( *it ) && p->weapon.typeId() == "e_handcuffs" ) {
                add_msg( m_good, _( "%s on your hands opened!" ), it->tname().c_str() );
            }

            return it->type->charges_to_use();
        }

        if( p->has_item( *it ) ) {
            if( p->has_active_bionic( bionic_id( "bio_shock" ) ) && p->power_level >= 2 && one_in( 5 ) ) {
                p->charge_power( -2 );

                it->item_tags.erase( "NO_UNWIELD" );
                it->ammo_unset();
                it->active = false;
                add_msg( m_good, _( "The %s crackle with electricity from your bionic, then come off your hands!" ),
                         it->tname().c_str() );

                return it->type->charges_to_use();
            }
        }

        if( calendar::once_every( 1_minutes ) ) {
            sounds::sound( pos, 10, _( "a police siren, whoop WHOOP." ) );
        }

        const int x = it->get_var( "HANDCUFFS_X", 0 );
        const int y = it->get_var( "HANDCUFFS_Y", 0 );

        if( ( it->ammo_remaining() > it->type->maximum_charges() - 1000 ) && ( x != pos.x ||
                y != pos.y ) ) {

            if( p->has_item( *it ) && p->weapon.typeId() == "e_handcuffs" ) {

                if( p->is_elec_immune() ) {
                    if( one_in( 10 ) ) {
                        add_msg( m_good, _( "The cuffs try to shock you, but you're protected from electricity." ) );
                    }
                } else {
                    add_msg( m_bad, _( "Ouch, the cuffs shock you!" ) );

                    p->apply_damage( nullptr, bp_arm_l, rng( 0, 2 ) );
                    p->apply_damage( nullptr, bp_arm_r, rng( 0, 2 ) );
                    p->mod_pain( rng( 2, 5 ) );

                }

            } else {
                add_msg( m_bad, _( "The %s spark with electricity!" ), it->tname().c_str() );
            }

            it->charges -= 50;
            if( it->charges < 1 ) {
                it->charges = 1;
            }

            it->set_var( "HANDCUFFS_X", pos.x );
            it->set_var( "HANDCUFFS_Y", pos.y );

            return it->type->charges_to_use();

        }

        return it->type->charges_to_use();

    }

    if( it->active ) {
        add_msg( _( "The %s are clamped tightly on your wrists.  You can't take them off." ),
                 it->tname().c_str() );
    } else {
        add_msg( _( "The %s have discharged and can be taken off." ), it->tname().c_str() );
    }

    return it->type->charges_to_use();
}

int iuse::radiocar( player *p, item *it, bool, const tripoint & )
{
    int choice = -1;
    if( it->contents.empty() ) {
        choice = menu( true, _( "Using RC car:" ), _( "Turn on" ),
                       _( "Put a bomb to car" ), _( "Cancel" ), NULL );
    } else if( it->contents.size() == 1 ) {
        choice = menu( true, _( "Using RC car:" ), _( "Turn on" ),
                       it->contents.front().tname().c_str(), _( "Cancel" ), NULL );
    }
    if( choice == 3 ) {
        return 0;
    }

    if( choice == 1 ) { //Turn car ON
        if( !it->ammo_sufficient() ) {
            p->add_msg_if_player( _( "The RC car's batteries seem to be dead." ) );
            return 0;
        }

        item bomb;

        if( !it->contents.empty() ) {
            bomb = it->contents.front();
        }

        it->convert( "radio_car_on" ).active = true;

        if( !( bomb.is_null() ) ) {
            it->put_in( bomb );
        }

        p->add_msg_if_player(
            _( "You turned on your RC car, now place it on ground, and use radio control to play." ) );

        return 0;
    }

    if( choice == 2 ) {

        if( it->contents.empty() ) { //arming car with bomb
            int inventory_index = g->inv_for_flag( "RADIOCARITEM", _( "Arm what?" ) );
            item &put = p->i_at( inventory_index );
            if( put.is_null() ) {
                p->add_msg_if_player( m_info, _( "You do not have that item!" ) );
                return 0;
            }

            if( put.has_flag( "RADIOCARITEM" ) && ( put.volume() <= 1250_ml ||
                                                    ( put.weight() <= 2_kilogram ) ) ) {
                p->moves -= 300;
                p->add_msg_if_player( _( "You armed your RC car with %s." ),
                                      put.tname().c_str() );
                it->put_in( p->i_rem( inventory_index ) );
            } else if( !put.has_flag( "RADIOCARITEM" ) ) {
                p->add_msg_if_player( _( "RC car with %s ? How?" ),
                                      put.tname().c_str() );
            } else {
                p->add_msg_if_player( _( "Your %s is too heavy or bulky for this RC car." ),
                                      put.tname().c_str() );
            }
        } else { // Disarm the car
            p->moves -= 150;
            item &bomb = it->contents.front();

            p->inv.assign_empty_invlet( bomb, *p, true ); // force getting an invlet.
            p->i_add( bomb );
            it->contents.erase( it->contents.begin() );

            p->add_msg_if_player( _( "You disarmed your RC car" ) );
        }
    }

    return it->type->charges_to_use();
}

int iuse::radiocaron( player *p, item *it, bool t, const tripoint &pos )
{
    if( t ) {
        //~Sound of a radio controlled car moving around
        sounds::sound( pos, 6, _( "buzzz..." ) );

        return it->type->charges_to_use();
    } else if( !it->ammo_sufficient() ) {
        // Deactivate since other mode has an iuse too.
        it->active = false;
        return 0;
    }

    int choice = menu( true, _( "What to do with activated RC car?" ), _( "Turn off" ),
                       _( "Cancel" ), NULL );

    if( choice == 2 ) {
        return it->type->charges_to_use();
    }

    if( choice == 1 ) {
        item bomb;

        if( !it->contents.empty() ) {
            bomb = it->contents.front();
        }

        it->convert( "radio_car" ).active = false;

        if( !( bomb.is_null() ) ) {
            it->put_in( bomb );
        }

        p->add_msg_if_player( _( "You turned off your RC car" ) );
        return it->type->charges_to_use();
    }

    return it->type->charges_to_use();
}

void sendRadioSignal( player &p, const std::string &signal )
{
    for( size_t i = 0; i < p.inv.size(); i++ ) {
        item &it = p.inv.find_item( i );

        if( it.has_flag( "RADIO_ACTIVATION" ) && it.has_flag( signal ) ) {
            sounds::sound( p.pos(), 6, _( "beep." ) );

            if( it.has_flag( "RADIO_INVOKE_PROC" ) ) {
                // Invoke twice: first to transform, then later to proc
                it.type->invoke( p, it, p.pos() );
                it.ammo_unset();
                // The type changed
            }

            it.type->invoke( p, it, p.pos() );
        }
    }

    g->m.trigger_rc_items( signal );
}

int iuse::radiocontrol( player *p, item *it, bool t, const tripoint & )
{
    if( t ) {
        if( it->charges == 0 ) {
            it->active = false;
            p->remove_value( "remote_controlling" );
        } else if( p->get_value( "remote_controlling" ).empty() ) {
            it->active = false;
        }

        return it->type->charges_to_use();
    }

    int choice = -1;
    const char *car_action = NULL;

    if( !it->active ) {
        car_action = _( "Take control of RC car" );
    } else {
        car_action = _( "Stop controlling RC car" );
    }

    choice = menu( true, _( "What to do with radio control?" ), _( "Nothing" ), car_action,
                   _( "Press red button" ), _( "Press blue button" ), _( "Press green button" ), NULL );

    if( choice == 1 ) {
        return 0;
    } else if( choice == 2 ) {
        if( it->active ) {
            it->active = false;
            p->remove_value( "remote_controlling" );
        } else {
            std::list<std::pair<tripoint, item *>> rc_pairs = g->m.get_rc_items();
            tripoint rc_item_location = {999, 999, 999};
            // TODO: grab the closest car or similar?
            for( auto &rc_pairs_rc_pair : rc_pairs ) {
                if( rc_pairs_rc_pair.second->typeId() == "radio_car_on" &&
                    rc_pairs_rc_pair.second->active ) {
                    rc_item_location = rc_pairs_rc_pair.first;
                }
            }
            if( rc_item_location.x == 999 ) {
                p->add_msg_if_player( _( "No active RC cars on ground and in range." ) );
                return it->type->charges_to_use();
            } else {
                std::stringstream car_location_string;
                // Populate with the point and stash it.
                car_location_string << rc_item_location.x << ' ' <<
                                    rc_item_location.y << ' ' << rc_item_location.z;
                p->add_msg_if_player( m_good, _( "You take control of the RC car." ) );

                p->set_value( "remote_controlling", car_location_string.str() );
                it->active = true;
            }
        }
    } else if( choice > 2 ) {
        std::string signal = "RADIOSIGNAL_";
        std::stringstream choice_str;
        choice_str << ( choice - 2 );
        signal += choice_str.str();

        auto item_list = p->get_radio_items();
        for( auto &elem : item_list ) {
            if( ( elem )->has_flag( "BOMB" ) && ( elem )->has_flag( signal ) ) {
                p->add_msg_if_player( m_warning,
                                      _( "The %s in you inventory would explode on this signal.  Place it down before sending the signal." ),
                                      ( elem )->display_name().c_str() );
                return 0;
            }
        }

        p->add_msg_if_player( _( "Click." ) );
        sendRadioSignal( *p, signal );
        p->moves -= 150;
    }

    return it->type->charges_to_use();
}

static bool hackveh( player &p, item &it, vehicle &veh )
{
    if( !veh.is_locked || !veh.has_security_working() ) {
        return true;
    }
    bool advanced = veh.all_parts_with_feature( "REMOTE_CONTROLS", true ).size() > 0;
    if( advanced && veh.is_locked && veh.is_alarm_on ) {
        p.add_msg_if_player( m_bad, _( "This vehicle's security system has locked you out!" ) );
        return false;
    }

    /** @EFFECT_INT increases chance of bypassing vehicle security system */

    /** @EFFECT_COMPUTER increases chance of bypassing vehicle security system */
    int roll = dice( p.get_skill_level( skill_computer ) + 2, p.int_cur ) - ( advanced ? 50 : 25 );
    int effort = 0;
    bool success = false;
    if( roll < -20 ) { // Really bad rolls will trigger the alarm before you know it exists
        effort = 1;
        p.add_msg_if_player( m_bad, _( "You trigger the alarm!" ) );
        veh.is_alarm_on = true;
    } else if( roll >= 20 ) { // Don't bother the player if it's trivial
        effort = 1;
        p.add_msg_if_player( m_good, _( "You quickly bypass the security system!" ) );
        success = true;
    }

    if( effort == 0 && !query_yn( _( "Try to hack this car's security system?" ) ) ) {
        // Scanning for security systems isn't free
        p.moves -= 100;
        it.charges -= 1;
        return false;
    }

    p.practice( skill_computer, advanced ? 10 : 3 );
    if( roll < -10 ) {
        effort = rng( 4, 8 );
        p.add_msg_if_player( m_bad, _( "You waste some time, but fail to affect the security system." ) );
    } else if( roll < 0 ) {
        effort = 1;
        p.add_msg_if_player( m_bad, _( "You fail to affect the security system." ) );
    } else if( roll < 20 ) {
        effort = rng( 2, 8 );
        p.add_msg_if_player( m_mixed,
                             _( "You take some time, but manage to bypass the security system!" ) );
        success = true;
    }

    p.moves -= effort * 100;
    it.charges -= effort;
    if( success && advanced ) { // Unlock controls, but only if they're drive-by-wire
        veh.is_locked = false;
    }
    return success;
}

vehicle *pickveh( const tripoint &center, bool advanced )
{
    static const std::string ctrl = "CTRL_ELECTRONIC";
    static const std::string advctrl = "REMOTE_CONTROLS";
    uimenu pmenu;
    pmenu.title = _( "Select vehicle to access" );
    std::vector< vehicle * > vehs;

    for( auto &veh : g->m.get_vehicles() ) {
        auto &v = veh.v;
        const auto gp = v->global_pos();
        if( rl_dist( center.x, center.y, gp.x, gp.y ) < 40 &&
            v->fuel_left( "battery", true ) > 0 &&
            ( v->all_parts_with_feature( advctrl, true ).size() > 0 ||
              ( !advanced && v->all_parts_with_feature( ctrl, true ).size() > 0 ) ) ) {
            vehs.push_back( v );
        }
    }
    std::vector<tripoint> locations;
    for( int i = 0; i < ( int )vehs.size(); i++ ) {
        auto veh = vehs[i];
        locations.push_back( veh->global_pos3() );
        pmenu.addentry( i, true, MENU_AUTOASSIGN, veh->name.c_str() );
    }

    if( vehs.empty() ) {
        add_msg( m_bad, _( "No vehicle available." ) );
        return nullptr;
    }

    pmenu.addentry( vehs.size(), true, 'q', _( "Cancel" ) );
    pointmenu_cb callback( locations );
    pmenu.callback = &callback;
    pmenu.w_y = 0;
    pmenu.query();

    if( pmenu.ret < 0 || pmenu.ret >= ( int )vehs.size() ) {
        return nullptr;
    } else {
        return vehs[pmenu.ret];
    }
}

int iuse::remoteveh( player *p, item *it, bool t, const tripoint &pos )
{
    vehicle *remote = g->remoteveh();
    if( t ) {
        bool stop = false;
        if( it->charges == 0 ) {
            p->add_msg_if_player( m_bad, _( "The remote control's battery goes dead." ) );
            stop = true;
        } else if( remote == nullptr ) {
            p->add_msg_if_player( _( "Lost contact with the vehicle." ) );
            stop = true;
        } else if( remote->fuel_left( "battery", true ) == 0 ) {
            p->add_msg_if_player( m_bad, _( "The vehicle's battery died." ) );
            stop = true;
        }
        if( stop ) {
            it->active = false;
            g->setremoteveh( nullptr );
        }

        return it->type->charges_to_use();
    }

    bool controlling = it->active && remote != nullptr;
    int choice = menu( true, _( "What to do with remote vehicle control:" ), _( "Nothing" ),
                       controlling ? _( "Stop controlling the vehicle." ) : _( "Take control of a vehicle." ),
                       _( "Execute one vehicle action" ), NULL );

    if( choice < 2 || choice > 3 ) {
        return 0;
    }

    if( choice == 2 && controlling ) {
        it->active = false;
        g->setremoteveh( nullptr );
        return 0;
    }

    int px = g->u.view_offset.x;
    int py = g->u.view_offset.y;

    vehicle *veh = pickveh( pos, choice == 2 );

    if( veh == nullptr ) {
        return 0;
    }

    if( !hackveh( *p, *it, *veh ) ) {
        return 0;
    }

    if( choice == 2 ) {
        it->active = true;
        g->setremoteveh( veh );
        p->add_msg_if_player( m_good, _( "You take control of the vehicle." ) );
        if( !veh->engine_on ) {
            veh->start_engines();
        }
    } else if( choice == 3 ) {
        veh->use_controls( pos );
    }

    g->u.view_offset.x = px;
    g->u.view_offset.y = py;
    return it->type->charges_to_use();
}

bool multicooker_hallu( player &p )
{
    p.moves -= 200;
    const int random_hallu = rng( 1, 7 );
    std::vector<tripoint> points;
    switch( random_hallu ) {

        case 1:
            add_msg( m_info, _( "And when you gaze long into a screen, the screen also gazes into you." ) );
            return true;

        case 2:
            add_msg( m_bad, _( "The multi-cooker boiled your head!" ) );
            return true;

        case 3:
            add_msg( m_info, _( "The characters on the screen display an obscene joke.  Strange humor." ) );
            return true;

        case 4:
            //~ Single-spaced & lowercase are intentional, conveying hurried speech-KA101
            add_msg( m_warning, _( "Are you sure?! the multi-cooker wants to poison your food!" ) );
            return true;

        case 5:
            add_msg( m_info,
                     _( "The multi-cooker argues with you about the taste preferences.  You don't want to deal with it." ) );
            return true;

        case 6:
            for( const tripoint &pt : g->m.points_in_radius( p.pos(), 1 ) ) {
                if( g->is_empty( pt ) ) {
                    points.push_back( pt );
                }
            }

            if( !one_in( 5 ) ) {
                add_msg( m_warning, _( "The multi-cooker runs away!" ) );
                const tripoint random_point = random_entry( points );
                if( monster *const m = g->summon_mon( mon_hallu_multicooker, random_point ) ) {
                    m->hallucination = true;
                    m->add_effect( effect_run, 1_turns, num_bp, true );
                }
            } else {
                add_msg( m_bad, _( "You're surrounded by aggressive multi-cookers!" ) );

                for( auto &point : points ) {
                    if( monster *const m = g->summon_mon( mon_hallu_multicooker, point ) ) {
                        m->hallucination = true;
                    }
                }
            }
            return true;

        default:
            return false;
    }

}

int iuse::multicooker( player *p, item *it, bool t, const tripoint &pos )
{
    static const std::set<std::string> multicooked_subcats = { "CSC_FOOD_MEAT", "CSC_FOOD_VEGGI", "CSC_FOOD_PASTA" };

    if( t ) {
        if( it->charges == 0 ) {
            it->active = false;
            return 0;
        }

        int cooktime = it->get_var( "COOKTIME", 0 );
        cooktime -= 100;

        if( cooktime >= 300 && cooktime < 400 ) {
            //Smart or good cook or careful
            /** @EFFECT_INT increases chance of checking multi-cooker on time */

            /** @EFFECT_SURVIVAL increases chance of checking multi-cooker on time */
            if( p->int_cur + p->get_skill_level( skill_cooking ) + p->get_skill_level( skill_survival ) > 16 ) {
                add_msg( m_info, _( "The multi-cooker should be finishing shortly..." ) );
            }
        }

        if( cooktime <= 0 ) {
            item &meal = it->emplace_back( it->get_var( "DISH" ) );
            if( meal.has_flag( "EATEN_HOT" ) ) {
                meal.active = true;
                meal.item_tags.insert( "HOT" );
                meal.item_counter = 600;
            }

            it->active = false;
            it->erase_var( "DISH" );
            it->erase_var( "COOKTIME" );

            //~ sound of a multi-cooker finishing its cycle!
            sounds::sound( pos, 8, _( "ding!" ) );

            return 0;
        } else {
            it->set_var( "COOKTIME", cooktime );
            return 0;
        }

    } else {
        enum {
            mc_cancel, mc_start, mc_stop, mc_take, mc_upgrade
        };

        if( p->is_underwater() ) {
            p->add_msg_if_player( m_info, _( "You can't do that while underwater." ) );
            return false;
        }

        if( p->has_trait( trait_ILLITERATE ) ) {
            add_msg( m_info, _( "You cannot read, and don't understand the screen or the buttons!" ) );
            return 0;
        }

        if( p->has_effect( effect_hallu ) || p->has_effect( effect_visuals ) ) {
            if( multicooker_hallu( *p ) ) {
                return 0;
            }
        }

        if( p->has_trait( trait_HYPEROPIC ) && !p->is_wearing( "glasses_reading" )
            && !p->is_wearing( "glasses_bifocal" ) && !p->has_effect( effect_contacts ) ) {
            add_msg( m_info, _( "You'll need to put on reading glasses before you can see the screen." ) );
            return 0;
        }

        uimenu menu;
        menu.selected = 0;
        menu.text = _( "Welcome to the RobotChef3000.  Choose option:" );

        menu.addentry( mc_cancel, true, 'q', _( "Cancel" ) );

        if( it->active ) {
            menu.addentry( mc_stop, true, 's', _( "Stop cooking" ) );
        } else {
            if( it->contents.empty() ) {
                if( it->ammo_remaining() < 50 ) {
                    p->add_msg_if_player( _( "Batteries are low." ) );
                    return 0;
                }
                menu.addentry( mc_start, true, 's', _( "Start cooking" ) );

                /** @EFFECT_ELECTRONICS >3 allows multicooker upgrade */

                /** @EFFECT_FABRICATION >3 allows multicooker upgrade */
                if( p->get_skill_level( skill_electronics ) > 3 && p->get_skill_level( skill_fabrication ) > 3 ) {
                    const auto upgr = it->get_var( "MULTI_COOK_UPGRADE" );
                    if( upgr.empty() ) {
                        menu.addentry( mc_upgrade, true, 'u', _( "Upgrade multi-cooker" ) );
                    } else {
                        if( upgr == "UPGRADE" ) {
                            menu.addentry( mc_upgrade, false, 'u', _( "Multi-cooker already upgraded" ) );
                        } else {
                            menu.addentry( mc_upgrade, false, 'u', _( "Multi-cooker unable to upgrade" ) );
                        }
                    }
                }
            } else {
                menu.addentry( mc_take, true, 't', _( "Take out dish" ) );
            }
        }

        menu.query();
        int choice = menu.ret;

        if( mc_cancel == choice ) {
            return 0;
        }

        if( mc_stop == choice ) {
            if( query_yn( _( "Really stop cooking?" ) ) ) {
                it->active = false;
                it->erase_var( "DISH" );
                it->erase_var( "COOKTIME" );
            }
            return 0;
        }

        if( mc_take == choice ) {
            item &dish = it->contents.front();

            if( dish.has_flag( "HOT" ) ) {
                p->add_msg_if_player( m_good,
                                      _( "You got the dish from the multi-cooker.  The %s smells delicious." ),
                                      dish.tname( dish.charges, false ).c_str() );
            } else {
                p->add_msg_if_player( m_good, _( "You got the %s from the multi-cooker." ),
                                      dish.tname( dish.charges, false ).c_str() );
            }

            p->i_add( dish );
            it->contents.clear();

            return 0;
        }

        if( mc_start == choice ) {
            enum {
                d_cancel
            };

            uimenu dmenu;
            dmenu.selected = 0;
            dmenu.text = _( "Choose desired meal:" );

            dmenu.addentry( d_cancel, true, 'q', _( "Cancel" ) );

            std::vector<const recipe *> dishes;

            inventory crafting_inv = g->u.crafting_inventory();
            //add some tools and qualities. we can't add this qualities to json, because multicook must be used only by activating, not as component other crafts.
            crafting_inv.push_back( item( "hotplate", 0 ) ); //hotplate inside
            crafting_inv.push_back( item( "tongs", 0 ) ); //some recipes requires tongs
            crafting_inv.push_back( item( "toolset", 0 ) ); //toolset with CUT and other qualities inside
            crafting_inv.push_back( item( "pot", 0 ) ); //good COOK, BOIL, CONTAIN qualities inside

            int counter = 1;

            for( const auto &r : g->u.get_learned_recipes().in_category( "CC_FOOD" ) ) {
                if( multicooked_subcats.count( r->subcategory ) > 0 ) {
                    dishes.push_back( r );
                    const bool can_make = r->requirements().can_make_with_inventory( crafting_inv );

                    dmenu.addentry( counter++, can_make, -1, r->result_name() );
                }
            }

            dmenu.query();

            int choice = dmenu.ret;

            if( d_cancel == choice ) {
                return 0;
            } else {
                const recipe *meal = dishes[choice - 1];
                int mealtime;
                if( it->get_var( "MULTI_COOK_UPGRADE" ) == "UPGRADE" ) {
                    mealtime = meal->time;
                } else {
                    mealtime = meal->time * 2 ;
                }

                const int all_charges = 50 + mealtime / ( it->type->tool->turns_per_charge * 100 );

                if( it->ammo_remaining() < all_charges ) {

                    p->add_msg_if_player( m_warning,
                                          _( "The multi-cooker needs %d charges to cook this dish." ),
                                          all_charges );

                    return 0;
                }

                auto reqs = meal->requirements();
                for( auto it : reqs.get_components() ) {
                    p->consume_items( it );
                }

                it->set_var( "DISH", meal->result() );
                it->set_var( "COOKTIME", mealtime );

                p->add_msg_if_player( m_good,
                                      _( "The screen flashes blue symbols and scales as the multi-cooker begins to shake." ) );

                it->active = true;
                it->charges -= 50;

                p->practice( skill_cooking, meal->difficulty * 3 ); //little bonus

                return 0;
            }
        }

        if( mc_upgrade == choice ) {

            if( !p->has_morale_to_craft() ) {
                add_msg( m_info, _( "Your morale is too low to craft..." ) );
                return false;
            }

            bool has_tools = true;

            const inventory &cinv = g->u.crafting_inventory();

            if( !cinv.has_amount( "soldering_iron", 1 ) ) {
                p->add_msg_if_player( m_warning, _( "You need a %s." ), item::nname( "soldering_iron" ).c_str() );
                has_tools = false;
            }

            static const quality_id SCREW_FINE( "SCREW_FINE" );
            if( !cinv.has_quality( SCREW_FINE ) ) {
                p->add_msg_if_player( m_warning, _( "You need an item with %s of 1 or more to disassemble this." ),
                                      SCREW_FINE.obj().name.c_str() );
                has_tools = false;
            }

            if( !has_tools ) {
                return 0;
            }

            p->practice( skill_electronics, rng( 5, 10 ) );
            p->practice( skill_fabrication, rng( 5, 10 ) );

            p->moves -= 700;

            /** @EFFECT_INT increases chance to successfully upgrade multi-cooker */

            /** @EFFECT_ELECTRONICS increases chance to successfully upgrade multi-cooker */

            /** @EFFECT_FABRICATION increases chance to successfully upgrade multi-cooker */
            if( p->get_skill_level( skill_electronics ) + p->get_skill_level( skill_fabrication ) + p->int_cur >
                rng( 20, 35 ) ) {

                p->practice( skill_electronics, rng( 5, 20 ) );
                p->practice( skill_fabrication, rng( 5, 20 ) );

                p->add_msg_if_player( m_good,
                                      _( "You've successfully upgraded the multi-cooker, master tinkerer!  Now it cooks faster!" ) );

                it->set_var( "MULTI_COOK_UPGRADE", "UPGRADE" );

                return 0;

            } else {

                if( !one_in( 5 ) ) {
                    p->add_msg_if_player( m_neutral,
                                          _( "You sagely examine and analyze the multi-cooker, but don't manage to accomplish anything." ) );
                } else {
                    p->add_msg_if_player( m_bad,
                                          _( "Your tinkering nearly breaks the multi-cooker!  Fortunately, it still works, but best to stop messing with it." ) );
                    it->set_var( "MULTI_COOK_UPGRADE", "DAMAGED" );
                }

                return 0;

            }

        }

    }

    return 0;
}

int iuse::cable_attach( player *p, item *it, bool, const tripoint & )
{
    std::string initial_state = it->get_var( "state", "attach_first" );

    if( initial_state == "attach_first" ) {
        tripoint posp;
        if( !choose_adjacent( _( "Attach cable to vehicle where?" ), posp ) ) {
            return 0;
        }
        const optional_vpart_position vp = g->m.veh_at( posp );
        auto ter = g->m.ter( posp );
        if( !vp && ter != t_chainfence_h && ter != t_chainfence_v ) {
            p->add_msg_if_player( _( "There's no vehicle there." ) );
            return 0;
        } else {
            const auto abspos = g->m.getabs( posp );
            it->active = true;
            it->set_var( "state", "pay_out_cable" );
            it->set_var( "source_x", abspos.x );
            it->set_var( "source_y", abspos.y );
            it->set_var( "source_z", g->get_levz() );
            it->process( p, p->pos(), false );
        }
        p->moves -= 15;
    } else if( initial_state == "pay_out_cable" ) {
        int choice = -1;
        uimenu kmenu;
        kmenu.selected = 0;
        kmenu.text = _( "Using cable:" );
        kmenu.addentry( 0, true, -1, _( "Attach loose end of the cable" ) );
        kmenu.addentry( 1, true, -1, _( "Detach and re-spool the cable" ) );
        kmenu.addentry( -1, true, 'q', _( "Cancel" ) );
        kmenu.query();
        choice = kmenu.ret;

        if( choice == -1 ) {
            return 0; // we did nothing.
        } else if( choice == 1 ) {
            it->reset_cable( p );
            return 0;
        }

        tripoint vpos;
        if( !choose_adjacent( _( "Attach cable to vehicle where?" ), vpos ) ) {
            return 0;
        }
        const optional_vpart_position target_vp = g->m.veh_at( vpos );
        if( !target_vp ) {
            p->add_msg_if_player( _( "There's no vehicle there." ) );
            return 0;
        } else {
            vehicle *const target_veh = &target_vp->vehicle();
            tripoint source_global( it->get_var( "source_x", 0 ),
                                    it->get_var( "source_y", 0 ),
                                    it->get_var( "source_z", 0 ) );
            tripoint source_local = g->m.getlocal( source_global );
            const optional_vpart_position source_vp = g->m.veh_at( source_local );
            vehicle *const source_veh = veh_pointer_or_null( source_vp );

            if( source_veh == target_veh ) {
                if( p != nullptr && p->has_item( *it ) ) {
                    p->add_msg_if_player( m_warning, _( "The %s already has access to its own electric system!" ),
                                          source_veh->name.c_str() );
                }
                return 0;
            }

            tripoint target_global = g->m.getabs( vpos );

            if( source_veh == nullptr ) {
                if( p != nullptr && p->has_item( *it ) ) {
                    p->add_msg_if_player( m_bad, _( "You notice the cable has come loose!" ) );
                }
                it->reset_cable( p );
                return 0;
            }

            const auto veh_part_coordinates = []( const vehicle & veh, const int part_num ) {
                return veh.parts[part_num].mount;
            };

            // TODO: make sure there is always a matching vpart id here. Maybe transform this into
            // a iuse_actor class, or add a check in item_factory.
            const vpart_id vpid( it->typeId() );

            point vcoords = veh_part_coordinates( *source_veh, source_vp->part_index() );
            vehicle_part source_part( vpid, vcoords.x, vcoords.y, item( *it ) );
            source_part.target.first = target_global;
            source_part.target.second = target_veh->real_global_pos3();
            source_veh->install_part( vcoords.x, vcoords.y, source_part );

            vcoords = veh_part_coordinates( *target_veh, target_vp->part_index() );
            vehicle_part target_part( vpid, vcoords.x, vcoords.y, item( *it ) );
            target_part.target.first = source_global;
            target_part.target.second = source_veh->real_global_pos3();
            target_veh->install_part( vcoords.x, vcoords.y, target_part );

            if( p != nullptr && p->has_item( *it ) ) {
                p->add_msg_if_player( m_good, _( "You link up the electric systems of the %1$s and the %2$s." ),
                                      source_veh->name.c_str(), target_veh->name.c_str() );
            }

            return 1; // Let the cable be destroyed.
        }
    }

    return 0;
}

int iuse::shavekit( player *p, item *it, bool, const tripoint & )
{
    if( !it->ammo_sufficient() ) {
        p->add_msg_if_player( _( "You need soap to use this." ) );
    } else {
        p->add_msg_if_player( _( "You open up your kit and shave." ) );
        p->moves -= 3000;
        p->add_morale( MORALE_SHAVE, 8, 8, 240_minutes, 3_minutes );
    }
    return it->type->charges_to_use();
}

int iuse::hairkit( player *p, item *it, bool, const tripoint & )
{
    p->add_msg_if_player( _( "You give your hair a trim." ) );
    p->moves -= 3000;
    p->add_morale( MORALE_HAIRCUT, 3, 3, 480_minutes, 3_minutes );
    return it->type->charges_to_use();
}

int iuse::weather_tool( player *p, item *it, bool, const tripoint & )
{
    w_point const weatherPoint = *g->weather_precise;

    if( it->typeId() == "weather_reader" ) {
        p->add_msg_if_player( m_neutral, _( "The %s's monitor slowly outputs the data..." ),
                              it->tname().c_str() );
    }
    if( it->has_flag( "THERMOMETER" ) ) {
        if( it->typeId() == "thermometer" ) {
            p->add_msg_if_player( m_neutral, _( "The %1$s reads %2$s." ), it->tname().c_str(),
                                  print_temperature( g->get_temperature( g->u.pos() ) ).c_str() );
        } else {
            p->add_msg_if_player( m_neutral, _( "Temperature: %s." ),
                                  print_temperature( g->get_temperature( g->u.pos() ) ).c_str() );
        }
    }
    if( it->has_flag( "HYGROMETER" ) ) {
        if( it->typeId() == "hygrometer" ) {
            p->add_msg_if_player(
                m_neutral, _( "The %1$s reads %2$s." ), it->tname().c_str(),
                print_humidity( get_local_humidity( weatherPoint.humidity, g->weather,
                                                    g->is_sheltered( g->u.pos() ) ) ).c_str() );
        } else {
            p->add_msg_if_player(
                m_neutral, _( "Relative Humidity: %s." ),
                print_humidity( get_local_humidity( weatherPoint.humidity, g->weather,
                                                    g->is_sheltered( g->u.pos() ) ) ).c_str() );
        }
    }
    if( it->has_flag( "BAROMETER" ) ) {
        if( it->typeId() == "barometer" ) {
            p->add_msg_if_player(
                m_neutral, _( "The %1$s reads %2$s." ), it->tname().c_str(),
                print_pressure( ( int )weatherPoint.pressure ).c_str() );
        } else {
            p->add_msg_if_player( m_neutral, _( "Pressure: %s." ),
                                  print_pressure( ( int )weatherPoint.pressure ).c_str() );
        }
    }

    if( it->typeId() == "weather_reader" ) {
        int vehwindspeed = 0;
        if( optional_vpart_position vp = g->m.veh_at( p->pos() ) ) {
            vehwindspeed = abs( vp->vehicle().velocity / 100 ); // For mph
        }
        const oter_id &cur_om_ter = overmap_buffer.ter( p->global_omt_location() );
        /* windpower defined in internal velocity units (=.01 mph) */
        int windpower = int( 100.0f * get_local_windpower( weatherPoint.windpower + vehwindspeed,
                             cur_om_ter, g->is_sheltered( g->u.pos() ) ) );

        p->add_msg_if_player( m_neutral, _( "Wind Speed: %.1f %s." ),
                              convert_velocity( windpower, VU_WIND ),
                              velocity_units( VU_WIND ) );
        p->add_msg_if_player(
            m_neutral, _( "Feels Like: %s." ),
            print_temperature(
<<<<<<< HEAD
                get_local_windchill( weatherPoint.temperature, weatherPoint.humidity, windpower) +
                g->get_temperature( g->u.pos() ) ).c_str() );
=======
                get_local_windchill( weatherPoint.temperature, weatherPoint.humidity, windpower ) +
                g->get_temperature() ).c_str() );
>>>>>>> b3d83b62
    }

    return 0;
}

int iuse::directional_hologram( player *p, item *it, bool, const tripoint &pos )
{
    if( it->is_armor() &&  !( p->is_worn( *it ) ) ) {
        p->add_msg_if_player( m_neutral, _( "You need to wear the %1$s before activating it." ),
                              it->tname().c_str() );
        return 0;
    }
    tripoint posp = pos;
    if( !choose_adjacent( _( "Choose hologram direction." ), posp ) ) {
        return 0;
    }
    if( !g->is_empty( posp ) ) {
        p->add_msg_if_player( m_info, _( "Can't create a hologram there." ) );
        return 0;
    }
    monster *const hologram = g->summon_mon( mon_hologram, posp );
    tripoint target = pos;
    target.x = p->posx() + 2 * SEEX * ( posp.x - p->posx() );
    target.y = p->posy() + 2 * SEEY * ( posp.y - p->posy() );
    hologram->set_dest( target );
    p->mod_moves( -100 );
    return it->type->charges_to_use();
}

int iuse::capture_monster_act( player *p, item *it, bool, const tripoint &pos )
{
    if( it->has_var( "contained_name" ) ) {
        tripoint target;
        if( g->is_empty( pos ) ) {
            // It's been activated somewhere where there isn't a player or monster, good.
            target = pos;
        } else {
            if( it->has_flag( "PLACE_RANDOMLY" ) ) {
                std::vector<tripoint> valid;
                for( const tripoint &dest : g->m.points_in_radius( p->pos(), 1 ) ) {
                    if( g->is_empty( dest ) ) {
                        valid.push_back( dest );
                    }
                }
                if( valid.empty() ) {
                    p->add_msg_if_player( _( "There is no place to put the %s." ),
                                          it->get_var( "contained_name", "" ).c_str() );
                    return 0;
                }
                target = random_entry( valid );
            } else {
                const std::string query = string_format( _( "Place the %s where?" ),
                                          it->get_var( "contained_name", "" ).c_str() );
                if( !choose_adjacent( query, target ) ) {
                    return 0;
                }
                if( !g->is_empty( target ) ) {
                    p->add_msg_if_player( m_info, _( "You cannot place the %s there!" ),
                                          it->get_var( "contained_name", "" ).c_str() );
                    return 0;
                }
            }
        }
        monster new_monster;
        try {
            deserialize( new_monster, it->get_var( "contained_json", "" ) );
        } catch( const std::exception &e ) {
            debugmsg( _( "Error restoring monster: %s" ), e.what() );
            return 0;
        }
        new_monster.spawn( target );
        g->add_zombie( new_monster );
        it->erase_var( "contained_name" );
        it->erase_var( "contained_json" );
        it->erase_var( "name" );
        it->erase_var( "weight" );
        return 0;
    } else {
        tripoint target = pos;
        const std::string query = string_format( _( "Capture what with the %s?" ), it->tname().c_str() );
        if( !choose_adjacent( query, target ) ) {
            p->add_msg_if_player( m_info, _( "You cannot use a %s there." ), it->tname().c_str() );
            return 0;
        }
        // Capture the thing, if it's on the same square.
        if( const monster *const mon_ptr = g->critter_at<monster>( target ) ) {
            const monster &f = *mon_ptr;

            if( !it->has_property( "monster_size_capacity" ) ) {
                debugmsg( "%s has no monster_size_capacity.", it->tname().c_str() );
                return 0;
            }
            const std::string capacity = it->get_property_string( "monster_size_capacity" );
            if( Creature::size_map.count( capacity ) == 0 ) {
                debugmsg( "%s has invalid monster_size_capacity %s.",
                          it->tname().c_str(), capacity.c_str() );
                return 0;
            }
            if( f.get_size() > Creature::size_map.find( capacity )->second ) {
                p->add_msg_if_player( m_info, _( "The %1$s is too big to put in your %2$s." ),
                                      f.type->nname().c_str(), it->tname().c_str() );
                return 0;
            }
            // TODO: replace this with some kind of melee check.
            int chance = f.hp_percentage() / 10;
            // A weaker monster is easier to capture.
            // If the monster is friendly, then put it in the item
            // without checking if it rolled a success.
            if( f.friendly != 0 || one_in( chance ) ) {
                it->set_var( "contained_json", serialize( f ) );
                it->set_var( "contained_name", f.type->nname() );
                it->set_var( "name", string_format( _( "%s holding %s" ), it->type->nname( 1 ).c_str(),
                                                    f.type->nname().c_str() ) );
                m_size mon_size = f.get_size();
                int new_weight = 0;
                switch( mon_size ) {
                    case MS_TINY:
                        new_weight = 1000;
                        break;
                    case MS_SMALL:
                        new_weight = 40750;
                        break;
                    case MS_MEDIUM:
                        new_weight = 81500;
                        break;
                    case MS_LARGE:
                        new_weight = 120000;
                        break;
                    case MS_HUGE:
                        new_weight = 200000;
                        break;
                }
                it->set_var( "weight", new_weight );
                g->remove_zombie( f );
                return 0;
            } else {
                p->add_msg_if_player( m_bad, _( "The %1$s avoids your attempts to put it in the %2$s." ),
                                      f.type->nname().c_str(), it->type->nname( 1 ).c_str() );
            }
            p->moves -= 100;
        } else {
            add_msg( _( "The %s can't capture nothing" ), it->tname().c_str() );
            return 0;
        }
    }
    return 0;
}

int iuse::ladder( player *p, item *, bool, const tripoint & )
{
    if( !g->m.has_zlevels() ) {
        debugmsg( "Ladder can't be used in non-z-level mode" );
        return 0;
    }

    tripoint dirp;
    if( !choose_adjacent( _( "Put the ladder where?" ), dirp ) ) {
        return 0;
    }

    if( !g->is_empty( dirp ) || g->m.has_furn( dirp ) ) {
        p->add_msg_if_player( m_bad, _( "Can't place it there." ) );
        return 0;
    }

    p->add_msg_if_player( _( "You set down the ladder." ) );
    p->moves -= 500;
    g->m.furn_set( dirp, furn_str_id( "f_ladder" ) );
    return 1;
}

int iuse::washclothes( player *p, item *it, bool, const tripoint & )
{
    // Check that player isn't over volume limit as this might cause it to break... this is a hack.
    // TODO: find a better solution.
    if( p->volume_capacity() < p->volume_carried() ) {
        p->add_msg_if_player( _( "You're carrying too much to clean anything." ) );
        return 0;
    }
    if( it->charges < it->type->charges_to_use() ) {
        p->add_msg_if_player( _( "You need a cleansing agent to use this." ) );
        return 0;
    }

    player player = *p;

    player.inv.restack( player );

    const inventory_filter_preset preset( []( const item_location & location ) {
        return location->item_tags.find( "FILTHY" ) != location->item_tags.end();
    } );
    // TODO: this should also search surrounding area, not just player inventory.
    inventory_iuse_selector inv_s( player, _( "ITEMS TO CLEAN" ), preset );
    inv_s.add_character_items( player );
    inv_s.set_title( _( "Multiclean" ) );
    inv_s.set_hint( _( "To clean x items, type a number before selecting." ) );
    std::list<std::pair<int, int>> to_clean;
    if( inv_s.empty() ) {
        popup( std::string( _( "You have nothing to clean." ) ), PF_GET_KEY );
        to_clean = std::list<std::pair<int, int> >();
        return 0;
    }

    to_clean = inv_s.execute();
    if( to_clean.size() == 0 ) {
        return 0;
    }
    int required_water = 0;
    int time = 0;
    int required_cleanser = 0;

    // Determine if we have enough water and cleanser for all the items.
    for( std::pair<int, int> pair : to_clean ) {
        item mod = p->i_at( pair.first );
        if( pair.first == INT_MIN ) {
            p->add_msg_if_player( m_info, _( "Never mind." ) );
            return 0;
        }
        required_water += ( mod.volume() / 125_ml ) * pair.second;
        time += ( 1000 * mod.volume() / 250_ml ) * pair.second;
        required_cleanser += ( mod.volume() / 1000_ml ) * pair.second;
    }
    if( required_water < 1 ) {
        required_water = 1;
    }
    if( required_cleanser < 1 ) {
        required_cleanser = 1;
    }

    const inventory &crafting_inv = p->crafting_inventory();
    if( !crafting_inv.has_charges( "water", required_water ) &&
        !crafting_inv.has_charges( "water_clean", required_water ) ) {
        p->add_msg_if_player( _( "You need %1$i charges of water or clean water to wash these items." ),
                              required_water );
        return 0;
    } else if( !crafting_inv.has_charges( "soap", required_cleanser ) &&
               !crafting_inv.has_charges( "detergent", required_cleanser ) ) {
        p->add_msg_if_player( _( "You need %1$i charges of cleansing agent to wash these items." ),
                              required_cleanser );
        return 0;
    }
    // Assign the activity values.
    p->assign_activity( activity_id( "ACT_WASH" ), time );

    for( std::pair<int, int> pair : to_clean ) {
        p->activity.values.push_back( pair.first );
        p->activity.values.push_back( pair.second );
    }

    return 0;
}<|MERGE_RESOLUTION|>--- conflicted
+++ resolved
@@ -7482,13 +7482,8 @@
         p->add_msg_if_player(
             m_neutral, _( "Feels Like: %s." ),
             print_temperature(
-<<<<<<< HEAD
-                get_local_windchill( weatherPoint.temperature, weatherPoint.humidity, windpower) +
+                get_local_windchill( weatherPoint.temperature, weatherPoint.humidity, windpower ) +
                 g->get_temperature( g->u.pos() ) ).c_str() );
-=======
-                get_local_windchill( weatherPoint.temperature, weatherPoint.humidity, windpower ) +
-                g->get_temperature() ).c_str() );
->>>>>>> b3d83b62
     }
 
     return 0;
