--- conflicted
+++ resolved
@@ -114,20 +114,14 @@
         add_msg(m_info, _("You can't %s an item that's not solid!"), lower_verb.c_str());
         return false;
     }
-    if (carveable && !(cut->made_of("wood") || cut->made_of("plastic") || cut->made_of("glass") ||
-                       cut->made_of("chitin") || cut->made_of("iron") || cut->made_of("steel") ||
+    if (carveable && !(cut->made_of("wood") || cut->made_of("plastic") ||
+                       cut->made_of("glass") || cut->made_of("chitin") ||
+                       cut->made_of("iron") || cut->made_of("steel") ||
                        cut->made_of("silver"))) {
         std::string lower_verb = verb;
         std::transform(lower_verb.begin(), lower_verb.end(), lower_verb.begin(), ::tolower);
-<<<<<<< HEAD
-        std::string mtname = cut->get_material(1)->name();
-        std::transform(mtname.begin(), mtname.end(), mtname.begin(), ::tolower);
-        add_msg(m_info, _("You can't %1$s an item made of %2$s!"),
-                lower_verb.c_str(), mtname.c_str());
-=======
         add_msg(m_info, _("You can't %1$s %2$s because of the material it is made of."),
-                   lower_verb.c_str(), cut->name.c_str());
->>>>>>> 00257359
+                lower_verb.c_str(), cut->display_name().c_str());
         return false;
     }
 
@@ -3184,7 +3178,6 @@
     return 0;
 }
 
-<<<<<<< HEAD
 int iuse::fish_trap(player *p, item *it, bool t, point pos)
 {
     if (!t) {
@@ -3311,116 +3304,7 @@
     }
 }
 
-static bool valid_fabric(player *p, item *it, bool)
-{
-    if (it->type->id == "null") {
-        p->add_msg_if_player(m_info, _("You do not have that item!"));
-        return false;
-    }
-    if (it->type->id == "string_6" || it->type->id == "string_36" || it->type->id == "rope_30" ||
-        it->type->id == "rope_6") {
-        add_msg(m_info, _("You cannot cut that, you must disassemble it using the disassemble key"));
-        return false;
-    }
-    if (it->type->id == "rag" || it->type->id == "rag_bloody" || it->type->id == "leather") {
-        p->add_msg_if_player(m_info, _("There's no point in cutting a %s."), it->tname().c_str());
-        return false;
-    }
-    if (!it->made_of("cotton") && !it->made_of("leather") && !it->made_of("nomex")) {
-        add_msg(m_info, _("You can only slice items made of fabric or leather."));
-        return false;
-    }
-    if (it->is_container() && !it->contents.empty()) {
-        add_msg(m_info, _("That %s is not empty!"), it->tname().c_str());
-        return false;
-    }
-
-    return true;
-}
-
-int iuse::cut_up(player *p, item *it, item *cut, bool, point)
-{
-    p->moves -= 25 * cut->volume();
-    int count = cut->volume();
-    if (p->skillLevel("tailor") == 0) {
-        count = rng(0, count);
-    } else if (p->skillLevel("tailor") == 1 && count >= 2) {
-        count -= rng(0, 2);
-    }
-
-    if (dice(3, 3) > p->dex_cur) {
-        count -= rng(1, 3);
-    }
-
-    // damaged clothing has a chance to lose material
-    if (count > 0) {
-        float component_success_chance = std::min(std::pow(0.8, cut->damage), 1.0);
-        for (int i = count; i > 0; i--) {
-            if (component_success_chance < rng_float(0, 1)) {
-                count--;
-            }
-        }
-    }
-
-    //scrap_text is result string of worthless scraps
-    //sliced_text is result on a success
-    std::string scrap_text, sliced_text, type;
-    if (cut->made_of("cotton")) {
-        scrap_text = _("You clumsily cut the %s into useless ribbons.");
-        sliced_text = ngettext("You slice the %s into a rag.", "You slice the %1$s into %2$d rags.",
-                               count);
-        type = "rag";
-    } else if (cut->made_of("leather")) {
-        scrap_text = _("You clumsily cut the %s into useless scraps.");
-        sliced_text = ngettext("You slice the %s into a piece of leather.",
-                               "You slice the %1$s into %2$d pieces of leather.", count);
-        type = "leather";
-    } else {
-        scrap_text = _("You clumsily cut the %s into useless scraps.");
-        sliced_text = ngettext("You cut the %s into a piece of nomex.",
-                               "You slice the %1$s into %2$d pieces of nomex.", count);
-        type = "nomex";
-    }
-
-    remove_ammo(cut, *p);
-    int pos = p->get_item_position(cut);
-
-    if (count <= 0) {
-        p->add_msg_if_player(m_bad, scrap_text.c_str(), cut->tname().c_str());
-        p->i_rem(pos);
-        return it->type->charges_to_use();
-    }
-    p->add_msg_if_player(m_good, sliced_text.c_str(), cut->tname().c_str(), count);
-    item result(type, int(calendar::turn));
-    p->i_rem(pos);
-    p->i_add_or_drop(result, count);
-    return it->type->charges_to_use();
-}
-
-int iuse::scissors(player *p, item *it, bool t, point pos)
-{
-    int inventory_index = g->inv(_("Chop up what?"));
-    item *cut = &(p->i_at(inventory_index));
-
-    if (!valid_fabric(p, cut, t)) {
-        return 0;
-    }
-    if (cut == &p->weapon) {
-        if (!query_yn(_("You are wielding that, are you sure?"))) {
-            return 0;
-        }
-    } else if( inventory_index < -1 ) {
-        if (!query_yn(_("You're wearing that, are you sure?"))) {
-            return 0;
-        }
-    }
-    return cut_up(p, it, cut, t, pos);
-}
-
 int iuse::extinguisher(player *p, item *it, bool, point)
-=======
-int iuse::extinguisher(player *p, item *it, bool)
->>>>>>> 00257359
 {
     if (it->charges < it->type->charges_to_use()) {
         return 0;
@@ -6721,79 +6605,6 @@
     p->activity.str_values.push_back(corpses[selected_corpse]->display_name());
 }
 
-<<<<<<< HEAD
-int iuse::knife(player *p, item *it, bool t, point pos)
-{
-    int choice = -1;
-    const int cut_fabric = 0;
-    const int carve_writing = 1;
-    const int cauterize = 2;
-    const int make_slave = 3;
-    const int cancel = 4;
-    int inventory_index;
-
-    uimenu kmenu;
-    kmenu.selected = uistate.iuse_knife_selected;
-    kmenu.text = _("Using knife:");
-    kmenu.addentry(cut_fabric, true, -1, _("Cut up fabric/plastic/kevlar/wood"));
-    kmenu.addentry(carve_writing, true, -1, _("Carve writing on item"));
-    if ((p->has_disease("bite") || p->has_disease("bleed") || p->has_trait("MASOCHIST") ||
-         p->has_trait("MASOCHIST_MED") || p->has_trait("CENOBITE")) && !p->is_underwater()) {
-        if (!p->has_charges("fire", 4)) {
-            kmenu.addentry(cauterize, false, -1,
-                           _("You need a lighter with 4 charges before you can cauterize yourself."));
-        } else {
-            kmenu.addentry(cauterize, true, -1,
-                           ((p->has_disease("bite") || p->has_disease("bleed")) &&
-                            !p->is_underwater()) ? _("Cauterize") : _("Cauterize...for FUN!"));
-        }
-    }
-
-    if( p->skillLevel("survival") > 1 && p->skillLevel("firstaid") > 1 ) {
-        kmenu.addentry(make_slave, true, 'z', _("Make zombie slave"));
-    }
-
-    kmenu.addentry(cancel, true, 'q', _("Cancel"));
-    kmenu.query();
-    choice = kmenu.ret;
-    if (choice < cauterize) {
-        uistate.iuse_knife_selected = choice;
-    }
-
-    if (choice == cauterize) {
-        bool has_disease = p->has_disease("bite") || p->has_disease("bleed");
-        if (cauterize_effect(p, it, !has_disease)) {
-            p->use_charges("fire", 4);
-        }
-        return it->type->charges_to_use();
-    } else if (choice == cut_fabric) {
-        inventory_index = g->inv(_("Chop up what?"));
-    } else if (choice == carve_writing) {
-        inventory_index = g->inv(_("Carve writing on what?"));
-    } else if (choice == make_slave) {
-        make_zlave(p);
-        return 0;
-    } else {
-        return 0;
-    }
-
-    item *cut = &(p->i_at(inventory_index));
-
-    if (cut->is_null()) {
-        add_msg(m_info, _("You do not have that item!"));
-        return 0;
-    }
-    if (cut == it) {
-        add_msg(m_info, _("You can not cut the %s with itself!"), it->tname().c_str());
-        return 0;
-    }
-    if (cut == &p->weapon) {
-        if (!query_yn(_("You are wielding that, are you sure?"))) {
-            return 0;
-        }
-    } else if (inventory_index < -1) {
-        if (!query_yn(_("You're wearing that, are you sure?"))) {
-=======
 // *it here is the item that is a candidate for being chopped up.
 static bool valid_to_cut_up(player *p, item *it)
 {
@@ -6839,31 +6650,18 @@
         }
     } else if (pos < -1) {
         if(!query_yn(_("You're wearing that, are you sure?"))) {
->>>>>>> 00257359
             return 0;
         }
     }
-    
+
     return true;
 }
 
-<<<<<<< HEAD
-    if (choice == carve_writing) {
-        item_inscription(p, cut, _("Carve"), _("Carved"), true);
-        return 0;
-    }
-
-    // let's handle the rest
-    int amount = cut->volume();
-    if (amount == 0) {
-        add_msg(m_info, _("This object is too small to salvage a meaningful quantity of anything from!"));
-        return 0;
-=======
 // function returns charges from *it during the cutting process of the *cut.
 // *it cuts
 // *cut gets cut
 static int cut_up(player *p, item *it, item *cut, bool)
-{   
+{
     int pos = p->get_item_position(cut);
     // total number of raw components == total volume of item.
     // This can go awry if there is a volume / recipe mismatch.
@@ -6874,7 +6672,7 @@
     std::vector<std::string> cut_material_components = cut->made_of();
     // What materials do we salvage (ids and counts).
     std::map<std::string, int> materials_salvaged;
-    
+
     // Final just in case check (that perhaps was not done elsewhere);
     if (cut == it) {
         add_msg(m_info, _("You can not cut the %s with itself."), it->tname().c_str());
@@ -6886,7 +6684,7 @@
     // Not much practice, and you won't get very far ripping things up.
     Skill *isFab = Skill::skill("fabrication");
     p->practice(isFab, rng(0, 5), 1);
-    
+
     // Higher fabrication, less chance of entropy, but still a chance.
     if (rng(1, 10) <= entropy_threshold) {
         count -= 1;
@@ -6905,9 +6703,8 @@
                 count--;
             }
         }
->>>>>>> 00257359
-    }
-    
+    }
+
     // Decided to split components evenly. Since salvage will likely change
     // soon after I write this, I'll go with the one that is cleaner.
     for (auto material : cut_material_components) {
@@ -6917,19 +6714,6 @@
         materials_salvaged[salvaged_id] = count * salvage_multiplier / cut_material_components.size();
     }
 
-<<<<<<< HEAD
-    if ((cut->made_of("cotton") || cut->made_of("leather") || cut->made_of("nomex"))) {
-        if (valid_fabric(p, cut, t)) {
-            cut_up(p, it, cut, t, pos);
-        }
-        return it->type->charges_to_use();
-    } else if (cut->made_of(found_mat.c_str()) ||
-               cut->made_of((found_mat = "kevlar").c_str())) { // TODO : extract a function
-        if (found_mat == "plastic") {
-            result = new item("plastic_chunk", int(calendar::turn));
-        } else {
-            result = new item("kevlar_plate", int(calendar::turn));
-=======
     // Clean up before removing the item.
     remove_ammo(cut, *p);
     // Original item has been consumed.
@@ -6942,33 +6726,16 @@
         item result(mat_name, int(calendar::turn));
         if (amount > 0) {
             add_msg(m_good, ngettext("Salvaged %1$i %2$s.", "Salvaged %1$i %2$ss.", amount),
-                    amount, result.name.c_str());
+                    amount, result.display_name().c_str());
             p->i_add_or_drop(result, amount);
         } else {
-            add_msg(m_bad, _("Could not salvage a %s."), result.name.c_str());
->>>>>>> 00257359
+            add_msg(m_bad, _("Could not salvage a %s."), result.display_name().c_str());
         }
     }
     // No matter what, cutting has been done by the time we get here.
     return it->type->charges_to_use();
 }
 
-<<<<<<< HEAD
-    } else if (cut->made_of("wood")) {
-        action = "carve";
-        count = 2 * amount; // twice the volume, i.e. 12 skewers from 2x4 and heavy stick just as before.
-        result = new item("skewer", int(calendar::turn));
-    } else { // TODO: add the rest of the materials, gold and what not.
-        add_msg(m_info, _("Material of this item is not applicable for cutting up."));
-        return 0;
-    }
-    // check again
-    if (result == NULL) {
-        return 0;
-    }
-    if (cut->typeId() == result->typeId()) {
-        add_msg(m_info, _("There's no point in cutting a %s."), cut->tname().c_str());
-=======
 // item is what is doing the carving, item to be carved is chosen here.
 // Queries player for the item into which we will carve.
 // Return value is charges used (if any) for carving based on *it passed in.
@@ -6977,7 +6744,7 @@
 {
     int pos = g->inv(_("Carve writing into what?"));
     item *cut = &(p->i_at(pos));
-    
+
     if (cut->is_null()) {
         add_msg(m_info, _("You do not have that item."));
         return 0;
@@ -6986,26 +6753,16 @@
         add_msg(m_info, _("You can not cut the %s with itself."), it->tname().c_str());
         return 0;
     }
-    
+
     // Adding this check in as a formality, but I'm pretty sure whatever
     // in reality items used to carve will not burn charges for writing.
     if (item_inscription(p, cut, _("Carve"), _("Carved"), true)) {
         return it->type->charges_to_use();
     } else {
->>>>>>> 00257359
-        return 0;
-    }
-}
-
-<<<<<<< HEAD
-    // damaged items has a chance to lose material
-    if (count > 0) {
-        float component_success_chance = std::min(std::pow(0.8, cut->damage), 1.0);
-        for (int i = count; i > 0; i--) {
-            if (component_success_chance < rng_float(0, 1)) {
-                count--;
-            }
-=======
+        return 0;
+    }
+}
+
 static int cauterize_flame(player *p, item *it)
 {
     bool has_disease = p->has_disease("bite") || p->has_disease("bleed");
@@ -7020,7 +6777,6 @@
             did_cauterize = cauterize_effect(p, it, true);
         } else {
             p->add_msg_if_player(m_info, _("You are not bleeding or bitten, there is no need to cauterize yourself."));
->>>>>>> 00257359
         }
     }
     if (did_cauterize) {
@@ -7029,17 +6785,7 @@
     return 0;
 }
 
-<<<<<<< HEAD
-    if (action == "carve") {
-        if (count > 0) {
-            add_msg(ngettext("You carve the %1$s into %2$i %3$s.",
-                             "You carve the %1$s into %2$i %3$ss.", count),
-                    cut->tname().c_str(), count, result->tname().c_str());
-        } else {
-            add_msg(m_bad, _("You clumsily carve the %s into useless pieces."),
-                    cut->tname().c_str());
-=======
-int iuse::knife(player *p, item *it, bool t)
+int iuse::knife(player *p, item *it, bool t, point)
 {
     int choice = -1;
     const int menu_cut_up_item = 0;
@@ -7047,8 +6793,7 @@
     const int menu_cauterize = 2;
     const int menu_cancel = 4;
     item *cut;
-    int pos;
-    
+
     uimenu kmenu;
     kmenu.text = _("Using cutting instrument:");
     kmenu.addentry(menu_cut_up_item, true, -1, _("Cut up fabric/plastic/kevlar/wood/nomex"));
@@ -7062,41 +6807,18 @@
         cauterize_flame(p, it);
         return it->type->charges_to_use();
     } else if (choice == menu_cut_up_item) {
-        pos = g->inv(_("Cut up what?"));
-        cut = &(p->i_at(pos));
+        int inventory_index = g->inv(_("Cut up what?"));
+        cut = &(p->i_at(inventory_index));
         if (!valid_to_cut_up(p, cut)) {
             // Messages should have already been displayed.
             return 0;
->>>>>>> 00257359
         }
         return cut_up(p, it, cut, t);
     } else if (choice == menu_carve_writing) {
         return carve_writing(p, it);
     } else {
-<<<<<<< HEAD
-        if (count > 0) {
-            add_msg(m_good, ngettext("You cut the %1$s into %2$i %3$s.",
-                                     "You cut the %1$s into %2$i %3$ss.", count),
-                    cut->tname().c_str(), count, result->tname().c_str());
-        } else {
-            add_msg(m_bad, _("You clumsily cut the %s into useless pieces."),
-                    cut->tname().c_str());
-        }
-    }
-
-    remove_ammo(cut, *p);
-    // otherwise layout the goodies.
-    p->i_rem(inventory_index);
-    p->i_add_or_drop(*result, count);
-
-    // hear this helps with objects in dynamically allocated memory and
-    // their abandonment issues.
-    delete result;
-    return it->type->charges_to_use();
-=======
-        return 0;
-    }
->>>>>>> 00257359
+        return 0;
+    }
 }
 
 int iuse::cut_log_into_planks(player *p, item *it)
