--- conflicted
+++ resolved
@@ -1667,15 +1667,12 @@
 
 int iuse::sew(player *p, item *it, bool t)
 {
-<<<<<<< HEAD
-    if (p->fine_detail_vision_mod(g) > 4) {//minimum LL_LOW of LL_DARK + (ELFA_NV or atomic_light)
-=======
     if (p->is_underwater()) {
         g->add_msg_if_player(p, _("You can't do that while underwater."));
         return 0;
     }
-    if (p->fine_detail_vision_mod(g) > 2.5) {
->>>>>>> 45a7a4b3
+    //minimum LL_LOW of LL_DARK + (ELFA_NV or atomic_light)
+    if (p->fine_detail_vision_mod(g) > 4) {
         g->add_msg(_("You can't see to sew!"));
         return 0;
     }
@@ -2039,7 +2036,7 @@
     if (p->is_underwater()) {
         g->add_msg_if_player(p, _("You can't do that while underwater."));
         return 0;
- }
+    }
     if (it->charges == 0)
     {
         g->add_msg_if_player(p,_("The lantern is empty."));
@@ -2062,9 +2059,9 @@
 int iuse::gasoline_lantern_on(player *p, item *it, bool t)
 {
     if (p->is_underwater()) {
-  g->add_msg_if_player(p,_("The lantern is extinguished."));
-            it->make(itypes["gasoline_lantern"]);
-            it->active = false;
+        g->add_msg_if_player(p,_("The lantern is extinguished."));
+        it->make(itypes["gasoline_lantern"]);
+        it->active = false;
         return 0;
     }
     if (t)  // Normal use
@@ -3186,21 +3183,21 @@
 
 int iuse::combatsaw_on(player *p, item *it, bool t)
 {
- if (t) { // Effects while simply on
-  if (p->is_underwater()) {
-   g->add_msg_if_player(p,_("Your chainsaw gurgles in the water and stops."));
-  it->make(itypes["combatsaw_off"]);
-  it->active = false;
- }
-  else if (one_in(12)) {
-   g->sound(p->posx, p->posy, 18, _("Your combat chainsaw growls."));
-  }
- } else { // Toggling
-  g->add_msg_if_player(p,_("Your combat chainsaw goes quiet."));
-  it->make(itypes["combatsaw_off"]);
-  it->active = false;
- }
- return it->type->charges_to_use();
+    if (t) { // Effects while simply on
+        if (p->is_underwater()) {
+            g->add_msg_if_player(p,_("Your chainsaw gurgles in the water and stops."));
+            it->make(itypes["combatsaw_off"]);
+            it->active = false;
+        }
+        else if (one_in(12)) {
+            g->sound(p->posx, p->posy, 18, _("Your combat chainsaw growls."));
+        }
+    } else { // Toggling
+        g->add_msg_if_player(p,_("Your combat chainsaw goes quiet."));
+        it->make(itypes["combatsaw_off"]);
+        it->active = false;
+    }
+    return it->type->charges_to_use();
 }
 
 int iuse::chainsaw_off(player *p, item *it, bool t)
@@ -3219,21 +3216,21 @@
 
 int iuse::chainsaw_on(player *p, item *it, bool t)
 {
-   if (p->is_underwater()) {
-   g->add_msg_if_player(p,_("Your chainsaw gurgles in the water and stops."));
-  it->make(itypes["combatsaw_off"]);
-  it->active = false;
- }
-  else if (t) { // Effects while simply on
-  if (one_in(15)) {
-   g->sound(p->posx, p->posy, 12, _("Your chainsaw rumbles."));
-  }
- } else { // Toggling
-  g->add_msg_if_player(p,_("Your chainsaw dies."));
-  it->make(itypes["combatsaw_off"]);
-  it->active = false;
- }
- return it->type->charges_to_use();
+    if (p->is_underwater()) {
+        g->add_msg_if_player(p,_("Your chainsaw gurgles in the water and stops."));
+        it->make(itypes["combatsaw_off"]);
+        it->active = false;
+    }
+    else if (t) { // Effects while simply on
+        if (one_in(15)) {
+            g->sound(p->posx, p->posy, 12, _("Your chainsaw rumbles."));
+        }
+    } else { // Toggling
+        g->add_msg_if_player(p,_("Your chainsaw dies."));
+        it->make(itypes["combatsaw_off"]);
+        it->active = false;
+    }
+    return it->type->charges_to_use();
 }
 
 int iuse::cs_lajatang_off(player *p, item *it, bool t)
@@ -3376,12 +3373,12 @@
 
 int iuse::shishkebab_on(player *p, item *it, bool t)
 {
-      if (p->is_underwater()) {
-   g->add_msg_if_player(p,_("Your shishkebab hisses in the water and goes out."));
-  it->make(itypes["shishkebab_off"]);
-  it->active = false;
- }
-  else if (t)    // Effects while simply on
+    if (p->is_underwater()) {
+        g->add_msg_if_player(p,_("Your shishkebab hisses in the water and goes out."));
+        it->make(itypes["shishkebab_off"]);
+        it->active = false;
+    }
+    else if (t)    // Effects while simply on
     {
         if (one_in(25)) {
             g->sound(p->posx, p->posy, 10, _("Your shishkebab crackles!"));
@@ -3462,13 +3459,14 @@
 {
     if (t)    // Effects while simply on
     {
-              if (p->is_underwater()) {
-   g->add_msg_if_player(p,_("Your No. 9 hisses in the water and goes out."));
-  it->make(itypes["firemachete_off"]);
-  it->active = false;
- }
-  else if (one_in(25))
+        if (p->is_underwater()) {
+            g->add_msg_if_player(p,_("Your No. 9 hisses in the water and goes out."));
+            it->make(itypes["firemachete_off"]);
+            it->active = false;
+        }
+        else if (one_in(25)) {
             g->sound(p->posx, p->posy, 5, _("Your No. 9 hisses."));
+        }
         if (one_in(100))
         {
             g->add_msg_if_player(p,_("Your No. 9 cuts out!")),
@@ -3542,12 +3540,12 @@
 {
     if (t)    // Effects while simply on
     {
-              if (p->is_underwater()) {
-   g->add_msg_if_player(p,_("Your sword hisses in the water and goes out."));
-  it->make(itypes["broadfire_off"]);
-  it->active = false;
- }
-  else if (one_in(35)) {
+        if (p->is_underwater()) {
+            g->add_msg_if_player(p,_("Your sword hisses in the water and goes out."));
+            it->make(itypes["broadfire_off"]);
+            it->active = false;
+        }
+        else if (one_in(35)) {
             g->add_msg_if_player(p,_("Your blade burns for combat!"));
         }
     }
@@ -3617,12 +3615,12 @@
 {
     if (t)    // Effects while simply on
     {
-              if (p->is_underwater()) {
-   g->add_msg_if_player(p,_("Your sword hisses in the water and goes out."));
-  it->make(itypes["firekatana_off"]);
-  it->active = false;
- }
-  else if (one_in(35)) {
+        if (p->is_underwater()) {
+            g->add_msg_if_player(p,_("Your sword hisses in the water and goes out."));
+            it->make(itypes["firekatana_off"]);
+            it->active = false;
+        }
+        else if (one_in(35)) {
             g->add_msg_if_player(p,_("The Sun shines brightly."));
         }
     }
@@ -3694,25 +3692,21 @@
 {
     if (t)    // Effects while simply on
     {
-              if (p->is_underwater()) {
-   g->add_msg_if_player(p,_("Dein Schwert zischt und erlischt."));
-  it->make(itypes["zweifire_off"]);
-  it->active = false;
- }
-  else if (one_in(35)) {
+        if (p->is_underwater()) {
+            g->add_msg_if_player(p,_("Dein Schwert zischt und erlischt."));
+            it->make(itypes["zweifire_off"]);
+            it->active = false;
+        }
+        else if (one_in(35)) {
             //~ (Flammenschwert) "The fire on your blade burns brightly!"
             g->add_msg_if_player(p,_("Das Feuer um deine Schwertklinge leuchtet hell!"));
         }
-    }
-    else if (it->charges == 0)
-    {
+    } else if (it->charges == 0) {
         //~ (Flammenschwert) "Your Flammenscwhert (firesword) is out of fuel!"
         g->add_msg_if_player(p,_("Deinem Flammenschwert ist der Brennstoff ausgegangen!"));
         it->make(itypes["zweifire_off"]);
         it->active = false;
-    }
-    else
-    {
+    } else {
         int choice = menu(true,
                           //~ (Flammenschwert) "What will you do?"
                           _("Was willst du tun?"),
@@ -4550,7 +4544,10 @@
 
 int iuse::arrow_flamable(player *p, item *it, bool t)
 {
-<<<<<<< HEAD
+    if (p->is_underwater()) {
+        g->add_msg_if_player(p, _("You can't do that while underwater."));
+        return 0;
+    }
     if (!p->use_charges_if_avail("fire", 1)) {
         g->add_msg_if_player(p, _("You need a lighter!"));
         return 0;
@@ -4566,20 +4563,6 @@
     lit_arrow.charges = 1;
     p->i_add(lit_arrow, g);
     return 1;
-=======
-    if (p->is_underwater()) {
-        g->add_msg_if_player(p, _("You can't do that while underwater."));
-        return 0;
-    }
- if (!p->use_charges_if_avail("fire", 1)) {
-  g->add_msg_if_player(p,_("You need a lighter!"));
-  return 0;
- }
- g->add_msg_if_player(p,_("You light the arrow!."));
- p->moves -= 150;
- it->make(itypes["arrow_flamming"]);
- return it->type->charges_to_use();
->>>>>>> 45a7a4b3
 }
 
 int iuse::molotov(player *p, item *it, bool t)
@@ -5534,18 +5517,15 @@
     kmenu.text = _("Using knife:");
     kmenu.addentry( cut_fabric, true, -1, _("Cut up fabric/plastic/kevlar/wood") );
     kmenu.addentry( carve_writing, true, -1, _("Carve writing on item") );
-<<<<<<< HEAD
-    if (p->has_disease("bite") || p->has_disease("bleed") || p->has_trait("MASOCHIST") ) {
+    if( (p->has_disease("bite") || p->has_disease("bleed") || p->has_trait("MASOCHIST") ) &&
+        !p->is_underwater() ) {
         if ( !p->has_charges("fire", 4) ) {
-=======
-    if ((p->has_disease("bite") || p->has_disease("bleed") || p->has_trait("MASOCHIST") ) && !p->is_underwater() ) {
-        if ( !p->use_charges_if_avail("fire", 4) ) {
->>>>>>> 45a7a4b3
             kmenu.addentry( cauterize, false, -1,
                             _("You need a lighter with 4 charges before you can cauterize yourself.") );
         } else {
-            kmenu.addentry( cauterize, true, -1, ((p->has_disease("bite") || p->has_disease("bleed")) && !p->is_underwater()) ?
-                            _("Cauterize") : _("Cauterize...for FUN!") );
+            kmenu.addentry( cauterize, true, -1,
+                            ((p->has_disease("bite") || p->has_disease("bleed")) &&
+                             !p->is_underwater()) ? _("Cauterize") : _("Cauterize...for FUN!") );
         }
     }
     kmenu.addentry( cancel, true, 'q', _("Cancel") );
@@ -5942,8 +5922,8 @@
     }
     else   // Turning it off
     {
-        int choice = menu(true,
-                          _("Louisville Slaughterer (lit)"), _("extinguish"), _("light something"), _("cancel"), NULL);
+        int choice = menu(true, _("Louisville Slaughterer (lit)"), _("extinguish"),
+                          _("light something"), _("cancel"), NULL);
         switch (choice)
         {
             if (choice == 2)
@@ -5991,250 +5971,245 @@
 int iuse::candle_lit(player *p, item *it, bool t)
 {
     if (p->is_underwater()) {
-  g->add_msg_if_player(p,_("The candle is extinguished."));
-  it->make(itypes["candle"]);
-  it->active = false;
-        return 0;
-    }
- if (t) { // Normal use
-// Do nothing... player::active_light and the lightmap::generate deal with this
- } else { // Turning it off
-  g->add_msg_if_player(p,_("The candle winks out"));
-  it->make(itypes["candle"]);
-  it->active = false;
- }
- return it->type->charges_to_use();
+        g->add_msg_if_player(p,_("The candle is extinguished."));
+        it->make(itypes["candle"]);
+        it->active = false;
+        return 0;
+    }
+    if (t) { // Normal use
+        // Do nothing... player::active_light and the lightmap::generate deal with this
+    } else { // Turning it off
+        g->add_msg_if_player(p,_("The candle winks out"));
+        it->make(itypes["candle"]);
+        it->active = false;
+    }
+    return it->type->charges_to_use();
 }
 
 
 int iuse::bullet_puller(player *p, item *it, bool t)
 {
-<<<<<<< HEAD
- int pos = g->inv(_("Disassemble what?"));
- item* pull = &(p->i_at(pos));
-=======
     if (p->is_underwater()) {
         g->add_msg_if_player(p, _("You can't do that while underwater."));
         return 0;
     }
- char ch = g->inv(_("Disassemble what?"));
- item* pull = &(p->i_at(ch));
->>>>>>> 45a7a4b3
- if (pull->type->id == "null") {
-  g->add_msg(_("You do not have that item!"));
-  return 0;
- }
- if (p->skillLevel("gun") < 2) {
-  g->add_msg(_("You need to be at least level 2 in the firearms skill before you\
+    int pos = g->inv(_("Disassemble what?"));
+    item* pull = &(p->i_at(pos));
+    if (pull->type->id == "null") {
+        g->add_msg(_("You do not have that item!"));
+        return 0;
+    }
+    if (p->skillLevel("gun") < 2) {
+        g->add_msg(_("You need to be at least level 2 in the firearms skill before you\
   can disassemble ammunition."));
-  return 0;
- }
- int multiply = pull->charges;
- if (multiply > 20) {
-     multiply = 20;
- }
- item casing;
- item primer;
- item gunpowder;
- item lead;
- if (pull->type->id == "556_incendiary" || pull->type->id == "3006_incendiary" ||
-     pull->type->id == "762_51_incendiary") {
-     lead.make(itypes["incendiary"]);
- } else {
-     lead.make(itypes["lead"]);
- }
- if (pull->type->id == "shot_bird") {
-     casing.make(itypes["shot_hull"]);
-     primer.make(itypes["shotgun_primer"]);
-     gunpowder.make(itypes["gunpowder"]);
-     gunpowder.charges = 12*multiply;
-     lead.charges = 16*multiply;
- } else if (pull->type->id == "shot_00" || pull->type->id == "shot_slug") {
-     casing.make(itypes["shot_hull"]);
-     primer.make(itypes["shotgun_primer"]);
-     gunpowder.make(itypes["gunpowder"]);
-     gunpowder.charges = 20*multiply;
-     lead.charges = 16*multiply;
- } else if (pull->type->id == "22_lr" || pull->type->id == "22_ratshot") {
-     casing.make(itypes["22_casing"]);
-     primer.make(itypes["smrifle_primer"]);
-     gunpowder.make(itypes["gunpowder"]);
-     gunpowder.charges = 2*multiply;
-     lead.charges = 2*multiply;
- } else if (pull->type->id == "22_cb") {
-     casing.make(itypes["22_casing"]);
-     primer.make(itypes["smrifle_primer"]);
-     gunpowder.make(itypes["gunpowder"]);
-     gunpowder.charges = 1*multiply;
-     lead.charges = 2*multiply;
- } else if (pull->type->id == "9mm") {
-     casing.make(itypes["9mm_casing"]);
-     primer.make(itypes["smpistol_primer"]);
-     gunpowder.make(itypes["gunpowder"]);
-     gunpowder.charges = 4*multiply;
-     lead.charges = 4*multiply;
- } else if (pull->type->id == "9mmP") {
-     casing.make(itypes["9mm_casing"]);
-     primer.make(itypes["smpistol_primer"]);
-     gunpowder.make(itypes["gunpowder"]);
-     gunpowder.charges = 5*multiply;
-     lead.charges = 4*multiply;
- } else if (pull->type->id == "9mmP2") {
-     casing.make(itypes["9mm_casing"]);
-     primer.make(itypes["smpistol_primer"]);
-     gunpowder.make(itypes["gunpowder"]);
-     gunpowder.charges = 6*multiply;
-     lead.charges = 4*multiply;
- } else if (pull->type->id == "38_special") {
-     casing.make(itypes["38_casing"]);
-     primer.make(itypes["smpistol_primer"]);
-     gunpowder.make(itypes["gunpowder"]);
-     gunpowder.charges = 5*multiply;
-     lead.charges = 5*multiply;
- } else if (pull->type->id == "38_super") {
-     casing.make(itypes["38_casing"]);
-     primer.make(itypes["smpistol_primer"]);
-     gunpowder.make(itypes["gunpowder"]);
-     gunpowder.charges = 7*multiply;
-     lead.charges = 5*multiply;
- } else if (pull->type->id == "10mm") {
-     casing.make(itypes["40_casing"]);
-     primer.make(itypes["lgpistol_primer"]);
-     gunpowder.make(itypes["gunpowder"]);
-     gunpowder.charges = 8*multiply;
-     lead.charges = 8*multiply;
- } else if (pull->type->id == "40sw") {
-     casing.make(itypes["40_casing"]);
-     primer.make(itypes["smpistol_primer"]);
-     gunpowder.make(itypes["gunpowder"]);
-     gunpowder.charges = 6*multiply;
-     lead.charges = 6*multiply;
- } else if (pull->type->id == "44magnum") {
-     casing.make(itypes["44_casing"]);
-     primer.make(itypes["lgpistol_primer"]);
-     gunpowder.make(itypes["gunpowder"]);
-     gunpowder.charges = 10*multiply;
-     lead.charges = 10*multiply;
- } else if (pull->type->id == "45_acp" ||
-            pull->type->id == "45_jhp") {
-     casing.make(itypes["45_casing"]);
-     primer.make(itypes["lgpistol_primer"]);
-     gunpowder.make(itypes["gunpowder"]);
-     gunpowder.charges = 10*multiply;
-     lead.charges = 8*multiply;
- } else if (pull->type->id == "45_super") {
-     casing.make(itypes["45_casing"]);
-     primer.make(itypes["lgpistol_primer"]);
-     gunpowder.make(itypes["gunpowder"]);
-     gunpowder.charges = 12*multiply;
-     lead.charges = 10*multiply;
- } else if (pull->type->id == "454_Casull") {
-     casing.make(itypes["454_casing"]);
-     primer.make(itypes["smrifle_primer"]);
-     gunpowder.make(itypes["gunpowder"]);
-     gunpowder.charges = 20*multiply;
-     lead.charges = 20*multiply;
- } else if (pull->type->id == "500_Magnum") {
-     casing.make(itypes["500_casing"]);
-     primer.make(itypes["lgpistol_primer"]);
-     gunpowder.make(itypes["gunpowder"]);
-     gunpowder.charges = 24*multiply;
-     lead.charges = 24*multiply;
- } else if (pull->type->id == "57mm") {
-     casing.make(itypes["57mm_casing"]);
-     primer.make(itypes["smrifle_primer"]);
-     gunpowder.make(itypes["gunpowder"]);
-     gunpowder.charges = 4*multiply;
-     lead.charges = 2*multiply;
- } else if (pull->type->id == "46mm") {
-     casing.make(itypes["46mm_casing"]);
-     primer.make(itypes["smpistol_primer"]);
-     gunpowder.make(itypes["gunpowder"]);
-     gunpowder.charges = 4*multiply;
-     lead.charges = 2*multiply;
- } else if (pull->type->id == "762_m43") {
-     casing.make(itypes["762_casing"]);
-     primer.make(itypes["lgrifle_primer"]);
-     gunpowder.make(itypes["gunpowder"]);
-     gunpowder.charges = 7*multiply;
-     lead.charges = 5*multiply;
- } else if (pull->type->id == "762_m87") {
-     casing.make(itypes["762_casing"]);
-     primer.make(itypes["lgrifle_primer"]);
-     gunpowder.make(itypes["gunpowder"]);
-     gunpowder.charges = 8*multiply;
-     lead.charges = 5*multiply;
- } else if (pull->type->id == "223") {
-     casing.make(itypes["223_casing"]);
-     primer.make(itypes["smrifle_primer"]);
-     gunpowder.make(itypes["gunpowder"]);
-     gunpowder.charges = 4*multiply;
-     lead.charges = 2*multiply;
- } else if (pull->type->id == "556" || pull->type->id == "556_incendiary") {
-     casing.make(itypes["223_casing"]);
-     primer.make(itypes["smrifle_primer"]);
-     gunpowder.make(itypes["gunpowder"]);
-     gunpowder.charges = 6*multiply;
-     lead.charges = 2*multiply;
- } else if (pull->type->id == "270") {
-     casing.make(itypes["3006_casing"]);
-     primer.make(itypes["lgrifle_primer"]);
-     gunpowder.make(itypes["gunpowder"]);
-     gunpowder.charges = 10*multiply;
-     lead.charges = 5*multiply;
- } else if (pull->type->id == "3006" || pull->type->id == "3006_incendiary") {
-     casing.make(itypes["3006_casing"]);
-     primer.make(itypes["lgrifle_primer"]);
-     gunpowder.make(itypes["gunpowder"]);
-     gunpowder.charges = 8*multiply;
-     lead.charges = 6*multiply;
- } else if (pull->type->id == "308") {
-     casing.make(itypes["308_casing"]);
-     primer.make(itypes["lgrifle_primer"]);
-     gunpowder.make(itypes["gunpowder"]);
-     gunpowder.charges = 10*multiply;
-     lead.charges = 6*multiply;
- } else if (pull->type->id == "762_51" || pull->type->id == "762_51_incendiary") {
-     casing.make(itypes["308_casing"]);
-     primer.make(itypes["lgrifle_primer"]);
-     gunpowder.make(itypes["gunpowder"]);
-     gunpowder.charges = 10*multiply;
-     lead.charges = 6*multiply;
- } else if (pull->type->id == "5x50" || pull->type->id == "5x50dart") {
-     casing.make(itypes["5x50_hull"]);
-     primer.make(itypes["smrifle_primer"]);
-     gunpowder.make(itypes["gunpowder"]);
-     gunpowder.charges = 3*multiply;
-     lead.charges = 2*multiply;
-} else if (pull->type->id == "50") {
-     casing.make(itypes["50_casing"]);
-     primer.make(itypes["lgrifle_primer"]);
-     gunpowder.make(itypes["gunpowder"]);
-     gunpowder.charges = 45*multiply;
-     lead.charges = 21*multiply;
- } else {
-     g->add_msg(_("You cannot disassemble that."));
-     return 0;
- }
- pull->charges = pull->charges - multiply;
- if (pull->charges == 0) {
-     p->i_rem(pos);
- }
- g->add_msg(_("You take apart the ammunition."));
- p->moves -= 500;
- if (casing.type->id != "null"){
-     casing.charges = multiply;
-     p->i_add_or_drop(casing, g);
- }
- if (primer.type->id != "null"){
-     primer.charges = multiply;
-     p->i_add_or_drop(primer, g);
- }
- p->i_add_or_drop(gunpowder, g);
- p->i_add_or_drop(lead, g);
-
- p->practice(g->turn, "fabrication", rng(1, multiply / 5 + 1));
- return it->type->charges_to_use();
+        return 0;
+    }
+    int multiply = pull->charges;
+    if (multiply > 20) {
+        multiply = 20;
+    }
+    item casing;
+    item primer;
+    item gunpowder;
+    item lead;
+    if (pull->type->id == "556_incendiary" || pull->type->id == "3006_incendiary" ||
+        pull->type->id == "762_51_incendiary") {
+        lead.make(itypes["incendiary"]);
+    } else {
+        lead.make(itypes["lead"]);
+    }
+    if (pull->type->id == "shot_bird") {
+        casing.make(itypes["shot_hull"]);
+        primer.make(itypes["shotgun_primer"]);
+        gunpowder.make(itypes["gunpowder"]);
+        gunpowder.charges = 12*multiply;
+        lead.charges = 16*multiply;
+    } else if (pull->type->id == "shot_00" || pull->type->id == "shot_slug") {
+        casing.make(itypes["shot_hull"]);
+        primer.make(itypes["shotgun_primer"]);
+        gunpowder.make(itypes["gunpowder"]);
+        gunpowder.charges = 20*multiply;
+        lead.charges = 16*multiply;
+    } else if (pull->type->id == "22_lr" || pull->type->id == "22_ratshot") {
+        casing.make(itypes["22_casing"]);
+        primer.make(itypes["smrifle_primer"]);
+        gunpowder.make(itypes["gunpowder"]);
+        gunpowder.charges = 2*multiply;
+        lead.charges = 2*multiply;
+    } else if (pull->type->id == "22_cb") {
+        casing.make(itypes["22_casing"]);
+        primer.make(itypes["smrifle_primer"]);
+        gunpowder.make(itypes["gunpowder"]);
+        gunpowder.charges = 1*multiply;
+        lead.charges = 2*multiply;
+    } else if (pull->type->id == "9mm") {
+        casing.make(itypes["9mm_casing"]);
+        primer.make(itypes["smpistol_primer"]);
+        gunpowder.make(itypes["gunpowder"]);
+        gunpowder.charges = 4*multiply;
+        lead.charges = 4*multiply;
+    } else if (pull->type->id == "9mmP") {
+        casing.make(itypes["9mm_casing"]);
+        primer.make(itypes["smpistol_primer"]);
+        gunpowder.make(itypes["gunpowder"]);
+        gunpowder.charges = 5*multiply;
+        lead.charges = 4*multiply;
+    } else if (pull->type->id == "9mmP2") {
+        casing.make(itypes["9mm_casing"]);
+        primer.make(itypes["smpistol_primer"]);
+        gunpowder.make(itypes["gunpowder"]);
+        gunpowder.charges = 6*multiply;
+        lead.charges = 4*multiply;
+    } else if (pull->type->id == "38_special") {
+        casing.make(itypes["38_casing"]);
+        primer.make(itypes["smpistol_primer"]);
+        gunpowder.make(itypes["gunpowder"]);
+        gunpowder.charges = 5*multiply;
+        lead.charges = 5*multiply;
+    } else if (pull->type->id == "38_super") {
+        casing.make(itypes["38_casing"]);
+        primer.make(itypes["smpistol_primer"]);
+        gunpowder.make(itypes["gunpowder"]);
+        gunpowder.charges = 7*multiply;
+        lead.charges = 5*multiply;
+    } else if (pull->type->id == "10mm") {
+        casing.make(itypes["40_casing"]);
+        primer.make(itypes["lgpistol_primer"]);
+        gunpowder.make(itypes["gunpowder"]);
+        gunpowder.charges = 8*multiply;
+        lead.charges = 8*multiply;
+    } else if (pull->type->id == "40sw") {
+        casing.make(itypes["40_casing"]);
+        primer.make(itypes["smpistol_primer"]);
+        gunpowder.make(itypes["gunpowder"]);
+        gunpowder.charges = 6*multiply;
+        lead.charges = 6*multiply;
+    } else if (pull->type->id == "44magnum") {
+        casing.make(itypes["44_casing"]);
+        primer.make(itypes["lgpistol_primer"]);
+        gunpowder.make(itypes["gunpowder"]);
+        gunpowder.charges = 10*multiply;
+        lead.charges = 10*multiply;
+    } else if (pull->type->id == "45_acp" ||
+               pull->type->id == "45_jhp") {
+        casing.make(itypes["45_casing"]);
+        primer.make(itypes["lgpistol_primer"]);
+        gunpowder.make(itypes["gunpowder"]);
+        gunpowder.charges = 10*multiply;
+        lead.charges = 8*multiply;
+    } else if (pull->type->id == "45_super") {
+        casing.make(itypes["45_casing"]);
+        primer.make(itypes["lgpistol_primer"]);
+        gunpowder.make(itypes["gunpowder"]);
+        gunpowder.charges = 12*multiply;
+        lead.charges = 10*multiply;
+    } else if (pull->type->id == "454_Casull") {
+        casing.make(itypes["454_casing"]);
+        primer.make(itypes["smrifle_primer"]);
+        gunpowder.make(itypes["gunpowder"]);
+        gunpowder.charges = 20*multiply;
+        lead.charges = 20*multiply;
+    } else if (pull->type->id == "500_Magnum") {
+        casing.make(itypes["500_casing"]);
+        primer.make(itypes["lgpistol_primer"]);
+        gunpowder.make(itypes["gunpowder"]);
+        gunpowder.charges = 24*multiply;
+        lead.charges = 24*multiply;
+    } else if (pull->type->id == "57mm") {
+        casing.make(itypes["57mm_casing"]);
+        primer.make(itypes["smrifle_primer"]);
+        gunpowder.make(itypes["gunpowder"]);
+        gunpowder.charges = 4*multiply;
+        lead.charges = 2*multiply;
+    } else if (pull->type->id == "46mm") {
+        casing.make(itypes["46mm_casing"]);
+        primer.make(itypes["smpistol_primer"]);
+        gunpowder.make(itypes["gunpowder"]);
+        gunpowder.charges = 4*multiply;
+        lead.charges = 2*multiply;
+    } else if (pull->type->id == "762_m43") {
+        casing.make(itypes["762_casing"]);
+        primer.make(itypes["lgrifle_primer"]);
+        gunpowder.make(itypes["gunpowder"]);
+        gunpowder.charges = 7*multiply;
+        lead.charges = 5*multiply;
+    } else if (pull->type->id == "762_m87") {
+        casing.make(itypes["762_casing"]);
+        primer.make(itypes["lgrifle_primer"]);
+        gunpowder.make(itypes["gunpowder"]);
+        gunpowder.charges = 8*multiply;
+        lead.charges = 5*multiply;
+    } else if (pull->type->id == "223") {
+        casing.make(itypes["223_casing"]);
+        primer.make(itypes["smrifle_primer"]);
+        gunpowder.make(itypes["gunpowder"]);
+        gunpowder.charges = 4*multiply;
+        lead.charges = 2*multiply;
+    } else if (pull->type->id == "556" || pull->type->id == "556_incendiary") {
+        casing.make(itypes["223_casing"]);
+        primer.make(itypes["smrifle_primer"]);
+        gunpowder.make(itypes["gunpowder"]);
+        gunpowder.charges = 6*multiply;
+        lead.charges = 2*multiply;
+    } else if (pull->type->id == "270") {
+        casing.make(itypes["3006_casing"]);
+        primer.make(itypes["lgrifle_primer"]);
+        gunpowder.make(itypes["gunpowder"]);
+        gunpowder.charges = 10*multiply;
+        lead.charges = 5*multiply;
+    } else if (pull->type->id == "3006" || pull->type->id == "3006_incendiary") {
+        casing.make(itypes["3006_casing"]);
+        primer.make(itypes["lgrifle_primer"]);
+        gunpowder.make(itypes["gunpowder"]);
+        gunpowder.charges = 8*multiply;
+        lead.charges = 6*multiply;
+    } else if (pull->type->id == "308") {
+        casing.make(itypes["308_casing"]);
+        primer.make(itypes["lgrifle_primer"]);
+        gunpowder.make(itypes["gunpowder"]);
+        gunpowder.charges = 10*multiply;
+        lead.charges = 6*multiply;
+    } else if (pull->type->id == "762_51" || pull->type->id == "762_51_incendiary") {
+        casing.make(itypes["308_casing"]);
+        primer.make(itypes["lgrifle_primer"]);
+        gunpowder.make(itypes["gunpowder"]);
+        gunpowder.charges = 10*multiply;
+        lead.charges = 6*multiply;
+    } else if (pull->type->id == "5x50" || pull->type->id == "5x50dart") {
+        casing.make(itypes["5x50_hull"]);
+        primer.make(itypes["smrifle_primer"]);
+        gunpowder.make(itypes["gunpowder"]);
+        gunpowder.charges = 3*multiply;
+        lead.charges = 2*multiply;
+    } else if (pull->type->id == "50") {
+        casing.make(itypes["50_casing"]);
+        primer.make(itypes["lgrifle_primer"]);
+        gunpowder.make(itypes["gunpowder"]);
+        gunpowder.charges = 45*multiply;
+        lead.charges = 21*multiply;
+    } else {
+        g->add_msg(_("You cannot disassemble that."));
+        return 0;
+    }
+    pull->charges = pull->charges - multiply;
+    if (pull->charges == 0) {
+        p->i_rem(pos);
+    }
+    g->add_msg(_("You take apart the ammunition."));
+    p->moves -= 500;
+    if (casing.type->id != "null"){
+        casing.charges = multiply;
+        p->i_add_or_drop(casing, g);
+    }
+    if (primer.type->id != "null"){
+        primer.charges = multiply;
+        p->i_add_or_drop(primer, g);
+    }
+    p->i_add_or_drop(gunpowder, g);
+    p->i_add_or_drop(lead, g);
+
+    p->practice(g->turn, "fabrication", rng(1, multiply / 5 + 1));
+    return it->type->charges_to_use();
 }
 
 int iuse::boltcutters(player *p, item *it, bool t)
