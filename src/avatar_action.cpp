--- conflicted
+++ resolved
@@ -904,19 +904,11 @@
         } else {
             add_msg( _( "You eat the grass." ) );
             item food( item( "grass", calendar::turn, 1 ) );
-<<<<<<< HEAD
             you.assign_activity( player_activity( consume_activity_actor( food ) ) );
-            if( g->m.ter( you.pos() ) == t_grass_tall ) {
-                g->m.ter_set( you.pos(), t_grass_long );
-            } else if( g->m.ter( you.pos() ) == t_grass_long ) {
-                g->m.ter_set( you.pos(), t_grass );
-=======
-            you.assign_activity( player_activity( consume_activity_actor( food, false ) ) );
             if( here.ter( you.pos() ) == t_grass_tall ) {
                 here.ter_set( you.pos(), t_grass_long );
             } else if( here.ter( you.pos() ) == t_grass_long ) {
                 here.ter_set( you.pos(), t_grass );
->>>>>>> aa547fd5
             } else {
                 here.ter_set( you.pos(), t_dirt );
             }
