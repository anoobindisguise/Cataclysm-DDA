--- conflicted
+++ resolved
@@ -3322,11 +3322,7 @@
             if (one_in(2)) {
                 for (int i = 0; i < SEEX * 2; i++) {
                     for (int j = 0; j < SEEY * 2; j++) {
-<<<<<<< HEAD
-                    if( t_rock_floor == ter(i, j) && !( (i*j) % 2 || (i+j) % 4 ) && one_in(20) ) {
-=======
-                        if (t_thconc_floor == ter(i, j) && one_in(150)) {
->>>>>>> 5da42a05
+                        if( t_thconc_floor == ter(i, j) && !( (i*j) % 2 || (i+j) % 4 ) && one_in(20) ) {
                             ter_set(i, j, t_utility_light);
                         }
                     }
