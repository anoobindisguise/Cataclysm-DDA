#include "activity_handlers.h"

#include "game.h"
#include "map.h"
#include "player.h"
#include "veh_interact.h"
#include "debug.h"
#include "translations.h"
#include "sounds.h"
#include "monstergenerator.h"
#include "iuse_actor.h"
#include "rng.h"
#include "mongroup.h"
#include "morale.h"
#include "messages.h"
#include "martialarts.h"
#include "itype.h"
#include "vehicle.h"

#include <sstream>

#define dbg(x) DebugLog((DebugLevel)(x),D_GAME) << __FILE__ << ":" << __LINE__ << ": "

void activity_handlers::burrow_do_turn(player_activity *act, player *p)
{
    if( calendar::turn % MINUTES(1) == 0 ) { // each turn is too much
        //~ Sound of a Rat mutant burrowing!
        sounds::sound( act->placement, 10, _("ScratchCrunchScrabbleScurry.") );
        if( act->moves_left <= 91000 && act->moves_left > 89000 ) {
            p->add_msg_if_player(m_info, _("You figure it'll take about an hour and a half at this rate."));
        }
        if( act->moves_left <= 71000 && act->moves_left > 69000 ) {
            p->add_msg_if_player(m_info, _("About an hour left to go."));
        }
        if( act->moves_left <= 31000 && act->moves_left > 29000 ) {
            p->add_msg_if_player(m_info, _("Shouldn't be more than half an hour or so now!"));
        }
        if( act->moves_left <= 11000 && act->moves_left > 9000 ) {
            p->add_msg_if_player(m_info, _("Almost there! Ten more minutes of work and you'll be through."));
        }
    }
}


void activity_handlers::burrow_finish(player_activity *act, player *p)
{
    const tripoint &pos = act->placement;
    if( g->m.is_bashable(pos) && g->m.has_flag("SUPPORTS_ROOF", pos) &&
        g->m.ter(pos) != t_tree ) {
        // Tunneling through solid rock is hungry, sweaty, tiring, backbreaking work
        // Not quite as bad as the pickaxe, though
        p->hunger += 10;
        p->fatigue += 15;
        p->thirst += 10;
        p->mod_pain(3 * rng(1, 3));
        // Mining is construction work!
        p->practice("carpentry", 5);
    } else if( g->m.move_cost(pos) == 2 && g->get_levz() == 0 &&
               g->m.ter(pos) != t_dirt && g->m.ter(pos) != t_grass ) {
        //Breaking up concrete on the surface? not nearly as bad
        p->hunger += 5;
        p->fatigue += 10;
        p->thirst += 5;
    }
    g->m.destroy( pos, true );
}

bool butcher_cbm_item( const std::string &item, const tripoint &pos, const int age )
{
    //To see if it spawns a random additional CBM
    if( one_in( 2 ) ) { //The CBM works
        g->m.spawn_item( pos, item, 1, 0, age );
        return true;
    }
    //There is a burnt out CBM
    g->m.spawn_item( pos, "burnt_out_bionic", 1, 0, age );
    return false;
}

bool butcher_cbm_group( const std::string &group, const tripoint &pos, const int age )
{
    //To see if it spawns a random additional CBM
    if( one_in( 2 ) ) { //The CBM works
        g->m.put_items_from_loc( group, pos, age );
        return true;
    }
    //There is a burnt out CBM
    g->m.spawn_item( pos, "burnt_out_bionic", 1, 0, age);
    return false;
}

void activity_handlers::butcher_finish( player_activity *act, player *p )
{
    // corpses can disappear (rezzing!), so check for that
    if( static_cast<int>(g->m.i_at(p->pos()).size()) <= act->index ||
        !(g->m.i_at(p->pos())[act->index].is_corpse() ) ) {
        add_msg(m_info, _("There's no corpse to butcher!"));
        return;
    }
    mtype *corpse = g->m.i_at(p->pos())[act->index].get_mtype();
    std::vector<item> contents = g->m.i_at(p->pos())[act->index].contents;
    int age = g->m.i_at(p->pos())[act->index].bday;
    g->m.i_rem(p->pos(), act->index);
    int factor = p->butcher_factor();
    int pieces = 0, skins = 0, bones = 0, fats = 0, sinews = 0, feathers = 0;
    bool stomach = false;

    switch (corpse->size) {
    case MS_TINY:
        pieces = 1;
        skins = 1;
        bones = 1;
        fats = 1;
        sinews = 1;
        feathers = 2;
        break;
    case MS_SMALL:
        pieces = 2;
        skins = 2;
        bones = 4;
        fats = 2;
        sinews = 4;
        feathers = 6;
        break;
    case MS_MEDIUM:
        pieces = 4;
        skins = 4;
        bones = 9;
        fats = 4;
        sinews = 9;
        feathers = 11;
        break;
    case MS_LARGE:
        pieces = 8;
        skins = 8;
        bones = 14;
        fats = 8;
        sinews = 14;
        feathers = 17;
        break;
    case MS_HUGE:
        pieces = 16;
        skins = 16;
        bones = 21;
        fats = 16;
        sinews = 21;
        feathers = 24;
        break;
    }

    int sSkillLevel = p->skillLevel("survival");

    auto roll_butchery = [&] () {
        double skill_shift = 0.;
        skill_shift += rng_float( 0, sSkillLevel - 3 );
        skill_shift += rng_float( 0, p->dex_cur - 8 ) / 4.0;
        if( p->str_cur < 4 ) {
            skill_shift -= rng_float( 0, 5 * ( 4 - p->str_cur ) ) / 4.0;
        }

        if( factor < 0 ) {
            skill_shift -= rng_float( 0, -factor / 5.0 );
        }

        return static_cast<int>( skill_shift );
    };

    int practice = std::max( 0, 4 + pieces + roll_butchery());

    p->practice("survival", practice);

    // Lose some meat, skins, etc if the rolls are low
    pieces +=   std::min( 0, roll_butchery() );
    skins +=    std::min( 0, roll_butchery() - 4 );
    bones +=    std::min( 0, roll_butchery() - 2 );
    fats +=     std::min( 0, roll_butchery() - 4 );
    sinews +=   std::min( 0, roll_butchery() - 8 );
    feathers += std::min( 0, roll_butchery() - 1 );
    stomach = (roll_butchery() >= 0);

    if( bones > 0 ) {
        if( corpse->has_material("veggy") ) {
            g->m.spawn_item(p->pos(), "plant_sac", bones, 0, age);
            add_msg(m_good, _("You harvest some fluid bladders!"));
        } else if( corpse->has_flag(MF_BONES) && corpse->has_flag(MF_POISON) ) {
            g->m.spawn_item(p->pos(), "bone_tainted", bones / 2, 0, age);
            add_msg(m_good, _("You harvest some salvageable bones!"));
        } else if( corpse->has_flag(MF_BONES) && corpse->has_flag(MF_HUMAN) ) {
            g->m.spawn_item(p->pos(), "bone_human", bones, 0, age);
            add_msg(m_good, _("You harvest some salvageable bones!"));
        } else if( corpse->has_flag(MF_BONES) ) {
            g->m.spawn_item(p->pos(), "bone", bones, 0, age);
            add_msg(m_good, _("You harvest some usable bones!"));
        }
    }

    if( sinews > 0 ) {
        if( corpse->has_flag(MF_BONES) && !corpse->has_flag(MF_POISON) ) {
            g->m.spawn_item(p->pos(), "sinew", sinews, 0, age);
            add_msg(m_good, _("You harvest some usable sinews!"));
        } else if( corpse->has_material("veggy") ) {
            g->m.spawn_item(p->pos(), "plant_fibre", sinews, 0, age);
            add_msg(m_good, _("You harvest some plant fibers!"));
        }
    }

    if( stomach ) {
<<<<<<< HEAD
        if (corpse->mat != "veggy" && !corpse->has_flag(MF_POISON) &&
=======
        if( !corpse->has_material("veggy") && !corpse->has_flag(MF_POISON) &&
>>>>>>> c0733e3d
            !corpse->has_flag(MF_HUMAN)) {
            const itype_id meat = corpse->get_meat_itype();
            if ((corpse->size == MS_SMALL || corpse->size == MS_MEDIUM) && meat == "meat") {
                g->m.spawn_item(p->pos(), "stomach", 1, 0, age);
                add_msg(m_good, _("You harvest the stomach!"));
            } else if ((corpse->size == MS_LARGE || corpse->size == MS_HUGE) && meat == "meat") {
                g->m.spawn_item(p->pos(), "stomach_large", 1, 0, age);
                add_msg(m_good, _("You harvest the stomach!"));
            }
        }
    }

    if( (corpse->has_flag(MF_FUR) || corpse->has_flag(MF_LEATHER) ||
         corpse->has_flag(MF_CHITIN)) && skins > 0 ) {
        add_msg(m_good, _("You manage to skin the %s!"), corpse->nname().c_str());
        int fur = 0;
        int leather = 0;
        int chitin = 0;

        while (skins > 0 ) {
            if( corpse->has_flag(MF_CHITIN) ) {
                chitin = rng(0, skins);
                skins -= chitin;
                skins = std::max(skins, 0);
            }
            if( corpse->has_flag(MF_FUR) ) {
                fur = rng(0, skins);
                skins -= fur;
                skins = std::max(skins, 0);
            }
            if( corpse->has_flag(MF_LEATHER) ) {
                leather = rng(0, skins);
                skins -= leather;
                skins = std::max(skins, 0);
            }
        }

        if( chitin ) {
            g->m.spawn_item(p->pos(), "chitin_piece", chitin, 0, age);
        }
        if( fur ) {
            g->m.spawn_item(p->pos(), "raw_fur", fur, 0, age);
        }
        if( leather ) {
            g->m.spawn_item(p->pos(), "raw_leather", leather, 0, age);
        }
    }

    if( feathers > 0 ) {
        if( corpse->has_flag(MF_FEATHER) ) {
            g->m.spawn_item(p->pos(), "feather", feathers, 0, age);
            add_msg(m_good, _("You harvest some feathers!"));
        }
    }

    if( fats > 0 ) {
        if( corpse->has_flag(MF_FAT) && corpse->has_flag(MF_POISON) ) {
            g->m.spawn_item(p->pos(), "fat_tainted", fats, 0, age);
            add_msg(m_good, _("You harvest some gooey fat!"));
        } else if( corpse->has_flag(MF_FAT) ) {
            g->m.spawn_item(p->pos(), "fat", fats, 0, age);
            add_msg(m_good, _("You harvest some fat!"));
        }
    }

    //Add a chance of CBM recovery. For shocker and cyborg corpses.
    //As long as the factor is above -4 (the sinew cutoff), you will be able to extract cbms
    bool any_cbm = false;
    bool cbm = false;
    if( corpse->has_flag(MF_CBM_CIV) ) {
        if( roll_butchery() >= 0 ) {
            any_cbm = true;
            cbm = butcher_cbm_item( "bio_power_storage", p->pos3(), age ) || cbm;
        }

        if( roll_butchery() >= 0 ) {
            any_cbm = true;
            cbm = butcher_cbm_group( "bionics_common", p->pos3(), age ) || cbm;
        }
    }

    // Zombie scientist bionics
    if( corpse->has_flag(MF_CBM_SCI) ) {
        if( roll_butchery() >= 0 ) {
            any_cbm = true;
            cbm = butcher_cbm_item( "bio_power_storage", p->pos3(), age ) || cbm;
        }

        if( roll_butchery() >= 0 ) {
            any_cbm = true;
            cbm = butcher_cbm_group( "bionics_sci", p->pos3(), age ) || cbm;
        }
    }

    // Zombie technician bionics
    if( corpse->has_flag(MF_CBM_TECH) ) {
        if( roll_butchery() >= 0 ) {
            any_cbm = true;
            cbm = butcher_cbm_item( "bio_power_storage", p->pos3(), age ) || cbm;
        }

        if( roll_butchery() >= 0 ) {
            any_cbm = true;
            cbm = butcher_cbm_group( "bionics_tech", p->pos3(), age ) || cbm;
        }
    }

    // Substation mini-boss bionics
    if( corpse->has_flag(MF_CBM_SUBS) ) {
        if( roll_butchery() >= 0 ) {
            any_cbm = true;
            cbm = butcher_cbm_item( "bio_power_storage", p->pos3(), age ) || cbm;
        }

        if( roll_butchery() >= 0 ) {
            any_cbm = true;
            cbm = butcher_cbm_group( "bionics_subs", p->pos3(), age ) || cbm;
        }

        if( roll_butchery() >= 0 ) {
            any_cbm = true;
            cbm = butcher_cbm_group( "bionics_subs", p->pos3(), age ) || cbm;
        }
    }

    // Payoff for butchering the zombie bio-op
    if( corpse->has_flag(MF_CBM_OP) ) {
        if( roll_butchery() >= 0 ) {
            any_cbm = true;
            cbm = butcher_cbm_item( "bio_power_storage_mkII", p->pos3(), age ) || cbm;
        }

        if( roll_butchery() >= 0 ) {
            any_cbm = true;
            cbm = butcher_cbm_group( "bionics_op", p->pos3(), age ) || cbm;
        }
    }

    if( cbm ) {
        add_msg( m_good, _("You discover a CBM in the %s!"), corpse->nname().c_str() );
    } else if( any_cbm ) {
        add_msg( m_good, _("You discover a fused lump of bio-circuitry in the %s!"),
                         corpse->nname().c_str() );
    }

    //Add a chance of CBM power storage recovery.
    if( corpse->has_flag(MF_CBM_POWER) ) {
        //As long as the factor is above -4 (the sinew cutoff), you will be able to extract cbms
        if( roll_butchery() >= 0 ) {
            //To see if it spawns a battery
            if( one_in(3) ) { //The battery works 33% of the time.
                add_msg(m_good, _("You discover a power storage in the %s!"), corpse->nname().c_str());
                g->m.spawn_item( p->pos3(), "bio_power_storage", 1, 0, age);
            } else { //There is a burnt out CBM
                add_msg(m_good, _("You discover a fused lump of bio-circuitry in the %s!"),
                        corpse->nname().c_str());
                g->m.spawn_item( p->pos3(), "burnt_out_bionic", 1, 0, age);
            }
        }
    }


    // Recover hidden items
    for( auto &content : contents  ) {
        if( ( roll_butchery() + 10 ) * 5 > rng( 0, 100 ) ) {
            add_msg( m_good, _( "You discover a %s in the %s!" ), content.tname().c_str(),
                     corpse->nname().c_str() );
            g->m.add_item_or_charges( p->pos(), content );
        } else if( content.is_bionic()  ) {
            g->m.spawn_item(p->pos(), "burnt_out_bionic", 1, 0, age);
        }
    }

    if( pieces <= 0 ) {
        add_msg(m_bad, _("Your clumsy butchering destroys the meat!"));
    } else {
        add_msg(m_good, _("You butcher the corpse."));
        const itype_id meat = corpse->get_meat_itype();
        if( meat == "null" ) {
            return;
        }
        item tmpitem(meat, age);
        tmpitem.set_mtype( corpse );
        while ( pieces > 0 ) {
            pieces--;
            g->m.add_item_or_charges(p->pos(), tmpitem);
        }
    }
}

void activity_handlers::fill_liquid_do_turn( player_activity *act, player *p )
{
    //Filling a container takes time, not speed
    act->moves_left -= 100;

    item *container = &p->i_at(act->position);
    item water = item(act->str_values[0], act->values[1]);
    water.poison = act->values[0];
    // Fill up 10 charges per time
    water.charges = 10;

    if( g->handle_liquid(water, true, true, NULL, container) == false ) {
        act->moves_left = 0;
    }

    p->rooted();
    p->pause();
}

// handles equipping an item on ACT_PICKUP, if requested
void activity_handlers::pickup_finish(player_activity *act, player *p)
{
    // loop through all the str_values, and if we find equip, do so.
    // if no str_values present, carry on
    for(auto &elem : act->str_values) {
        if(elem == "equip") {
            item &it = p->i_at(act->position);
            p->wear_item(&it);
        }
    }
}

void activity_handlers::firstaid_finish( player_activity *act, player *p )
{
    item &it = p->i_at(act->position);
    iuse tmp;
    tmp.completefirstaid( p, &it, false, p->pos3() );
    p->reduce_charges(act->position, 1);
    // Erase activity and values.
    act->type = ACT_NULL;
    act->values.clear();
}

// fish-with-rod fish catching function.
static void rod_fish( player *p, int sSkillLevel, int fishChance )
{
    if( sSkillLevel > fishChance ) {
        std::vector<monster *> fishables = g->get_fishable(60); //get the nearby fish list.
        //if the vector is empty (no fish around) the player is still given a small chance to get a (let us say it was hidden) fish
        if( fishables.size() < 1 ) {
            if( one_in(20) ) {
                item fish;
                std::vector<std::string> fish_group = MonsterGroupManager::GetMonstersFromGroup( mongroup_id( "GROUP_FISH" ) );
                std::string fish_mon = fish_group[rng(1, fish_group.size()) - 1];
                fish.make_corpse( fish_mon, calendar::turn );
                g->m.add_item_or_charges(p->pos(), fish);
                p->add_msg_if_player(m_good, _("You caught a %s."), GetMType(fish_mon)->nname().c_str());
            } else {
                p->add_msg_if_player(_("You didn't catch anything."));
            }
        } else {
            g->catch_a_monster(fishables, p->pos3(), p, 30000);
        }

    } else {
        p->add_msg_if_player(_("You didn't catch anything."));
    }
}

void activity_handlers::fish_finish( player_activity *act, player *p )
{
    item &it = p->i_at(act->position);
    int sSkillLevel = 0;
    int fishChance = 20;
    if( it.has_flag("FISH_POOR") ) {
        sSkillLevel = p->skillLevel("survival") + dice(1, 6);
        fishChance = dice(1, 20);
    } else if( it.has_flag("FISH_GOOD") ) {
        // Much better chances with a good fishing implement.
        sSkillLevel = p->skillLevel("survival") * 1.5 + dice(1, 6) + 3;
        fishChance = dice(1, 20);
    }
    rod_fish( p, sSkillLevel, fishChance );
    p->practice("survival", rng(5, 15));
    act->type = ACT_NULL;
}

void activity_handlers::forage_finish( player_activity *act, player *p )
{
    int veggy_chance = rng(1, 100);
    bool found_something = false;

    if( one_in(12) ) {
        add_msg(m_good, _("You found some trash!"));
        g->m.put_items_from_loc( "trash_forest", p->pos3(), calendar::turn );
        found_something = true;
    }
    items_location loc;
    ter_id next_ter = t_null; //Just to have a default for compilers' sake
    switch (calendar::turn.get_season() ) {
    case SPRING:
        loc = "forage_spring";
        next_ter = terfind("t_underbrush_harvested_spring");
        break;
    case SUMMER:
        loc = "forage_summer";
        next_ter = terfind("t_underbrush_harvested_summer");
        break;
    case AUTUMN:
        loc = "forage_autumn";
        next_ter = terfind("t_underbrush_harvested_autumn");
        break;
    case WINTER:
        loc = "forage_winter";
        next_ter = terfind("t_underbrush_harvested_winter");
        break;
    }

    // Compromise: Survival gives a bigger boost, and Peception is leveled a bit.
    if( veggy_chance < ((p->skillLevel("survival") * 1.5) + ((p->per_cur / 2 - 4) + 3)) ) {
        // Returns zero if location has no defined items.
        int cnt = g->m.put_items_from_loc( loc, p->pos3(), calendar::turn );
        if( cnt > 0 ) {
            add_msg(m_good, _("You found something!"));
            g->m.ter_set( act->placement, next_ter );
            found_something = true;
        }
    } else {
        if( one_in(2) ) {
            g->m.ter_set( act->placement, next_ter );
        }
    }
    if( !found_something ) {
        add_msg(_("You didn't find anything."));
    }

    //Determinate maximum level of skill attained by foraging using ones intelligence score
    int max_forage_skill = 0;
    if( p->int_cur < 4 ) {
        max_forage_skill = 1;
    } else if( p->int_cur < 6 ) {
        max_forage_skill = 2;
    } else if( p->int_cur < 8 ) {
        max_forage_skill = 3;
    } else if( p->int_cur < 11 ) {
        max_forage_skill = 4;
    } else if( p->int_cur < 15 ) {
        max_forage_skill = 5;
    } else if( p->int_cur < 20 ) {
        max_forage_skill = 6;
    } else if( p->int_cur < 26 ) {
        max_forage_skill = 7;
    } else if( p->int_cur > 25 ) {
        max_forage_skill = 8;
    }

    const int max_exp {(max_forage_skill * 2) - (p->skillLevel("survival") * 2)};
    //Award experience for foraging attempt regardless of success
    p->practice("survival", rng(1, max_exp), max_forage_skill);
}


void activity_handlers::game_do_turn( player_activity *act, player *p )
{
    //Gaming takes time, not speed
    act->moves_left -= 100;

    item &game_item = p->i_at(act->position);

    //Deduct 1 battery charge for every minute spent playing
    if( int(calendar::turn) % 10 == 0 ) {
        game_item.charges--;
        p->add_morale(MORALE_GAME, 1, 100); //1 points/min, almost 2 hours to fill
    }
    if( game_item.charges == 0 ) {
        act->moves_left = 0;
        add_msg(m_info, _("The %s runs out of batteries."), game_item.tname().c_str());
    }

    p->rooted();
    p->pause();
}


void activity_handlers::hotwire_finish( player_activity *act, player *)
{
    //Grab this now, in case the vehicle gets shifted
    vehicle *veh = g->m.veh_at(act->values[0], act->values[1]);
    if( veh ) {
        int mech_skill = act->values[2];
        if( mech_skill > (int)rng(1, 6) ) {
            //success
            veh->is_locked = false;
            add_msg(_("This wire will start the engine."));
        } else if( mech_skill > (int)rng(0, 4) ) {
            //soft fail
            veh->is_locked = false;
            veh->is_alarm_on = veh->has_security_working();
            add_msg(_("This wire will probably start the engine."));
        } else if( veh->is_alarm_on ) {
            veh->is_locked = false;
            add_msg(_("By process of elimination, this wire will start the engine."));
        } else {
            //hard fail
            veh->is_alarm_on = veh->has_security_working();
            add_msg(_("The red wire always starts the engine, doesn't it?"));
        }
    } else {
        dbg(D_ERROR) << "game:process_activity: ACT_HOTWIRE_CAR: vehicle not found";
        debugmsg("process_activity ACT_HOTWIRE_CAR: vehicle not found");
    }
    act->type = ACT_NULL;
}


void activity_handlers::longsalvage_finish( player_activity *act, player *p )
{
    const static std::string salvage_string = "salvage";
    item &main_tool = p->i_at( act->index );
    auto items = g->m.i_at(p->pos());
    item *salvage_tool = main_tool.get_usable_item( salvage_string );
    if( salvage_tool == nullptr ) {
        debugmsg( "Lost tool used for long salvage" );
        act->type = ACT_NULL;
        return;
    }

    const auto use_fun = salvage_tool->get_use( salvage_string );
    const auto actor = dynamic_cast<const salvage_actor *>( use_fun->get_actor_ptr() );
    if( actor == nullptr ) {
        debugmsg( "iuse_actor type descriptor and actual type mismatch" );
        act->type = ACT_NULL;
        return;
    }

    for( auto it = items.begin(); it != items.end(); ++it ) {
        if( actor->valid_to_cut_up( &*it ) ) {
            actor->cut_up( p, salvage_tool, &*it );
            return;
        }
    }

    add_msg( _("You finish salvaging.") );
    act->type = ACT_NULL;
}


void activity_handlers::make_zlave_finish( player_activity *act, player *p )
{
    static const int full_pulp_threshold = 4;

    auto items = g->m.i_at(p->pos());
    std::string corpse_name = act->str_values[0];
    item *body = NULL;

    for( auto it = items.begin(); it != items.end(); ++it ) {
        if( it->display_name() == corpse_name ) {
            body = &*it;
        }
    }

    if( body == NULL ) {
        add_msg(m_info, _("There's no corpse to make into a zombie slave!"));
        return;
    }

    int success = act->values[0];

    if( success > 0 ) {

        p->practice("firstaid", rng(2, 5));
        p->practice("survival", rng(2, 5));

        p->add_msg_if_player(m_good,
                             _("You slice muscles and tendons, and remove body parts until you're confident the zombie won't be able to attack you when it reainmates."));

        body->set_var( "zlave", "zlave" );
        //take into account the chance that the body yet can regenerate not as we need.
        if( one_in(10) ) {
            body->set_var( "zlave", "mutilated" );
        }

    } else {

        if( success > -20 ) {

            p->practice("firstaid", rng(3, 6));
            p->practice("survival", rng(3, 6));

            p->add_msg_if_player(m_warning,
                                 _("You hack into the corpse and chop off some body parts.  You think the zombie won't be able to attack when it reanimates."));

            success += rng(1, 20);

            if( success > 0 && !one_in(5) ) {
                body->set_var( "zlave", "zlave" );
            } else {
                body->set_var( "zlave", "mutilated" );
            }

        } else {

            p->practice("firstaid", rng(1, 8));
            p->practice("survival", rng(1, 8));

            int pulp = rng(1, full_pulp_threshold);

            body->damage += pulp;

            if( body->damage >= full_pulp_threshold ) {
                body->damage = full_pulp_threshold;
                body->active = false;

                p->add_msg_if_player(m_warning, _("You cut up the corpse too much, it is thoroughly pulped."));
            } else {
                p->add_msg_if_player(m_warning,
                                     _("You cut into the corpse trying to make it unable to attack, but you don't think you have it right."));
            }
        }
    }
}

void activity_handlers::pickaxe_do_turn(player_activity *act, player *p)
{
    const tripoint &pos = act->placement;
    if( calendar::turn % MINUTES(1) == 0 ) { // each turn is too much
        //~ Sound of a Pickaxe at work!
        sounds::sound(pos, 30, _("CHNK! CHNK! CHNK!"));
        if( act->moves_left <= 91000 && act->moves_left > 89000 ) {
            p->add_msg_if_player(m_info,
                                 _("Ugh.  You figure it'll take about an hour and a half at this rate."));
        }
        if( act->moves_left <= 71000 && act->moves_left > 69000 ) {
            p->add_msg_if_player(m_info, _("If it keeps up like this, you might be through in an hour."));
        }
        if( act->moves_left <= 31000 && act->moves_left > 29000 ) {
            p->add_msg_if_player(m_info,
                                 _("Feels like you're making good progress.  Another half an hour, maybe?"));
        }
        if( act->moves_left <= 11000 && act->moves_left > 9000 ) {
            p->add_msg_if_player(m_info, _("That's got it.  Ten more minutes of work and it's open."));
        }
    }
}

void activity_handlers::pickaxe_finish(player_activity *act, player *p)
{
    const tripoint &pos = act->placement;
    item *it = &p->i_at(act->position);
    if( g->m.is_bashable(pos) && g->m.has_flag("SUPPORTS_ROOF", pos) &&
        g->m.ter(pos) != t_tree ) {
        // Tunneling through solid rock is hungry, sweaty, tiring, backbreaking work
        // Betcha wish you'd opted for the J-Hammer ;P
        p->hunger += 15;
        if( p->has_trait("STOCKY_TROGLO") ) {
            p->fatigue += 20; // Yep, dwarves can dig longer before tiring
        } else {
            p->fatigue += 30;
        }
        p->thirst += 15;
        p->mod_pain(2 * rng(1, 3));
        // Mining is construction work!
        p->practice("carpentry", 5);
    } else if( g->m.move_cost(pos) == 2 && g->get_levz() == 0 &&
               g->m.ter(pos) != t_dirt && g->m.ter(pos) != t_grass ) {
        //Breaking up concrete on the surface? not nearly as bad
        p->hunger += 5;
        p->fatigue += 10;
        p->thirst += 5;
    }
    g->m.destroy( pos, true );
    it->charges = std::max(long(0), it->charges - it->type->charges_to_use());
    if( it->charges == 0 && it->destroyed_at_zero_charges() ) {
        p->i_rem(act->position);
    }
}

void activity_handlers::pulp_do_turn( player_activity *act, player *p )
{
    const tripoint &pos = act->placement;
    static const int full_pulp_threshold = 4;
    const int move_cost = int(p->weapon.is_null() ? 80 : p->weapon.attack_time() * 0.8);

    // numbers logic: a str 8 character with a butcher knife (4 bash, 18 cut)
    // should have at least a 50% chance of damaging an intact zombie corpse (75 volume).
    // a str 8 character with a baseball bat (28 bash, 0 cut) should have around a 25% chance.

    int cut_power = p->weapon.type->melee_cut;
    // stabbing weapons are a lot less effective at pulping
    if( p->weapon.has_flag("STAB") || p->weapon.has_flag("SPEAR") ) {
        cut_power /= 2;
    }
    double pulp_power = sqrt((double)(p->str_cur + p->weapon.type->melee_dam)) *
        std::min(1.0, sqrt((double)(cut_power + 1)));
    pulp_power = std::min(pulp_power, (double)p->str_cur);
    pulp_power *= 20; // constant multiplier to get the chance right
    int moves = 0;
    int &num_corpses = act->index; // use this to collect how many corpse are pulped
    auto corpse_pile = g->m.i_at(pos);
    for( auto corpse = corpse_pile.begin(); corpse != corpse_pile.end(); ++corpse ) {
        if( !(corpse->is_corpse() && corpse->damage < full_pulp_threshold) ) {
            continue; // no corpse or already pulped
        }
        int damage = pulp_power / corpse->volume();
        //Determine corpse's blood type.
        field_id type_blood = corpse->get_mtype()->bloodType();
        do {
            moves += move_cost;
            const int mod_sta = ( (p->weapon.weight() / 100 ) + 20) * -1;
            p->mod_stat("stamina", mod_sta);
            // Increase damage as we keep smashing,
            // to insure that we eventually smash the target.
            if( x_in_y(pulp_power, corpse->volume())  ) {
                corpse->damage++;
                p->handle_melee_wear();
            }
            // Splatter some blood around
            tripoint tmp = pos;
            if( type_blood != fd_null ) {
                for( tmp.x = pos.x - 1; tmp.x <= pos.x + 1; tmp.x++ ) {
                    for( tmp.y = pos.y - 1; tmp.y <= pos.y + 1; tmp.y++ ) {
                        if( !one_in(damage + 1) && type_blood != fd_null ) {
                            g->m.add_field( tmp, type_blood, 1, 0 );
                        }
                    }
                }
            }
            if( corpse->damage >= full_pulp_threshold ) {
                corpse->damage = full_pulp_threshold;
                corpse->active = false;
                num_corpses++;
            }
            if( moves >= p->moves ) {
                // enough for this turn;
                p->moves -= moves;
                return;
            }
        } while( corpse->damage < full_pulp_threshold );
    }
    // If we reach this, all corpses have been pulped, finish the activity
    act->moves_left = 0;
    // TODO: Factor in how long it took to do the smashing.
    add_msg(ngettext("The corpse is thoroughly pulped.",
                     "The corpses are thoroughly pulped.", num_corpses));
}

void activity_handlers::refill_vehicle_do_turn( player_activity *act, player *p )
{
    vehicle *veh = g->m.veh_at( act->placement );
    if( veh == nullptr ) {  // Vehicle must've moved or something!
        act->moves_left = 0;
        return;
    }
    bool fuel_pumped = false;
    const auto around = closest_tripoints_first( 1, p->pos() );
    for( const auto &p : around ) {
        if( g->m.ter( p ) == t_gas_pump ||
            g->m.ter_at( p ).id == "t_gas_pump_a" ||
            g->m.ter( p ) == t_diesel_pump ) {
            auto maybe_gas = g->m.i_at( p );
            for( auto gas = maybe_gas.begin(); gas != maybe_gas.end(); ) {
                if( gas->type->id == "gasoline" || gas->type->id == "diesel" ) {
                    fuel_pumped = true;
                    int lack = std::min( veh->fuel_capacity(gas->type->id) -
                                         veh->fuel_left(gas->type->id),  200 );
                    if( gas->charges > lack ) {
                        veh->refill(gas->type->id, lack);
                        gas->charges -= lack;
                        act->moves_left -= 100;
                        gas++;
                    } else {
                        add_msg(m_bad, _("With a clang and a shudder, the pump goes silent."));
                        veh->refill (gas->type->id, gas->charges);
                        gas = maybe_gas.erase( gas );
                        act->moves_left = 0;
                    }

                    break;
                }
            }

            if( fuel_pumped ) {
                break;
            }
        }
    }
    if( !fuel_pumped ) {
        // Can't find any fuel, give up.
        debugmsg("Can't find any fuel, cancelling pumping.");
        p->cancel_activity();
        return;
    }
    p->pause();
}

void activity_handlers::reload_finish( player_activity *act, player *p )
{
    item *reloadable = nullptr;
    {
        int reloadable_pos;
        std::stringstream ss(act->name);
        ss >> reloadable_pos;
        reloadable = &p->i_at(reloadable_pos);
    }
    if( reloadable->reload(*p, act->position) ) {
        if( reloadable->is_gun() && reloadable->has_flag("RELOAD_ONE") ) {
            if( reloadable->ammo_type() == "bolt" ) {
                add_msg(_("You insert a bolt into your %s."),
                        reloadable->tname().c_str());
            } else {
                add_msg(_("You insert a cartridge into your %s."),
                        reloadable->tname().c_str());
            }
            p->recoil = std::max(MIN_RECOIL, (MIN_RECOIL + p->recoil) / 2);
        } else {
            add_msg(_("You reload your %s."), reloadable->tname().c_str());
            p->recoil = MIN_RECOIL;
        }

        // Create noise.
        if(reloadable->is_gun()) {
            islot_gun* gun = reloadable->type->gun.get();
            if( gun->reload_noise_volume > 0 ) {

              sfx::play_variant_sound( "reload", reloadable->typeId(), sfx::get_heard_volume(p->pos()));
              sounds::sound( p->pos(), gun->reload_noise_volume, gun->reload_noise,
                             true, "", "" );
            }
        }
    } else {
        add_msg(m_info, _("Can't reload your %s."), reloadable->tname().c_str());
    }
    act->type = ACT_NULL;
}

void activity_handlers::start_fire_finish( player_activity *act, player *p )
{
    item &it = p->i_at(act->position);
    firestarter_actor::resolve_firestarter_use( p, &it, act->placement );
    act->type = ACT_NULL;
}

void activity_handlers::start_fire_lens_do_turn( player_activity *act, player *p )
{
    float natural_light_level = g->natural_light_level();
    // if the weather changes, we cannot start a fire with a lens. abort activity
    if( !((g->weather == WEATHER_CLEAR) || (g->weather == WEATHER_SUNNY)) ||
        !( natural_light_level >= 60 ) ) {
        add_msg(m_bad, _("There is not enough sunlight to start a fire now. You stop trying."));
        p->cancel_activity();
    } else if( natural_light_level != act->values.back() ) {
        // when lighting changes we recalculate the time needed
        float previous_natural_light_level = act->values.back();
        act->values.pop_back();
        act->values.push_back(natural_light_level);
        item &lens_item = p->i_at(act->position);
        const auto usef = lens_item.type->get_use( "extended_firestarter" );
        if( usef == nullptr || usef->get_actor_ptr() == nullptr ) {
            add_msg( m_bad, "You have lost the item you were using as a lens." );
            p->cancel_activity();
            return;
        }

        const auto actor = dynamic_cast< const extended_firestarter_actor* >( usef->get_actor_ptr() );
        float progress_left = float(act->moves_left) /
                              float(actor->calculate_time_for_lens_fire(p, previous_natural_light_level));
        act->moves_left = int(progress_left *
                              (actor->calculate_time_for_lens_fire(p, natural_light_level)));
    }
}

void activity_handlers::train_finish( player_activity *act, player *p )
{
    const Skill *skill = Skill::skill(act->name);
    if( skill == NULL ) {
        auto &mastyle = matype_id( act->name ).obj();
        // Trained martial arts,
        add_msg(m_good, _("You learn %s."), mastyle.name.c_str());
        //~ %s is martial art
        p->add_memorial_log(pgettext("memorial_male", "Learned %s."),
                            pgettext("memorial_female", "Learned %s."),
                            mastyle.name.c_str());
        p->add_martialart( mastyle.id );
    } else {
        int new_skill_level = p->skillLevel(skill) + 1;
        p->skillLevel(skill).level(new_skill_level);
        add_msg(m_good, _("You finish training %s to level %d."),
                skill->name().c_str(),
                new_skill_level);
        if( new_skill_level % 4 == 0 ) {
            //~ %d is skill level %s is skill name
            p->add_memorial_log(pgettext("memorial_male", "Reached skill level %1$d in %2$s."),
                                pgettext("memorial_female", "Reached skill level %1$d in %2$s."),
                                new_skill_level, skill->name().c_str());
        }
    }
    act->type = ACT_NULL;
}

void activity_handlers::vehicle_finish( player_activity *act, player *)
{
    //Grab this now, in case the vehicle gets shifted
    vehicle *veh = g->m.veh_at(act->values[0], act->values[1]);
    complete_vehicle();
    // complete_vehicle set activity type to NULL if the vehicle
    // was completely dismantled, otherwise the vehicle still exist and
    // is to be examined again.
    if( act->type == ACT_NULL ) {
        return;
    }
    act->type = ACT_NULL;
    if( act->values.size() < 7 ) {
        dbg(D_ERROR) << "game:process_activity: invalid ACT_VEHICLE values: "
                     << act->values.size();
        debugmsg("process_activity invalid ACT_VEHICLE values:%d",
                 act->values.size());
    } else {
        if( veh ) {
            g->refresh_all();
            // TODO: Z (and also where the activity is queued)
            // Or not, because the vehicle coords are dropped anyway
            g->exam_vehicle(*veh,
                            tripoint( act->values[0], act->values[1], g->get_levz() ),
                            act->values[2], act->values[3]);
            return;
        } else {
            dbg(D_ERROR) << "game:process_activity: ACT_VEHICLE: vehicle not found";
            debugmsg("process_activity ACT_VEHICLE: vehicle not found");
        }
    }
}

void activity_handlers::vibe_do_turn( player_activity *act, player *p )
{
    //Using a vibrator takes time, not speed
    act->moves_left -= 100;

    item &vibrator_item = p->i_at(act->position);

    if( (p->is_wearing("rebreather")) || (p->is_wearing("rebreather_xl")) ||
        (p->is_wearing("mask_h20survivor")) ) {
        act->moves_left = 0;
        add_msg(m_bad, _("You have trouble breathing, and stop."));
    }

    //Deduct 1 battery charge for every minute using the vibrator
    if( int(calendar::turn) % 10 == 0 ) {
        vibrator_item.charges--;
        p->add_morale(MORALE_FEELING_GOOD, 4, 320); //4 points/min, one hour to fill
        // 1:1 fatigue:morale ratio, so maxing the morale is possible but will take
        // you pretty close to Dead Tired from a well-rested state.
        p->fatigue += 4;
    }
    if( vibrator_item.charges == 0 ) {
        act->moves_left = 0;
        add_msg(m_info, _("The %s runs out of batteries."), vibrator_item.tname().c_str());
    }
    if( p->fatigue >= 383 ) { // Dead Tired: different kind of relaxation needed
        act->moves_left = 0;
        add_msg(m_info, _("You're too tired to continue."));
    }

    // Vibrator requires that you be able to move around, stretch, etc, so doesn't play
    // well with roots.  Sorry.  :-(

    p->pause();
}

void activity_handlers::start_engines_finish( player_activity *act, player *p )
{
    // Find the vehicle by looking for a remote vehicle first, then by player relative coords
    vehicle *veh = g->remoteveh();
    if( !veh ) {
        const tripoint pos = act->placement + g->u.pos();
        veh = g->m.veh_at( pos );
        if( !veh ) { return; }
    }

    int attempted = 0;
    int started = 0;
    int not_muscle = 0;
    const bool take_control = act->values[0];

    for( size_t e = 0; e < veh->engines.size(); ++e ) {
        if( veh->is_engine_on( e ) ) {
            attempted++;
            if( veh->start_engine( e ) ) { started++; }
            if( !veh->is_engine_type( e, "muscle" ) ) { not_muscle++; }
        }
    }

    veh->engine_on = attempted > 0 && started == attempted;

    if( attempted == 0 ) {
        add_msg( m_info, _("The %s doesn't have an engine!"), veh->name.c_str() );
    } else if( not_muscle > 0 ) {
        if( started == attempted ) {
            add_msg( ngettext("The %s's engine starts up.",
                "The %s's engines start up.", not_muscle), veh->name.c_str() );
        } else {
            add_msg( m_bad, ngettext("The %s's engine fails to start.",
                "The %s's engines fail to start.", not_muscle), veh->name.c_str() );
        }
    }

    if( take_control && !veh->engine_on && !veh->velocity ) {
        p->controlling_vehicle = false;
        add_msg(_("You let go of the controls."));
    }
}

void activity_handlers::oxytorch_do_turn( player_activity *act, player *p )
{
    item &it = p->i_at( act->position );
    // act->values[0] is the number of charges yet to be consumed
    const int charges_used = std::min( act->values[0], it.type->charges_to_use() );

    it.charges -= charges_used;
    act->values[0] -= charges_used;

    if( calendar::turn % 2 ) {
        sounds::sound( act->placement, 10, _("hissssssssss!") );
    }
}

void activity_handlers::oxytorch_finish( player_activity *act, player *p )
{
    const tripoint &pos = act->placement;
    const ter_id ter = g->m.ter( pos );

    // fast players might still have some charges left to be consumed
    p->i_at( act->position ).charges -= act->values[0];

    if( g->m.furn( pos ) == f_rack ) {
        g->m.furn_set( pos, f_null );
        g->m.spawn_item( p->pos(), "steel_chunk", rng(2, 6) );
    } else if( ter == t_chainfence_v || ter == t_chainfence_h || ter == t_chaingate_c ||
        ter == t_chaingate_l ) {
        g->m.ter_set( pos, t_dirt  );
        g->m.spawn_item( pos, "pipe", rng(1, 4) );
        g->m.spawn_item( pos, "wire", rng(4, 16) );
    } else if( ter == t_chainfence_posts ) {
        g->m.ter_set( pos, t_dirt );
        g->m.spawn_item( pos, "pipe", rng(1, 4) );
    } else if( ter == t_door_metal_locked || ter == t_door_metal_c || ter == t_door_bar_c ||
               ter == t_door_bar_locked || ter == t_door_metal_pickable ) {
        g->m.ter_set( pos, t_mdoor_frame );
        g->m.spawn_item( pos, "steel_plate", rng(0, 1) );
        g->m.spawn_item( pos, "steel_chunk", rng(3, 8) );
    } else if( ter == t_window_enhanced || ter == t_window_enhanced_noglass ) {
        g->m.ter_set( pos, t_window_empty  );
        g->m.spawn_item( pos, "steel_plate", rng(0, 1) );
        g->m.spawn_item( pos, "sheet_metal", rng(1, 3) );
    } else if( ter == t_bars ) {
        if (g->m.ter( {pos.x + 1, pos.y, pos.z} ) == t_sewage || g->m.ter( {pos.x, pos.y + 1, pos.z} ) == t_sewage ||
            g->m.ter( {pos.x - 1, pos.y, pos.z} ) == t_sewage || g->m.ter( {pos.x, pos.y - 1, pos.z} ) == t_sewage) {
            g->m.ter_set( pos, t_sewage );
            g->m.spawn_item( p->pos(), "pipe", rng(1, 2) );
        } else {
            g->m.ter_set( pos, t_floor );
            g->m.spawn_item( p->pos(), "pipe", rng(1, 2) );
        }
    } else if( ter == t_window_bars_alarm ) {
        g->m.ter_set( pos, t_window_empty );
        g->m.spawn_item( p->pos(), "pipe", rng(1, 2) );
    }
}<|MERGE_RESOLUTION|>--- conflicted
+++ resolved
@@ -205,11 +205,7 @@
     }
 
     if( stomach ) {
-<<<<<<< HEAD
-        if (corpse->mat != "veggy" && !corpse->has_flag(MF_POISON) &&
-=======
         if( !corpse->has_material("veggy") && !corpse->has_flag(MF_POISON) &&
->>>>>>> c0733e3d
             !corpse->has_flag(MF_HUMAN)) {
             const itype_id meat = corpse->get_meat_itype();
             if ((corpse->size == MS_SMALL || corpse->size == MS_MEDIUM) && meat == "meat") {
