#include "crafting_gui.h"

#include "cata_utility.h"
#include "crafting.h"
#include "recipe_dictionary.h"
#include "requirements.h"
#include "player.h"
#include "itype.h"
#include "input.h"
#include "game.h"
#include "translations.h"
#include "string_formatter.h"
#include "skill.h"
#include "catacharset.h"
#include "output.h"
#include "json.h"
#include "string_input_popup.h"
<<<<<<< HEAD
#include "ui.h"
=======
#include "uistate.h"
>>>>>>> cc350c2d

#include "debug.h"

#include <algorithm>
#include <string>
#include <vector>
#include <map>

enum TAB_MODE {
    NORMAL,
    FILTERED,
    BATCH
};

std::vector<std::string> craft_cat_list;
std::map<std::string, std::vector<std::string> > craft_subcat_list;
std::map<std::string, std::string> normalized_names;

static bool query_is_yes( const std::string &query );
static void draw_hidden_amount( const catacurses::window &w, const int margin_y, int amount );
static void draw_can_craft_indicator( const catacurses::window &w, const int margin_y,
                                      const recipe &rec );
static void draw_recipe_tabs( const catacurses::window &w, const std::string &tab,
                              TAB_MODE mode = NORMAL );
static void draw_recipe_subtabs( const catacurses::window &w, const std::string &tab,
                                 const std::string &subtab,
                                 const recipe_subset &available_recipes, TAB_MODE mode = NORMAL );

std::string peek_related_recipe( const recipe *current, const recipe_subset &available );
int related_menu_fill( uilist &rmenu,
                       const std::vector<std::pair<itype_id, std::string>> &related_recipes,
                       const recipe_subset &available );

std::string get_cat_name( const std::string &prefixed_name )
{
    return prefixed_name.substr( 3, prefixed_name.size() - 3 );
}

void load_recipe_category( JsonObject &jsobj )
{
    JsonArray subcats;
    std::string category = jsobj.get_string( "id" );

    if( category.find( "CC_" ) != 0 ) {
        jsobj.throw_error( "Crafting category id has to be prefixed with 'CC_'" );
    }

    craft_cat_list.push_back( category );

    std::string cat_name = get_cat_name( category );

    craft_subcat_list[category] = std::vector<std::string>();
    subcats = jsobj.get_array( "recipe_subcategories" );
    while( subcats.has_more() ) {
        std::string subcat_id = subcats.next_string();
        if( subcat_id.find( "CSC_" + cat_name + "_" ) != 0 && subcat_id != "CSC_ALL" ) {
            jsobj.throw_error( "Crafting sub-category id has to be prefixed with CSC_<category_name>_" );
        }
        craft_subcat_list[category].push_back( subcat_id );
    }
}

std::string get_subcat_name( const std::string &cat, const std::string &prefixed_name )
{
    std::string prefix = "CSC_" + get_cat_name( cat ) + "_";

    if( prefixed_name.find( prefix ) == 0 ) {
        return prefixed_name.substr( prefix.size(), prefixed_name.size() - prefix.size() );
    }

    return ( prefixed_name == "CSC_ALL" ? _( "ALL" ) : _( "NONCRAFT" ) );
}

void translate_all()
{
    for( const auto &cat : craft_cat_list ) {
        normalized_names[cat] = _( get_cat_name( cat ).c_str() );

        for( const auto &subcat : craft_subcat_list[cat] ) {
            normalized_names[subcat] =  _( get_subcat_name( cat, subcat ).c_str() ) ;
        }
    }
}

void reset_recipe_categories()
{
    craft_cat_list.clear();
    craft_subcat_list.clear();
}

int print_items( const recipe &r, const catacurses::window &w, int ypos, int xpos, nc_color col,
                 int batch )
{
    if( !r.has_byproducts() ) {
        return 0;
    }

    const int oldy = ypos;

    mvwprintz( w, ypos++, xpos, col, _( "Byproducts:" ) );
    for( const auto &bp : r.byproducts ) {
        const auto t = item::find_type( bp.first );
        int amount = bp.second * batch;
        std::string desc;
        if( t->count_by_charges() ) {
            amount *= t->charges_default();
            desc = string_format( "> %s (%d)", t->nname( 1 ).c_str(), amount );
        } else {
            desc = string_format( "> %d %s", amount,
                                  t->nname( static_cast<unsigned int>( amount ) ).c_str() );
        }
        mvwprintz( w, ypos++, xpos, col, desc.c_str() );
    }

    return ypos - oldy;
}

const recipe *select_crafting_recipe( int &batch_size )
{
    if( normalized_names.empty() ) {
        translate_all();
    }

    const int headHeight = 3;
    const int subHeadHeight = 2;
    const int freeWidth = TERMX - FULL_SCREEN_WIDTH;
    bool isWide = ( TERMX > FULL_SCREEN_WIDTH && freeWidth > 15 );

    const int width = isWide ? ( freeWidth > FULL_SCREEN_WIDTH ? FULL_SCREEN_WIDTH * 2 : TERMX ) :
                      FULL_SCREEN_WIDTH;
    const int wStart = ( TERMX - width ) / 2;
    const int tailHeight = isWide ? 3 : 4;
    const int dataLines = TERMY - ( headHeight + subHeadHeight ) - tailHeight;
    const int dataHalfLines = dataLines / 2;
    const int dataHeight = TERMY - ( headHeight + subHeadHeight );
    const int infoWidth = width - FULL_SCREEN_WIDTH - 1;

    const recipe *last_recipe = nullptr;

    catacurses::window w_head = catacurses::newwin( headHeight, width, 0, wStart );
    catacurses::window w_subhead = catacurses::newwin( subHeadHeight, width, 3, wStart );
    catacurses::window w_data = catacurses::newwin( dataHeight, width, headHeight + subHeadHeight,
                                wStart );

    int item_info_x = infoWidth;
    int item_info_y = dataHeight - 3;
    int item_info_width = wStart + width - infoWidth;
    int item_info_height = headHeight + subHeadHeight;

    if( !isWide ) {
        item_info_x = 1;
        item_info_y = 1;
        item_info_width = 1;
        item_info_height = 1;
    }

    catacurses::window w_iteminfo = catacurses::newwin( item_info_y, item_info_x, item_info_height,
                                    item_info_width );

    list_circularizer<std::string> tab( craft_cat_list );
    list_circularizer<std::string> subtab( craft_subcat_list[tab.cur()] );
    std::vector<const recipe *> current;
    std::vector<bool> available;
    const int componentPrintHeight = dataHeight - tailHeight - 1;
    //preserves component color printout between mode rotations
    nc_color rotated_color = c_white;
    int previous_item_line = -1;
    std::string previous_tab = "";
    std::string previous_subtab = "";
    item tmp;
    int line = 0;
    int ypos = 0;
    int scroll_pos = 0;
    bool redraw = true;
    bool keepline = false;
    bool done = false;
    bool batch = false;
    bool show_hidden = false;
    int batch_line = 0;
    int display_mode = 0;
    const recipe *chosen = NULL;
    std::vector<iteminfo> thisItem;
    std::vector<iteminfo> dummy;

    input_context ctxt( "CRAFTING" );
    ctxt.register_cardinal();
    ctxt.register_action( "QUIT" );
    ctxt.register_action( "CONFIRM" );
    ctxt.register_action( "CYCLE_MODE" );
    ctxt.register_action( "SCROLL_UP" );
    ctxt.register_action( "SCROLL_DOWN" );
    ctxt.register_action( "PREV_TAB" );
    ctxt.register_action( "NEXT_TAB" );
    ctxt.register_action( "FILTER" );
    ctxt.register_action( "RESET_FILTER" );
    ctxt.register_action( "HELP_RECIPE" );
    ctxt.register_action( "HELP_KEYBINDINGS" );
    ctxt.register_action( "CYCLE_BATCH" );
<<<<<<< HEAD
    ctxt.register_action( "RELATED_RECIPES" );
=======
    ctxt.register_action( "HIDE_SHOW_RECIPE" );
>>>>>>> cc350c2d

    const inventory &crafting_inv = g->u.crafting_inventory();
    const std::vector<npc *> helpers = g->u.get_crafting_helpers();
    std::string filterstring = "";

    const auto &available_recipes = g->u.get_available_recipes( crafting_inv, &helpers );
    std::map<const recipe *, bool> availability_cache;

    do {
        if( redraw ) {
            // When we switch tabs, redraw the header
            redraw = false;
            if( ! keepline ) {
                line = 0;
            } else {
                keepline = false;
            }

            if( display_mode > 2 ) {
                display_mode = 2;
            }

            TAB_MODE m = ( batch ) ? BATCH : ( filterstring.empty() ) ? NORMAL : FILTERED;
            draw_recipe_tabs( w_head, tab.cur(), m );
            draw_recipe_subtabs( w_subhead, tab.cur(), subtab.cur(), available_recipes, m );

            show_hidden = false;
            available.clear();

            if( batch ) {
                current.clear();
                for( int i = 1; i <= 20; i++ ) {
                    current.push_back( chosen );
                    available.push_back( chosen->requirements().can_make_with_inventory( crafting_inv, i ) );
                }
            } else {
                std::vector<const recipe *> picking;
                if( filterstring.empty() ) {
                    picking = available_recipes.in_category( tab.cur(), subtab.cur() != "CSC_ALL" ? subtab.cur() : "" );
                } else {
                    auto qry = trim( filterstring );
                    if( qry.size() > 2 && qry[1] == ':' ) {
                        switch( qry[0] ) {
                            case 't':
                                picking = available_recipes.search( qry.substr( 2 ), recipe_subset::search_type::tool );
                                break;

                            case 'c':
                                picking = available_recipes.search( qry.substr( 2 ), recipe_subset::search_type::component );
                                break;

                            case 's':
                                picking = available_recipes.search( qry.substr( 2 ), recipe_subset::search_type::skill );
                                break;

                            case 'q':
                                picking = available_recipes.search( qry.substr( 2 ), recipe_subset::search_type::quality );
                                break;

                            case 'Q':
                                picking = available_recipes.search( qry.substr( 2 ), recipe_subset::search_type::quality_result );
                                break;

                            case 'm': {
                                auto &learned = g->u.get_learned_recipes();
                                if( query_is_yes( qry ) ) {
                                    std::set_intersection( available_recipes.begin(), available_recipes.end(), learned.begin(),
                                                           learned.end(), std::back_inserter( picking ) );
                                } else {
                                    std::set_difference( available_recipes.begin(), available_recipes.end(), learned.begin(),
                                                         learned.end(),
                                                         std::back_inserter( picking ) );
                                }
                                break;
                            }

                            case 'h': {
                                std::copy( available_recipes.begin(), available_recipes.end(), std::back_inserter( picking ) );
                                if( query_is_yes( qry ) ) {
                                    show_hidden = true;
                                }
                                break;
                            }

                            default:
                                current.clear();
                        }
                    } else {
                        picking = available_recipes.search( qry );
                    }
                }

                current.clear();
                for( auto i : picking ) {
                    if( ( uistate.hidden_recipes.find( i->ident() ) != uistate.hidden_recipes.end() ) == show_hidden ) {
                        current.push_back( i );
                    }
                }
                if( !show_hidden ) {
                    draw_hidden_amount( w_head, 0, picking.size() - current.size() );
                }

                available.reserve( current.size() );
                // cache recipe availability on first display
                for( const auto e : current ) {
                    if( !availability_cache.count( e ) ) {
                        availability_cache.emplace( e, e->requirements().can_make_with_inventory( crafting_inv ) );
                    }
                }

                std::stable_sort( current.begin(), current.end(), []( const recipe * a, const recipe * b ) {
                    return b->difficulty < a->difficulty;
                } );

                std::stable_sort( current.begin(), current.end(), [&]( const recipe * a, const recipe * b ) {
                    return availability_cache[a] && !availability_cache[b];
                } );

                std::transform( current.begin(), current.end(),
                std::back_inserter( available ), [&]( const recipe * e ) {
                    return availability_cache[e];
                } );
            }

            // current/available have been rebuilt, make sure our cursor is still in range
            if( current.empty() ) {
                line = 0;
            } else {
                line = std::min( line, static_cast<int>( current.size() ) - 1 );
            }
        }

        // Clear the screen of recipe data, and draw it anew
        werase( w_data );

        if( isWide ) {
            werase( w_iteminfo );
        }

        if( isWide ) {
            mvwprintz( w_data, dataLines + 1, 5, c_white,
                       _( "Press <ENTER> to attempt to craft object." ) );
            wprintz( w_data, c_white, "  " );
            if( !filterstring.empty() ) {
<<<<<<< HEAD
                wprintz( w_data, c_white, _( "[E]: Describe, [F]ind, [R]eset, [m]ode, %s, Re[L]ated [?] keybindings" ),
                         ( batch ) ? _( "cancel [b]atch" ) : _( "[b]atch" ) );
            } else {
                wprintz( w_data, c_white, _( "[E]: Describe, [F]ind, [m]ode, %s, Re[L]ated [?] keybindings" ),
=======
                wprintz( w_data, c_white,
                         _( "[E]: Describe, [F]ind, [R]eset, [m]ode, [s]how/hide, %s [?] keybindings" ),
                         ( batch ) ? _( "cancel [b]atch" ) : _( "[b]atch" ) );
            } else {
                wprintz( w_data, c_white, _( "[E]: Describe, [F]ind, [m]ode, [s]how/hide, %s [?] keybindings" ),
>>>>>>> cc350c2d
                         ( batch ) ? _( "cancel [b]atch" ) : _( "[b]atch" ) );
            }
        } else {
            if( !filterstring.empty() ) {
                mvwprintz( w_data, dataLines + 1, 5, c_white,
<<<<<<< HEAD
                           _( "[E]: Describe, [F]ind, [R]eset, [m]ode, [b]atch, Re[L]ated [?] keybindings" ) );
            } else {
                mvwprintz( w_data, dataLines + 1, 5, c_white,
                           _( "[E]: Describe, [F]ind, [m]ode, [b]atch, Re[L]ated [?] keybindings" ) );
=======
                           _( "[E]: Describe, [F]ind, [R]eset, [m]ode, [s]how/hide, [b]atch [?] keybindings" ) );
            } else {
                mvwprintz( w_data, dataLines + 1, 5, c_white,
                           _( "[E]: Describe, [F]ind, [m]ode, [s]how/hide, [b]atch [?] keybindings" ) );
>>>>>>> cc350c2d
            }
            mvwprintz( w_data, dataLines + 2, 5, c_white,
                       _( "Press <ENTER> to attempt to craft object." ) );
        }
        // Draw borders
        for( int i = 1; i < width - 1; ++i ) { // _
            mvwputch( w_data, dataHeight - 1, i, BORDER_COLOR, LINE_OXOX );
        }
        for( int i = 0; i < dataHeight - 1; ++i ) { // |
            mvwputch( w_data, i, 0, BORDER_COLOR, LINE_XOXO );
            mvwputch( w_data, i, width - 1, BORDER_COLOR, LINE_XOXO );
        }
        mvwputch( w_data, dataHeight - 1,  0, BORDER_COLOR, LINE_XXOO ); // _|
        mvwputch( w_data, dataHeight - 1, width - 1, BORDER_COLOR, LINE_XOOX ); // |_

        int recmin = 0, recmax = current.size();
        if( recmax > dataLines ) {
            if( line <= recmin + dataHalfLines ) {
                for( int i = recmin; i < recmin + dataLines; ++i ) {
                    std::string tmp_name = current[i]->result_name();
                    if( batch ) {
                        tmp_name = string_format( _( "%2dx %s" ), i + 1, tmp_name.c_str() );
                    }
                    mvwprintz( w_data, i - recmin, 2, c_dark_gray, "" ); // Clear the line
                    if( i == line ) {
                        mvwprintz( w_data, i - recmin, 2, ( available[i] ? h_white : h_dark_gray ),
                                   utf8_truncate( tmp_name, 28 ).c_str() );
                    } else {
                        mvwprintz( w_data, i - recmin, 2, ( available[i] ? c_white : c_dark_gray ),
                                   utf8_truncate( tmp_name, 28 ).c_str() );
                    }
                }
            } else if( line >= recmax - dataHalfLines ) {
                for( int i = recmax - dataLines; i < recmax; ++i ) {
                    std::string tmp_name = current[i]->result_name();
                    if( batch ) {
                        tmp_name = string_format( _( "%2dx %s" ), i + 1, tmp_name.c_str() );
                    }
                    mvwprintz( w_data, dataLines + i - recmax, 2, c_light_gray, "" ); // Clear the line
                    if( i == line ) {
                        mvwprintz( w_data, dataLines + i - recmax, 2,
                                   ( available[i] ? h_white : h_dark_gray ),
                                   utf8_truncate( tmp_name, 28 ).c_str() );
                    } else {
                        mvwprintz( w_data, dataLines + i - recmax, 2,
                                   ( available[i] ? c_white : c_dark_gray ),
                                   utf8_truncate( tmp_name, 28 ).c_str() );
                    }
                }
            } else {
                for( int i = line - dataHalfLines; i < line - dataHalfLines + dataLines; ++i ) {
                    std::string tmp_name = current[i]->result_name();
                    if( batch ) {
                        tmp_name = string_format( _( "%2dx %s" ), i + 1, tmp_name.c_str() );
                    }
                    mvwprintz( w_data, dataHalfLines + i - line, 2, c_light_gray, "" ); // Clear the line
                    if( i == line ) {
                        mvwprintz( w_data, dataHalfLines + i - line, 2,
                                   ( available[i] ? h_white : h_dark_gray ),
                                   utf8_truncate( tmp_name, 28 ).c_str() );
                    } else {
                        mvwprintz( w_data, dataHalfLines + i - line, 2,
                                   ( available[i] ? c_white : c_dark_gray ),
                                   utf8_truncate( tmp_name, 28 ).c_str() );
                    }
                }
            }
        } else {
            for( size_t i = 0; i < current.size() && i < ( size_t )dataHeight + 1; ++i ) {
                std::string tmp_name = current[i]->result_name();
                if( batch ) {
                    tmp_name = string_format( _( "%2dx %s" ), static_cast<int>( i ) + 1, tmp_name.c_str() );
                }
                if( static_cast<int>( i ) == line ) {
                    mvwprintz( w_data, i, 2, ( available[i] ? h_white : h_dark_gray ),
                               utf8_truncate( tmp_name, 28 ).c_str() );
                } else {
                    mvwprintz( w_data, i, 2, ( available[i] ? c_white : c_dark_gray ),
                               utf8_truncate( tmp_name, 28 ).c_str() );
                }
            }
        }

        if( !current.empty() ) {
            int pane = FULL_SCREEN_WIDTH - 30 - 1;
            int count = batch ? line + 1 : 1; // batch size
            nc_color col = available[ line ] ? c_white : c_light_gray;

            const auto &req = current[ line ]->requirements();

            draw_can_craft_indicator( w_head, 0, *current[line] );
            wrefresh( w_head );

            ypos = 0;

            auto qry = trim( filterstring );
            std::string qry_comps;
            if( qry.compare( 0, 2, "c:" ) == 0 ) {
                qry_comps = qry.substr( 2 );
            }

            std::vector<std::string> component_print_buffer;
            auto tools = req.get_folded_tools_list( pane, col, crafting_inv, count );
            auto comps = req.get_folded_components_list( pane, col, crafting_inv, count, qry_comps );
            component_print_buffer.insert( component_print_buffer.end(), tools.begin(), tools.end() );
            component_print_buffer.insert( component_print_buffer.end(), comps.begin(), comps.end() );

            if( !g->u.knows_recipe( current[line] ) ) {
                component_print_buffer.push_back( _( "Recipe not memorized yet" ) );
                auto books_with_recipe = g->u.get_books_for_recipe( crafting_inv, current[line] );
                std::string enumerated_books =
                    enumerate_as_string( books_with_recipe.begin(), books_with_recipe.end(),
                []( itype_id type_id ) {
                    return item::find_type( type_id )->nname( 1 );
                } );
                const std::string text = string_format( _( "Written in: %s" ), enumerated_books.c_str() );
                std::vector<std::string> folded_lines = foldstring( text, pane );
                component_print_buffer.insert(
                    component_print_buffer.end(), folded_lines.begin(), folded_lines.end() );
            }

            //handle positioning of component list if it needed to be scrolled
            int componentPrintOffset = 0;
            if( display_mode > 2 ) {
                componentPrintOffset = ( display_mode - 2 ) * componentPrintHeight;
            }
            if( component_print_buffer.size() < static_cast<size_t>( componentPrintOffset ) ) {
                componentPrintOffset = 0;
                if( previous_tab != tab.cur() || previous_subtab != subtab.cur() || previous_item_line != line ) {
                    display_mode = 2;
                } else {
                    display_mode = 0;
                }
            }

            //only used to preserve mode position on components when
            //moving to another item and the view is already scrolled
            previous_tab = tab.cur();
            previous_subtab = subtab.cur();
            previous_item_line = line;
            const int xpos = 30;

            if( display_mode == 0 ) {
                const int width = getmaxx( w_data ) - xpos - item_info_x;
                mvwprintz( w_data, ypos++, xpos, col, _( "Skills used: %s" ),
                           ( !current[line]->skill_used ? _( "N/A" ) :
                             current[line]->skill_used.obj().name().c_str() ) );
                ypos += fold_and_print( w_data, ypos, xpos, width, col, _( "Required skills: %s" ),
                                        current[line]->required_skills_string().c_str() );
                mvwprintz( w_data, ypos++, xpos, col, _( "Difficulty: %d" ),
                           current[ line ]->difficulty );
                if( !current[line]->skill_used ) {
                    mvwprintz( w_data, ypos++, xpos, col, _( "Your skill level: N/A" ) );
                } else {
                    mvwprintz( w_data, ypos++, xpos, col, _( "Your skill level: %d" ),
                               g->u.get_skill_level( current[line]->skill_used ) );
                }

                const int expected_turns = g->u.expected_time_to_craft( *current[line],
                                           count ) / to_moves<int>( 1_turns );
                ypos += fold_and_print( w_data, ypos, xpos, pane, col, _( "Time to complete: %s" ),
                                        to_string( time_duration::from_turns( expected_turns ) ) );

                mvwprintz( w_data, ypos++, xpos, col, _( "Dark craftable? %s" ),
                           current[line]->has_flag( "BLIND_EASY" ) ? _( "Easy" ) :
                           current[line]->has_flag( "BLIND_HARD" ) ? _( "Hard" ) :
                           _( "Impossible" ) );
                ypos += print_items( *current[line], w_data, ypos, xpos, col, batch ? line + 1 : 1 );
            }

            //color needs to be preserved in case part of the previous page was cut off
            nc_color stored_color = col;
            if( display_mode > 2 ) {
                stored_color = rotated_color;
            } else {
                rotated_color = col;
            }
            int components_printed = 0;
            for( size_t i = static_cast<size_t>( componentPrintOffset );
                 i < component_print_buffer.size(); i++ ) {
                if( ypos >= componentPrintHeight ) {
                    break;
                }

                components_printed++;
                print_colored_text( w_data, ypos++, xpos, stored_color, col, component_print_buffer[i] );
            }

            if( ypos >= componentPrintHeight &&
                component_print_buffer.size() > static_cast<size_t>( components_printed ) ) {
                mvwprintz( w_data, ypos++, xpos, col, _( "v (more)" ) );
                rotated_color = stored_color;
            }

            if( isWide ) {
                if( last_recipe != current[line] ) {
                    last_recipe = current[line];
                    tmp = current[line]->create_result();
                }
                tmp.info( true, thisItem, count );
                draw_item_info( w_iteminfo, tmp.tname(), tmp.type_name(), thisItem, dummy,
                                scroll_pos, true, true, true, false, true );
            }
        }

        draw_scrollbar( w_data, line, dataLines, recmax, 0 );
        wrefresh( w_data );

        if( isWide ) {
            wrefresh( w_iteminfo );
        }

        const std::string action = ctxt.handle_input();
        if( action == "CYCLE_MODE" ) {
            display_mode = display_mode + 1;
            if( display_mode <= 0 ) {
                display_mode = 0;
            }
        } else if( action == "LEFT" ) {
            std::string start = subtab.cur();
            do {
                subtab.prev();
            } while( subtab.cur() != start && available_recipes.empty_category( tab.cur(),
                     subtab.cur() != "CSC_ALL" ? subtab.cur() : "" ) );
            redraw = true;
        } else if( action == "SCROLL_UP" ) {
            scroll_pos--;
        } else if( action == "SCROLL_DOWN" ) {
            scroll_pos++;
        } else if( action == "PREV_TAB" ) {
            tab.prev();
            subtab = list_circularizer<std::string>( craft_subcat_list[tab.cur()] );//default ALL
            redraw = true;
        } else if( action == "RIGHT" ) {
            std::string start = subtab.cur();
            do {
                subtab.next();
            } while( subtab.cur() != start && available_recipes.empty_category( tab.cur(),
                     subtab.cur() != "CSC_ALL" ? subtab.cur() : "" ) );
            redraw = true;
        } else if( action == "NEXT_TAB" ) {
            tab.next();
            subtab = list_circularizer<std::string>( craft_subcat_list[tab.cur()] );//default ALL
            redraw = true;
        } else if( action == "DOWN" ) {
            line++;
        } else if( action == "UP" ) {
            line--;
        } else if( action == "CONFIRM" ) {
            if( available.empty() || !available[line] ) {
                popup( _( "You can't do that!" ) );
            } else if( !g->u.check_eligible_containers_for_crafting( *current[line],
                       ( batch ) ? line + 1 : 1 ) ) {
                ; // popup is already inside check
            } else {
                chosen = current[line];
                batch_size = ( batch ) ? line + 1 : 1;
                done = true;
            }
        } else if( action == "HELP_RECIPE" ) {
            if( current.empty() ) {
                popup( _( "Nothing selected!" ) );
                redraw = true;
                continue;
            }
            tmp = current[line]->create_result();

            full_screen_popup( "%s\n%s", tmp.type_name( 1 ).c_str(),  tmp.info( true ).c_str() );
            redraw = true;
            keepline = true;
        } else if( action == "FILTER" ) {
            string_input_popup()
            .title( _( "Search:" ) )
            .width( 85 )
            .description( _( "Special prefixes for requirements:\n"
                             "  [t] search tools\n"
                             "  [c] search components\n"
                             "  [q] search qualities\n"
                             "  [s] search skills\n"
                             "Special prefixes for results:\n"
                             "  [Q] search qualities\n"
                             "Other:\n"
                             "  [h] search for hidden\n"
                             "  [m] search for memorized or not\n"
                             "Examples:\n"
                             "  t:soldering iron\n"
                             "  c:two by four\n"
                             "  q:metal sawing\n"
                             "  s:cooking\n"
                             "  Q:fine bolt turning\n"
                             "  h:yes\n"
                             "  m:no"
                           ) )
            .edit( filterstring );
            redraw = true;
        } else if( action == "QUIT" ) {
            chosen = nullptr;
            done = true;
        } else if( action == "RESET_FILTER" ) {
            filterstring.clear();
            redraw = true;
        } else if( action == "CYCLE_BATCH" ) {
            if( current.empty() ) {
                popup( _( "Nothing selected!" ) );
                redraw = true;
                continue;
            }
            batch = !batch;
            if( batch ) {
                batch_line = line;
                chosen = current[batch_line];
            } else {
                line = batch_line;
                keepline = true;
            }
            redraw = true;
<<<<<<< HEAD
        } else if( action == "RELATED_RECIPES" ) {
=======
        } else if( action == "HIDE_SHOW_RECIPE" ) {
>>>>>>> cc350c2d
            if( current.empty() ) {
                popup( _( "Nothing selected!" ) );
                redraw = true;
                continue;
            }
<<<<<<< HEAD
            std::string recipe_name = peek_related_recipe( current[ line ], available_recipes );
            if( recipe_name.empty() ) {
                keepline = true;
            } else {
                filterstring = recipe_name;
            }
=======
            if( show_hidden ) {
                uistate.hidden_recipes.erase( current[line]->ident() );
            } else {
                uistate.hidden_recipes.insert( current[line]->ident() );
            }

>>>>>>> cc350c2d
            redraw = true;
        }
        if( line < 0 ) {
            line = current.size() - 1;
        } else if( line >= static_cast<int>( current.size() ) ) {
            line = 0;
        }
    } while( !done );

    return chosen;
}

<<<<<<< HEAD
std::string peek_related_recipe( const recipe *current, const recipe_subset &available )
{
    // current recipe components
    std::vector<std::pair<itype_id, std::string>> related_components;
    const requirement_data &req = current->requirements();
    for( const std::vector<item_comp> &comp_list : req.get_components() ) {
        for( const item_comp &a : comp_list ) {
            related_components.push_back( { a.type, item::nname( a.type, 1 ) } );
        }
    }
    // current recipe result
    std::vector<std::pair<itype_id, std::string>> related_results;
    item tmp = current->create_result();
    itype_id tid;
    if( tmp.contents.empty() ) { // use this item
        tid = tmp.typeId();
    } else { // use the contained item
        tid = tmp.contents.front().typeId();
    }
    const std::set<const recipe *> &known_recipes = g->u.get_learned_recipes().of_component( tid );
    for( const auto &b : known_recipes ) {
        if( available.contains( b ) ) {
            related_results.push_back( { b->result(), b->result_name() } );
        }
    }
    std::stable_sort( related_results.begin(), related_results.end(),
    []( const std::pair<std::string, std::string> &a, const std::pair<std::string, std::string> &b ) {
        return a.second < b.second;
    } );

    uilist rel_menu;
    int np_last = -1;
    if( !related_components.empty() ) {
        rel_menu.addentry( ++np_last, false, -1, _( "COMPONENTS" ) );
    }
    np_last = related_menu_fill( rel_menu, related_components, available );
    if( !related_results.empty() ) {
        rel_menu.addentry( ++np_last, false, -1, _( "RESULTS" ) );
    }
    np_last = related_menu_fill( rel_menu, related_results, available );

    rel_menu.settext( _( "Related recipes:" ) );
    rel_menu.query();
    if( rel_menu.ret != UIMENU_CANCEL ) {
        return rel_menu.entries[ rel_menu.ret ].txt.substr( 2 ); // 2 = prefix length
    }

    return "";
}

int related_menu_fill( uilist &rmenu,
                       const std::vector<std::pair<itype_id, std::string>> &related_recipes,
                       const recipe_subset &available )
{
    const std::vector<uimenu_entry> &entries = rmenu.entries;
    int np_last = entries.empty() ? -1 : entries.back().retval;

    if( related_recipes.empty() ) {
        return np_last;
    }

    std::string recipe_name_prev;
    for( const std::pair<itype_id, std::string> &p : related_recipes ) {

        // we have different recipes with the same names
        // list only one of them as we show and filter by name only
        std::string recipe_name = p.second;
        if( recipe_name == recipe_name_prev ) {
            continue;
        }
        recipe_name_prev = recipe_name;

        std::vector<const recipe *> current_part = available.search_result( p.first );
        if( !current_part.empty() ) {

            bool defferent_recipes = false;

            // 1st pass: check if we need to add group
            for( size_t recipe_n = 0; recipe_n < current_part.size(); recipe_n++ ) {
                if( current_part[ recipe_n ]->result_name() != recipe_name ) {
                    // add group
                    rmenu.addentry( ++np_last, false, -1, recipe_name );
                    defferent_recipes = true;
                    break;
                } else if( recipe_n == current_part.size() - 1 ) {
                    // only one result
                    rmenu.addentry( ++np_last, true, -1, "- " + recipe_name );
                }
            }

            if( defferent_recipes ) {
                std::string prev_item_name;
                // 2nd pass: add defferent recipes
                for( size_t recipe_n = 0; recipe_n < current_part.size(); recipe_n++ ) {
                    std::string cur_item_name = current_part[ recipe_n ]->result_name();
                    if( cur_item_name != prev_item_name ) {
                        std::string sym = recipe_n == current_part.size() - 1 ? "L " : "+ ";
                        rmenu.addentry( ++np_last, true, -1, sym + cur_item_name );
                    }
                    prev_item_name = cur_item_name;
                }
            }
        }
    }

    return np_last;
}

=======
static bool query_is_yes( const std::string &query )
{
    const std::string subquery = query.substr( 2 );

    return ( ( subquery == "yes" ) || ( subquery == "y" ) || ( subquery == "1" ) ||
             ( subquery == "true" ) || ( subquery == "t" ) || ( subquery == "on" ) );
}

static void draw_hidden_amount( const catacurses::window &w, const int margin_y, int amount )
{
    if( amount > 0 ) {
        right_print( w, margin_y, 14, c_light_gray, string_format( _( "%s hidden" ), amount ) );
    }
}
>>>>>>> cc350c2d
// Anchors top-right
static void draw_can_craft_indicator( const catacurses::window &w, const int margin_y,
                                      const recipe &rec )
{
    // Erase previous text
    // @todo: fixme replace this hack by proper solution (based on max width of possible content)
    right_print( w, margin_y + 1, 1, c_black, "        " );
    // Draw text
    right_print( w, margin_y, 1, c_light_gray, _( "can craft:" ) );
    if( g->u.lighting_craft_speed_multiplier( rec ) <= 0.0f ) {
        right_print( w, margin_y + 1, 1, i_red, _( "too dark" ) );
    } else if( g->u.crafting_speed_multiplier( rec ) <= 0.0f ) {
        // Technically not always only too sad, but must be too sad
        right_print( w, margin_y + 1, 1, i_red, _( "too sad" ) );
    } else if( g->u.crafting_speed_multiplier( rec ) < 1.0f ) {
        right_print( w, margin_y + 1, 1, i_yellow, string_format( _( "slow %d%%" ),
                     int( g->u.crafting_speed_multiplier( rec ) * 100 ) ) );
    } else {
        right_print( w, margin_y + 1, 1, i_green, _( "yes" ) );
    }
}

static void draw_recipe_tabs( const catacurses::window &w, const std::string &tab, TAB_MODE mode )
{
    werase( w );
    int width = getmaxx( w );
    for( int i = 0; i < width; i++ ) {
        mvwputch( w, 2, i, BORDER_COLOR, LINE_OXOX );
    }

    mvwputch( w, 2,  0, BORDER_COLOR, LINE_OXXO ); // |^
    mvwputch( w, 2, width - 1, BORDER_COLOR, LINE_OOXX ); // ^|

    switch( mode ) {
        case NORMAL: {
            int pos_x = 2;//draw the tabs on each other
            int tab_step = 3;//step between tabs, two for tabs border
            for( const auto &tt : craft_cat_list ) {
                draw_tab( w, pos_x, normalized_names[tt], tab == tt );
                pos_x += utf8_width( normalized_names[tt] ) + tab_step;
            }
            break;
        }
        case FILTERED:
            draw_tab( w, 2, _( "Searched" ), true );
            break;
        case BATCH:
            draw_tab( w, 2, _( "Batch" ), true );
            break;
    }

    wrefresh( w );
}

static void draw_recipe_subtabs( const catacurses::window &w, const std::string &tab,
                                 const std::string &subtab,
                                 const recipe_subset &available_recipes, TAB_MODE mode )
{
    werase( w );
    int width = getmaxx( w );
    for( int i = 0; i < width; i++ ) {
        if( i == 0 ) {
            mvwputch( w, 2, i, BORDER_COLOR, LINE_XXXO );
        } else if( i == width ) { // @todo: that is always false!
            mvwputch( w, 2, i, BORDER_COLOR, LINE_XOXX );
        } else {
            mvwputch( w, 2, i, BORDER_COLOR, LINE_OXOX );
        }
    }

    for( int i = 0; i < 3; i++ ) {
        mvwputch( w, i,  0, BORDER_COLOR, LINE_XOXO ); // |^
        mvwputch( w, i, width - 1, BORDER_COLOR,  LINE_XOXO ); // ^|
    }

    switch( mode ) {
        case NORMAL: {
            int pos_x = 2;//draw the tabs on each other
            int tab_step = 3;//step between tabs, two for tabs border
            for( const auto &stt : craft_subcat_list[tab] ) {
                bool empty = available_recipes.empty_category( tab, stt != "CSC_ALL" ? stt : "" );
                draw_subtab( w, pos_x, normalized_names[stt], subtab == stt, true, empty );
                pos_x += utf8_width( normalized_names[stt] ) + tab_step;
            }
            break;
        }
        case FILTERED:
        case BATCH:
            werase( w );
            for( int i = 0; i < 3; i++ ) {
                mvwputch( w, i,  0, BORDER_COLOR, LINE_XOXO ); // |^
                mvwputch( w, i, width - 1, BORDER_COLOR,  LINE_XOXO ); // ^|
            }
            break;
    }

    wrefresh( w );
}

template<typename T>
bool lcmatch_any( const std::vector< std::vector<T> > &list_of_list, const std::string &filter )
{
    for( auto &list : list_of_list ) {
        for( auto &comp : list ) {
            if( lcmatch( item::nname( comp.type ), filter ) ) {
                return true;
            }
        }
    }
    return false;
}<|MERGE_RESOLUTION|>--- conflicted
+++ resolved
@@ -15,11 +15,8 @@
 #include "output.h"
 #include "json.h"
 #include "string_input_popup.h"
-<<<<<<< HEAD
 #include "ui.h"
-=======
 #include "uistate.h"
->>>>>>> cc350c2d
 
 #include "debug.h"
 
@@ -218,11 +215,8 @@
     ctxt.register_action( "HELP_RECIPE" );
     ctxt.register_action( "HELP_KEYBINDINGS" );
     ctxt.register_action( "CYCLE_BATCH" );
-<<<<<<< HEAD
     ctxt.register_action( "RELATED_RECIPES" );
-=======
     ctxt.register_action( "HIDE_SHOW_RECIPE" );
->>>>>>> cc350c2d
 
     const inventory &crafting_inv = g->u.crafting_inventory();
     const std::vector<npc *> helpers = g->u.get_crafting_helpers();
@@ -367,34 +361,20 @@
                        _( "Press <ENTER> to attempt to craft object." ) );
             wprintz( w_data, c_white, "  " );
             if( !filterstring.empty() ) {
-<<<<<<< HEAD
-                wprintz( w_data, c_white, _( "[E]: Describe, [F]ind, [R]eset, [m]ode, %s, Re[L]ated [?] keybindings" ),
+                wprintz( w_data, c_white,
+                         _( "[E]: Describe, [F]ind, [R]eset, [m]ode, [s]how/hide, Re[L]ated, %s [?] keybindings" ),
                          ( batch ) ? _( "cancel [b]atch" ) : _( "[b]atch" ) );
             } else {
-                wprintz( w_data, c_white, _( "[E]: Describe, [F]ind, [m]ode, %s, Re[L]ated [?] keybindings" ),
-=======
-                wprintz( w_data, c_white,
-                         _( "[E]: Describe, [F]ind, [R]eset, [m]ode, [s]how/hide, %s [?] keybindings" ),
-                         ( batch ) ? _( "cancel [b]atch" ) : _( "[b]atch" ) );
-            } else {
-                wprintz( w_data, c_white, _( "[E]: Describe, [F]ind, [m]ode, [s]how/hide, %s [?] keybindings" ),
->>>>>>> cc350c2d
+                wprintz( w_data, c_white, _( "[E]: Describe, [F]ind, [m]ode, [s]how/hide, Re[L]ated, %s [?] keybindings" ),
                          ( batch ) ? _( "cancel [b]atch" ) : _( "[b]atch" ) );
             }
         } else {
             if( !filterstring.empty() ) {
                 mvwprintz( w_data, dataLines + 1, 5, c_white,
-<<<<<<< HEAD
-                           _( "[E]: Describe, [F]ind, [R]eset, [m]ode, [b]atch, Re[L]ated [?] keybindings" ) );
+                           _( "[E]: Describe, [F]ind, [R]eset, [m]ode, [s]how/hide, Re[L]ated, [b]atch [?] keybindings" ) );
             } else {
                 mvwprintz( w_data, dataLines + 1, 5, c_white,
-                           _( "[E]: Describe, [F]ind, [m]ode, [b]atch, Re[L]ated [?] keybindings" ) );
-=======
-                           _( "[E]: Describe, [F]ind, [R]eset, [m]ode, [s]how/hide, [b]atch [?] keybindings" ) );
-            } else {
-                mvwprintz( w_data, dataLines + 1, 5, c_white,
-                           _( "[E]: Describe, [F]ind, [m]ode, [s]how/hide, [b]atch [?] keybindings" ) );
->>>>>>> cc350c2d
+                           _( "[E]: Describe, [F]ind, [m]ode, [s]how/hide, Re[L]ated, [b]atch [?] keybindings" ) );
             }
             mvwprintz( w_data, dataLines + 2, 5, c_white,
                        _( "Press <ENTER> to attempt to craft object." ) );
@@ -711,31 +691,32 @@
                 keepline = true;
             }
             redraw = true;
-<<<<<<< HEAD
-        } else if( action == "RELATED_RECIPES" ) {
-=======
         } else if( action == "HIDE_SHOW_RECIPE" ) {
->>>>>>> cc350c2d
             if( current.empty() ) {
                 popup( _( "Nothing selected!" ) );
                 redraw = true;
                 continue;
             }
-<<<<<<< HEAD
+            if( show_hidden ) {
+                uistate.hidden_recipes.erase( current[line]->ident() );
+            } else {
+                uistate.hidden_recipes.insert( current[line]->ident() );
+            }
+
+            redraw = true;
+        } else if( action == "RELATED_RECIPES" ) {
+            if( current.empty() ) {
+                popup( _( "Nothing selected!" ) );
+                redraw = true;
+                continue;
+            }
             std::string recipe_name = peek_related_recipe( current[ line ], available_recipes );
             if( recipe_name.empty() ) {
                 keepline = true;
             } else {
                 filterstring = recipe_name;
             }
-=======
-            if( show_hidden ) {
-                uistate.hidden_recipes.erase( current[line]->ident() );
-            } else {
-                uistate.hidden_recipes.insert( current[line]->ident() );
-            }
-
->>>>>>> cc350c2d
+
             redraw = true;
         }
         if( line < 0 ) {
@@ -748,7 +729,6 @@
     return chosen;
 }
 
-<<<<<<< HEAD
 std::string peek_related_recipe( const recipe *current, const recipe_subset &available )
 {
     // current recipe components
@@ -857,7 +837,6 @@
     return np_last;
 }
 
-=======
 static bool query_is_yes( const std::string &query )
 {
     const std::string subquery = query.substr( 2 );
@@ -872,7 +851,6 @@
         right_print( w, margin_y, 14, c_light_gray, string_format( _( "%s hidden" ), amount ) );
     }
 }
->>>>>>> cc350c2d
 // Anchors top-right
 static void draw_can_craft_indicator( const catacurses::window &w, const int margin_y,
                                       const recipe &rec )
