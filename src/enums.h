#ifndef ENUMS_H
#define ENUMS_H

#include <climits>
#include <cassert>
#include "json.h" // (de)serialization for points

#ifndef sgn
#define sgn(x) (((x) < 0) ? -1 : 1)
#endif

// By default unordered_map doesn't have a hash for tuple or pairs, so we need to include some.
// This is taken almost directly from the boost library code.
// Function has to live in the std namespace 
// so that it is picked up by argument-dependent name lookup (ADL).
namespace std{
    namespace
    {

        // Code from boost
        // Reciprocal of the golden ratio helps spread entropy
        //     and handles duplicates.
        // See Mike Seymour in magic-numbers-in-boosthash-combine:
        //     http://stackoverflow.com/questions/4948780

        template <class T>
        inline void hash_combine(std::size_t& seed, T const& v)
        {
            seed ^= hash<T>()(v) + 0x9e3779b9 + (seed<<6) + (seed>>2);
        }

        // Recursive template code derived from Matthieu M.
        template <class Tuple, size_t Index = std::tuple_size<Tuple>::value - 1>
        struct HashValueImpl
        {
            static void apply(size_t& seed, Tuple const& tuple)
            {
                HashValueImpl<Tuple, Index-1>::apply(seed, tuple);
                hash_combine(seed, get<Index>(tuple));
            }
        };

        template <class Tuple>
        struct HashValueImpl<Tuple,0>
        {
            static void apply(size_t& seed, Tuple const& tuple)
            {
                hash_combine(seed, get<0>(tuple));
            }
        };
    }

    template <typename ... TT>
    struct hash<std::tuple<TT...>> 
    {
        size_t
        operator()(std::tuple<TT...> const& tt) const
        {                                              
            size_t seed = 0;                             
            HashValueImpl<std::tuple<TT...> >::apply(seed, tt);    
            return seed;                                 
        }                                              

    };

    template <class A, class B>
    struct hash<std::pair<A, B>>
    {
        std::size_t operator() (const std::pair<A, B>& v) const {
            std::size_t seed = 0;
            hash_combine(seed, v.first);
            hash_combine(seed, v.second);
            return seed;
        }
    };
}

enum special_game_id {
    SGAME_NULL = 0,
    SGAME_TUTORIAL,
    SGAME_DEFENSE,
    NUM_SPECIAL_GAMES
};

enum art_effect_passive {
    AEP_NULL = 0,
    // Good
    AEP_STR_UP, // Strength + 4
    AEP_DEX_UP, // Dexterity + 4
    AEP_PER_UP, // Perception + 4
    AEP_INT_UP, // Intelligence + 4
    AEP_ALL_UP, // All stats + 2
    AEP_SPEED_UP, // +20 speed
    AEP_IODINE, // Reduces radiation
    AEP_SNAKES, // Summons friendly snakes when you're hit
    AEP_INVISIBLE, // Makes you invisible
    AEP_CLAIRVOYANCE, // See through walls
    AEP_SUPER_CLAIRVOYANCE, // See through walls to a great distance
    AEP_STEALTH, // Your steps are quieted
    AEP_EXTINGUISH, // May extinguish nearby flames
    AEP_GLOW, // Four-tile light source
    AEP_PSYSHIELD, // Protection from stare attacks
    AEP_RESIST_ELECTRICITY, // Protection from electricity
    AEP_CARRY_MORE, // Increases carrying capacity by 200
    AEP_SAP_LIFE, // Killing non-zombie monsters may heal you
    // Splits good from bad
    AEP_SPLIT,
    // Bad
    AEP_HUNGER, // Increases hunger
    AEP_THIRST, // Increases thirst
    AEP_SMOKE, // Emits smoke occasionally
    AEP_EVIL, // Addiction to the power
    AEP_SCHIZO, // Mimicks schizophrenia
    AEP_RADIOACTIVE, // Increases your radiation
    AEP_MUTAGENIC, // Mutates you slowly
    AEP_ATTENTION, // Draws netherworld attention slowly
    AEP_STR_DOWN, // Strength - 3
    AEP_DEX_DOWN, // Dex - 3
    AEP_PER_DOWN, // Per - 3
    AEP_INT_DOWN, // Int - 3
    AEP_ALL_DOWN, // All stats - 2
    AEP_SPEED_DOWN, // -20 speed
    AEP_FORCE_TELEPORT, // Occasionally force a teleport
    AEP_MOVEMENT_NOISE, // Makes noise when you move
    AEP_BAD_WEATHER, // More likely to experience bad weather
    AEP_SICK, // Decreases health over time

    NUM_AEPS
};

enum artifact_natural_property {
    ARTPROP_NULL,
    ARTPROP_WRIGGLING, //
    ARTPROP_GLOWING, //
    ARTPROP_HUMMING, //
    ARTPROP_MOVING, //
    ARTPROP_WHISPERING, //
    ARTPROP_BREATHING, //
    ARTPROP_DEAD, //
    ARTPROP_ITCHY, //
    ARTPROP_GLITTERING, //
    ARTPROP_ELECTRIC, //
    ARTPROP_SLIMY, //
    ARTPROP_ENGRAVED, //
    ARTPROP_CRACKLING, //
    ARTPROP_WARM, //
    ARTPROP_RATTLING, //
    ARTPROP_SCALED,
    ARTPROP_FRACTAL,
    ARTPROP_MAX
};

enum phase_id {
    PNULL, SOLID, LIQUID, GAS, PLASMA
};

// Return the class an in-world object uses to interact with the world.
//   ex; if ( player.grab_type == OBJECT_VEHICLE ) { ...
//   or; if ( baseactor_just_shot_at.object_type() == OBJECT_NPC ) { ...
enum object_type {
    OBJECT_NONE,      // Nothing, invalid.
    OBJECT_ITEM,      // item.h
    OBJECT_ACTOR,     // potential virtual base class, get_object_type() would return one of the types below
    OBJECT_PLAYER,  // player.h, npc.h
    OBJECT_NPC,   // nph.h
    OBJECT_MONSTER, // monster.h
    OBJECT_VEHICLE,   // vehicle.h
    OBJECT_TRAP,      // trap.h
    OBJECT_FIELD,     // field.h; field_entry
    OBJECT_TERRAIN,   // Not a real object
    OBJECT_FURNITURE, // Not a real object
    NUM_OBJECTS,
};

struct point : public JsonSerializer, public JsonDeserializer {
    int x;
    int y;
    point(int X = 0, int Y = 0) : x (X), y (Y) {}
    point(point &&) = default;
    point(const point &) = default;
    point &operator=(point &&) = default;
    point &operator=(const point &) = default;
    ~point() {}
    using JsonSerializer::serialize;
    void serialize(JsonOut &jsout) const override
    {
        jsout.start_array();
        jsout.write(x);
        jsout.write(y);
        jsout.end_array();
    }
    using JsonDeserializer::deserialize;
    void deserialize(JsonIn &jsin) override
    {
        JsonArray ja = jsin.get_array();
        x = ja.get_int(0);
        y = ja.get_int(1);
    }
    point operator+(const point &rhs) const
    {
        return point( x + rhs.x, y + rhs.y );
    }
    point &operator+=(const point &rhs)
    {
        x += rhs.x;
        y += rhs.y;
        return *this;
    }
    point operator-(const point &rhs) const
    {
        return point( x - rhs.x, y - rhs.y );
    }
    point &operator-=(const point &rhs)
    {
        x -= rhs.x;
        y -= rhs.y;
        return *this;
    }
};

// Make point hashable so it can be used as an unordered_set or unordered_map key,
// or a component of one.
namespace std {
  template <>
  struct hash<point> {
      std::size_t operator()(const point& k) const {
          // Circular shift y by half its width so hash(5,6) != hash(6,5).
          return std::hash<int>()(k.x) ^ std::hash<int>()( (k.y << 16) | (k.y >> 16) );
      }
  };
}

inline bool operator<(const point &a, const point &b)
{
    return a.x < b.x || (a.x == b.x && a.y < b.y);
}
inline bool operator==(const point &a, const point &b)
{
    return a.x == b.x && a.y == b.y;
}
inline bool operator!=(const point &a, const point &b)
{
    return !(a == b);
}

struct tripoint : public JsonSerializer, public JsonDeserializer {
    int x;
    int y;
    int z;
    tripoint() : x(0), y(0), z(0) {}
    tripoint(int X, int Y, int Z) : x (X), y (Y), z (Z) {}
    tripoint(tripoint &&) = default;
    tripoint(const tripoint &) = default;
    tripoint &operator=(tripoint &&) = default;
    tripoint &operator=(const tripoint &) = default;
    explicit tripoint(const point &p, int Z) : x (p.x), y (p.y), z (Z) {}
    ~tripoint() {}
    using JsonSerializer::serialize;
    void serialize(JsonOut &jsout) const override
    {
        jsout.start_array();
        jsout.write(x);
        jsout.write(y);
        jsout.write(z);
        jsout.end_array();
    }
    using JsonDeserializer::deserialize;
    void deserialize(JsonIn &jsin) override
    {
        JsonArray ja = jsin.get_array();
        x = ja.get_int(0);
        y = ja.get_int(1);
        z = ja.get_int(2);
    }
    tripoint operator+(const tripoint &rhs) const
    {
        return tripoint( x + rhs.x, y + rhs.y, z + rhs.z );
    }
    tripoint operator-(const tripoint &rhs) const
    {
        return tripoint( x - rhs.x, y - rhs.y, z - rhs.z );
    }
    tripoint &operator+=(const tripoint &rhs)
    {
        x += rhs.x;
        y += rhs.y;
        z += rhs.z;
        return *this;
    }
    tripoint operator-() const
    {
        return tripoint( -x, -y, -z );
    }
<<<<<<< HEAD

    tripoint operator+( const point &off ) const
=======
    /*** some point operators and functions ***/
    tripoint operator+(const point &rhs) const
    {
        return tripoint(x + rhs.x, y + rhs.y, z);
    }
    tripoint operator-(const point &rhs) const
>>>>>>> 05624921
    {
        return tripoint(x - rhs.x, y - rhs.y, z);
    }
    tripoint &operator+=(const point &rhs)
    {
        x += rhs.x;
        y += rhs.y;
        return *this;
    }
    tripoint &operator-=(const point &rhs)
    {
        x -= rhs.x;
        y -= rhs.y;
        return *this;
    }
};

// Make tripoint hashable so it can be used as an unordered_set or unordered_map key,
// or a component of one.
namespace std {
  template <>
  struct hash<tripoint> {
      std::size_t operator()(const tripoint& k) const {
          // Circular shift y and z so hash(5,6,7) != hash(7,6,5).
          return std::hash<int>()(k.x) ^
              std::hash<int>()( (k.y << 10) | (k.y >> 10) ) ^
              std::hash<int>()( (k.z << 20) | (k.z >> 20) );
      }
  };
}

inline bool operator==(const tripoint &a, const tripoint &b)
{
    return a.x == b.x && a.y == b.y && a.z == b.z;
}
inline bool operator!=(const tripoint &a, const tripoint &b)
{
    return !(a == b);
}
inline bool operator<(const tripoint &a, const tripoint &b)
{
    if (a.x != b.x) {
        return a.x < b.x;
    }
    if (a.y != b.y) {
        return a.y < b.y;
    }
    if (a.z != b.z) {
        return a.z < b.z;
    }
    return false;
}

static const tripoint tripoint_min { INT_MIN, INT_MIN, INT_MIN };

// turns a vector, into an array, via MAGIC(tm)
template <typename T, std::size_t N>
std::array<T, N> vec_to_array(const std::vector<T> &vec)
{
    std::array<T, N> array;
    for(size_t i = 0; i < N; ++i) {
        array[i] = vec[i];
    }
    return array;
}

#endif<|MERGE_RESOLUTION|>--- conflicted
+++ resolved
@@ -291,17 +291,12 @@
     {
         return tripoint( -x, -y, -z );
     }
-<<<<<<< HEAD
-
-    tripoint operator+( const point &off ) const
-=======
     /*** some point operators and functions ***/
     tripoint operator+(const point &rhs) const
     {
         return tripoint(x + rhs.x, y + rhs.y, z);
     }
     tripoint operator-(const point &rhs) const
->>>>>>> 05624921
     {
         return tripoint(x - rhs.x, y - rhs.y, z);
     }
