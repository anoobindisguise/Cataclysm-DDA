--- conflicted
+++ resolved
@@ -1728,25 +1728,7 @@
     }
 
     // translate from player-relative to screen relative tile position
-<<<<<<< HEAD
     const point screen_pos = player_to_screen( pos.x, pos.y );
-=======
-    int screen_x = 0;
-    int screen_y = 0;
-    if( tile_iso ) {
-        screen_x = (( pos.x - o_x ) - ( o_y - pos.y ) + screentile_width - 2 ) * tile_width / 2 +
-        op_x;
-        // y uses tile_width because width is definitive for iso tiles
-        // tile footprints are half as tall as wide, arbitrarily tall
-        screen_y = (( pos.y - o_y ) - ( pos.x - o_x ) - 4) * tile_width / 4 +
-            screentile_height * tile_height / 2 + // TODO: more obvious centering math
-            op_y;
-    } else {
-        screen_x = ( pos.x - o_x ) * tile_width + op_x;
-        screen_y = ( pos.y - o_y ) * tile_height + op_y;
-    }
-
->>>>>>> 53780d53
 
     // seed the PRNG to get a reproducible random int
     // TODO faster solution here
@@ -2876,7 +2858,8 @@
 
 point cata_tiles::player_to_screen( const int x, const int y ) const
 {
-    int screen_x, screen_y;
+    int screen_x = 0;
+    int screen_y = 0;
     if (tile_iso) {
         screen_x = ((x - o_x) - (o_y - y) + screentile_width - 2) * tile_width / 2 +
             op_x;
