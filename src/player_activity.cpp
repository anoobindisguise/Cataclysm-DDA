--- conflicted
+++ resolved
@@ -26,13 +26,9 @@
         _(" Stop stashing?"), _(" Stop picking up?"),
         _(" Stop moving items?"),
         _(" Stop interacting with inventory?"),
-<<<<<<< HEAD
         _(" Stop lighting the fire?"),_(" Stop filling the container?"),
-         _(" Stop hotwiring the vehicle?")
-=======
-        _(" Stop lighting the fire?"), _("Stop filling the container?"),
+         _(" Stop hotwiring the vehicle?"),
         _(" Stop aiming?")
->>>>>>> 207f2b8d
     };
     return stop_phrase[type];
 }
