#include "game.h"
#include "input.h"
#include "output.h"
#include "line.h"
#include "computer.h"
#include "veh_interact.h"
#include "options.h"
#include "auto_pickup.h"
#include "mapbuffer.h"
#include "debug.h"
#include "helper.h"
#include "editmap.h"
#include "map.h"
#include "output.h"
#include "uistate.h"
#include "item_factory.h"
#include "artifact.h"
#include "trap.h"
#include "mapdata.h"
#include "overmapbuffer.h"

#include <fstream>
#include <sstream>
#include <map>
#include <set>
#include <algorithm>
#include <string>
#include <math.h>
#include <vector>
#include "debug.h"

#define dbg(x) dout((DebugLevel)(x),D_GAME) << __FILE__ << ":" << __LINE__ << ": "
#define maplim 132
#define inbounds(x, y) (x >= 0 && x < maplim && y >= 0 && y < maplim)
#define pinbounds(p) ( p.x >= 0 && p.x < maplim && p.y >= 0 && p.y < maplim)

std::vector<std::string> fld_string ( std::string str, int width ) {
    std::vector<std::string> lines;
    if ( width < 1 ) {
        lines.push_back( str );
        return lines;
    }

    int linepos = width;
    int linestart = 0;
    int crpos = -2;
    while( linepos < str.length() || crpos != -1 ) {
        crpos = str.find('\n', linestart);
        if (crpos != -1 && crpos <= linepos) {
            lines.push_back( str.substr( linestart, crpos-linestart ) );
            linepos = crpos + width + 1;
            linestart = crpos + 1;
        } else {
            int spacepos = str.rfind(',', linepos);
            if ( spacepos == -1 ) spacepos = str.find(',', linepos);
            if ( spacepos < linestart ) {
                spacepos = linestart + width;
                if( spacepos < str.length() ) {
                    lines.push_back( str.substr( linestart, width ) );
                    linepos = spacepos + width;
                    linestart = spacepos;
                }
            } else {
                lines.push_back( str.substr( linestart, spacepos-linestart ) );
                linepos = spacepos + width;
                linestart = spacepos;
            }
        }
    }
    lines.push_back( str.substr( linestart ) );
    return lines;
};


template<class SAVEOBJ>
void edit_json( SAVEOBJ *it )
{

    int tmret = -1;
    std::string save1 = it->serialize();
    std::string osave1=save1;
    std::vector<std::string> fs1 = fld_string(save1, TERMX-10);
    std::string save2;
    std::vector<std::string> fs2;
    do {
        uimenu tm;

        for( size_t s = 0; s < fs1.size(); ++s ) {
            tm.addentry(-1, true, -2, "%s", fs1[s].c_str() );
        }
        if(tmret == 0) {
            std::stringstream dump;
            dump << save1;
            it->deserialize(dump);
            save2 = it->serialize();
            fs2 = fld_string(save2, TERMX-10);

            tm.addentry(-1, true, -2, "== Reloaded: =====================" );
            for( size_t s = 0; s < fs2.size(); ++s ) {
                tm.addentry(-1, true, -2, "%s", fs2[s].c_str() );
                if ( s < fs1.size() && fs2[s] != fs1[s] ) {
                    tm.entries[ tm.entries.size()-1 ].text_color = c_ltgreen;
                    tm.entries[s].text_color = c_ltred;
                }
            }
            fs2.clear();
        } else if (tmret == 1) {
            std::string ret = string_input_popup("test", 50240, save1,"", "jsonedit");
            if ( !ret.empty() ) {
                fs1 = fld_string(save1, TERMX-10);
                save1 = ret;
                tmret=-2;
            }
        } else if ( tmret == 2 ) {
            std::ofstream fout;
            fout.open("save/jtest-1j.txt");
            fout << osave1;
            fout.close();

            fout.open("save/jtest-2j.txt");
            fout << it->serialize();
            fout.close();
        }
        tm.addentry(0,true,'r',pgettext("item manipulation debug menu entry","rehash"));
        tm.addentry(1,true,'e',pgettext("item manipulation debug menu entry","edit"));
        tm.addentry(2,true,'d',pgettext("item manipulation debug menu entry","dump to save/jtest-*.txt"));
        tm.addentry(3,true,'q',pgettext("item manipulation debug menu entry","exit"));
        if ( tmret != -2 ) {
           tm.query();
           tmret = tm.ret;
        } else {
           tmret = 0;
        }

    } while(tmret != 3);

}

void editmap_hilight::draw( editmap * hm, bool update ) {
    cur_blink++;
    if ( cur_blink >= blink_interval.size() ) {
        cur_blink = 0;
    }
    if ( blink_interval[ cur_blink ] == true || update == true ) {
        for(std::map<point, char>::iterator it = points.begin(); it != points.end(); ++it ) {
            int x = it->first.x;
            int y = it->first.y;
            int vpart = 0;
            // but only if there's no vehicles/mobs/npcs on a point
            if ( ! g->m.veh_at(x, y, vpart) && ( g->mon_at(x, y) == -1 ) && ( g->npc_at(x, y) == -1 ) ) {
                char t_sym = terlist[g->m.ter(x, y)].sym;
                nc_color t_col = terlist[g->m.ter(x, y)].color;


                if ( g->m.furn(x, y) > 0 ) {
                    furn_t furniture_type = furnlist[g->m.furn(x, y)];
                    t_sym = furniture_type.sym;
                    t_col = furniture_type.color;
                }
                field *t_field = &g->m.field_at(x, y);
                if ( t_field->fieldCount() > 0 ) {
                    field_id t_ftype = t_field->fieldSymbol();
                    field_entry *t_fld = t_field->findField( t_ftype );
                    if ( t_fld != NULL ) {
                        t_col =  fieldlist[t_ftype].color[t_fld->getFieldDensity()-1];
                        t_sym = fieldlist[t_ftype].sym;
                    }
                }
                if (blink_interval[ cur_blink ] == true) {
                    t_col = getbg(t_col);
                }
                point scrpos = hm->pos2screen( x, y );
                mvwputch(g->w_terrain, scrpos.y, scrpos.x, t_col, t_sym);
            }
        }
    }
}
/*
 * map position to screen position
 */
point editmap::pos2screen( const int x, const int y )
{
    return point ( tmaxx / 2 + x - target.x, tmaxy / 2 + y - target.y );
}

/*
 * screen position to map position
 */
point editmap::screen2pos( const int i, const int j )
{
    return point (i + target.x - POSX, j + target.y - POSY);
}

/*
 * standardized escape/back up keys: esc, q, space
 */
bool menu_escape ( int ch )
{
    return ( ch == KEY_ESCAPE || ch == ' ' || ch == 'q' );
}
/*
 * get_direction with extended moving via HJKL keys
 */
bool editmap::eget_direction(int &x, int &y, InputEvent &input, int ch)
{
    x = 0;
    y = 0;
    if ( ch == 'G' || ch == '0' ) {
        x = ( g->u.posx - ( target.x ) );
        y = ( g->u.posy - ( target.y ) );
        return true;
    } else if ( ch == 'H' ) {
        x = 0 - (tmaxx / 2);
    } else if ( ch == 'J' ) {
        y = (tmaxy / 2);
    } else if ( ch == 'K' ) {
        y = 0 - (tmaxy / 2);
    } else if ( ch == 'L' ) {
        x = (tmaxx / 2);
    } else {
        get_direction(x, y, input);
        return ( x != -2 && y != -2 );
    }
    return true;
}

/*
 * update the help text, which hijacks w_info's bottom border
 */
void editmap::uphelp (std::string txt1, std::string txt2, std::string title)
{

    if ( txt1 != "" ) {
        mvwprintw(w_help, 0, 0, "%s", padding.c_str() );
        mvwprintw(w_help, 1, 0, "%s", padding.c_str() );
        mvwprintw(w_help, ( txt2 != "" ? 0 : 1 ), 0, _(txt1.c_str()));
        if ( txt2 != "" ) {
            mvwprintw(w_help, 1, 0, _(txt2.c_str()));
        }
    }
    if ( title != "" ) {
        int hwidth = getmaxx(w_help);
        for ( int i = 0; i < hwidth; i++ ) { // catacurses/sdl/etc have no hline()
            mvwaddch(w_help, 2, i, LINE_OXOX);
        }
        int starttxt = int( (hwidth - title.size() - 4) / 2 );
        mvwprintw(w_help, 2, starttxt, "< ");
        wprintz(w_help, c_cyan, "%s", title.c_str() );
        wprintw(w_help, " >");
    }
    //mvwprintw(w_help, 0, 0, "%d,%d / %d,%d", target.x, target.y, origin.x, origin.y );
    wrefresh(w_help);
}


/*
 * main()
 */

point editmap::edit()
{
    target.x = g->u.posx + g->u.view_offset_x;
    target.y = g->u.posy + g->u.view_offset_y;
    int ch;
    InputEvent input = Undefined;

    uberdraw = uistate.editmap_nsa_viewmode;
    infoHeight = 14;

    w_info = newwin(infoHeight, width, TERMY - infoHeight, TERRAIN_WINDOW_TERM_WIDTH + VIEW_OFFSET_X);
    w_help = newwin(3, width - 2, TERMY - 3, TERRAIN_WINDOW_TERM_WIDTH + VIEW_OFFSET_X + 1);
    for ( int i = 0; i < getmaxx(w_help); i++ ) {
        mvwaddch(w_help, 2, i, LINE_OXOX);
    }

    do {
        if ( target_list.empty() ) {
            target_list.push_back(target); // 'editmap.target_list' always has point 'editmap.target' at least
        }
        if ( target_list.size() == 1 ) {
            origin = target;               // 'editmap.origin' only makes sense if we have a list of target points.
        }
        update_view(true);
        uphelp(pgettext("map editor","[t]rap, [f]ield, [HJKL] move++, [v] showall"), pgettext("map editor","[g] terrain/furn, [o] mapgen, [i]tems, [q]uit"), pgettext("map editor state","Looking around"));
        timeout(BLINK_SPEED);
        ch = (int)getch();
      if(ch != ERR) {
        timeout(-1);
        blink = true;
        if(ch) {
            input = get_input(ch); // get_input: Not very useful for arbitrary keys, so check getch value first.
        }
        if(ch == 'g') {
            edit_ter();
            lastop = 'g';
        } else if ( ch == 'f' ) {
            edit_fld();
            lastop = 'f';
        } else if ( ch == 'i' ) {
            edit_itm();
            lastop = 'i';
        } else if ( ch == 't' ) {
            edit_trp();
            lastop = 't';
        } else if ( ch == 'v' ) {
            uberdraw = !uberdraw;
        } else if ( ch == 'm' ) {
            int mon_index = g->mon_at(target.x, target.y);
            int npc_index = g->npc_at(target.x, target.y);
            int veh_part = -1;
            vehicle *veh = g->m.veh_at(target.x, target.y, veh_part);
          if(mon_index >= 0) {
            edit_mon();
          } else if (npc_index >= 0) {
            edit_npc();
          } else if (veh) {
            edit_veh();
          }
        } else if ( ch == 'o' ) {
            edit_mapgen();
            lastop = 'o';
            target_list.clear();
            origin = target;
            target_list.push_back( target);
        } else {
            if ( move_target(input, ch, 1) == true ) {
                recalc_target(editshape);           // target_list must follow movement
                if (target_list.size() > 1 ) {
                    blink = true;                       // display entire list if it's more than just target point
                }
            }
        }
      } else {
        blink = !blink;
      }
    } while (input != Close && input != Cancel && ch != 'q');

    uistate.editmap_nsa_viewmode = uberdraw;

    if (input == Confirm) {
        return point(target.x, target.y);
    }
    return point(-1, -1);
}


// pending radiation / misc edit
enum edit_drawmode {
    drawmode_default, drawmode_radiation,
};

/*
 * This is like game::draw_ter except it completely ignores line of sight, lighting, boomered, etc.
 * This is a map editor after all.
 */

void editmap::uber_draw_ter( WINDOW *w, map *m )
{
    point center = target;
    point start = point(center.x - getmaxx(w) / 2, center.y - getmaxy(w) / 2);
    point end = point(center.x + getmaxx(w) / 2, center.y + getmaxy(w) / 2);
    /*
        // pending filter options
        bool draw_furn=true;
        bool draw_ter=true;
        bool draw_trp=true;
        bool draw_fld=true;
        bool draw_veh=true;
    */
    bool draw_itm = true;
    bool game_map = ( ( m == &g->m || w == g->w_terrain ) ? true : false );
    const int msize = SEEX * MAPSIZE;
    if ( refresh_mplans == true ) {
         hilights["mplan"].points.clear();
    }
    for (int x = start.x, sx = 0; x <= end.x; x++, sx++) {
        for (int y = start.y, sy = 0; y <= end.y; y++, sy++) {
            nc_color col = c_dkgray;
            long sym = ( game_map ? '%' : ' ' );
            if ( x >= 0 && x < msize && y >= 0 && y < msize ) {
                if ( game_map ) {
                    int mon_idx = g->mon_at(x, y);
                    int npc_idx = g->npc_at(x, y);
                    if ( mon_idx >= 0 ) {
                        g->zombie(mon_idx).draw(w, center.x, center.y, false);
                        monster & mon=g->zombie(mon_idx);
                        if ( refresh_mplans == true ) {
                            for( size_t i = 0; i < mon.plans.size(); ++i ) {
                                hilights["mplan"].points[mon.plans[i]] = 1;
                            }
                        }
                    } else if ( npc_idx >= 0 ) {
                        g->active_npc[npc_idx]->draw(w, center.x, center.y, false);
                    } else {
                        m->drawsq(w, g->u, x, y, false, draw_itm, center.x, center.y, false, true);
                    }
                } else {
                    m->drawsq(w, g->u, x, y, false, draw_itm, center.x, center.y, false, true);
                }
            } else {
                mvwputch(w, sy, sx, col, sym);
            }
        }
    }
    if ( refresh_mplans == true ) {
        refresh_mplans = false;
    }
}
/////////////////////////////////////////////////////////////////////////////////////////////////////////////////////////////////
///// redraw map and info (or not)
void editmap::update_view(bool update_info)
{
    // Debug helper 2, child of debug helper
    // Gather useful data
    int veh_part = 0;
    vehicle *veh = g->m.veh_at(target.x, target.y, veh_part);
    int veh_in = -1;
    if(veh) {
        veh_in = veh->is_inside(veh_part);
    }

    target_ter = g->m.ter(target.x, target.y);
    ter_t terrain_type = terlist[target_ter];
    target_frn = g->m.furn(target.x, target.y);
    furn_t furniture_type = furnlist[target_frn];

    cur_field = &g->m.field_at(target.x, target.y);
    cur_trap = g->m.tr_at(target.x, target.y);
    int mon_index = g->mon_at(target.x, target.y);
    int npc_index = g->npc_at(target.x, target.y);

    // update map always
    werase(g->w_terrain);

    if ( uberdraw ) {
        uber_draw_ter( g->w_terrain, &g->m ); // Bypassing the usual draw methods; not versatile enough
    } else {
        g->draw_ter(target.x, target.y);      // But it's optional
    }

    // update target point
    if (mon_index != -1) {
        g->zombie(mon_index).draw(g->w_terrain, target.x, target.y, true);
    } else if (npc_index != -1) {
        g->active_npc[npc_index]->draw(g->w_terrain, target.x, target.y, true);
    } else {
        g->m.drawsq(g->w_terrain, g->u, target.x, target.y, true, true, target.x, target.y);
    }

    // hilight target_list points if blink=true (and if it's more than a point )
    if ( blink && target_list.size() > 1 ) {
        for ( int i = 0; i < target_list.size(); i++ ) {
            int x = target_list[i].x;
            int y = target_list[i].y;
            int vpart = 0;
            // but only if there's no vehicles/mobs/npcs on a point
            if ( ! g->m.veh_at(x, y, vpart) && ( g->mon_at(x, y) == -1 ) && ( g->npc_at(x, y) == -1 ) ) {
                char t_sym = terlist[g->m.ter(x, y)].sym;
                nc_color t_col = terlist[g->m.ter(x, y)].color;


                if ( g->m.furn(x, y) > 0 ) {
                    furn_t furniture_type = furnlist[g->m.furn(x, y)];
                    t_sym = furniture_type.sym;
                    t_col = furniture_type.color;
                }
                field *t_field = &g->m.field_at(x, y);
                if ( t_field->fieldCount() > 0 ) {
                    field_id t_ftype = t_field->fieldSymbol();
                    field_entry *t_fld = t_field->findField( t_ftype );
                    if ( t_fld != NULL ) {
                        t_col =  fieldlist[t_ftype].color[t_fld->getFieldDensity()-1];
                        t_sym = fieldlist[t_ftype].sym;
                    }
                }
                t_col = ( altblink == true ? green_background ( t_col ) : cyan_background ( t_col ) );
                point scrpos = pos2screen( x, y );
                mvwputch(g->w_terrain, scrpos.y, scrpos.x, t_col, t_sym);
            }
        }
    }

    // custom hilight. todo; optimize
    for(std::map<std::string, editmap_hilight>::iterator mit = hilights.begin(); mit != hilights.end(); ++mit ) {
        if ( !mit->second.points.empty() ) {
            mit->second.draw(this);
        }
    }

    // draw arrows if altblink is set (ie, [m]oving a large selection
    if ( blink && altblink ) {
        int mpx = (tmaxx / 2) + 1;
        int mpy = (tmaxy / 2) + 1;
        mvwputch(g->w_terrain, mpy, 1, c_yellow, '<');
        mvwputch(g->w_terrain, mpy, tmaxx - 1, c_yellow, '>');
        mvwputch(g->w_terrain, 1, mpx, c_yellow, '^');
        mvwputch(g->w_terrain, tmaxy - 1, mpx, c_yellow, 'v');
    }

    wrefresh(g->w_terrain);

    if ( update_info ) { // only if requested; this messes up windows layered ontop
        int off = 1;
        draw_border(w_info);

        mvwprintz(w_info, 0, 2 , c_ltgray, "< %d,%d >--", target.x, target.y);
        for (int i = 1; i < infoHeight - 2; i++) { // clear window
            mvwprintz(w_info, i, 1, c_white, padding.c_str());
        }

        mvwputch(w_info, off, 2, terrain_type.color, terrain_type.sym);
        mvwprintw(w_info, off, 4, _("%d: %s; movecost %d"), g->m.ter(target.x, target.y),
                  terrain_type.name.c_str(),
                  terrain_type.movecost
                 );
        off++; // 2
        if ( g->m.furn(target.x, target.y) > 0 ) {
            mvwputch(w_info, off, 2, furniture_type.color, furniture_type.sym);
            mvwprintw(w_info, off, 4, _("%d: %s; movecost %d movestr %d"), g->m.furn(target.x, target.y),
                      furniture_type.name.c_str(),
                      furniture_type.movecost,
                      furniture_type.move_str_req
                     );
            off++; // 3
        }
        mvwprintw(w_info, off, 2, _("dist: %d u_see: %d light: %d v_in: %d scent: %d"), rl_dist(g->u.posx, g->u.posy, target.x, target.y), g->u_see(target.x, target.y), g->m.light_at(target.x, target.y), veh_in, g->scent(target.x, target.y) );
        off++; // 3-4

        std::string extras = "";
        if(veh_in >= 0) {
            extras += _(" [vehicle]");
        }
        if(g->m.has_flag("INDOORS", target.x, target.y)) {
            extras += _(" [indoors]");
        }
        if(g->m.has_flag("SUPPORTS_ROOF", target.x, target.y)) {
            extras += _(" [roof]");
        }

        mvwprintw(w_info, off, 1, "%s %s", g->m.features(target.x, target.y).c_str(), extras.c_str());
        off++;  // 4-5

        if (cur_field->fieldCount() > 0) {
            for(std::map<field_id, field_entry *>::iterator field_list_it = cur_field->getFieldStart(); field_list_it != cur_field->getFieldEnd(); ++field_list_it) {
                field_entry* cur = field_list_it->second;
                if(cur == NULL) {
                    continue;
                }
                mvwprintz(w_info, off, 1, fieldlist[cur->getFieldType()].color[cur->getFieldDensity()-1], _("field: %s (%d) density %d age %d"),
                          fieldlist[cur->getFieldType()].name[cur->getFieldDensity()-1].c_str(), cur->getFieldType(), cur->getFieldDensity(), cur->getFieldAge()
                         );
                off++; // 5ish
            }
        }


        if (cur_trap != tr_null) {
            mvwprintz(w_info, off, 1, traplist[cur_trap]->color, _("trap: %s (%d)"),
                      traplist[cur_trap]->name.c_str(), cur_trap
                     );
            off++; // 6
        }

        if (mon_index != -1) {
            g->zombie(mon_index).print_info(w_info);
            off += 6;
        } else if (npc_index != -1) {
            g->active_npc[npc_index]->print_info(w_info);
            off += 6;
        } else if (veh) {
            mvwprintw(w_info, off, 1, _("There is a %s there. Parts:"), veh->name.c_str());
            off++;
            veh->print_part_desc(w_info, off, width, veh_part);
            off += 6;
        }

        if (!g->m.has_flag("CONTAINER", target.x, target.y) && g->m.i_at(target.x, target.y).size() > 0) {
            mvwprintw(w_info, off, 1, _("There is a %s there."),
                      g->m.i_at(target.x, target.y)[0].tname().c_str());
            off++;
            if (g->m.i_at(target.x, target.y).size() > 1) {
                mvwprintw(w_info, off, 1, ngettext("There is %d other item there as well.",
                                                   "There are %d other items there as well.",
                                                   g->m.i_at(target.x, target.y).size() - 1),
                          g->m.i_at(target.x, target.y).size() - 1);
                off++;
            }
        }


        if (g->m.graffiti_at(target.x, target.y).contents) {
            mvwprintw(w_info, off, 1, _("Graffiti: %s"), g->m.graffiti_at(target.x, target.y).contents->c_str());
        }
        off++;


        wrefresh(w_info);

        uphelp();
    }

}

int get_alt_ter(bool isvert, ter_id sel_ter) {
    std::map<std::string, std::string> alts;
    alts["_v"]="_h";
    alts["_vertical"]="_horizontal";
    alts["_v_alarm"]="_h_alarm";
    const std::string tersid = terlist[sel_ter].id;
    const int sidlen = tersid.size();
    for(std::map<std::string, std::string>::const_iterator it = alts.begin(); it != alts.end(); ++it) {
         const std::string suffix = ( isvert ? it->first : it->second );
         const std::string asuffix = ( isvert ? it->second : it->first );
         const int slen = suffix.size();
         if ( sidlen > slen && tersid.substr( sidlen - slen, slen) == suffix ) {
             const std::string terasid = tersid.substr( 0, sidlen - slen ) + asuffix;
             if ( termap.find(terasid) != termap.end() ) {
                 return termap[terasid].loadid;
             }
         }
    }
    return -1;
}


/////////////////////////////////////////////////////////////////////////////////////////////////////////////////////////////////
///// edit terrain type / furniture
int editmap::edit_ter()
{
    int ret = 0;
    int pwh = TERMY - 4;

    WINDOW *w_pickter = newwin(pwh, width, VIEW_OFFSET_Y, TERRAIN_WINDOW_TERM_WIDTH + VIEW_OFFSET_X);
    draw_border(w_pickter);
    wrefresh(w_pickter);

    int pickh = pwh - 2;
    int pickw = width - 4;

    if( sel_ter < 0 ) {
        sel_ter = target_ter;
    }

    if( sel_frn < 0 ) {
        sel_frn = target_frn;
    }

    int lastsel_ter = sel_ter;
    int lastsel_frn = sel_frn;

    int xmax = pickw;
    int tymax = int(num_terrain_types / xmax);
    if ( tymax % xmax != 0 ) {
        tymax++;
    }
    int fymax = int(num_furniture_types / xmax);
    if ( fymax == 0 || fymax % xmax != 0 ) {
        fymax++;
    }

    int subch = 0;
    point sel_terp = point(-1, -1);     // screen coords of current selection
    point lastsel_terp = point(-1, -1); // and last selection
    point target_terp = point(-1, -1);  // and current tile
    point sel_frnp = point(-1, -1);     // for furniture ""
    point lastsel_frnp = point(-1, -1);
    point target_frnp = point(-1, -1);


    int mode = ter_frn_mode;
    do {
        if ( mode != ter_frn_mode ) {
            mode = ter_frn_mode;
            wrefresh(w_pickter);
        }

        // cursor is green for terrain or furniture, depending on selection
        nc_color c_tercurs = ( ter_frn_mode == 0 ? c_ltgreen : c_dkgray );
        nc_color c_frncurs = ( ter_frn_mode == 1 ? c_ltgreen : c_dkgray );

        int cur_t = 0;
        int tstart = 2;
        // draw icon grid
        for (int y = tstart; y < pickh && cur_t < num_terrain_types; y += 2) {
            for (int x = 3; x < pickw && cur_t < num_terrain_types; x++, cur_t++) {
                ter_t ttype = terlist[cur_t];
                mvwputch(w_pickter, y, x, ( ter_frn_mode == 0 ? ttype.color : c_dkgray ) , ttype.sym);
                if(cur_t == sel_ter) {
                    sel_terp = point(x, y);
                } else if(cur_t == lastsel_ter) {
                    lastsel_terp = point(x, y);
                } else if (cur_t == target_ter) {
                    target_terp = point(x, y);
                }
            }
        }
        // clear last cursor area
        mvwputch(w_pickter, lastsel_terp.y + 1, lastsel_terp.x - 1, c_tercurs, ' ');
        mvwputch(w_pickter, lastsel_terp.y - 1, lastsel_terp.x + 1, c_tercurs, ' ');
        mvwputch(w_pickter, lastsel_terp.y + 1, lastsel_terp.x + 1, c_tercurs, ' ');
        mvwputch(w_pickter, lastsel_terp.y - 1, lastsel_terp.x - 1, c_tercurs, ' ');
        // indicate current tile
        mvwputch(w_pickter, target_terp.y + 1, target_terp.x, c_ltgray, '^');
        mvwputch(w_pickter, target_terp.y - 1, target_terp.x, c_ltgray, 'v');
        // draw cursor around selected terrain icon
        mvwputch(w_pickter, sel_terp.y + 1, sel_terp.x - 1, c_tercurs, LINE_XXOO);
        mvwputch(w_pickter, sel_terp.y - 1, sel_terp.x + 1, c_tercurs, LINE_OOXX);
        mvwputch(w_pickter, sel_terp.y + 1, sel_terp.x + 1, c_tercurs, LINE_XOOX);
        mvwputch(w_pickter, sel_terp.y - 1, sel_terp.x - 1, c_tercurs, LINE_OXXO);

        draw_border(w_pickter);
        // calc offset, print terrain selection info
        int tlen = tymax * 2;
        int off = tstart + tlen;
        mvwprintw(w_pickter, off, 1, "%s", padding.c_str());
        if( ter_frn_mode == 0 ) { // unless furniture is selected
            ter_t pttype = terlist[sel_ter];

            for ( int i = 1; i < width-2; i++ ) {
                mvwaddch(w_pickter, 0, i, LINE_OXOX);
            }

            mvwprintw(w_pickter, 0, 2, "< %s[%d]: %s >", pttype.id.c_str(), sel_ter, pttype.name.c_str());
            mvwprintz(w_pickter, off, 2, c_white, _("movecost %d"), pttype.movecost);
            std::string extras = "";
            if(pttype.has_flag("INDOORS")) {
                extras += _("[indoors] ");
            }
            if(pttype.has_flag("SUPPORTS_ROOF")) {
                extras += _("[roof] ");
            }
            wprintw(w_pickter, " %s", extras.c_str());
        }

        off += 2;
        int cur_f = 0;
        int fstart = off; // calc vertical offset, draw furniture icons
        for (int y = fstart; y < pickh && cur_f < num_furniture_types; y += 2) {
            for (int x = 3; x < pickw && cur_f < num_furniture_types; x++, cur_f++) {

                furn_t ftype = furnlist[cur_f];
                mvwputch(w_pickter, y, x, ( ter_frn_mode == 1 ? ftype.color : c_dkgray ), ftype.sym);

                if(cur_f == sel_frn) {
                    sel_frnp = point(x, y);
                } else if(cur_f == lastsel_frn) {
                    lastsel_frnp = point(x, y);
                } else if (cur_f == target_frn) {
                    target_frnp = point(x, y);
                }
            }
        }

        mvwputch(w_pickter, lastsel_frnp.y + 1, lastsel_frnp.x - 1, c_frncurs, ' ');
        mvwputch(w_pickter, lastsel_frnp.y - 1, lastsel_frnp.x + 1, c_frncurs, ' ');
        mvwputch(w_pickter, lastsel_frnp.y + 1, lastsel_frnp.x + 1, c_frncurs, ' ');
        mvwputch(w_pickter, lastsel_frnp.y - 1, lastsel_frnp.x - 1, c_frncurs, ' ');

        mvwputch(w_pickter, target_frnp.y + 1, target_frnp.x, c_ltgray, '^');
        mvwputch(w_pickter, target_frnp.y - 1, target_frnp.x, c_ltgray, 'v');

        mvwputch(w_pickter, sel_frnp.y + 1, sel_frnp.x - 1, c_frncurs, LINE_XXOO);
        mvwputch(w_pickter, sel_frnp.y - 1, sel_frnp.x + 1, c_frncurs, LINE_OOXX);
        mvwputch(w_pickter, sel_frnp.y + 1, sel_frnp.x + 1, c_frncurs, LINE_XOOX);
        mvwputch(w_pickter, sel_frnp.y - 1, sel_frnp.x - 1, c_frncurs, LINE_OXXO);

        int flen = fymax * 2;
        off += flen;
        mvwprintw(w_pickter, off, 1, "%s", padding.c_str());
        if( ter_frn_mode == 1 ) {

            furn_t pftype = furnlist[sel_frn];

            for ( int i = 1; i < width-2; i++ ) {
                mvwaddch(w_pickter, 0, i, LINE_OXOX);
            }

            mvwprintw(w_pickter, 0, 2, "< %s[%d]: %s >", pftype.id.c_str(), sel_frn, pftype.name.c_str());
            mvwprintz(w_pickter, off, 2, c_white, _("movecost %d"), pftype.movecost);
            std::string fextras = "";
            if(pftype.has_flag("INDOORS")) {
                fextras += _("[indoors] ");
            }
            if(pftype.has_flag("SUPPORTS_ROOF")) {
                fextras += _("[roof] ");
            }
            wprintw(w_pickter, " %s", fextras.c_str());
        }

        // draw green |'s around terrain or furniture tilesets depending on selection
        for (int y = tstart - 1; y < tstart + tlen + 1; y++ ) {
            mvwputch(w_pickter, y, 1, c_ltgreen, ( ter_frn_mode == 0 ? '|' : ' ' ) );
            mvwputch(w_pickter, y, width - 2, c_ltgreen, ( ter_frn_mode == 0 ? '|' : ' ' ) );
        }
        for (int y = fstart - 1; y < fstart + flen + 1; y++ ) {
            mvwputch(w_pickter, y, 1, c_ltgreen, ( ter_frn_mode == 1 ? '|' : ' ' ) );
            mvwputch(w_pickter, y, width - 2, c_ltgreen, ( ter_frn_mode == 1 ? '|' : ' ' ) );
        }

        uphelp(pgettext("Map editor: terrain/furniture shortkeys","[s/tab] shape select, [m]ove, [<>^v] select"),
               pgettext("Map editor: terrain/furniture shortkeys","[enter] change, [g] change/quit, [q]uit, [v] showall"),
               pgettext("Map editor: terrain/furniture editing menu","Terrain / Furniture"));

        wrefresh(w_pickter);

        subch = (int)getch();
        lastsel_ter = sel_ter;
        lastsel_frn = sel_frn;
        if ( ter_frn_mode == 0 ) {
            if( subch == KEY_LEFT ) {
                sel_ter = (sel_ter - 1 >= 0 ? sel_ter - 1 : num_terrain_types - 1);
            } else if( subch == KEY_RIGHT ) {
                sel_ter = (sel_ter + 1 < num_terrain_types ? sel_ter + 1 : 0 );
            } else if( subch == KEY_UP ) {
                if (sel_ter - xmax + 3 > 0 ) {
                    sel_ter = sel_ter - xmax + 3;
                } else {
                    ter_frn_mode = ( ter_frn_mode == 0 ? 1 : 0 );
                }
            } else if( subch == KEY_DOWN ) {
                if (sel_ter + xmax - 3 < num_terrain_types ) {
                    sel_ter = sel_ter + xmax - 3;
                } else {
                    ter_frn_mode = ( ter_frn_mode == 0 ? 1 : 0 );
                }
            } else if( subch == KEY_ENTER || subch == '\n' || subch == 'g' ) {
                bool isvert=false;
                bool ishori=false;
                bool doalt=false;
                ter_id teralt=-1;
                int alta=-1;
                int altb=-1;
                if(editshape == editmap_rect) {
                    if ( terlist[sel_ter].sym == LINE_XOXO || terlist[sel_ter].sym == '|' ) {
                        isvert=true;
                        teralt=get_alt_ter(isvert, (ter_id)sel_ter );
                    } else if ( terlist[sel_ter].sym == LINE_OXOX || terlist[sel_ter].sym == '-' ) {
                        ishori=true;
                        teralt=get_alt_ter(isvert, (ter_id)sel_ter );
                    }
                    if ( teralt != -1 ) {
                        if ( isvert ) {
                            alta = target.y;
                            altb = origin.y;
                        } else {
                            alta = target.x;
                            altb = origin.x;
                        }
                        doalt=true;
                    }
                }

                for( size_t t = 0; t < target_list.size(); ++t ) {
                    int wter=sel_ter;
                    if ( doalt ) {
                        if ( isvert && ( target_list[t].y == alta || target_list[t].y == altb ) ) {
                            wter=teralt;
                        } else if ( ishori && ( target_list[t].x == alta || target_list[t].x == altb ) ) {
                            wter=teralt;
                        }
                    }
                    g->m.ter_set(target_list[t].x, target_list[t].y, (ter_id)wter);
                }
                if ( subch == 'g' ) {
                    subch = KEY_ESCAPE;
                }
                update_view(false);
            } else if ( subch == 's'  || subch == '\t' || subch == 'm'  ) {
                int sel_tmp = sel_ter;
                select_shape(editshape, ( subch == 'm' ? 1 : 0 ) );
                sel_ter = sel_tmp;
            } else if ( subch == 'v' ) {
                uberdraw = !uberdraw;
                update_view(false);
            }
        } else { // todo: cleanup
            if( subch == KEY_LEFT ) {
                sel_frn = (sel_frn - 1 >= 0 ? sel_frn - 1 : num_furniture_types - 1);
            } else if( subch == KEY_RIGHT ) {
                sel_frn = (sel_frn + 1 < num_furniture_types ? sel_frn + 1 : 0 );
            } else if( subch == KEY_UP ) {
                if ( sel_frn - xmax + 3 > 0 ) {
                    sel_frn = sel_frn - xmax + 3;
                } else {
                    ter_frn_mode = ( ter_frn_mode == 0 ? 1 : 0 );
                }
            } else if( subch == KEY_DOWN ) {
                if ( sel_frn + xmax - 3 < num_furniture_types ) {
                    sel_frn = sel_frn + xmax - 3;
                } else {
                    ter_frn_mode = ( ter_frn_mode == 0 ? 1 : 0 );
                }
            } else if( subch == KEY_ENTER || subch == '\n' || subch == 'g' ) {
                for( size_t t = 0; t < target_list.size(); ++t ) {
                    g->m.furn_set(target_list[t].x, target_list[t].y, (furn_id)sel_frn);
                }
                if ( subch == 'g' ) {
                    subch = KEY_ESCAPE;
                }
                update_view(false);
            } else if ( subch == 's' || subch == '\t' || subch == 'm' ) {
                int sel_frn_tmp = sel_frn;
                int sel_ter_tmp = sel_ter;
                select_shape(editshape, ( subch == 'm' ? 1 : 0 ) );
                sel_frn = sel_frn_tmp;
                sel_ter = sel_ter_tmp;
            } else if ( subch == 'v' ) {
                uberdraw = !uberdraw;
                update_view(false);
            }
        }
    } while ( ! menu_escape ( subch ) );

    werase(w_pickter);
    wrefresh(w_pickter);

    delwin(w_pickter);
    return ret;
}


/////////////////////////////////////////////////////////////////////////////////////////////////////////////////////////////////
///// field edit

void editmap::update_fmenu_entry(uimenu *fmenu, field *field, int idx)
{
    int fdens = 1;
    field_t ftype = fieldlist[idx];
    field_entry *fld = field->findField((field_id)idx);
    if ( fld != NULL ) {
        fdens = fld->getFieldDensity();
    }
    fmenu->entries[idx].txt = ( ftype.name[fdens-1].empty() ? fids[idx] : ftype.name[fdens-1] );
    if ( fld != NULL ) {
        fmenu->entries[idx].txt += " " + std::string(fdens, '*');
    }
    fmenu->entries[idx].text_color = ( fld != NULL ? c_cyan : fmenu->text_color );
    fmenu->entries[idx].extratxt.color = ftype.color[fdens-1];
}

void editmap::setup_fmenu(uimenu *fmenu)
{
    std::string fname;
    fmenu->entries.clear();
    for ( int i = 0; i < num_fields; i++ ) {
        field_t ftype = fieldlist[i];
        int fdens = 1;
        fname = ( ftype.name[fdens-1].empty() ? fids[i] : ftype.name[fdens-1] );
        fmenu->addentry(i, true, -2, "%s", fname.c_str());
        fmenu->entries[i].extratxt.left = 1;
        fmenu->entries[i].extratxt.txt = string_format("%c", ftype.sym);
        update_fmenu_entry( fmenu, cur_field, i );
    }
    if ( sel_field >= 0 ) {
        fmenu->selected = sel_field;
    }
}

int editmap::edit_fld()
{
    int ret = 0;
    uimenu fmenu;
    fmenu.w_width = width;
    fmenu.w_height = TERMY - infoHeight;
    fmenu.w_y = 0;
    fmenu.w_x = TERRAIN_WINDOW_TERM_WIDTH + VIEW_OFFSET_X;
    fmenu.return_invalid = true;
    setup_fmenu(&fmenu);

    do {
        uphelp(pgettext("Map editor: Field effects shortkeys","[s/tab] shape select, [m]ove, [<,>] density"),
               pgettext("Map editor: Field effects shortkeys","[enter] edit, [q]uit, [v] showall"),
               pgettext("Map editor: Editing field effects","Field effects"));

        fmenu.query(false);
        if ( fmenu.selected > 0 && fmenu.selected < num_fields &&
             ( fmenu.keypress == '\n' || fmenu.keypress == KEY_LEFT || fmenu.keypress == KEY_RIGHT )
           ) {
            int fdens = 0;
            int idx = fmenu.selected;
            field_entry *fld = cur_field->findField((field_id)idx);
            if ( fld != NULL ) {
                fdens = fld->getFieldDensity();
            }
            int fsel_dens = fdens;
            if ( fmenu.keypress == '\n' ) {
                uimenu femenu;
                femenu.w_width = width;
                femenu.w_height = infoHeight;
                femenu.w_y = fmenu.w_height;
                femenu.w_x = TERRAIN_WINDOW_TERM_WIDTH + VIEW_OFFSET_X;

                femenu.return_invalid = true;
                field_t ftype = fieldlist[idx];
                int fidens = ( fdens == 0 ? 0 : fdens - 1 );
                femenu.text = ( ftype.name[fidens].empty() ? fids[idx] : ftype.name[fidens] );
                femenu.addentry(pgettext("map editor: used to describe a clean field (eg. without blood)","-clear-"));

                femenu.addentry("1: %s", ( ftype.name[0].empty() ? fids[idx].c_str() : ftype.name[0].c_str() ));
                femenu.addentry("2: %s", ( ftype.name[1].empty() ? fids[idx].c_str() : ftype.name[1].c_str() ));
                femenu.addentry("3: %s", ( ftype.name[2].empty() ? fids[idx].c_str() : ftype.name[2].c_str() ));
                femenu.entries[fdens].text_color = c_cyan;
                femenu.selected = ( sel_fdensity > 0 ? sel_fdensity : fdens );

                femenu.query();
                if ( femenu.ret >= 0 ) {
                    fsel_dens = femenu.ret;
                }
            } else if ( fmenu.keypress == KEY_RIGHT && fdens < 3 ) {
                fsel_dens++;
            } else if ( fmenu.keypress == KEY_LEFT && fdens > 0 ) {
                fsel_dens--;
            }
            if ( fdens != fsel_dens || target_list.size() > 1 ) {
                for( size_t t = 0; t < target_list.size(); ++t ) {
                    field *t_field = &g->m.field_at(target_list[t].x, target_list[t].y);
                    field_entry *t_fld = t_field->findField((field_id)idx);
                    int t_dens = 0;
                    if ( t_fld != NULL ) {
                        t_dens = t_fld->getFieldDensity();
                    }
                    if ( fsel_dens != 0 ) {
                        if ( t_dens != 0 ) {
                            t_fld->setFieldDensity(fsel_dens);
                        } else {
                            g->m.add_field(target_list[t].x, target_list[t].y, (field_id)idx, fsel_dens );
                        }
                    } else {
                        if ( t_dens != 0 ) {
                            t_field->removeField( (field_id)idx );
                        }
                    }
                }
                update_fmenu_entry( &fmenu, cur_field, idx );
                update_view(true);
                sel_field = fmenu.selected;
                sel_fdensity = fsel_dens;
            }
        } else if ( fmenu.selected == 0 && fmenu.keypress == '\n' ) {
            for( size_t t = 0; t < target_list.size(); ++t ) {
                field *t_field = &g->m.field_at(target_list[t].x, target_list[t].y);
                if ( t_field->fieldCount() > 0 ) {
                    for ( std::map<field_id, field_entry *>::iterator field_list_it = t_field->getFieldStart();
                          field_list_it != t_field->getFieldEnd(); ++field_list_it
                        ) {
                        field_id rmid = field_list_it->first;
                        t_field->removeField( rmid );
                        if ( target_list[t].x == target.x && target_list[t].y == target.y ) {
                            update_fmenu_entry( &fmenu, t_field, (int)rmid );
                        }
                    }
                }
            }
            update_view(true);
            sel_field = fmenu.selected;
            sel_fdensity = 0;
        } else if ( fmenu.keypress == 's' || fmenu.keypress == '\t' || fmenu.keypress == 'm' ) {
            int sel_tmp = fmenu.selected;
            int ret = select_shape(editshape, ( fmenu.keypress == 'm' ? 1 : 0 ) );
            if ( ret > 0 ) {
                setup_fmenu(&fmenu);
            }
            fmenu.selected = sel_tmp;
        } else if ( fmenu.keypress == 'v' ) {
            uberdraw = !uberdraw;
            update_view(false);
        }
    } while ( ! menu_escape ( fmenu.keypress ) );
    wrefresh(w_info);
    return ret;
}

/////////////////////////////////////////////////////////////////////////////////////////////////////////////////////////////////
///// edit traps
int editmap::edit_trp()
{
    int ret = 0;
    int pwh = TERMY - infoHeight - 1;

    WINDOW *w_picktrap = newwin(pwh, width, VIEW_OFFSET_Y, TERRAIN_WINDOW_TERM_WIDTH + VIEW_OFFSET_X);
    draw_border(w_picktrap);
    int tmax = pwh - 4;
    int tshift = 0;
    int subch = 0;
    if ( trsel == -1 ) {
        trsel = cur_trap;
    }
    int num_trap_types = trapmap.size();
    do {
        uphelp(pgettext("map editor: traps shortkeys","[s/tab] shape select, [m]ove, [v] showall"),
               pgettext("map editor: traps shortkeys","[enter] change, [t] change/quit, [q]uit"),
               pgettext("map editor: traps editing","Traps"));

        if( trsel < tshift ) {
            tshift = trsel;
        } else if ( trsel > tshift + tmax ) {
            tshift = trsel - tmax;
        }
        std::string tnam;
        for ( int t = tshift; t <= tshift + tmax; t++ ) {
            mvwprintz(w_picktrap, t + 1 - tshift, 1, c_white, "%s", padding.c_str());
            if ( t < num_trap_types ) {
<<<<<<< HEAD
                tnam = t == 0 ? _("-clear-") : traplist[t]->id;
                mvwputch(w_picktrap, t + 1 - tshift, 2, traplist[t]->color, traplist[t]->sym);
=======
                if ( t == 0 ) {
                   tnam = _("-clear-");
                } else {
                   if( g->traps[t]->name.length() > 0 ) {
                       //~ trap editor list entry. 1st string is display name, 2nd string is internal name of trap
                       tnam = string_format(_("%s (%s)"), 
                                            _(g->traps[t]->name.c_str()), g->traps[t]->id.c_str());
                   } else {
                       tnam = g->traps[t]->id;
                   }
                }
                mvwputch(w_picktrap, t + 1 - tshift, 2, g->traps[t]->color, g->traps[t]->sym);
>>>>>>> 7f298e26
                mvwprintz(w_picktrap, t + 1 - tshift, 4, (trsel == t ? h_white : ( cur_trap == t ? c_green : c_ltgray ) ), "%d %s", t, tnam.c_str() );
            }
        }
        wrefresh(w_picktrap);

        subch = (int)getch();
        if(subch == KEY_UP) {
            trsel--;
        } else if (subch == KEY_DOWN) {
            trsel++;
        } else if ( subch == KEY_ENTER || subch == '\n' || subch == 't' ) {
            if ( trsel < num_trap_types && trsel >= 0 ) {
                trset = trsel;
            }
            for( size_t t = 0; t < target_list.size(); ++t ) {
                g->m.add_trap(target_list[t].x, target_list[t].y, trap_id(trset));
            }
            if ( subch == 't' ) {
                subch = KEY_ESCAPE;
            }
            update_view(false);
        } else if ( subch == 's' || subch == '\t' || subch == 'm' ) {
            int sel_tmp = trsel;
            select_shape(editshape, ( subch == 'm' ? 1 : 0 ) );
            sel_frn = sel_tmp;
        } else if ( subch == 'v' ) {
            uberdraw = !uberdraw;
            update_view(false);
        }

        if( trsel < 0 ) {
            trsel = num_trap_types - 1;
        } else if ( trsel >= num_trap_types ) {
            trsel = 0;
        }

    } while ( ! menu_escape ( subch ) );
    werase(w_picktrap);
    wrefresh(w_picktrap);
    delwin(w_picktrap);

    wrefresh(w_info);

    return ret;
}

/////////////////////////////////////////////////////////////////////////////////////////////////////////////////////////////////
/*
 * edit items in target square. WIP
 */
enum editmap_imenu_ent {
    imenu_bday, imenu_damage, imenu_burnt,
    imenu_sep, imenu_luminance, imenu_direction, imenu_width,
    imenu_savetest,
    imenu_exit,
};

int editmap::edit_itm()
{
    int ret = 0;
    uimenu ilmenu;
    ilmenu.w_x = TERRAIN_WINDOW_TERM_WIDTH + VIEW_OFFSET_X;
    ilmenu.w_y = 0;
    ilmenu.w_width = width;
    ilmenu.w_height = TERMY - infoHeight - 1;
    ilmenu.return_invalid = true;
    std::vector<item>& items = g->m.i_at(target.x , target.y );
    for( size_t i = 0; i < items.size(); ++i ) {
        ilmenu.addentry(i, true, 0, "%s%s", items[i].tname().c_str(), items[i].light.luminance > 0 ? " L" : "" );
    }
    // todo; ilmenu.addentry(ilmenu.entries.size(), true, 'a', "Add item");
    ilmenu.addentry(-5, true, 'a', _("Add item"));

    ilmenu.addentry(-10, true, 'q', _("Cancel"));
    do {
        ilmenu.query();
        if ( ilmenu.ret >= 0 && ilmenu.ret < items.size() ) {
            item *it = &items[ilmenu.ret];
            uimenu imenu;
            imenu.w_x = ilmenu.w_x;
            imenu.w_y = ilmenu.w_height;
            imenu.w_height = TERMX - ilmenu.w_height;
            imenu.w_width = ilmenu.w_width;
            imenu.addentry(imenu_bday, true, -1, pgettext("item manipulation debug menu entry","bday: %d"), (int)it->bday);
            imenu.addentry(imenu_damage, true, -1, pgettext("item manipulation debug menu entry","damage: %d"), (int)it->damage);
            imenu.addentry(imenu_burnt, true, -1, pgettext("item manipulation debug menu entry","burnt: %d"), (int)it->burnt);
            imenu.addentry(imenu_sep, false, 0, pgettext("item manipulation debug menu entry","-[ light emission ]-"));
            imenu.addentry(imenu_luminance, true, -1, pgettext("item manipulation debug menu entry for luminance of item","lum: %f"), (float)it->light.luminance);
            imenu.addentry(imenu_direction, true, -1, pgettext("item manipulation debug menu entry for item direction","dir: %d"), (int)it->light.direction);
            imenu.addentry(imenu_width, true, -1, pgettext("item manipulation debug menu entry for item direction","width: %d"), (int)it->light.width);
            imenu.addentry(imenu_savetest,true,-1,pgettext("item manipulation debug menu entry","savetest"));
            imenu.addentry(imenu_exit, true, -1, pgettext("item manipulation debug menu entry","exit"));

            do {
                imenu.query();
                if ( imenu.ret >= 0 && imenu.ret < imenu_savetest ) {
                    int intval = -1;
                    switch(imenu.ret) {
                        case imenu_bday:
                            intval = (int)it->bday;
                            break;
                        case imenu_damage:
                            intval = (int)it->damage;
                            break;
                        case imenu_burnt:
                            intval = (int)it->burnt;
                            break;
                        case imenu_luminance:
                            intval = (int)it->light.luminance;
                            break;
                        case imenu_direction:
                            intval = (int)it->light.direction;
                            break;
                        case imenu_width:
                            intval = (int)it->light.width;
                            break;
                    }
                    int retval = helper::to_int (
                                     string_input_popup( "set: ", 20, helper::to_string_int(  intval ) )
                                 );
                    if ( intval != retval ) {
                        if (imenu.ret == imenu_bday ) {
                            it->bday = retval;
                            imenu.entries[imenu_bday].txt = string_format("bday: %d", it->bday);
                        } else if (imenu.ret == imenu_damage ) {
                            it->damage = retval;
                            imenu.entries[imenu_damage].txt = string_format("damage: %d", it->damage);
                        } else if (imenu.ret == imenu_burnt ) {
                            it->burnt = retval;
                            imenu.entries[imenu_burnt].txt = string_format("burnt: %d", it->burnt);
                        } else if (imenu.ret == imenu_luminance ) {
                            it->light.luminance = (unsigned short)retval;
                            imenu.entries[imenu_luminance].txt = string_format("lum: %f", (float)it->light.luminance);
                        } else if (imenu.ret == imenu_direction ) {
                            it->light.direction = (short)retval;
                            imenu.entries[imenu_direction].txt = string_format("dir: %d", (int)it->light.direction);
                        } else if (imenu.ret == imenu_width ) {
                            it->light.width = (short)retval;
                            imenu.entries[imenu_width].txt = string_format("width: %d", (int)it->light.width);
                        }
                        werase(g->w_terrain);
                        g->draw_ter(target.x, target.y);
                    }
                    wrefresh(ilmenu.window);
                    wrefresh(imenu.window);
                    wrefresh(g->w_terrain);
                } else if ( imenu.ret == imenu_savetest ) {
                    edit_json(it);
                }
            } while(imenu.ret != imenu_exit);
            wrefresh(w_info);
        } else if ( ilmenu.ret == -5 ) {
            ilmenu.ret = UIMENU_INVALID;
            g->wishitem(NULL,target.x, target.y);
            ilmenu.entries.clear();
            for( size_t i = 0; i < items.size(); ++i ) {
               ilmenu.addentry(i, true, 0, "%s%s", items[i].tname().c_str(), items[i].light.luminance > 0 ? " L" : "" );
            }
            ilmenu.addentry(-5, true, 'a', pgettext("item manipulation debug menu entry for adding an item on a tile","Add item"));
            ilmenu.addentry(-10, true, 'q', pgettext("item manipulation debug menu entry","Cancel"));
            update_view(true);
            ilmenu.setup();
            ilmenu.filterlist();
            ilmenu.refresh();
        }
    } while (ilmenu.ret >= 0 || ilmenu.ret == UIMENU_INVALID);
    return ret;
}

/*
 *  Todo
 */
int editmap::edit_mon()
{
    int ret = 0;
    int mon_index = g->mon_at(target.x, target.y);
    monster * it=&g->zombie(mon_index);
    edit_json(it);
    return ret;
}


int editmap::edit_veh()
{
    int ret = 0;
    int veh_part = -1;
    vehicle *it = g->m.veh_at(target.x, target.y, veh_part);
    edit_json(it);
    return ret;
}


/*
 *  Calculate target_list based on origin and target class variables, and shapetype.
 */
point editmap::recalc_target(shapetype shape)
{
    point ret = target;
    target_list.clear();
    switch(shape) {
        case editmap_circle: {
            int radius = rl_dist(origin.x, origin.y, target.x, target.y);
            for ( int x = origin.x - radius; x <= origin.x + radius; x++ ) {
                for ( int y = origin.y - radius; y <= origin.y + radius; y++ ) {
                    if(rl_dist(x, y, origin.x, origin.y) <= radius) {
                        if ( inbounds(x, y) ) {
                            target_list.push_back(point(x, y));
                        }
                    }
                }
            }
        }
        break;
        case editmap_rect_filled:
        case editmap_rect:
            int sx;
            int sy;
            int ex;
            int ey;
            if ( target.x < origin.x ) {
                sx = target.x;
                ex = origin.x;
            } else {
                sx = origin.x;
                ex = target.x;
            }
            if ( target.y < origin.y ) {
                sy = target.y;
                ey = origin.y;
            } else {
                sy = origin.y;
                ey = target.y;
            }
            for ( int x = sx; x <= ex; x++ ) {
                for ( int y = sy; y <= ey; y++ ) {
                    if ( shape == editmap_rect_filled || x == sx || x == ex || y == sy || y == ey ) {
                        if ( inbounds(x, y) ) {
                            target_list.push_back(point(x, y));
                        }
                    }
                }
            }
            break;
        case editmap_line:
            int t = 0;
            target_list = line_to(origin.x, origin.y, target.x, target.y, t);
            break;
    }

    return ret;
}

/*
 * Shift 'var' (ie, part of a coordinate plane) by 'shift'.
 * If the result is not >= 0 and < 'max', constrain the result and adjust 'shift',
 * so it can adjust subsequent points of a set consistently.
 */
int limited_shift ( int var, int &shift, int max )
{
    if ( var + shift < 0 ) {
        shift = shift - ( var + shift );
    } else if ( var + shift >= max ) {
        shift = shift + ( max - 1 - ( var + shift ) );
    }
    return var += shift;
}

/*
 * Move point 'editmap.target' via keystroke. 'moveorigin' determines if point 'editmap.origin' is moved as well:
 * 0: no, 1: yes, -1 (or none): as per bool 'editmap.moveall'.
 * if input or ch are not valid movement keys, do nothing and return false
 */
bool editmap::move_target( InputEvent &input, int ch, int moveorigin )
{
    int mx, my;
    bool move_origin = ( moveorigin == 1 ? true : ( moveorigin == 0 ? false : moveall ) );
    if ( eget_direction(mx, my, input, ch ) == true ) {
        target.x = limited_shift ( target.x, mx, maplim );
        target.y = limited_shift ( target.y, my, maplim );
        if ( move_origin ) {
            origin.x += mx;
            origin.y += my;
        }
        return true;
    }
    return false;
}

/*
 * Todo
 */
int editmap::edit_npc()
{
    int ret = 0;
    int npc_index = g->npc_at(target.x, target.y);
    npc * it=g->active_npc[npc_index];
    edit_json(it);
    return ret;
}

/*
 * Interactively select, resize, and move the list of target coords
 */
int editmap::select_shape(shapetype shape, int mode)
{
    point orig = target;
    point origor = origin;
    int ch = 0;
    InputEvent input = Undefined;
    bool update = false;
    blink = true;
    if ( mode >= 0 ) {
        moveall = ( mode == 0 ? false : true );
    }
    altblink = moveall;
    update_view(false);
    timeout(BLINK_SPEED);
    do {
        uphelp(
            ( moveall == true ? _("[s] resize, [y] swap") :
              _("[m]move, [s]hape, [y] swap, [z] to start") ),
            _("[enter] accept, [q] abort, [v] showall"),
            ( moveall == true ? _("Moving selection") : _("Resizing selection") ) );
        ch = getch();
        timeout(BLINK_SPEED);
        if(ch != ERR) {
            blink = true;
            input = get_input(ch);
            if(ch == 's') {
                if ( ! moveall ) {
                    timeout(-1);
                    uimenu smenu;
                    smenu.text = _("Selection type");
                    smenu.w_x = (TERRAIN_WINDOW_TERM_WIDTH + VIEW_OFFSET_X - 16) / 2;
                    smenu.addentry(editmap_rect, true, 'r', pgettext("shape","Rectangle"));
                    smenu.addentry(editmap_rect_filled, true, 'f', pgettext("shape","Filled Rectangle"));
                    smenu.addentry(editmap_line, true, 'l', pgettext("shape","Line"));
                    smenu.addentry(editmap_circle, true, 'c', pgettext("shape","Filled Circle"));
                    smenu.addentry(-2, true, 'p', pgettext("shape","Point"));
                    smenu.selected = (int)shape;
                    smenu.query();
                    if ( smenu.ret != -2 ) {
                        shape = (shapetype)smenu.ret;
                        update = true;
                    } else {
                        target_list.clear();
                        origin = target;
                        target_list.push_back(target);
                        moveall = true;
                    }
                    timeout(BLINK_SPEED);
                } else {
                    moveall = false;
                }
            } else if ( moveall == false && ch == 'z' ) {
                target = origin;
                update = true;
            } else if ( ch == 'y' ) {
                point tmporigin = origin;
                origin = target;
                target = tmporigin;
                update = true;
            } else if ( ch == 'm' ) {
                moveall = true;
            } else if ( ch == 'v' ) {
                uberdraw = !uberdraw;
            } else if ( ch == '\t' ) {
                if ( moveall ) {
                    moveall = false;
                    altblink = moveall;
                    input = Confirm;
                } else {
                    moveall = true;
                }
            } else {
                if ( move_target(input, ch) == true ) {
                    update = true;
                }
            }
            if (update) {
                blink = true;
                update = false;
                recalc_target( shape );
                altblink = moveall;
                update_view(false);
            }
        } else {
            blink = !blink;
        }
        altblink = moveall;
        update_view(false);
    } while (ch != 'q' && input != Confirm);
    timeout(-1);
    blink = true;
    altblink = false;
    if ( input == Confirm ) {
        editshape = shape;
        update_view(false);
        return target_list.size();
    } else {
        target_list.clear();
        target = orig;
        origin = origor;
        target_list.push_back(target);
        blink = false;
        update_view(false);
        return -1;
    }
}

/////////////////////////////////////////////////////////////////////////////////////////////////////////////
/*
 * Display mapgen results over selected target position, and optionally regenerate / apply / abort
 */
int editmap::mapgen_preview( real_coords &tc, uimenu &gmenu )
{
    int ret = 0;

    oter_id orig_oters[3][3];
    overmap *oms[3][3];
    real_coords tz;
    for(int omsy = 0; omsy < 3; omsy++) {
        for (int omsx = 0; omsx < 3; omsx++) {
            tz.fromabs(tc.abs_pos.x + ((omsx - 1) * 24), tc.abs_pos.y + ((omsy - 1) * 24) );
            point omp = tz.om_pos;
            point om = tz.abs_om;

            oms[omsx][omsy] = &overmap_buffer.get(om.x, om.y );
            orig_oters[omsx][omsy] = oms[omsx][omsy]->ter(omp.x, omp.y, zlevel);
        }
    }
    hilights["mapgentgt"].points.clear();
    hilights["mapgentgt"].points[point(target.x-12,target.y-12)]=1;
    hilights["mapgentgt"].points[point(target.x+13,target.y+13)]=1;
    hilights["mapgentgt"].points[point(target.x-12,target.y+13)]=1;
    hilights["mapgentgt"].points[point(target.x+13,target.y-12)]=1;

    update_view(true);

    oms[1][1]->ter(tc.om_pos.x, tc.om_pos.y, zlevel) = (int)gmenu.ret;
    tinymap tmpmap;
    tmpmap.load(tc.om_sub.x, tc.om_sub.y, zlevel, false, oms[1][1]);
    // this should -not- be saved, map::save appends a dupe to mapbuffer.
    tmpmap.generate(oms[1][1], tc.om_sub.x, tc.om_sub.y, zlevel, int(g->turn));;

    point pofs = pos2screen(target.x - 11, target.y - 11); //
    WINDOW *w_preview = newwin(24, 24, pofs.y, pofs.x );


    gmenu.border_color = c_ltgray;
    gmenu.hilight_color = c_black_white;
    gmenu.redraw();
    gmenu.show();

    uimenu gpmenu;
    gpmenu.w_width = width;
    gpmenu.w_height = infoHeight - 4;
    gpmenu.w_y = gmenu.w_height;
    gpmenu.w_x = TERRAIN_WINDOW_TERM_WIDTH + VIEW_OFFSET_X;
    gpmenu.return_invalid = true;
    gpmenu.addentry(pgettext("map generator","Regenerate"));
    gpmenu.addentry(pgettext("map generator","Rotate"));
    gpmenu.addentry(pgettext("map generator","Apply"));
    gpmenu.addentry(pgettext("map generator","Abort"));

    gpmenu.show();
    uphelp(_("[pgup/pgdn]: prev/next oter type"),
           _("[up/dn] select, [enter] accept, [q] abort"),
           string_format("Mapgen: %s", oterlist[gmenu.ret].id.substr(0, 40).c_str() )
          );
    int lastsel = gmenu.selected;
    bool showpreview = true;
    do {
        if ( gmenu.selected != lastsel ) {
            lastsel = gmenu.selected;
            oms[1][1]->ter(tc.om_pos.x, tc.om_pos.y, zlevel) = gmenu.selected;
            cleartmpmap( tmpmap );
            tmpmap.generate(oms[1][1], tc.om_sub.x, tc.om_sub.y, zlevel, int(g->turn));;
            showpreview = true;
        }
        if ( showpreview ) {
            hilights["mapgentgt"].draw(this, true);
            wrefresh(g->w_terrain);
            tmpmap.reset_vehicle_cache();
            for(int x = 0; x < 24; x++) {
                for(int y = 0; y < 24; y++) {
                    tmpmap.drawsq(w_preview, g->u, x, y, false, true, 12, 12, false, true);
                }
            }
            wrefresh(w_preview);
        } else {
            update_view(false);//wrefresh(g->w_terrain);
        }
        timeout(BLINK_SPEED * 3);
        int gpmenupos = gpmenu.selected;
        gpmenu.query(false);

        if(gpmenu.keypress != ERR) {
            if ( gpmenu.ret != UIMENU_INVALID ) {
                timeout(-1);
                if ( gpmenu.ret == 0 ) {

                    cleartmpmap( tmpmap );
                    tmpmap.generate(oms[1][1], tc.om_sub.x, tc.om_sub.y, zlevel, int(g->turn));;
                    showpreview = true;
                } else if ( gpmenu.ret == 1 ) {
                    tmpmap.rotate(1);
                    showpreview = true;
                } else if ( gpmenu.ret == 2 ) {

                    point target_sub(target.x / 12, target.y / 12);

                    std::string s = "";
                    for(int x = 0; x < 2; x++) {
                        for(int y = 0; y < 2; y++) {
                            // Apply previewed mapgen to map. Since this is a function for testing, we try avoid triggering
                            // functions that would alter the results
                            submap *destsm = g->m.get_submap_at(target_sub.x + x, target_sub.y + y);
                            submap *srcsm = tmpmap.get_submap_at(x, y);

                            for (int i = 0; i < srcsm->vehicles.size(); i++ ) { // copy vehicles to real map
                                s += string_format("  copying vehicle %d/%d",i,srcsm->vehicles.size());
                                vehicle *veh1 = srcsm->vehicles[i];
                                // vehicle *veh1 = veh;   // fixme: is this required?
                                veh1->smx = target_sub.x + x;
                                veh1->smy = target_sub.y + y;
                                destsm->vehicles.push_back (veh1);
                                srcsm->vehicles.erase (srcsm->vehicles.begin() + i);
                                g->m.update_vehicle_cache(veh1);
                            }
                            g->m.update_vehicle_list(destsm); // update real map's vcaches

                            int spawns_todo = 0;
                            for (int i = 0; i < srcsm->spawns.size(); i++) { // copy spawns
                                int mx = srcsm->spawns[i].posx, my = srcsm->spawns[i].posy;
                                s += string_format("  copying monster %d/%d pos %d,%d\n", i,srcsm->spawns.size(), mx, my );
                                destsm->spawns.push_back( srcsm->spawns[i] );
                                spawns_todo++;
                            }

                            for ( int sx = 0; sx < 12; sx++ ) { // copy fields
                                for ( int sy = 0; sy < 12; sy++ ) {
                                    destsm->fld[sx][sy] = srcsm->fld[sx][sy];
                                }
                            }
                            destsm->field_count = srcsm->field_count; // and count

                            memcpy( *destsm->ter, srcsm->ter, sizeof(srcsm->ter) ); // terrain
                            memcpy( *destsm->frn, srcsm->frn, sizeof(srcsm->frn) ); // furniture
                            memcpy( *destsm->trp, srcsm->trp, sizeof(srcsm->trp) ); // traps
                            memcpy( *destsm->rad, srcsm->rad, sizeof(srcsm->rad) ); // radiation
                            memcpy( *destsm->itm, srcsm->itm, sizeof(srcsm->itm) ); // items
                            memcpy( *destsm->graf, srcsm->graf, sizeof(srcsm->graf) ); // graffiti

                            destsm->active_item_count = srcsm->active_item_count; // various misc variables
                            destsm->temperature = srcsm->temperature;
                            destsm->turn_last_touched = int(g->turn);
                            destsm->comp = srcsm->comp;
                            destsm->camp = srcsm->camp;

                            if ( spawns_todo > 0 ) {                              // trigger spawnpoints
                                g->m.spawn_monsters();
                            }
                        }
                    }

                    //~ message when applying the map generator
                    popup(_("Changed 4 submaps\n%s"), s.c_str());

                }
            } else if ( gpmenu.keypress == 'm' ) {
                // todo; keep preview as is and move target
            } else if ( gpmenu.keypress == KEY_NPAGE || gpmenu.keypress == KEY_PPAGE ||
                        gpmenu.keypress == KEY_LEFT || gpmenu.keypress == KEY_RIGHT ) {

                int dir = ( gpmenu.keypress == KEY_NPAGE || gpmenu.keypress == KEY_LEFT ? 1 : -1 );
                gmenu.scrollby( dir );
                gpmenu.selected = gpmenupos;
                gmenu.show();
                gmenu.refresh();
            }
        } else {
            // fixme: too annoying, make a border instead. // showpreview = !showpreview;
        }
    } while ( gpmenu.ret != 2 && gpmenu.ret != 3 );

    timeout(-1);
    werase(w_preview);
    wrefresh(w_preview);
    delwin(w_preview);

    update_view(true);
    if ( gpmenu.ret != 2 ) { // we didn't apply, so restore the original om_ter
        oms[1][1]->ter(tc.om_pos.x, tc.om_pos.y, zlevel) = orig_oters[1][1];
    }
    gmenu.border_color = c_magenta;
    gmenu.hilight_color = h_white;
    gmenu.redraw();
    hilights["mapgentgt"].points.clear();
    return ret;
}

/*
 * Move mapgen's target, which is different enough from the standard tile edit to warrant it's own function.
 */
int editmap::mapgen_retarget()
{
    int ret = 0;
    int ch = 0;
    InputEvent input;
    point origm = target;
    int omx = -2;
    int omy = -2;
    uphelp("",
           pgettext("map generator","[enter] accept, [q] abort"), pgettext("map generator","Mapgen: Moving target"));

    do {
        timeout(BLINK_SPEED);
        ch = getch();
        input = get_input(ch);
        if(ch != ERR) {
            get_direction(omx, omy, input);
            if ( omx != -2 && omy != -2 ) {
                point ptarget = point( target.x + (omx * 24), target.y + (omy * 24) );
                if ( pinbounds(ptarget) && inbounds(ptarget.x + 24, ptarget.y + 24)) {
                    target = ptarget;

                    target_list.clear();
                    for ( int x = target.x - 11; x < target.x + 13; x++) {
                        for ( int y = target.y - 11; y < target.y + 13; y++) {
                            target_list.push_back(point(x, y));
                        }
                    }
                    blink = true;

                }
            }
        } else {
            blink = !blink;
        }
        update_view(false);
    } while ( input != Close && input != Cancel && ch != 'q' && input != Confirm);
    if ( input != Confirm ) {
        target = origm;
    }
    timeout(-1);
    blink = true;
    return ret;
}

/*
 * apply mapgen to a temporary map and overlay over terrain window, optionally regenerating, rotating, and applying to the real in-game map
 */
int editmap::edit_mapgen()
{
    int ret = 0;
    point orig = target;
    uimenu gmenu;
    gmenu.w_width = width;
    gmenu.w_height = TERMY - infoHeight;
    gmenu.w_y = 0;
    gmenu.w_x = TERRAIN_WINDOW_TERM_WIDTH + VIEW_OFFSET_X;
    gmenu.return_invalid = true;

    std::map<std::string,bool> broken_oter_blacklist;
    broken_oter_blacklist[""] = true;
    broken_oter_blacklist["road_null"] = true;
    broken_oter_blacklist["nuke_plant_entrance"] = true;
    broken_oter_blacklist["nuke_plant"] = true;
    broken_oter_blacklist["temple_core"] = true;

    for (int i = 0; i < oterlist.size(); i++) {
        oter_id id = oter_id(i);
        gmenu.addentry(-1, true, 0, "[%3d] %s", (int)id, std::string(id).c_str() );
        if ( broken_oter_blacklist.find(id) != broken_oter_blacklist.end() ) {
            gmenu.entries[i].enabled = false;
        }
        std::string special = "";
        if ( oter_special.find(id) != oter_special.end() ) {
            unsigned long flags =  overmap_specials[ oter_special[id] ].flags;
            if (flags & mfb(OMS_FLAG_2X2)) {
                special += " 2x2";
            }
            if (flags & mfb(OMS_FLAG_2X2_SECOND)) {
                special += " 2x2s";
            }
            if (flags & mfb(OMS_FLAG_3X3)) {
                special += " 3x3";
            }
            if (flags & mfb(OMS_FLAG_3X3_SECOND)) {
                special += " 3x3s";
            }
            if (flags & mfb(OMS_FLAG_CLASSIC)) {
                special += " clas";
            }
        }
        if ( !special.empty() ) {
            gmenu.entries[i].txt += " (" + special + " )";
        }
        gmenu.entries[i].extratxt.left = 1;
        gmenu.entries[i].extratxt.color = otermap[id].color;
        gmenu.entries[i].extratxt.txt = string_format("%c", otermap[id].sym);
    }
    real_coords tc;
    do {
        uphelp(pgettext("map generator","[m]ove"),
               pgettext("map generator","[enter] change, [q]uit"), pgettext("map generator","Mapgen stamp"));
        //        point msub=point(target.x/12, target.y/12);

        tc.fromabs(g->m.getabs(target.x, target.y));
        point omt_lpos = g->m.getlocal( tc.begin_om_pos() );
        point om_ltarget = point(omt_lpos.x + 11, omt_lpos.y + 11);

        if ( target.x != om_ltarget.x || target.y != om_ltarget.y ) {
            target = om_ltarget;
            tc.fromabs(g->m.getabs(target.x, target.y));
        }
        target_list.clear();
        for ( int x = target.x - 11; x < target.x + 13; x++) {
            for ( int y = target.y - 11; y < target.y + 13; y++) {
                if ( x == target.x - 11 || x == target.x + 12 ||
                     y == target.y - 11 || y == target.y + 12 ) {
                    target_list.push_back(point(x, y));
                }
            }
        }

        blink = true;
        update_view(false);
        gmenu.query();

        if ( gmenu.ret > 0 ) {
            mapgen_preview( tc, gmenu );
        } else {
            if ( gmenu.keypress == 'm' ) {
                mapgen_retarget();

            }
        }
    } while ( ! menu_escape( gmenu.keypress ) );
    return ret;
}

/*
 * Special voodoo sauce required to cleanse vehicles and caches to prevent debugmsg loops when re-applying mapgen.
 */
void editmap::cleartmpmap( tinymap & tmpmap ) {
    for(int x = 0; x < 2; x++) {
       for(int y = 0; y < 2; y++) {
          int snonant = x + y * 2;
          submap *srcsm = tmpmap.getsubmap(snonant);
          srcsm->vehicles.clear();
       }
    }

    memset(tmpmap.veh_exists_at, 0, sizeof(tmpmap.veh_exists_at));
    tmpmap.veh_cached_parts.clear();
    tmpmap.vehicle_list.clear();
}<|MERGE_RESOLUTION|>--- conflicted
+++ resolved
@@ -1100,23 +1100,18 @@
         for ( int t = tshift; t <= tshift + tmax; t++ ) {
             mvwprintz(w_picktrap, t + 1 - tshift, 1, c_white, "%s", padding.c_str());
             if ( t < num_trap_types ) {
-<<<<<<< HEAD
-                tnam = t == 0 ? _("-clear-") : traplist[t]->id;
-                mvwputch(w_picktrap, t + 1 - tshift, 2, traplist[t]->color, traplist[t]->sym);
-=======
                 if ( t == 0 ) {
                    tnam = _("-clear-");
                 } else {
-                   if( g->traps[t]->name.length() > 0 ) {
+                   if( traplist[t]->name.length() > 0 ) {
                        //~ trap editor list entry. 1st string is display name, 2nd string is internal name of trap
-                       tnam = string_format(_("%s (%s)"), 
-                                            _(g->traps[t]->name.c_str()), g->traps[t]->id.c_str());
+                       tnam = string_format(_("%s (%s)"),
+                                            _(traplist[t]->name.c_str()), traplist[t]->id.c_str());
                    } else {
-                       tnam = g->traps[t]->id;
+                       tnam = traplist[t]->id;
                    }
                 }
-                mvwputch(w_picktrap, t + 1 - tshift, 2, g->traps[t]->color, g->traps[t]->sym);
->>>>>>> 7f298e26
+                mvwputch(w_picktrap, t + 1 - tshift, 2, traplist[t]->color, traplist[t]->sym);
                 mvwprintz(w_picktrap, t + 1 - tshift, 4, (trsel == t ? h_white : ( cur_trap == t ? c_green : c_ltgray ) ), "%d %s", t, tnam.c_str() );
             }
         }
