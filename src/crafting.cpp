#include <string>
#include <iostream>
#include <fstream>
#include <sstream>
#include "json.h"
#include "input.h"
#include "game.h"
#include "map.h"
#include "debug.h"
#include "options.h"
#include "output.h"
#include "crafting.h"
#include "inventory.h"
#include "catacharset.h"
#include "messages.h"
#include "itype.h"
#include "rng.h"
#include "translations.h"
#include "morale.h"
#include "npc.h"
#include "vehicle.h"
#include "ui.h"

#include <queue>
#include <math.h>    //sqrt
#include <algorithm> //std::min

enum TAB_MODE {
    NORMAL,
    FILTERED,
    BATCH
};

std::vector<std::string> craft_cat_list;
std::map<std::string, std::vector<std::string> > craft_subcat_list;
recipe_dictionary recipe_dict;

static void draw_recipe_tabs(WINDOW *w, std::string tab, TAB_MODE mode = NORMAL);
static void draw_recipe_subtabs(WINDOW *w, std::string tab, std::string subtab,
                                TAB_MODE mode = NORMAL);
static std::string first_craft_cat();
static std::string next_craft_cat(const std::string cat);
static std::string prev_craft_cat(const std::string cat);
static std::string first_craft_subcat(const std::string cat);
static std::string last_craft_subcat(const std::string cat);
static std::string next_craft_subcat(const std::string cat, const std::string subcat);
static std::string prev_craft_subcat(const std::string cat, const std::string subcat);

void remove_from_component_lookup(recipe* r);

recipe::recipe() :
    id(0), result("null"), contained(false),skill_used( NULL_ID ), reversible(false),
    autolearn(false), learn_by_disassembly(-1), result_mult(1)
{
}

void recipe_dictionary::add( recipe *rec )
{
    recipes.push_back( rec );
    add_to_component_lookup( rec );
    by_name[rec->ident] = rec;
    by_index[rec->id] = rec;
    by_category[rec->cat].push_back( rec );
}

void recipe_dictionary::remove( recipe *rec ) {
    recipes.remove( rec );
    remove_from_component_lookup( rec );
    by_name.erase( rec->ident );
    by_index.erase( rec->id );
    by_category.erase( rec->cat );
}

void recipe_dictionary::add_to_component_lookup( recipe* r )
{
    std::unordered_set<itype_id> counted;
    for( const auto &comp_choices : r->requirements.components ) {
        for( const item_comp &comp : comp_choices ) {
            if( counted.count(comp.type) ) {
                continue;
            }
            counted.insert( comp.type );
            by_component[comp.type].push_back( r );
        }
    }
}

void recipe_dictionary::remove_from_component_lookup( recipe* r )
{
    for( auto &map_item : by_component ) {
        std::vector<recipe *> &rlist = map_item.second;
        rlist.erase( std::remove( rlist.begin(), rlist.end(), r ), rlist.end() );
    }
}

void recipe_dictionary::clear()
{
    by_component.clear();
    by_name.clear();
    by_index.clear();
    by_category.clear();
    for( auto &recipe : recipes ) {
        delete recipe;
    }
    recipes.clear();
}

const std::vector<recipe *>& recipe_dictionary::in_category( const std::string &cat )
{
    return by_category[cat];
}

const std::vector<recipe *>& recipe_dictionary::of_component( const itype_id &id )
{
    return by_component[id];
}

void load_recipe_category(JsonObject &jsobj)
{
    JsonArray subcats;
    std::string category = jsobj.get_string("id");
    // Don't store noncraft as a category.
    // We're storing the subcategory so we can look it up in load_recipes
    // for the fallback subcategory.
    if( category != "CC_NONCRAFT" ) {
        craft_cat_list.push_back( category );
    }
    craft_subcat_list[category] = std::vector<std::string>();
    subcats = jsobj.get_array("recipe_subcategories");
    while (subcats.has_more()) {
        craft_subcat_list[category].push_back( subcats.next_string() );
    }
}

void reset_recipe_categories()
{
    craft_cat_list.clear();
    craft_subcat_list.clear();
}

// Check that the given recipe ident (rec_name) is unique, throw if not,
// Returns the id for the new recipe.
// If the recipe should override an existing one, the function removes the existing
// recipe and returns the id if the removed recipe.
int check_recipe_ident(const std::string &rec_name, JsonObject &jsobj)
{
    const bool override_existing = jsobj.get_bool("override", false);

    for( auto list_iter : recipe_dict ) {
        if (list_iter->ident == rec_name) {
            if (!override_existing) {
                jsobj.throw_error(
                    std::string("Recipe name collision (set a unique value for the id_suffix field to fix): ") +
                    rec_name, "result");
            }
            // overriding an existing recipe: delete it and remove the pointer
            // keep the id,
            const int tmp_id = list_iter->id;
            recipe_dict.remove( list_iter );
            delete list_iter;
            return tmp_id;
        }
    }

    return recipe_dict.size();
}

void load_recipe(JsonObject &jsobj)
{
    JsonArray jsarr;

    // required
    std::string result = jsobj.get_string("result");
    std::string category = jsobj.get_string("category");
    bool autolearn = jsobj.get_bool("autolearn");
    int time = jsobj.get_int("time");
    int difficulty = jsobj.get_int( "difficulty" );

    // optional
    bool contained = jsobj.get_bool("contained",false);
    std::string subcategory = jsobj.get_string("subcategory", "");
    bool reversible = jsobj.get_bool("reversible", false);
    skill_id skill_used( jsobj.get_string("skill_used", skill_id::NULL_ID.str() ) );
    std::string id_suffix = jsobj.get_string("id_suffix", "");
    int learn_by_disassembly = jsobj.get_int("decomp_learn", -1);
    double batch_rscale = 0.0;
    int batch_rsize = 0;
    if (jsobj.has_array( "batch_time_factors" )) {
        jsarr = jsobj.get_array( "batch_time_factors" );
        batch_rscale = (double)jsarr.get_int(0) / 100.0;
        batch_rsize = jsarr.get_int(1);
    }
    int result_mult = jsobj.get_int("result_mult", 1);

    std::map<std::string, int> requires_skills;
    jsarr = jsobj.get_array("skills_required");
    if (!jsarr.empty()) {
        // could be a single requirement, or multiple
        if( jsarr.has_array(0) ) {
            while (jsarr.has_more()) {
                JsonArray ja = jsarr.next_array();
                requires_skills[ja.get_string(0)] = ja.get_int(1);
            }
        } else {
            requires_skills[jsarr.get_string(0)] = jsarr.get_int(1);
        }
    }

    std::vector<byproduct> bps;
    // could be a single byproduct - either id or byproduct, or array of ids and byproducts
    if (jsobj.has_string("byproducts")) {
        bps.push_back(byproduct(jsobj.get_string("byproducts")));
    } else if (jsobj.has_object("byproducts")) {
        JsonObject jsbp = jsobj.get_object("byproducts");
        bps.push_back(byproduct(jsbp.get_string("id"), jsbp.get_int("charges_mult", 1),
                                jsbp.get_int("amount", 1)));
    } else if (jsobj.has_array("byproducts")) {
        jsarr = jsobj.get_array("byproducts");
        while (jsarr.has_more()) {
            if (jsarr.has_string(0)) {
                bps.push_back(byproduct(jsarr.next_string()));
            } else if (jsarr.has_object(0)) {
                JsonObject jsbp = jsarr.next_object();
                bps.push_back(byproduct(jsbp.get_string("id"), jsbp.get_int("charges_mult", 1),
                                        jsbp.get_int("amount", 1)));
            }
        }
    }

    std::string rec_name = result + id_suffix;
    int id = check_recipe_ident(rec_name, jsobj); // may delete recipes

    recipe *rec = new recipe();

    rec->ident = rec_name;
    rec->id = id;
    rec->result = result;
    rec->time = time;
    rec->difficulty = difficulty;
    rec->byproducts = bps;
    rec->cat = category;
    rec->contained = contained;
    rec->subcat = subcategory;
    rec->skill_used = skill_used;
    for( const auto &elem : requires_skills ) {
        rec->required_skills[skill_id( elem.first )] = elem.second;
    }
    rec->reversible = reversible;
    rec->autolearn = autolearn;
    rec->learn_by_disassembly = learn_by_disassembly;
    rec->batch_rscale = batch_rscale;
    rec->batch_rsize = batch_rsize;
    rec->result_mult = result_mult;

    rec->requirements.load(jsobj);

    jsarr = jsobj.get_array("book_learn");
    while (jsarr.has_more()) {
        JsonArray ja = jsarr.next_array();
        recipe::bookdata_t bd{ ja.get_string( 0 ), ja.get_int( 1 ), "", false };
        if( ja.size() >= 3 ) {
            bd.recipe_name = ja.get_string( 2 );
            bd.hidden = bd.recipe_name.empty();
        }
        rec->booksets.push_back( bd );
    }

    // Note, a recipe has to be fully instantiated before adding
    recipe_dict.add( rec );
}

void reset_recipes()
{
    recipe_dict.clear();
}

void finalize_recipes()
{
    for( auto r : recipe_dict ) {
        for( auto j = r->booksets.begin(); j != r->booksets.end(); ++j ) {
            const std::string &book_id = j->book_id;
            if( !item::type_is_defined( book_id ) ) {
                debugmsg("book %s for recipe %s does not exist", book_id.c_str(), r->ident.c_str());
                continue;
            }
            itype *t = item::find_type( book_id );
            if( !t->book ) {
                // TODO: we could make up a book slot?
                debugmsg("book %s for recipe %s is not a book", book_id.c_str(), r->ident.c_str());
                continue;
            }
            islot_book::recipe_with_description_t rwd{ r, j->skill_level, "", j->hidden };
            if( j->recipe_name.empty() ) {
                rwd.name = item::nname( r->result );
            } else {
                rwd.name = _( j->recipe_name.c_str() );
            }
            t->book->recipes.insert( rwd );
        }
        r->booksets.clear();
    }
}

bool player::crafting_allowed()
{
    if (morale_level() < MIN_MORALE_CRAFT) { // See morale.h
        add_msg(m_info, _("Your morale is too low to craft..."));
        return false;
    }
    return true;
}

bool player::crafting_can_see()
{
    if (fine_detail_vision_mod() > 4) {
        add_msg(m_info, _("You can't see to craft!"));
        return false;
    }

    return true;
}

void player::craft()
{
    if (!crafting_allowed()) {
        return;
    }

    int batch_size = 0;
    const recipe *rec = select_crafting_recipe( batch_size );
    if (rec) {
        if(crafting_can_see()) {
            make_craft( rec->ident, batch_size );
        }
    }
}

void player::recraft()
{
    if( lastrecipe.empty() ) {
        popup(_("Craft something first"));
    } else if (making_would_work( lastrecipe, last_batch )) {
        last_craft.execute();
    }
}

void player::long_craft()
{
    if (!crafting_allowed()) {
        return;
    }

    int batch_size = 0;
    const recipe *rec = select_crafting_recipe( batch_size );
    if (rec) {
        if(crafting_can_see()) {
            make_all_craft( rec->ident, batch_size );
        }
    }
}

bool player::making_would_work(const std::string &id_to_make, int batch_size)
{
    if (!crafting_allowed()) {
        return false;
    }

    if(!crafting_can_see()) {
        return false;
    }

    const recipe *making = recipe_by_name( id_to_make );
    if( making == nullptr ) {
        return false;
    }

    if( !can_make( making, batch_size ) ) {
        std::ostringstream buffer;
        buffer << _("You can no longer make that craft!") << "\n";
        buffer << making->requirements.list_missing();
        popup(buffer.str(), PF_NONE);
        return false;
    }

    return making->check_eligible_containers_for_crafting(batch_size);
}

bool recipe::check_eligible_containers_for_crafting(int batch) const
{
    std::vector<item> conts = g->u.get_eligible_containers_for_crafting();
    std::vector<item> res = create_results(batch);
    std::vector<item> bps = create_byproducts(batch);
    std::vector<item> all;
    all.reserve(res.size() + bps.size());
    all.insert(all.end(), res.begin(), res.end());
    all.insert(all.end(), bps.begin(), bps.end());

    for(const item & prod : all) {
        if( !prod.made_of(LIQUID)) {
            continue;
        }

        // we go trough half-filled containers first, then go through empty containers if we need
        std::sort( conts.begin(), conts.end(), item_compare_by_charges);

        long charges_to_store = prod.charges;
        for( const item & cont : conts) {
            if( charges_to_store <= 0) {
                break;
            }

            if( !cont.is_container_empty()) {
                if( cont.contents[0].type->id == prod.type->id) {
                    charges_to_store -= cont.get_remaining_capacity_for_liquid( cont.contents[0]);
                }
            } else {
                charges_to_store -= cont.get_remaining_capacity_for_liquid( prod);
            }
        }

        // also check if we're currently in a vehicle that has the necessary storage
        if(charges_to_store > 0) {
            vehicle *veh = g->m.veh_at(g->u.pos());
            if (veh != NULL) {
                const itype_id &ftype = prod.type->id;
                int fuel_cap = veh->fuel_capacity(ftype);
                int fuel_amnt = veh->fuel_left(ftype);

                if(fuel_cap >= 0) {
                    int fuel_space_left = fuel_cap - fuel_amnt;
                    charges_to_store -= fuel_space_left;
                }
            }
        }

        if (charges_to_store > 0) {
            popup(_("You don't have anything to store %s in!"), prod.tname().c_str());
            return false;
        }
    }

    return true;
}

bool is_container_eligible_for_crafting(const item &cont)
{
    if (cont.is_watertight_container()) {
        return !cont.is_container_full();
    }

    return false;
}

std::vector<item> player::get_eligible_containers_for_crafting()
{
    std::vector<item> conts;

    if (is_container_eligible_for_crafting(weapon)) {
        conts.push_back(weapon);
    }
    for (item &i : worn) {
        if (is_container_eligible_for_crafting(i)) {
            conts.push_back(i);
        }
    }
    for (size_t i = 0; i < inv.size(); i++) {
        for (item it : inv.const_stack(i)) {
            if (is_container_eligible_for_crafting(it)) {
                conts.push_back(it);
            }
        }
    }
    for( auto &i : g->m.i_at(posx(), posy()) ) {
        if (is_container_eligible_for_crafting(i)) {
            conts.push_back(i);
        }
    }

    return conts;
}

bool player::can_make(const recipe *r, int batch_size)
{
    if (has_trait( "DEBUG_HS" )) {
        return true;
    }

    const inventory &crafting_inv = crafting_inventory();
    return r->can_make_with_inventory( crafting_inv, batch_size );
}

bool recipe::can_make_with_inventory(const inventory &crafting_inv, int batch) const
{
    if (g->u.has_trait( "DEBUG_HS" )) {
        return true;
    }

    if( !g->u.knows_recipe( this ) && -1 == g->u.has_recipe( this, crafting_inv) ) {
        return false;
    }
    return requirements.can_make_with_inventory(crafting_inv, batch);
}

static std::string first_craft_cat()
{
    return craft_cat_list.front();
}

static std::string next_craft_cat(const std::string cat)
{
    for (std::vector<std::string>::iterator iter = craft_cat_list.begin();
         iter != craft_cat_list.end(); ++iter) {
        if ((*iter) == cat) {
            if( ++iter == craft_cat_list.end() ) {
                return craft_cat_list.front();
            }
            return *iter;
        }
    }
    return NULL;
}

static std::string prev_craft_cat(const std::string cat)
{
    for (std::vector<std::string>::iterator iter = craft_cat_list.begin();
         iter != craft_cat_list.end(); ++iter) {
        if ((*iter) == cat) {
            if( iter == craft_cat_list.begin() ) {
                return craft_cat_list.back();
            }
            return *(--iter);
        }
    }
    return NULL;
}

static std::string first_craft_subcat(const std::string cat)
{
    return craft_subcat_list[cat].front();
}

static std::string last_craft_subcat(const std::string cat)
{
    return craft_subcat_list[cat].back();
}

static std::string next_craft_subcat(const std::string cat, const std::string subcat)
{
    for (std::vector<std::string>::iterator iter = craft_subcat_list[cat].begin();
         iter != craft_subcat_list[cat].end(); ++iter) {
        if ((*iter) == subcat) {
            if( ++iter == craft_subcat_list[cat].end() ) {
                return craft_subcat_list[cat].front();
            }
            return *iter;
        }
    }
    return NULL;
}

static std::string prev_craft_subcat(const std::string cat, const std::string subcat)
{
    for (std::vector<std::string>::iterator iter = craft_subcat_list[cat].begin();
         iter != craft_subcat_list[cat].end(); ++iter) {
        if ((*iter) == subcat) {
            if( iter == craft_subcat_list[cat].begin() ) {
                return craft_subcat_list[cat].back();
            }
            return *(--iter);
        }
    }
    return NULL;
}

const recipe *select_crafting_recipe( int &batch_size )
{
    const int headHeight = 3;
    const int subHeadHeight = 2;
    const int freeWidth = TERMX - FULL_SCREEN_WIDTH;
    bool isWide = ( TERMX > FULL_SCREEN_WIDTH && freeWidth > 15 );

    const int width = isWide ? ( freeWidth > FULL_SCREEN_WIDTH ? FULL_SCREEN_WIDTH * 2 : TERMX ) :
                      FULL_SCREEN_WIDTH;
    const int wStart = ( TERMX - width ) / 2;
    const int tailHeight = isWide ? 3 : 4;
    const int dataLines = TERMY - (headHeight + subHeadHeight) - tailHeight;
    const int dataHalfLines = dataLines / 2;
    const int dataHeight = TERMY - (headHeight + subHeadHeight);

    int lastid = -1;

    WINDOW *w_head = newwin(headHeight, width, 0, wStart);
    WINDOW *w_subhead = newwin(subHeadHeight, width, 3, wStart);
    WINDOW *w_data = newwin(dataHeight, width, headHeight + subHeadHeight, wStart);

    const int iInfoWidth = width - FULL_SCREEN_WIDTH - 3;
    std::string item_info_text;
    std::string tab = first_craft_cat();
    std::string subtab = first_craft_subcat( tab );
    std::vector<const recipe *> current;
    std::vector<bool> available;
    std::vector<std::string> component_print_buffer;
    const int componentPrintHeight = dataHeight - tailHeight - 1;
    //preserves component color printout between mode rotations
    nc_color rotated_color = c_white;
    int previous_item_line = -1;
    std::string previous_tab = "";
    std::string previous_subtab = "";
    item tmp;
    int line = 0, ypos;
    bool redraw = true;
    bool keepline = false;
    bool done = false;
    bool batch = false;
    int batch_line = 0;
    int display_mode = 0;
    const recipe *chosen = NULL;
    input_context ctxt("CRAFTING");
    ctxt.register_cardinal();
    ctxt.register_action("QUIT");
    ctxt.register_action("CONFIRM");
    ctxt.register_action("CYCLE_MODE");
    ctxt.register_action("PREV_TAB");
    ctxt.register_action("NEXT_TAB");
    ctxt.register_action("FILTER");
    ctxt.register_action("RESET_FILTER");
    ctxt.register_action("HELP_RECIPE");
    ctxt.register_action("HELP_KEYBINDINGS");
    ctxt.register_action("CYCLE_BATCH");

    const inventory &crafting_inv = g->u.crafting_inventory();
    std::string filterstring = "";
    do {
        if (redraw) {
            // When we switch tabs, redraw the header
            redraw = false;
            if ( ! keepline ) {
                line = 0;
            } else {
                keepline = false;
            }

            if( display_mode > 2 ){
                display_mode = 2;
            }

            TAB_MODE m = (batch) ? BATCH : (filterstring == "") ? NORMAL : FILTERED;
            draw_recipe_tabs(w_head, tab, m);
            draw_recipe_subtabs(w_subhead, tab, subtab, m);
            current.clear();
            available.clear();
            if (batch) {
                batch_recipes(crafting_inv, current, available, chosen);
            } else {
                // Set current to all recipes in the current tab; available are possible to make
                pick_recipes(crafting_inv, current, available, tab, subtab, filterstring);
            }
        }

        // Clear the screen of recipe data, and draw it anew
        werase(w_data);

        if ( isWide ) {
            mvwprintz(w_data, dataLines + 1, 5, c_white,
                      _("Press <ENTER> to attempt to craft object."));
            wprintz(w_data, c_white, "  ");
            if (filterstring != "") {
                wprintz(w_data, c_white, _("[E]: Describe, [F]ind, [R]eset, [m]ode, %s [?] keybindings"), (batch) ? _("cancel [b]atch") : _("[b]atch"));
            } else {
                wprintz(w_data, c_white, _("[E]: Describe, [F]ind, [m]ode, %s [?] keybindings"), (batch) ? _("cancel [b]atch") : _("[b]atch"));
            }
        } else {
            if (filterstring != "") {
                mvwprintz(w_data, dataLines + 1, 5, c_white,
                          _("[E]: Describe, [F]ind, [R]eset, [m]ode, [b]atch [?] keybindings"));
            } else {
                mvwprintz(w_data, dataLines + 1, 5, c_white,
                          _("[E]: Describe, [F]ind, [m]ode, [b]atch [?] keybindings"));
            }
            mvwprintz(w_data, dataLines + 2, 5, c_white,
                      _("Press <ENTER> to attempt to craft object."));
        }
        // Draw borders
        for (int i = 1; i < width - 1; ++i) { // _
            mvwputch(w_data, dataHeight - 1, i, BORDER_COLOR, LINE_OXOX);
        }
        for (int i = 0; i < dataHeight - 1; ++i) { // |
            mvwputch(w_data, i, 0, BORDER_COLOR, LINE_XOXO);
            mvwputch(w_data, i, width - 1, BORDER_COLOR, LINE_XOXO);
        }
        mvwputch(w_data, dataHeight - 1,  0, BORDER_COLOR, LINE_XXOO); // _|
        mvwputch(w_data, dataHeight - 1, width - 1, BORDER_COLOR, LINE_XOOX); // |_

        int recmin = 0, recmax = current.size();
        if (recmax > dataLines) {
            if (line <= recmin + dataHalfLines) {
                for (int i = recmin; i < recmin + dataLines; ++i) {
                    std::string tmp_name = item::nname(current[i]->result);
                    if (batch) {
                        tmp_name = string_format(_("%2dx %s"), i + 1, tmp_name.c_str());
                    }
                    mvwprintz(w_data, i - recmin, 2, c_dkgray, ""); // Clear the line
                    if (i == line) {
                        mvwprintz(w_data, i - recmin, 2, (available[i] ? h_white : h_dkgray),
                                  utf8_truncate(tmp_name, 28).c_str());
                    } else {
                        mvwprintz(w_data, i - recmin, 2, (available[i] ? c_white : c_dkgray),
                                  utf8_truncate(tmp_name, 28).c_str());
                    }
                }
            } else if (line >= recmax - dataHalfLines) {
                for (int i = recmax - dataLines; i < recmax; ++i) {
                    std::string tmp_name = item::nname(current[i]->result);
                    if (batch) {
                        tmp_name = string_format(_("%2dx %s"), i + 1, tmp_name.c_str());
                    }
                    mvwprintz(w_data, dataLines + i - recmax, 2, c_ltgray, ""); // Clear the line
                    if (i == line) {
                        mvwprintz(w_data, dataLines + i - recmax, 2,
                                  (available[i] ? h_white : h_dkgray),
                                  utf8_truncate(tmp_name, 28).c_str());
                    } else {
                        mvwprintz(w_data, dataLines + i - recmax, 2,
                                  (available[i] ? c_white : c_dkgray),
                                  utf8_truncate(tmp_name, 28).c_str());
                    }
                }
            } else {
                for (int i = line - dataHalfLines; i < line - dataHalfLines + dataLines; ++i) {
                    std::string tmp_name = item::nname(current[i]->result);
                    if (batch) {
                        tmp_name = string_format(_("%2dx %s"), i + 1, tmp_name.c_str());
                    }
                    mvwprintz(w_data, dataHalfLines + i - line, 2, c_ltgray, ""); // Clear the line
                    if (i == line) {
                        mvwprintz(w_data, dataHalfLines + i - line, 2,
                                  (available[i] ? h_white : h_dkgray),
                                  utf8_truncate(tmp_name, 28).c_str());
                    } else {
                        mvwprintz(w_data, dataHalfLines + i - line, 2,
                                  (available[i] ? c_white : c_dkgray),
                                  utf8_truncate(tmp_name, 28).c_str());
                    }
                }
            }
        } else {
            for (size_t i = 0; i < current.size() && i < (size_t)dataHeight + 1; ++i) {
                std::string tmp_name = item::nname(current[i]->result);
                if (batch) {
                    tmp_name = string_format(_("%2dx %s"), (int)i + 1, tmp_name.c_str());
                }
                if( (int)i == line ) {
                    mvwprintz(w_data, i, 2, (available[i] ? h_white : h_dkgray),
                              utf8_truncate(tmp_name, 28).c_str());
                } else {
                    mvwprintz(w_data, i, 2, (available[i] ? c_white : c_dkgray),
                              utf8_truncate(tmp_name, 28).c_str());
                }
            }
        }
        if (!current.empty()) {
            nc_color col = (available[line] ? c_white : c_ltgray);
            ypos = 0;

            component_print_buffer = current[line]->requirements.get_folded_components_list(
                FULL_SCREEN_WIDTH - 30 - 1, col, crafting_inv, (batch) ? line + 1 : 1 );
            if( !g->u.knows_recipe( current[line] ) ) {
                component_print_buffer.push_back(_("Recipe not memorized yet"));
            }

            //handle positioning of component list if it needed to be scrolled
            int componentPrintOffset = 0;
            if(display_mode > 2){
                componentPrintOffset = (display_mode - 2) * componentPrintHeight;
            }
            if(component_print_buffer.size() < static_cast<size_t>( componentPrintOffset )){
                componentPrintOffset = 0;
                if( previous_tab != tab || previous_subtab != subtab || previous_item_line != line ){
                    display_mode = 2;
                }else{
                    display_mode = 0;
                }
            }

            //only used to preserve mode position on components when
            //moving to another item and the view is already scrolled
            previous_tab = tab;
            previous_subtab = subtab;
            previous_item_line = line;

            if(display_mode == 0) {
                mvwprintz(w_data, ypos++, 30, col, _("Skills used: %s"),
                          (!current[line]->skill_used ? _("N/A") :
                           current[line]->skill_used.obj().name().c_str()));

                mvwprintz(w_data, ypos++, 30, col, _("Required skills: %s"),
                          (current[line]->required_skills_string().c_str()));
                mvwprintz(w_data, ypos++, 30, col, _("Difficulty: %d"), current[line]->difficulty);
                if( !current[line]->skill_used ) {
                    mvwprintz(w_data, ypos++, 30, col, _("Your skill level: N/A"));
                } else {
                    mvwprintz(w_data, ypos++, 30, col, _("Your skill level: %d"),
                              // Macs don't seem to like passing this as a class, so force it to int
                              (int)g->u.skillLevel(current[line]->skill_used));
                }
                ypos += current[line]->print_time( w_data, ypos, 30, FULL_SCREEN_WIDTH - 30 - 1, col,
                                                   (batch) ? line + 1 : 1 );
                ypos += current[line]->print_items(w_data, ypos, 30, col, (batch) ? line + 1 : 1);
            }
            if(display_mode == 0 || display_mode == 1) {
                ypos += current[line]->requirements.print_tools(
                    w_data, ypos, 30, FULL_SCREEN_WIDTH - 30 - 1, col,
                    crafting_inv, (batch) ? line + 1 : 1 );
            }

            //color needs to be preserved in case part of the previous page was cut off
            nc_color stored_color = col;
            if( display_mode > 2 ){
                stored_color = rotated_color;
            } else {
                rotated_color = col;
            }
            int components_printed = 0;
            for( size_t i = static_cast<size_t>( componentPrintOffset );
                 i < component_print_buffer.size(); i++ ) {
                if( ypos >= componentPrintHeight ) {
                    break;
                }

                components_printed++;
                print_colored_text(w_data, ypos++, 30, stored_color, col, component_print_buffer[i]);
            }

            if( ypos >= componentPrintHeight &&
                component_print_buffer.size() > static_cast<size_t>( components_printed ) ) {
                mvwprintz(w_data, ypos++, 30, col, _("v (more)"));
                rotated_color = stored_color;
            }

            if ( isWide ) {
                if ( lastid != current[line]->id ) {
                    lastid = current[line]->id;
                    tmp = current[line]->create_result();
                    item_info_text = tmp.info( true );
                }
                mvwprintz(w_data, 0, FULL_SCREEN_WIDTH + 1, col, "%s",
                          utf8_truncate(tmp.type_name( 1 ), iInfoWidth).c_str());

                fold_and_print( w_data, 1, FULL_SCREEN_WIDTH + 1, iInfoWidth, col, item_info_text );
            }

        }

        draw_scrollbar(w_data, line, dataLines, recmax, 0);
        wrefresh(w_data);

        const std::string action = ctxt.handle_input();
        if (action == "CYCLE_MODE") {
            display_mode = display_mode + 1;
            if(display_mode <= 0) {
                display_mode = 0;
            }
        } else if (action == "LEFT") {
            subtab = prev_craft_subcat( tab, subtab );
            redraw = true;
        } else if (action == "PREV_TAB") {
            tab = prev_craft_cat(tab);
            subtab = first_craft_subcat( tab );//default ALL
            redraw = true;
        } else if (action == "RIGHT") {
            subtab = next_craft_subcat( tab, subtab );
            redraw = true;
        } else if (action == "NEXT_TAB") {
            tab = next_craft_cat(tab);
            subtab = first_craft_subcat( tab );//default ALL
            redraw = true;
        } else if (action == "DOWN") {
            line++;
        } else if (action == "UP") {
            line--;
        } else if (action == "CONFIRM") {
            if (available.empty() || !available[line]) {
                popup(_("You can't do that!"));
            } else if (!current[line]->check_eligible_containers_for_crafting((batch) ? line + 1 : 1)) {
                ; // popup is already inside check
            } else {
                chosen = current[line];
                batch_size = (batch) ? line + 1 : 1;
                done = true;
            }
        } else if (action == "HELP_RECIPE") {
            if (current.empty()) {
                popup(_("Nothing selected!"));
                redraw = true;
                continue;
            }
            tmp = current[line]->create_result();

            full_screen_popup("%s\n%s", tmp.type_name( 1 ).c_str(),  tmp.info(true).c_str());
            redraw = true;
            keepline = true;
        } else if (action == "FILTER") {
            filterstring = string_input_popup(_("Search:"), 85, filterstring,
                                              _("Special prefixes for requirements:\n"
                                                "  [t] search tools\n"
                                                "  [c] search components\n"
                                                "  [q] search qualities\n"
                                                "  [s] search skills\n"
                                                "  [S] search skill used only\n"
                                                "Special prefixes for results:\n"
                                                "  [Q] search qualities\n"
                                                "Examples:\n"
                                                "  t:soldering iron\n"
                                                "  c:two by four\n"
                                                "  q:metal sawing\n"
                                                "  s:cooking\n"
                                                "  Q:fine bolt turning"
                                                ));
            redraw = true;
        } else if (action == "QUIT") {
            chosen = nullptr;
            done = true;
        } else if (action == "RESET_FILTER") {
            filterstring = "";
            redraw = true;
        } else if (action == "CYCLE_BATCH") {
            if (current.empty()) {
                popup(_("Nothing selected!"));
                redraw = true;
                continue;
            }
            batch = !batch;
            if (batch) {
                batch_line = line;
                chosen = current[batch_line];
            } else {
                line = batch_line;
                keepline = true;
            }
            redraw = true;
        }
        if (line < 0) {
            line = current.size() - 1;
        } else if (line >= (int)current.size()) {
            line = 0;
        }
    } while (!done);

    werase(w_head);
    werase(w_subhead);
    werase(w_data);
    delwin(w_head);
    delwin(w_subhead);
    delwin(w_data);
    g->refresh_all();

    return chosen;
}

static void draw_recipe_tabs(WINDOW *w, std::string tab, TAB_MODE mode)
{
    werase(w);
    int width = getmaxx(w);
    for (int i = 0; i < width; i++) {
        mvwputch(w, 2, i, BORDER_COLOR, LINE_OXOX);
    }

    mvwputch(w, 2,  0, BORDER_COLOR, LINE_OXXO); // |^
    mvwputch(w, 2, width - 1, BORDER_COLOR, LINE_OOXX); // ^|
    mvwprintz(w, 0, width - utf8_width(_("Lighting:")), c_ltgray, _("Lighting:"));//Lighting info

    auto ll = get_light_level(g->u.fine_detail_vision_mod());
    mvwprintz(w, 1, width - 1 - utf8_width(ll.first), ll.second, ll.first.c_str());

    switch (mode) {
    case NORMAL:
    {
        int pos_x = 2;//draw the tabs on each other
        int tab_step = 3;//step between tabs, two for tabs border
        draw_tab(w,  pos_x, _("WEAPONS"), tab == "CC_WEAPON");
        pos_x += utf8_width(_("WEAPONS")) + tab_step;
        draw_tab(w, pos_x,  _("AMMO"),    tab == "CC_AMMO");
        pos_x += utf8_width(_("AMMO")) + tab_step;
        draw_tab(w, pos_x,  _("FOOD"),    tab == "CC_FOOD");
        pos_x += utf8_width(_("FOOD")) + tab_step;
        draw_tab(w, pos_x,  _("CHEMS"),   tab == "CC_CHEM");
        pos_x += utf8_width(_("CHEMS")) + tab_step;
        draw_tab(w, pos_x,  _("ELECTRICAL"), tab == "CC_ELECTRONIC");
        pos_x += utf8_width(_("ELECTRICAL")) + tab_step;
        draw_tab(w, pos_x,  _("ARMOR"),   tab == "CC_ARMOR");
        pos_x += utf8_width(_("ARMOR")) + tab_step;
        draw_tab(w, pos_x,  _("OTHER"),   tab == "CC_OTHER");
        break;
    }
    case FILTERED:
        draw_tab(w, 2, _("Searched"), true);
        break;
    case BATCH:
        draw_tab(w, 2, _("Batch"), true);
        break;
    }

    wrefresh(w);
}

static void draw_recipe_subtabs(WINDOW *w, std::string tab, std::string subtab, TAB_MODE mode)
{
    werase(w);
    int width = getmaxx(w);
    for (int i = 0; i < width; i++) {
        if (i == 0) {
            mvwputch(w, 2, i, BORDER_COLOR, LINE_XXXO);
        } else if (i == width) {
            mvwputch(w, 2, i, BORDER_COLOR, LINE_XOXX);
        } else {
            mvwputch(w, 2, i, BORDER_COLOR, LINE_OXOX);
        }
    }

    for (int i = 0; i < 3; i++) {
        mvwputch(w, i,  0, BORDER_COLOR, LINE_XOXO); // |^
        mvwputch(w, i, width - 1, BORDER_COLOR,  LINE_XOXO); // ^|
    }

    switch (mode) {
    case NORMAL:
    {
        int pos_x = 2;//draw the tabs on each other
        int tab_step = 3;//step between tabs, two for tabs border
        draw_subtab(w, pos_x, _("ALL"), subtab == "CSC_ALL");//Add ALL subcategory to all tabs;
        pos_x += utf8_width(_("ALL")) + tab_step;
        if (tab == "CC_WEAPON") {
            draw_subtab(w, pos_x, _("BASHING"), subtab == "CSC_WEAPON_BASHING");
            pos_x += utf8_width(_("BASHING")) + tab_step;
            draw_subtab(w, pos_x, _("CUTTING"), subtab == "CSC_WEAPON_CUTTING");
            pos_x += utf8_width(_("CUTTING")) + tab_step;
            draw_subtab(w, pos_x, _("PIERCING"), subtab == "CSC_WEAPON_PIERCING");
            pos_x += utf8_width(_("PIERCING")) + tab_step;
            draw_subtab(w, pos_x, _("RANGED"), subtab == "CSC_WEAPON_RANGED");
            pos_x += utf8_width(_("RANGED")) + tab_step;
            draw_subtab(w, pos_x, _("EXPLOSIVE"), subtab == "CSC_WEAPON_EXPLOSIVE");
            pos_x += utf8_width(_("EXPLOSIVE")) + tab_step;
            draw_subtab(w, pos_x, _("MODS"), subtab == "CSC_WEAPON_MODS");
            pos_x += utf8_width(_("MODS")) + tab_step;
            draw_subtab(w, pos_x, _("OTHER"), subtab == "CSC_WEAPON_OTHER");
        } else if (tab == "CC_AMMO") {
            draw_subtab(w, pos_x, _("BULLETS"), subtab == "CSC_AMMO_BULLETS");
            pos_x += utf8_width(_("BULLETS")) + tab_step;
            draw_subtab(w, pos_x, _("ARROWS"), subtab == "CSC_AMMO_ARROWS");
            pos_x += utf8_width(_("ARROWS")) + tab_step;
            draw_subtab(w, pos_x, _("COMPONENTS"), subtab == "CSC_AMMO_COMPONENTS");
            pos_x += utf8_width(_("COMPONENTS")) + tab_step;
            draw_subtab(w, pos_x, _("OTHER"), subtab == "CSC_AMMO_OTHER");
        } else if (tab == "CC_FOOD") {
            draw_subtab(w, pos_x, _("DRINKS"), subtab == "CSC_FOOD_DRINKS");
            pos_x += utf8_width(_("DRINKS")) + tab_step;
            draw_subtab(w, pos_x, _("MEAT"), subtab == "CSC_FOOD_MEAT");
            pos_x += utf8_width(_("MEAT")) + tab_step;
            draw_subtab(w, pos_x, _("VEGGI"), subtab == "CSC_FOOD_VEGGI");
            pos_x += utf8_width(_("VEGGI")) + tab_step;
            draw_subtab(w, pos_x, _("SNACK"), subtab == "CSC_FOOD_SNACK");
            pos_x += utf8_width(_("SNACK")) + tab_step;
            draw_subtab(w, pos_x, _("BREAD"), subtab == "CSC_FOOD_BREAD");
            pos_x += utf8_width(_("BREAD")) + tab_step;
            draw_subtab(w, pos_x, _("PASTA"), subtab == "CSC_FOOD_PASTA");
            pos_x += utf8_width(_("PASTA")) + tab_step;
            draw_subtab(w, pos_x, _("OTHER"), subtab == "CSC_FOOD_OTHER");
        } else if (tab == "CC_CHEM") {
            draw_subtab(w, pos_x, _("DRUGS"), subtab == "CSC_CHEM_DRUGS");
            pos_x += utf8_width(_("DRUGS")) + tab_step;
            draw_subtab(w, pos_x, _("MUTAGEN"), subtab == "CSC_CHEM_MUTAGEN");
            pos_x += utf8_width(_("MUTAGEN")) + tab_step;
            draw_subtab(w, pos_x, _("CHEMICALS"), subtab == "CSC_CHEM_CHEMICALS");
            pos_x += utf8_width(_("CHEMICALS")) + tab_step;
            draw_subtab(w, pos_x, _("OTHER"), subtab == "CSC_CHEM_OTHER");
        } else if (tab == "CC_ELECTRONIC") {
            draw_subtab(w, pos_x, _("CBMS"), subtab == "CSC_ELECTRONIC_CBMS");
            pos_x += utf8_width(_("CBMS")) + tab_step;
            draw_subtab(w, pos_x, _("TOOLS"), subtab == "CSC_ELECTRONIC_TOOLS");
            pos_x += utf8_width(_("TOOLS")) + tab_step;
            draw_subtab(w, pos_x, _("PARTS"), subtab == "CSC_ELECTRONIC_PARTS");
            pos_x += utf8_width(_("PARTS")) + tab_step;
            draw_subtab(w, pos_x, _("LIGHTING"), subtab == "CSC_ELECTRONIC_LIGHTING");
            pos_x += utf8_width(_("LIGHTING")) + tab_step;
            draw_subtab(w, pos_x, _("COMPONENTS"), subtab == "CSC_ELECTRONIC_COMPONENTS");
            pos_x += utf8_width(_("COMPONENTS")) + tab_step;
            draw_subtab(w, pos_x, _("OTHER"), subtab == "CSC_ELECTRONIC_OTHER");
        } else if (tab == "CC_ARMOR") {
            draw_subtab(w, pos_x, _("STORAGE"), subtab == "CSC_ARMOR_STORAGE");
            pos_x += utf8_width(_("STORAGE")) + tab_step;
            draw_subtab(w, pos_x, _("SUIT"), subtab == "CSC_ARMOR_SUIT");
            pos_x += utf8_width(_("SUIT")) + tab_step;
            draw_subtab(w, pos_x, _("HEAD"), subtab == "CSC_ARMOR_HEAD");
            pos_x += utf8_width(_("HEAD")) + tab_step;
            draw_subtab(w, pos_x, _("TORSO"), subtab == "CSC_ARMOR_TORSO");
            pos_x += utf8_width(_("TORSO")) + tab_step;
            draw_subtab(w, pos_x, _("ARMS"), subtab == "CSC_ARMOR_ARMS");
            pos_x += utf8_width(_("ARMS")) + tab_step;
            draw_subtab(w, pos_x, _("HANDS"), subtab == "CSC_ARMOR_HANDS");
            pos_x += utf8_width(_("HANDS")) + tab_step;
            draw_subtab(w, pos_x, _("LEGS"), subtab == "CSC_ARMOR_LEGS");
            pos_x += utf8_width(_("LEGS")) + tab_step;
            draw_subtab(w, pos_x, _("FEET"), subtab == "CSC_ARMOR_FEET");
            pos_x += utf8_width(_("FEET")) + tab_step;
            draw_subtab(w, pos_x, _("OTHER"), subtab == "CSC_ARMOR_OTHER");
        } else if (tab == "CC_OTHER") {
            draw_subtab(w, pos_x, _("TOOLS"), subtab == "CSC_OTHER_TOOLS");
            pos_x += utf8_width(_("TOOLS")) + tab_step;
            draw_subtab(w, pos_x, _("MEDICAL"), subtab == "CSC_OTHER_MEDICAL");
            pos_x += utf8_width(_("MEDICAL")) + tab_step;
            draw_subtab(w, pos_x, _("CONTAINERS"), subtab == "CSC_OTHER_CONTAINERS");
            pos_x += utf8_width(_("CONTAINERS")) + tab_step;
            draw_subtab(w, pos_x, _("MATERIALS"), subtab == "CSC_OTHER_MATERIALS");
            pos_x += utf8_width(_("MATERIALS")) + tab_step;
            draw_subtab(w, pos_x, _("PARTS"), subtab == "CSC_OTHER_PARTS");
            pos_x += utf8_width(_("PARTS")) + tab_step;
            draw_subtab(w, pos_x, _("TRAPS"), subtab == "CSC_OTHER_TRAPS");
            pos_x += utf8_width(_("TRAPS")) + tab_step;
            draw_subtab(w, pos_x, _("OTHER"), subtab == "CSC_OTHER_OTHER");
        }
        break;
    }
    case FILTERED:
    case BATCH:
        werase(w);
        for (int i = 0; i < 3; i++) {
            mvwputch(w, i,  0, BORDER_COLOR, LINE_XOXO); // |^
            mvwputch(w, i, width - 1, BORDER_COLOR,  LINE_XOXO); // ^|
        }
        break;
    }

    wrefresh(w);
}

int recipe::print_items(WINDOW *w, int ypos, int xpos, nc_color col, int batch) const
{
    if(!has_byproducts()) {
        return 0;
    }

    const int oldy = ypos;

    mvwprintz(w, ypos++, xpos, col, _( "Byproducts:" ));
    for (auto &bp : byproducts) {
        print_item(w, ypos++, xpos, col, bp, batch);
    }

    return ypos - oldy;
}

void recipe::print_item(WINDOW *w, int ypos, int xpos, nc_color col, const byproduct &bp, int batch) const
{
    item it(bp.result, calendar::turn, false);
    std::string str = string_format( _("> %d %s"), (it.charges > 0) ? bp.amount : bp.amount * batch,
                                     it.tname().c_str() );
    if (it.charges > 0) {
        str = string_format(_("%s (%d)"), str.c_str(), it.charges * bp.charges_mult * batch);
    }
    mvwprintz(w, ypos, xpos, col, str.c_str());
}

const inventory& player::crafting_inventory()
{
    if (cached_moves == moves
            && cached_turn == calendar::turn.get_turn()
            && cached_position == pos3()) {
        return cached_crafting_inventory;
    }
    cached_crafting_inventory.form_from_map(pos3(), PICKUP_RANGE, false);
    cached_crafting_inventory += inv;
    cached_crafting_inventory += weapon;
    cached_crafting_inventory += worn;
    if (has_active_bionic("bio_tools")) {
        item tools("toolset", calendar::turn);
        tools.charges = power_level;
        cached_crafting_inventory += tools;
    }
    cached_moves = moves;
    cached_turn = calendar::turn.get_turn();
    cached_position = pos3();
    return cached_crafting_inventory;
}

void player::invalidate_crafting_inventory()
{
    cached_turn = -1;
}

int recipe::print_time(WINDOW *w, int ypos, int xpos, int width,
                       nc_color col, int batch) const
{
    const int turns = batch_time(batch) / 100;
    std::string text;
    if( turns < MINUTES( 1 ) ) {
        const int seconds = std::max( 1, turns * 6 );
        text = string_format( ngettext( "%d second", "%d seconds", seconds ), seconds );
    } else {
        const int minutes = ( turns % HOURS( 1 ) ) / MINUTES( 1 );
        const int hours = turns / HOURS( 1 );
        if( hours == 0 ) {
            text = string_format( ngettext( "%d minute", "%d minutes", minutes ), minutes );
        } else if( minutes == 0 ) {
            text = string_format( ngettext( "%d hour", "%d hours", hours ), hours );
        } else {
            const std::string h = string_format( ngettext( "%d hour", "%d hours", hours ), hours );
            const std::string m = string_format( ngettext( "%d minute", "%d minutes", minutes ), minutes );
            //~ A time duration: first is hours, second is minutes, e.g. "4 hours" "6 minutes"
            text = string_format( _( "%1$s and %2$s" ), h.c_str(), m.c_str() );
        }
    }
    text = string_format( _( "Time to complete: %s" ), text.c_str() );
    return fold_and_print( w, ypos, xpos, width, col, text );
}

// ui.cpp
extern bool lcmatch(const std::string &str, const std::string &findstr);

template<typename T>
bool lcmatch_any(const std::vector< std::vector<T> > &list_of_list, const std::string &filter)
{
    for( auto &list : list_of_list ) {
        for( auto &comp : list ) {
            if( lcmatch( item::nname( comp.type ), filter ) ) {
                return true;
            }
        }
    }
    return false;
}

void batch_recipes(const inventory &crafting_inv,
                   std::vector<const recipe *> &current,
                   std::vector<bool> &available, const recipe *rec)
{
    current.clear();
    available.clear();

    for (int i = 1; i <= 20; i++) {
        current.push_back(rec);
        available.push_back(rec->can_make_with_inventory(crafting_inv, i));
    }
}

int recipe::batch_time(int batch) const
{
    if (batch_rscale == 0.0) {
        return time * batch;
    }

    // NPCs around you should assist in batch production if they have the skills
    int assistants = 0;
    for( auto &elem : g->active_npc ) {
        if (rl_dist( elem->pos(), g->u.pos() ) < PICKUP_RANGE && elem->is_friend()){
            if (elem->skillLevel(skill_used) >= difficulty)
                assistants++;
        }
    }

    double total_time = 0.0;
    double scale = batch_rsize / 6.0; // At batch_rsize, incremental time increase is 99.5% of batch_rscale
    for (int x = 0; x < batch; x++) {
        // scaled logistic function output
        double logf = (2.0/(1.0+exp(-((double)x/scale)))) - 1.0;
        total_time += (double)time * (1.0 - (batch_rscale * logf));
    }

    //Assistants can decrease the time for production but never less than that of one unit
    if (assistants == 1){
        total_time = total_time * .75;
    } else if (assistants >= 2) {
        total_time = total_time * .60;
    }
    if (total_time < time)
        total_time = time;

    return (int)total_time;
}

void pick_recipes(const inventory &crafting_inv,
                  std::vector<const recipe *> &current,
                  std::vector<bool> &available, std::string tab,
                  std::string subtab, std::string filter)
{
    bool search_name = true;
    bool search_tool = false;
    bool search_component = false;
    bool search_skill = false;
    bool search_skill_primary_only = false;
    bool search_qualities = false;
    bool search_result_qualities = false;
    size_t pos = filter.find(":");
    if(pos != std::string::npos) {
        search_name = false;
        std::string searchType = filter.substr(0, pos);
        for( auto &elem : searchType ) {
            if( elem == 'n' ) {
                search_name = true;
            } else if( elem == 't' ) {
                search_tool = true;
            } else if( elem == 'c' ) {
                search_component = true;
            } else if( elem == 's' ) {
                search_skill = true;
            } else if( elem == 'S' ) {
                search_skill_primary_only = true;
            } else if( elem == 'q' ) {
                search_qualities = true;
            } else if( elem == 'Q' ) {
                search_result_qualities = true;
            }
        }
        filter = filter.substr(pos + 1);
    }
    std::vector<recipe *> available_recipes;

    if (filter == "") {
        available_recipes = recipe_dict.in_category(tab);
    } else {
        // lcmatch needs an all lowercase string to match case-insensitive
        std::transform( filter.begin(), filter.end(), filter.begin(), tolower );

        available_recipes.insert( available_recipes.begin(), recipe_dict.begin(), recipe_dict.end() );
    }

    current.clear();
    available.clear();
    std::vector<const recipe *> filtered_list;
    int max_difficulty = 0;

    for( auto rec : available_recipes ) {

        if( subtab == "CSC_ALL" || rec->subcat == subtab ||
            (rec->subcat == "" && last_craft_subcat( tab ) == subtab) ||
            filter != "") {
            if(  (!g->u.knows_recipe(rec) && -1 == g->u.has_recipe(rec, crafting_inv))
              || (rec->difficulty < 0) ) {
                continue;
            }
            if(filter != "") {
                if( (search_name && !lcmatch( item::nname( rec->result ), filter ))
                 || (search_tool && !lcmatch_any( rec->requirements.tools, filter ))
                 || (search_component && !lcmatch_any( rec->requirements.components, filter )) ) {
                    continue;
                }
                bool match_found = false;
                if(search_result_qualities) {
                    itype *it = item::find_type(rec->result);
                    for( auto & quality : it->qualities ) {
                        if(lcmatch(quality::get_name(quality.first), filter)) {
                            match_found = true;
                            break;
                        }
                    }
                    if(!match_found) {
                        continue;
                    }
                }
                if(search_qualities) {
                    for( auto quality_reqs : rec->requirements.qualities ) {
                        for( auto quality : quality_reqs ) {
                            if(lcmatch( quality.to_string(), filter )) {
                                match_found = true;
                                break;
                            }
                        }
                        if(match_found) {
                            break;
                        }
                    }
                    if(!match_found) {
                        continue;
                    }
                }
                if(search_skill) {
                    if( !rec->skill_used) {
                        continue;
                    } else if( !lcmatch( rec->skill_used.obj().name(), filter ) &&
                               !lcmatch( rec->required_skills_string(), filter )) {
                        continue;
                    }
                }
                if(search_skill_primary_only) {
                    if( !rec->skill_used ) {
                        continue;
                    } else if( !lcmatch( rec->skill_used.obj().name(), filter )) {
                        continue;
                    }
                }
            }

            filtered_list.push_back(rec);

        }
        max_difficulty = std::max(max_difficulty, rec->difficulty);
    }

    int truecount = 0;
    for( int i = max_difficulty; i != -1; --i ) {
        for( auto rec : filtered_list ) {
            if (rec->difficulty == i) {
                if (rec->can_make_with_inventory(crafting_inv)) {
                    current.insert(current.begin(), rec);
                    available.insert(available.begin(), true);
                    truecount++;
                } else {
                    current.push_back(rec);
                    available.push_back(false);
                }
            }
        }
    }
    // This is so the list of available recipes is also is order of difficulty.
    std::reverse(current.begin(), current.begin() + truecount);
}

void player::make_craft(const std::string &id_to_make, int batch_size)
{
<<<<<<< HEAD
    const recipe *recipe_to_make = recipe_by_name( id_to_make );
=======
    make_craft_with_command(id_to_make, batch_size);
}

void player::make_all_craft(const std::string &id_to_make, int batch_size)
{
    make_craft_with_command(id_to_make, batch_size, true);
}

void player::make_craft_with_command( const std::string &id_to_make, int batch_size, bool is_long )
{
    const recipe *recipe_to_make = find_recipe( id_to_make );

>>>>>>> a9e9317a
    if( recipe_to_make == nullptr ) {
        return;
    }

    last_craft = craft_command( recipe_to_make, batch_size, is_long, this );
    last_craft.execute();
}

template<typename CompType>
std::string comp_selection<CompType>::nname() const
{
    switch( use_from ) {
        case use_from_map:
            return item::nname( comp.type, comp.count ) + _( " (nearby)" );
        case use_from_both:
            return item::nname( comp.type, comp.count ) + _( " (person & nearby)" );
        case use_from_player: // Is the same as the default return;
        case use_from_none:
        case cancel:
            break;
    }

    return item::nname( comp.type, comp.count );
}

void craft_command::execute()
{
<<<<<<< HEAD
    const recipe *recipe_to_make = recipe_by_name( id_to_make );
    if( recipe_to_make == nullptr ) {
=======
    if( empty() ) {
>>>>>>> a9e9317a
        return;
    }

    bool need_selections = true;
    inventory map_inv;
    map_inv.form_from_map( crafter->pos3(), PICKUP_RANGE );

    if( has_cached_selections() ) {
        std::vector<comp_selection<item_comp>> missing_items = check_item_components_missing( map_inv );
        std::vector<comp_selection<tool_comp>> missing_tools = check_tool_components_missing( map_inv );

        if( missing_items.empty() && missing_tools.empty() ) {
            need_selections = false; // all items we used previously are still there, so we don't need to do selection
        } else if( !query_continue( missing_items, missing_tools ) ) {
            return; // return if the response was 'No'.
        }
    }

    if( need_selections ) {
        /* make component selections */
        select_components( map_inv );
    }

    crafter->assign_activity( is_long ? ACT_LONGCRAFT : ACT_CRAFT, rec->batch_time( batch_size ), rec->id );
    crafter->activity.values.push_back( batch_size );
    /* legacy support for lua bindings to last_batch and lastrecipe */
    crafter->last_batch = batch_size;
    crafter->lastrecipe = rec->ident;
}

template<typename T>
void craft_command::component_list_string( std::stringstream &str, const std::vector<comp_selection<T>> &components ) {
    for( size_t i = 0; i < components.size(); i++ ) {
        if( i != 0 ) {
            str << ", ";
        }
        str << components[i].nname();
    }
}

void craft_command::select_components( inventory &map_inv )
{
    for( const auto &it : rec->requirements.components ) {
        comp_selection<item_comp> is = crafter->select_item_component( it, batch_size, map_inv, true );
        if( is.use_from == cancel ) {
            return;
        }
        item_selections.push_back( is );
    }

    for( const auto &it : rec->requirements.tools ) {
        comp_selection<tool_comp> ts = crafter->select_tool_component(
            it, batch_size, map_inv, DEFAULT_HOTKEYS, true );
        if( ts.use_from == cancel ) {
            return;
        }
        tool_selections.push_back( ts );
    }
}

bool craft_command::query_continue( const std::vector<comp_selection<item_comp>> &missing_items,
                                    const std::vector<comp_selection<tool_comp>> &missing_tools ) {
    std::stringstream ss;
    ss << _( "Some components used previously are missing. Continue?" );

    if( !missing_items.empty() ) {
        ss << std::endl << _( "Item(s): " );
        component_list_string( ss, missing_items );
    }

    if( !missing_tools.empty() ) {
        ss << std::endl << _( "Tool(s): " );
        component_list_string( ss, missing_tools );
    }

    std::vector<std::string> options;
    options.push_back( _( "Yes" ) );
    options.push_back( _( "No" ) );

    const std::string str = ss.str(); // we NEED a copy
    int selection = menu_vec( true, str.c_str(), options );
    return selection == 1;
}

std::list<item> craft_command::consume_components() {
    std::list<item> used;

    if( empty() ) {
        debugmsg( "Warning: attempted to consume items from an empty craft_command" );
        return used;
    }

    for( const auto &it : item_selections ) {
        std::list<item> tmp = crafter->consume_items( it, batch_size ); // we consume the items we selected earlier
        used.splice( used.end(), tmp );
    }

    for( const auto &it : tool_selections ) {
        crafter->consume_tools( it, batch_size );
    }

    return used;
}

std::vector<comp_selection<item_comp>>
craft_command::check_item_components_missing( const inventory &map_inv ) const {
    std::vector<comp_selection<item_comp>> missing;

    for( const auto &item_sel : item_selections ) {
        itype_id type = item_sel.comp.type;
        item_comp component = item_sel.comp;
        long count = ( component.count > 0 ) ? component.count * batch_size : abs( component.count );

        if ( item::count_by_charges( type ) && count > 0 ) {
            switch( item_sel.use_from ) {
                case use_from_player:
                    if( !crafter->has_charges( type, count ) ) {
                        missing.push_back( item_sel );
                    }
                    break;
                case use_from_map:
                    if( !map_inv.has_charges( type, count ) ) {
                        missing.push_back( item_sel );
                    }
                    break;
                case use_from_both:
                    if( !( crafter->charges_of( type ) + map_inv.charges_of( type ) >= count ) ) {
                        missing.push_back( item_sel );
                    }
                    break;
                case use_from_none:
                case cancel:
                    break;
            }
        } else { // Counting by units, not charges
            switch( item_sel.use_from ) {
                case use_from_player:
                    if( !crafter->has_amount( type, count ) ) {
                        missing.push_back( item_sel );
                    }
                    break;
                case use_from_map:
                    if( !map_inv.has_components(type, count) ) {
                        missing.push_back( item_sel );
                    }
                    break;
                case use_from_both:
                    if( !( crafter->amount_of( type ) + map_inv.amount_of( type ) >= count ) ) {
                        missing.push_back( item_sel );
                    }
                    break;
                case use_from_none:
                case cancel:
                    break;
            }
        }
    }

    return missing;
}

std::vector<comp_selection<tool_comp>> craft_command::check_tool_components_missing(
                                        const inventory &map_inv ) const {
    std::vector<comp_selection<tool_comp>> missing;

    for( const auto &tool_sel : tool_selections ) {
        itype_id type = tool_sel.comp.type;
        if ( tool_sel.comp.count > 0 ) {
            long count = tool_sel.comp.count * batch_size;
            switch( tool_sel.use_from ) {
                case use_from_player:
                    if( !crafter->has_charges( type, count ) ) {
                        missing.push_back( tool_sel );
                    }
                    break;
                case use_from_map:
                    if( !map_inv.has_charges( type, count ) ) {
                        missing.push_back( tool_sel );
                    }
                    break;
                case use_from_both:
                case use_from_none:
                case cancel:
                    break;
            }
        } else if( crafter->has_amount( type, 1 ) || map_inv.has_tools( type, 1 ) ) {
            missing.push_back( tool_sel );
        }
    }

    return missing;
}

item recipe::create_result() const {
    item newit(result, calendar::turn, false);
    if (contained == true) {
        newit = newit.in_its_container();
    }
    if (result_mult != 1) {
        newit.charges *= result_mult;
    }
    if (!newit.craft_has_charges()) {
        newit.charges = 0;
    }
    if( newit.has_flag( "VARSIZE" ) ) {
        newit.item_tags.insert( "FIT" );
    }
    return newit;
}

std::vector<item> recipe::create_results(int batch) const
{
    std::vector<item> items;

    if( !item::count_by_charges( result ) ) {
        for (int i = 0; i < batch; i++) {
            item newit = create_result();
            items.push_back(newit);
        }
    } else {
        item newit = create_result();
        newit.charges *= batch;
        items.push_back(newit);
    }

    return items;
}

std::vector<item> recipe::create_byproducts(int batch) const
{
    std::vector<item> bps;
    for(auto &val : byproducts) {
        if( !item::count_by_charges( val.result ) ) {
            for (int i = 0; i < val.amount * batch; i++) {
                item newit(val.result, calendar::turn, false);
                if (!newit.craft_has_charges()) {
                    newit.charges = 0;
                }
                if( newit.has_flag( "VARSIZE" ) ) {
                    newit.item_tags.insert( "FIT" );
                }
                bps.push_back(newit);
            }
        } else {
            for (int i = 0; i < val.amount; i++) {
                item newit(val.result, calendar::turn, false);
                if (val.charges_mult != 1) {
                    newit.charges *= val.charges_mult;
                }
                newit.charges *= batch;
                if( newit.has_flag( "VARSIZE" ) ) {
                    newit.item_tags.insert( "FIT" );
                }
                bps.push_back(newit);
            }
        }
    }
    return bps;
}

bool recipe::has_byproducts() const
{
    return byproducts.size() != 0;
}

// @param offset is the index of the created item in the range [0, batch_size-1],
// it makes sure that the used items are distributed equally among the new items.
void set_components( std::vector<item> &components, const std::list<item> &used,
                     const int batch_size, const size_t offset )
{
    if( batch_size <= 1 ) {
        components.insert( components.begin(), used.begin(), used.end() );
        return;
    }
    // This count does *not* include items counted by charges!
    size_t non_charges_counter = 0;
    for( auto &tmp : used ) {
        if( tmp.count_by_charges() ) {
            components.push_back( tmp );
            // This assumes all (count-by-charges) items of the same type have been merged into one,
            // which has a charges value that can be evenly divided by batch_size.
            components.back().charges = tmp.charges / batch_size;
        } else {
            if( ( non_charges_counter + offset ) % batch_size == 0 ) {
                components.push_back( tmp );
            }
            non_charges_counter++;
        }
    }
}

void player::complete_craft()
{
    const recipe *making = recipe_by_index(activity.index); // Which recipe is it?
    int batch_size = activity.values.front();
    if( making == nullptr ) {
        debugmsg( "no recipe with id %d found", activity.index );
        activity.type = ACT_NULL;
        return;
    }

    // # of dice is 75% primary skill, 25% secondary (unless secondary is null)
    int skill_dice = skillLevel(making->skill_used) * 4;

    // farsightedness can impose a penalty on electronics and tailoring success
    // it's equivalent to a 2-rank electronics penalty, 1-rank tailoring
    if( has_trait("HYPEROPIC") && !is_wearing("glasses_reading") &&
        !is_wearing("glasses_bifocal") && !has_effect("contacts") ) {
        int main_rank_penalty = 0;
        if (making->skill_used == skill_id("electronics")) {
            main_rank_penalty = 2;
        } else if (making->skill_used == skill_id("tailor")) {
            main_rank_penalty = 1;
        }
        skill_dice -= main_rank_penalty * 4;
    }

    // It's tough to craft with paws.  Fortunately it's just a matter of grip and fine-motor,
    // not inability to see what you're doing
    if (has_trait("PAWS") || has_trait("PAWS_LARGE")) {
        int paws_rank_penalty = 0;
        if (has_trait("PAWS_LARGE")) {
            paws_rank_penalty += 1;
        }
        if ( making->skill_used == skill_id("electronics")
          || making->skill_used == skill_id("tailor")
          || making->skill_used == skill_id("mechanics")) {
            paws_rank_penalty += 1;
        }
        skill_dice -= paws_rank_penalty * 4;
    }

    // Sides on dice is 16 plus your current intelligence
    int skill_sides = 16 + int_cur;

    int diff_dice = making->difficulty * 4; // Since skill level is * 4 also
    int diff_sides = 24; // 16 + 8 (default intelligence)

    int skill_roll = dice(skill_dice, skill_sides);
    int diff_roll  = dice(diff_dice,  diff_sides);

    if (making->skill_used) {
        //normalize experience gain to crafting time, giving a bonus for longer crafting
        practice( making->skill_used, (int)( ( making->difficulty * 15 + 10 ) * ( 1 + making->batch_time( batch_size ) / 30000.0 ) ),
                    (int)making->difficulty * 1.25 );

        //NPCs assisting or watching should gain experience...
        for( auto &elem : g->active_npc ) {
            if (rl_dist( elem->pos(), g->u.pos() ) < PICKUP_RANGE && elem->is_friend()){
                //If the NPC can understand what you are doing, they gain more exp
                if (elem->skillLevel(making->skill_used) >= making->difficulty){
                    elem->practice( making->skill_used, (int)( ( making->difficulty * 15 + 10 ) * ( 1 + making->batch_time( batch_size ) / 30000.0 ) * .50), (int)making->difficulty * 1.25 );
                    if (batch_size > 1)
                        add_msg(m_info, _("%s assists with crafting..."), elem->name.c_str());
                    if (batch_size == 1)
                        add_msg(m_info, _("%s could assist you with a batch..."), elem->name.c_str());
                //NPCs around you understand the skill used better
                } else {
                    elem->practice( making->skill_used, (int)( ( making->difficulty * 15 + 10 ) * ( 1 + making->batch_time( batch_size ) / 30000.0 ) * .15), (int)making->difficulty * 1.25 );
                    add_msg(m_info, _("%s watches you craft..."), elem->name.c_str());
                }
            }
        }

    }

    // Messed up badly; waste some components.
    if (making->difficulty != 0 && diff_roll > skill_roll * (1 + 0.1 * rng(1, 5))) {
        add_msg(m_bad, _("You fail to make the %s, and waste some materials."),
                item::nname(making->result).c_str());
        if( last_craft.has_cached_selections() ) {
            last_craft.consume_components();
        } else {
            for( const auto &it : making->requirements.components ) {
                consume_items( it, batch_size );
            }

            for( const auto &it : making->requirements.tools ) {
                consume_tools( it, batch_size );
            }
        }
        activity.type = ACT_NULL;
        return;
        // Messed up slightly; no components wasted.
    } else if (diff_roll > skill_roll) {
        add_msg(m_neutral, _("You fail to make the %s, but don't waste any materials."),
                item::nname(making->result).c_str());
        //this method would only have been called from a place that nulls activity.type,
        //so it appears that it's safe to NOT null that variable here.
        //rationale: this allows certain contexts (e.g. ACT_LONGCRAFT) to distinguish major and minor failures
        return;
    }

    // If we're here, the craft was a success!
    // Use up the components and tools
    std::list<item> used;
    if( last_craft.has_cached_selections() ) {
        used = last_craft.consume_components();
    } else {
        for( const auto &it : making->requirements.components ) {
            std::list<item> tmp = consume_items( it, batch_size );
            used.splice(used.end(), tmp);
        }
        for( const auto &it : making->requirements.tools ) {
            consume_tools( it, batch_size );
        }
    }

    // Set up the new item, and assign an inventory letter if available
    std::vector<item> newits = making->create_results(batch_size);
    bool first = true;
    float used_age_tally = 0;
    int used_age_count = 0;
    size_t newit_counter = 0;
    for(item &newit : newits) {
        // messages, learning of recipe, food spoilage calc only once
        if (first) {
            first = false;
            if( knows_recipe(making) ) {
                add_msg(_("You craft %s from memory."), newit.type_name( 1 ).c_str());
            } else {
                add_msg(_("You craft %s using a book as a reference."), newit.type_name( 1 ).c_str());
                // If we made it, but we don't know it,
                // we're making it from a book and have a chance to learn it.
                // Base expected time to learn is 1000*(difficulty^4)/skill/int moves.
                // This means time to learn is greatly decreased with higher skill level,
                // but also keeps going up as difficulty goes up.
                // Worst case is lvl 10, which will typically take
                // 10^4/10 (1,000) minutes, or about 16 hours of crafting it to learn.
                int difficulty = has_recipe( making, crafting_inventory() );
                if( x_in_y( making->time, (1000 * 8 *
                            ( difficulty * difficulty * difficulty * difficulty ) ) /
                            ( std::max( get_skill_level( making->skill_used ).level(), 1 ) * std::max( get_int(), 1 ) ) ) ) {
                    learn_recipe( (recipe *)making );
                    add_msg(m_good, _("You memorized the recipe for %s!"),
                            newit.type_name( 1 ).c_str());
                }
            }

            for( auto &elem : used ) {
                if( elem.goes_bad() ) {
                    used_age_tally += elem.get_relative_rot();
                    ++used_age_count;
                }
            }
        }

        // Don't store components for things made by charges,
        // don't store components for things that can't be uncrafted.
        if( making->reversible && !newit.count_by_charges() ) {
            // Setting this for items counted by charges gives only problems:
            // those items are automatically merged everywhere (map/vehicle/inventory),
            // which would either loose this information or merge it somehow.
            set_components( newit.components, used, batch_size, newit_counter );
            newit_counter++;
        }
        finalize_crafted_item( newit, used_age_tally, used_age_count );
        set_item_inventory(newit);
    }

    if (making->has_byproducts()) {
        std::vector<item> bps = making->create_byproducts(batch_size);
        for(auto &bp : bps) {
            finalize_crafted_item( bp, used_age_tally, used_age_count );
            set_item_inventory(bp);
        }
    }

    inv.restack(this);
}

void set_item_spoilage(item &newit, float used_age_tally, int used_age_count)
{
    newit.set_relative_rot( used_age_tally / used_age_count );
}

void set_item_food(item &newit)
{
    int bday_tmp = newit.bday % 3600; // fuzzy birthday for stacking reasons
    newit.bday = int(newit.bday) + 3600 - bday_tmp;
    if (newit.has_flag("EATEN_HOT")) { // hot foods generated
        newit.item_tags.insert("HOT");
        newit.item_counter = 600;
        newit.active = true;
    }
}

void finalize_crafted_item( item &newit, float used_age_tally, int used_age_count )
{
    if( newit.is_food() ) {
        set_item_food( newit );
    }
    if( used_age_count > 0 && newit.goes_bad() ) {
        set_item_spoilage( newit, used_age_tally, used_age_count );
    }
}

void set_item_inventory(item &newit)
{
    if (newit.made_of(LIQUID)) {
        while(!g->handle_liquid(newit, false, false)) {
            ;
        }
    } else {
        g->u.inv.assign_empty_invlet( newit );
        // We might not have space for the item
        if (!g->u.can_pickVolume(newit.volume())) { //Accounts for result_mult
            add_msg(_("There's no room in your inventory for the %s, so you drop it."),
                    newit.tname().c_str());
            g->m.add_item_or_charges(g->u.posx(), g->u.posy(), newit);
        } else if (!g->u.can_pickWeight(newit.weight(), !OPTIONS["DANGEROUS_PICKUPS"])) {
            add_msg(_("The %s is too heavy to carry, so you drop it."),
                    newit.tname().c_str());
            g->m.add_item_or_charges(g->u.posx(), g->u.posy(), newit);
        } else {
            newit = g->u.i_add(newit);
            add_msg(m_info, "%c - %s", newit.invlet == 0 ? ' ' : newit.invlet, newit.tname().c_str());
        }
    }
}

/* selection of component if a recipe requirement has multiple options (e.g. 'duct tap' or 'welder') */
comp_selection<item_comp> player::select_item_component(const std::vector<item_comp> &components, int batch, inventory &map_inv, bool can_cancel)
{
    std::vector<item_comp> player_has;
    std::vector<item_comp> map_has;
    std::vector<item_comp> mixed;

    comp_selection<item_comp> selected;

    for( const auto &component : components ) {
        itype_id type = component.type;
        int count = ( component.count > 0 ) ? component.count * batch : abs( component.count );
        bool pl = false, mp = false;

        if (item::count_by_charges(type) && count > 0) {
            if (has_charges(type, count)) {
                player_has.push_back( component );
                pl = true;
            }
            if (map_inv.has_charges(type, count)) {
                map_has.push_back( component );
                mp = true;
            }
            if (!pl && !mp && charges_of(type) + map_inv.charges_of(type) >= count) {
                mixed.push_back( component );
            }
        } else { // Counting by units, not charges

            if (has_amount(type, count)) {
                player_has.push_back( component );
                pl = true;
            }
            if (map_inv.has_components(type, count)) {
                map_has.push_back( component );
                mp = true;
            }
            if (!pl && !mp && amount_of(type) + map_inv.amount_of(type) >= count) {
                mixed.push_back( component );
            }

        }
    }

    /* select 1 component to use */
    if (player_has.size() + map_has.size() + mixed.size() == 1) { // Only 1 choice
        if (player_has.size() == 1) {
            selected.use_from = use_from_player;
            selected.comp = player_has[0];
        } else if (map_has.size() == 1) {
            selected.use_from = use_from_map;
            selected.comp = map_has[0];
        } else {
            selected.use_from = use_from_both;
            selected.comp = mixed[0];
        }
    } else { // Let the player pick which component they want to use
        std::vector<std::string> options; // List for the menu_vec below
        // Populate options with the names of the items
        for( auto &map_ha : map_has ) {
            std::string tmpStr = item::nname( map_ha.type ) + _( " (nearby)" );
            options.push_back(tmpStr);
        }
        for( auto &player_ha : player_has ) {
            options.push_back( item::nname( player_ha.type ) );
        }
        for( auto &elem : mixed ) {
            std::string tmpStr = item::nname( elem.type ) + _( " (on person & nearby)" );
            options.push_back(tmpStr);
        }

        // unlike with tools, it's a bad thing if there aren't any components available
        if (options.empty()) {
            if (!(has_trait("WEB_ROPE"))) {
                debugmsg("Attempted a recipe with no available components!");
            }
            selected.use_from = cancel;
            return selected;
        }

        // Get the selection via a menu popup
        int selection = menu_vec(can_cancel, _("Use which component?"), options) - 1;
        if(selection == UIMENU_INVALID) {
            selected.use_from = cancel;
            return selected;
        }

        size_t uselection = (size_t) selection;
        if (uselection < map_has.size()) {
            selected.use_from = usage::use_from_map;
            selected.comp = map_has[uselection];
        } else if (uselection < map_has.size() + player_has.size()) {
            uselection -= map_has.size();
            selected.use_from = usage::use_from_player;
            selected.comp = player_has[uselection];
        } else {
            uselection -= map_has.size() + player_has.size();
            selected.use_from = usage::use_from_both;
            selected.comp = mixed[uselection];
        }
    }

    return selected;
}

std::list<item> player::consume_items(const comp_selection<item_comp> &is, int batch) {
    std::list<item> ret;

    if (has_trait("DEBUG_HS")) {
        return ret;
    }

    item_comp selected_comp = is.comp;

    const tripoint &loc = pos3();
    const bool by_charges = (item::count_by_charges( selected_comp.type ) && selected_comp.count > 0);
    // Count given to use_amount/use_charges, changed by those functions!
    long real_count = (selected_comp.count > 0) ? selected_comp.count * batch : abs(selected_comp.count);
    const bool in_container = (selected_comp.count < 0);
    // First try to get everything from the map, than (remaining amount) from player
    if (is.use_from == use_from_map) {
        if (by_charges) {
            std::list<item> tmp = g->m.use_charges(loc, PICKUP_RANGE, selected_comp.type, real_count);
            ret.splice(ret.end(), tmp);
        } else {
            std::list<item> tmp = g->m.use_amount(loc, PICKUP_RANGE, selected_comp.type,
                                                  real_count, in_container);
            remove_ammo(tmp, *this);
            ret.splice(ret.end(), tmp);
        }
    }
    if (is.use_from == use_from_player) {
        if (by_charges) {
            std::list<item> tmp = use_charges(selected_comp.type, real_count);
            ret.splice(ret.end(), tmp);
        } else {
            std::list<item> tmp = use_amount(selected_comp.type, real_count, in_container);
            remove_ammo(tmp, *this);
            ret.splice(ret.end(), tmp);
        }
    }
    // condense those items into one
    if (by_charges && ret.size() > 1) {
        std::list<item>::iterator b = ret.begin();
        b++;
        while(ret.size() > 1) {
            ret.front().charges += b->charges;
            b = ret.erase(b);
        }
    }
    lastconsumed = selected_comp.type;
    return ret;
}

/* This call is in-efficient when doing it for multiple items with the same map inventory.
In that case, consider using select_item_component with 1 pre-created map inventory, and then passing the results
to consume_items */
std::list<item> player::consume_items( const std::vector<item_comp> &components, int batch ) {
    inventory map_inv;
    map_inv.form_from_map(pos3(), PICKUP_RANGE);
    return consume_items( select_item_component( components, batch, map_inv ), batch );
}

comp_selection<tool_comp>
player::select_tool_component( const std::vector<tool_comp> &tools, int batch, inventory &map_inv,
                               const std::string &hotkeys, bool can_cancel ) {

    comp_selection<tool_comp> selected;

    bool found_nocharge = false;
    std::vector<tool_comp> player_has;
    std::vector<tool_comp> map_has;
    // Use charges of any tools that require charges used
    for (auto it = tools.begin(); it != tools.end() && !found_nocharge; ++it) {
        itype_id type = it->type;
        if (it->count > 0) {
            long count = it->count * batch;
            if (has_charges(type, count)) {
                player_has.push_back(*it);
            }
            if (map_inv.has_charges(type, count)) {
                map_has.push_back(*it);
            }
        } else if (has_amount(type, 1) || map_inv.has_tools(type, 1)) {
            found_nocharge = true;
        }
    }
    if (found_nocharge) {
        selected.use_from = use_from_none;
        return selected;    // Default to using a tool that doesn't require charges
    }

    if (player_has.size() + map_has.size() == 1) {
        if (map_has.empty()) {
            selected.use_from = use_from_player;
            selected.comp = player_has[0];
        } else {
            selected.use_from = use_from_map;
            selected.comp = map_has[0];
        }
    } else { // Variety of options, list them and pick one
        // Populate the list
        std::vector<std::string> options;
        for( auto &map_ha : map_has ) {
            std::string tmpStr = item::nname( map_ha.type ) + _( " (nearby)" );
            options.push_back(tmpStr);
        }
        for( auto &player_ha : player_has ) {
            options.push_back( item::nname( player_ha.type ) );
        }

        if (options.empty()) { // This SHOULD only happen if cooking with a fire,
            selected.use_from = use_from_none;
            return selected;    // and the fire goes out.
        }

        // Get selection via a popup menu
        int selection = menu_vec(can_cancel, _("Use which tool?"), options, hotkeys) - 1;
        if(selection == UIMENU_INVALID) {
            selected.use_from = cancel;
            return selected;
        }

        size_t uselection = (size_t) selection;
        if (uselection < map_has.size()) {
            selected.use_from = use_from_map;
            selected.comp = map_has[uselection];
        } else {
            uselection -= map_has.size();
            selected.use_from = use_from_player;
            selected.comp = player_has[uselection];
        }
    }

    return selected;
}

/* we use this if we selected the tool earlier */
void player::consume_tools(const comp_selection<tool_comp> &tool, int batch) {
    if (has_trait("DEBUG_HS")) {
        return;
    }

    if (tool.use_from == use_from_player) {
        use_charges(tool.comp.type, tool.comp.count * batch);
    }
    if (tool.use_from == use_from_map) {
        long quantity = tool.comp.count * batch;
        g->m.use_charges(pos3(), PICKUP_RANGE, tool.comp.type, quantity);
    }

    // else, use_from_none (or cancel), so we don't use up any tools;
}

/* This call is in-efficient when doing it for multiple items with the same map inventory.
In that case, consider using select_tool_component with 1 pre-created map inventory, and then passing the results
to consume_tools */
void player::consume_tools( const std::vector<tool_comp> &tools, int batch, const std::string &hotkeys )
{
    inventory map_inv;
    map_inv.form_from_map(pos3(), PICKUP_RANGE);
    consume_tools( select_tool_component( tools, batch, map_inv, hotkeys ), batch );
}

const recipe *get_disassemble_recipe(const itype_id &type)
{
    for( auto cur_recipe : recipe_dict ) {

        if (type == cur_recipe->result && cur_recipe->reversible) {
            return cur_recipe;
        }
    }
    // no matching disassemble recipe found.
    return NULL;
}

bool player::can_disassemble( const item &dis_item, const inventory &crafting_inv,
                              const bool print_msg ) const
{
    if( dis_item.is_book() ) {
        return true;
    }

    for( auto cur_recipe : recipe_dict ) {
        if( dis_item.type->id == cur_recipe->result && cur_recipe->reversible ) {
            return can_disassemble( dis_item, cur_recipe, crafting_inv, print_msg );
        }
    }

    return false;
}

bool player::can_disassemble( const item &dis_item, const recipe *cur_recipe,
                              const inventory &crafting_inv, bool print_msg ) const
{
    if (dis_item.count_by_charges()) {
        // Create a new item to get the default charges
        const item tmp = cur_recipe->create_result();
        if (dis_item.charges < tmp.charges) {
            if (print_msg) {
                popup(ngettext("You need at least %d charge of that item to disassemble it.",
                               "You need at least %d charges of that item to disassemble it.",
                               tmp.charges),
                      tmp.charges);
            }
            return false;
        }
    }
    // ok, a valid recipe exists for the item, and it is reversible
    // assign the activity
    // check tools are available
    // loop over the tools and see what's required...again
    bool have_all_tools = true;
    for( const auto &it : cur_recipe->requirements.tools ) {
        bool have_this_tool = false;
        for( const auto &tool : it ) {
            itype_id type = tool.type;
            int req = tool.count; // -1 => 1

            if ((req <= 0 && crafting_inv.has_tools (type, 1)) ||
                // No welding, no goggles needed.
                (req <= 0 && type == "goggles_welding") ||
                (req <= 0 && type == "crucible" &&
                 cur_recipe->result != "anvil") ||
                // No mold needed for disassembly.
                (req <= 0 && type == "mold_plastic") ||
                (req >  0 && crafting_inv.has_charges(type, req))) {
                have_this_tool = true;
            }

            // If crafting recipe required a welder,
            // disassembly requires a hacksaw or super toolkit.
            if (type == "welder") {
                have_this_tool = crafting_inv.has_items_with_quality( "SAW_M_FINE", 1, 1 );
            }

            if (type == "sewing_kit") {
                have_this_tool = crafting_inv.has_items_with_quality( "CUT", 1, 1 );
            }

            if( have_this_tool ) {
                break;
            }
        }
        if (!have_this_tool) {
            have_all_tools = false;
            if (print_msg) {
                int req = it[0].count;
                if (it[0].type == "welder") {
                    add_msg(m_info, _("You need an item with %s of 1 or more to disassemble this."), quality::get_name( "SAW_M_FINE" ).c_str() );
                } else {
                    if (req <= 0) {
                        add_msg(m_info, _("You need a %s to disassemble this."),
                                item::nname(it[0].type).c_str());
                    } else {
                        add_msg(m_info, ngettext("You need a %s with %d charge to disassemble this.",
                                                 "You need a %s with %d charges to disassemble this.",
                                                 req),
                                item::nname(it[0].type).c_str(), req);
                    }
                }
            }
        }
    }
    // all tools present, so assign the activity
    return have_all_tools;
}

bool query_dissamble(const item &dis_item)
{
    if( OPTIONS["QUERY_DISASSEMBLE"] ) {
        return query_yn( _("Really disassemble the %s?"), dis_item.tname().c_str() );
    }
    return true;
}

void player::disassemble(int dis_pos)
{
    if (dis_pos == INT_MAX) {
        dis_pos = g->inv(_("Disassemble item:"));
    }
    item &dis_item = i_at(dis_pos);
    if (!has_item(dis_pos)) {
        add_msg(m_info, _("You don't have that item!"), dis_pos);
        return;
    }
    disassemble(dis_item, dis_pos, false);
}

void player::disassemble(item &dis_item, int dis_pos, bool ground)
{
    const recipe *cur_recipe = get_disassemble_recipe( dis_item.type->id );

    //no disassembly without proper light
    if (fine_detail_vision_mod() > 4) {
        add_msg(m_info, _("You can't see to craft!"));
        return;
    }

    //checks to see if you're disassembling rotten food, and will stop you if true
    if( (dis_item.is_food() && dis_item.goes_bad()) ||
        (dis_item.is_food_container() && dis_item.contents[0].goes_bad()) ) {
        dis_item.calc_rot( global_square_location() );
        if( dis_item.rotten() ||
            (dis_item.is_food_container() && dis_item.contents[0].rotten())) {
            add_msg(m_info, _("It's rotten, I'm not taking that apart."));
            return;
        }
    }

    if (cur_recipe != NULL) {
        const inventory &crafting_inv = crafting_inventory();
        if (can_disassemble(dis_item, cur_recipe, crafting_inv, true)) {
            if( !query_dissamble( dis_item ) ) {
                return;
            }
            assign_activity(ACT_DISASSEMBLE, cur_recipe->time, cur_recipe->id);
            activity.values.push_back(dis_pos);
            if( ground ) {
                activity.values.push_back(1);
            }
        }
        return; // recipe exists, but no tools, so do not start disassembly
    }
    //if we're trying to disassemble a book or magazine
    if( dis_item.is_book() ) {
        if (OPTIONS["QUERY_DISASSEMBLE"] &&
            !(query_yn(_("Do you want to tear %s into pages?"), dis_item.tname().c_str()))) {
            return;
        } else {
            //twice the volume then multiplied by 10 (a book with volume 3 will give 60 pages)
            int num_pages = (dis_item.volume() * 2) * 10;
            g->m.spawn_item(posx(), posy(), "paper", 0, num_pages);
            i_rem(dis_pos);
        }
        return;
    }

    // no recipe exists, or the item cannot be disassembled
    add_msg(m_info, _("This item cannot be disassembled!"));
}

// Find out which of the alternative components had been used to craft the item.
item_comp find_component( const std::vector<item_comp> &altercomps, const item &dis_item )
{
    for( auto & comp : altercomps ) {
        for( auto & elem : dis_item.components ) {
            if( elem.typeId() == comp.type ) {
                return comp;
            }
        }
    }
    // Default is the one listed first in json.
    return altercomps.front();
}

void player::complete_disassemble()
{
    // which recipe was it?
    const int item_pos = activity.values[0];
    const bool from_ground = activity.values.size() > 1 && activity.values[1] == 1;
    const recipe *dis = recipe_by_index(activity.index); // Which recipe is it?
    if( dis == nullptr ) {
        debugmsg( "no recipe with id %d found", activity.index );
        activity.type = ACT_NULL;
        return;
    }
    item *org_item;
    auto items_on_ground = g->m.i_at(posx(), posy());
    if (from_ground) {
        if (static_cast<size_t>(item_pos) >= items_on_ground.size()) {
            add_msg(_("The item has vanished."));
            return;
        }
        org_item = &items_on_ground[item_pos];
        if (org_item->type->id != dis->result) {
            add_msg(_("The item might be gone, at least it is not at the expected position anymore."));
            return;
        }
    } else {
        org_item = &i_at(item_pos);
    }
    // Make a copy to keep its data (damage/components) even after it
    // has been removed.
    item dis_item = *org_item;

    float component_success_chance = std::min(std::pow(0.8f, dis_item.damage), 1.0);

    int veh_part = -1;
    vehicle *veh = g->m.veh_at( pos(), veh_part );
    if( veh != nullptr ) {
        veh_part = veh->part_with_feature(veh_part, "CARGO");
    }

    add_msg(_("You disassemble the %s into its components."), dis_item.tname().c_str());
    // remove any batteries or ammo first
    remove_ammo( &dis_item, *this );

    if (dis_item.count_by_charges()) {
        // remove the charges that one would get from crafting it
        org_item->charges -= dis->create_result().charges;
    }
    // remove the item, except when it's counted by charges and still has some
    if (!org_item->count_by_charges() || org_item->charges <= 0) {
        if (from_ground) {
            g->m.i_rem( posx(), posy(), item_pos );
        } else {
            i_rem(item_pos);
        }
    }

    // consume tool charges
    for (const auto &it : dis->requirements.tools) {
        consume_tools(it);
    }

    // add the components to the map
    // Player skills should determine how many components are returned

    int skill_dice = 2 + skillLevel(dis->skill_used) * 3;
    skill_dice += skillLevel(dis->skill_used);

    // Sides on dice is 16 plus your current intelligence
    int skill_sides = 16 + int_cur;

    int diff_dice = dis->difficulty;
    int diff_sides = 24; // 16 + 8 (default intelligence)

    // disassembly only nets a bit of practice
    if (dis->skill_used) {
        practice( dis->skill_used, (dis->difficulty) * 2, dis->difficulty );
    }

    for (const auto &altercomps : dis->requirements.components) {
        const item_comp comp = find_component( altercomps, dis_item );
        int compcount = comp.count;
        item newit( comp.type, calendar::turn );
        if( !comp.recoverable || newit.has_flag( "UNRECOVERABLE" ) ) {
            continue;
        }
        // Compress liquids and counted-by-charges items into one item,
        // they are added together on the map anyway and handle_liquid
        // should only be called once to put it all into a container at once.
        if (newit.count_by_charges() || newit.made_of(LIQUID)) {
            newit.charges = compcount;
            compcount = 1;
        } else if (!newit.craft_has_charges() && newit.charges > 0) {
            // tools that can be unloaded should be created unloaded,
            // tools that can't be unloaded will keep their default charges.
            newit.charges = 0;
        }

        for( ; compcount > 0; compcount--) {
            const bool comp_success = (dice(skill_dice, skill_sides) > dice(diff_dice,  diff_sides));
            if (dis->difficulty != 0 && !comp_success) {
                add_msg(m_bad, _("You fail to recover %s."), newit.tname().c_str());
                continue;
            }
            const bool dmg_success = component_success_chance > rng_float(0, 1);
            if (!dmg_success) {
                // Show reason for failure (damaged item, tname contains the damage adjective)
                //~ %1s - material, %2$s - disassembled item
                add_msg(m_bad, _("You fail to recover %1$s from the %2$s."), newit.tname().c_str(),
                        dis_item.tname().c_str());
                continue;
            }
            // Use item from components list, or (if not contained)
            // use newit, the default constructed.
            item act_item = newit;
            for(item::t_item_vector::iterator a = dis_item.components.begin(); a != dis_item.components.end();
                ++a) {
                if (a->type == newit.type) {
                    act_item = *a;
                    dis_item.components.erase(a);
                    break;
                }
            }
            if (act_item.made_of(LIQUID)) {
                while (!g->handle_liquid(act_item, false, false)) {
                    // Try again, maybe use another container.
                }
            } else if (veh != NULL && veh->add_item(veh_part, act_item)) {
                // add_item did put the items in the vehicle, nothing further to be done
            } else {
                g->m.add_item_or_charges(posx(), posy(), act_item);
            }
        }
    }

    if (dis->learn_by_disassembly >= 0 && !knows_recipe(dis)) {
        if( !dis->skill_used || dis->learn_by_disassembly <= skillLevel(dis->skill_used)) {
            if (one_in(4)) {
                learn_recipe((recipe *)dis);
                add_msg(m_good, _("You learned a recipe from disassembling it!"));
            } else {
                add_msg(m_info, _("You might be able to learn a recipe if you disassemble another."));
            }
        } else {
            add_msg(m_info, _("If you had better skills, you might learn a recipe next time."));
        }
    }
}

const recipe *recipe_by_index( int index )
{
    return recipe_dict[index];
}

const recipe *recipe_by_name( const std::string &name)
{
    return recipe_dict[name];
}

void check_recipe_definitions()
{
    for( auto &elem : recipe_dict ) {
        const recipe &r = *elem;
        const std::string display_name = std::string("recipe ") + r.ident;
        r.requirements.check_consistency(display_name);
        if (!item::type_is_defined(r.result)) {
            debugmsg("result %s in recipe %s is not a valid item template", r.result.c_str(), r.ident.c_str());
        }
        if( r.skill_used && !r.skill_used.is_valid() ) {
            debugmsg("recipe %s uses invalid skill %s", r.ident.c_str(), r.skill_used.c_str());
        }
        for( auto &e : r.required_skills ) {
            if( e.first && !e.first.is_valid() ) {
                debugmsg("recipe %s uses invalid required skill %s", r.ident.c_str(), e.first.c_str());
            }
        }
    }
}

void remove_ammo(std::list<item> &dis_items, player &p)
{
    for( auto &dis_item : dis_items ) {
        remove_ammo( &dis_item, p );
    }
}

void remove_ammo(item *dis_item, player &p)
{
    auto &contents = dis_item->contents;
    const bool is_gun = dis_item->is_gun();
    for( size_t i = 0; i < contents.size(); ) {
        // Gun with gunmods, remove gunmods, remove their ammo
        if( is_gun ) {
            // integrated mods stay in the gun, they are part of the item type itself.
            if( contents[i].has_flag( "IRREMOVABLE" ) ) {
                remove_ammo( &contents[i], p );
                i++;
            } else {
                p.remove_gunmod( dis_item, i );
            }
            continue;
        }
        item tmp = contents[i];
        contents.erase( contents.begin() + i );
        if( tmp.made_of( LIQUID ) && &p == &g->u ) {
            while( !g->handle_liquid( tmp, false, false ) ) {
                // Allow selecting several containers
            }
        } else {
            p.i_add_or_drop( tmp );
        }
    }
    if( dis_item->has_flag( "NO_UNLOAD" ) ) {
        return;
    }
    if( dis_item->is_gun() && dis_item->has_curammo() && dis_item->ammo_type() != "NULL" ) {
        item ammodrop( dis_item->get_curammo_id(), calendar::turn );
        ammodrop.charges = dis_item->charges;
        if( ammodrop.made_of( LIQUID ) && &p == &g->u ) {
            while( !g->handle_liquid( ammodrop, false, false ) ) {
                // Allow selecting several containers
            }
        } else {
            p.i_add_or_drop( ammodrop, 1 );
        }
        dis_item->charges = 0;
    }
    if( dis_item->is_tool() && dis_item->charges > 0 && dis_item->ammo_type() != "NULL" ) {
        item ammodrop( default_ammo( dis_item->ammo_type() ), calendar::turn );
        ammodrop.charges = dis_item->charges;
        if( dis_item->ammo_type() == "plutonium" ) {
            ammodrop.charges /= 500;
        }
        if( ammodrop.made_of( LIQUID ) && &p == &g->u ) {
            while( !g->handle_liquid( ammodrop, false, false ) ) {
                // Allow selecting several containers
            }
        } else {
            p.i_add_or_drop( ammodrop, 1 );
        }
        dis_item->charges = 0;
    }
}

std::string recipe::required_skills_string() const
{
    std::ostringstream skills_as_stream;
    if(!required_skills.empty()) {
        for( auto iter = required_skills.begin(); iter != required_skills.end(); ) {
            skills_as_stream << iter->first.obj().name() << "(" << iter->second << ")";
            ++iter;
            if(iter != required_skills.end()) {
                skills_as_stream << ", ";
            }
        }
    } else {
        skills_as_stream << _("N/A");
    }
    return skills_as_stream.str();
}<|MERGE_RESOLUTION|>--- conflicted
+++ resolved
@@ -1416,9 +1416,7 @@
 
 void player::make_craft(const std::string &id_to_make, int batch_size)
 {
-<<<<<<< HEAD
     const recipe *recipe_to_make = recipe_by_name( id_to_make );
-=======
     make_craft_with_command(id_to_make, batch_size);
 }
 
@@ -1431,7 +1429,6 @@
 {
     const recipe *recipe_to_make = find_recipe( id_to_make );
 
->>>>>>> a9e9317a
     if( recipe_to_make == nullptr ) {
         return;
     }
@@ -1459,12 +1456,7 @@
 
 void craft_command::execute()
 {
-<<<<<<< HEAD
-    const recipe *recipe_to_make = recipe_by_name( id_to_make );
-    if( recipe_to_make == nullptr ) {
-=======
     if( empty() ) {
->>>>>>> a9e9317a
         return;
     }
 
