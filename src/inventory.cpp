#include "inventory.h"
#include <sstream>
#include "game.h"
#include "map.h"
#include "iexamine.h"
#include "debug.h"
#include "iuse.h"
#include "vpart_reference.h"
#include "iuse_actor.h"
#include "options.h"
#include "vpart_position.h"
#include "npc.h"
#include "itype.h"
#include "vehicle.h"
#include "mapdata.h"
#include "map_iterator.h"
#include <algorithm>
#include "messages.h" //for rust message
#include "output.h"
#include "translations.h"

const invlet_wrapper inv_chars("abcdefghijklmnopqrstuvwxyzABCDEFGHIJKLMNOPQRSTUVWXYZ!\"#&()*+.:;=@[\\]^_{|}");

bool invlet_wrapper::valid( const long invlet ) const
{
    if( invlet > std::numeric_limits<char>::max() || invlet < std::numeric_limits<char>::min() ) {
        return false;
    }
    return find( static_cast<char>( invlet ) ) != std::string::npos;
}

inventory::inventory()
: invlet_cache()
, items()
{
}

invslice inventory::slice()
{
    invslice stacks;
    for( auto &elem : items ) {
        stacks.push_back( &elem );
    }
    return stacks;
}

const_invslice inventory::const_slice() const
{
    const_invslice stacks;
    for( auto iter = items.cbegin(); iter != items.cend(); ++iter) {
        stacks.push_back(&*iter);
    }
    return stacks;
}

const std::list<item> &inventory::const_stack(int i) const
{
    if (i < 0 || i >= static_cast<int>( items.size() ) ) {
        debugmsg("Attempted to access stack %d in an inventory (size %d)", i, items.size());
        static const std::list<item> nullstack{};
        return nullstack;
    }

    invstack::const_iterator iter = items.begin();
    for (int j = 0; j < i; ++j) {
        ++iter;
    }
    return *iter;
}

size_t inventory::size() const
{
    return items.size();
}

inventory &inventory::operator+= (const inventory &rhs)
{
    for (size_t i = 0; i < rhs.size(); i++) {
        push_back( rhs.const_stack( i ) );
    }
    return *this;
}

inventory &inventory::operator+= (const std::list<item> &rhs)
{
    for( const auto &rh : rhs ) {
        add_item( rh, false, false );
    }
    return *this;
}

inventory &inventory::operator+= (const std::vector<item> &rhs)
{
    for( const auto &rh : rhs ) {
        add_item( rh, true );
    }
    return *this;
}

inventory &inventory::operator+= (const item &rhs)
{
    add_item(rhs);
    return *this;
}

inventory inventory::operator+ (const inventory &rhs)
{
    return inventory(*this) += rhs;
}

inventory inventory::operator+ (const std::list<item> &rhs)
{
    return inventory(*this) += rhs;
}

inventory inventory::operator+ (const item &rhs)
{
    return inventory(*this) += rhs;
}

void inventory::unsort()
{
    binned = false;
}

bool stack_compare(const std::list<item> &lhs, const std::list<item> &rhs)
{
    return lhs.front() < rhs.front();
}

void inventory::clear()
{
    items.clear();
    binned = false;
}

void inventory::push_back( const std::list<item> newits )
{
    for( const auto &newit : newits ) {
        add_item( newit, true );
    }
}

// This function keeps the invlet cache updated when a new item is added.
void inventory::update_cache_with_item(item &newit)
{
    // This function does two things:
    // 1. It adds newit's invlet to the list of favorite letters for newit's item type.
    // 2. It removes newit's invlet from the list of favorite letters for all other item types.

    // no invlet item, just return.
    // TODO: Should we instead remember that the invlet was cleared?
    if (newit.invlet == 0) {
        return;
    }
    // Iterator over all the keys of the map.
    std::map<std::string, std::vector<char> >::iterator i;
    for(i = invlet_cache.begin(); i != invlet_cache.end(); i++) {
        std::string type = i->first;
        std::vector<char> &preferred_invlets = i->second;

        if( newit.typeId() != type) {
            // Erase the used invlet from all caches.
            for( size_t ind = 0; ind < preferred_invlets.size(); ++ind ) {
                if(preferred_invlets[ind] == newit.invlet) {
                    preferred_invlets.erase(preferred_invlets.begin() + ind);
                    ind--;
                }
            }
        }
    }

    // Append the selected invlet to the list of preferred invlets of this item type.
    std::vector<char> &pref = invlet_cache[newit.typeId()];
    if( std::find(pref.begin(), pref.end(), newit.invlet) == pref.end() ) {
        pref.push_back(newit.invlet);
    }
}

char inventory::find_usable_cached_invlet(const std::string &item_type)
{
    if( ! invlet_cache.count(item_type) ) {
        return 0;
    }

    // Some of our preferred letters might already be used.
    for( auto invlet : invlet_cache[item_type] ) {
        // Don't overwrite user assignments.
        if( assigned_invlet.count(invlet) ) {
            continue;
        }
        // Check if anything is using this invlet.
        if( invlet_to_position( invlet ) != INT_MIN ) {
            continue;
        }
        return invlet;
    }

    return 0;
}

item &inventory::add_item(item newit, bool keep_invlet, bool assign_invlet)
{
    binned = false;

    // See if we can't stack this item.
    for( auto &elem : items ) {
        std::list<item>::iterator it_ref = elem.begin();
        if( it_ref->stacks_with( newit ) ) {
            if( it_ref->merge_charges( newit ) ) {
                return *it_ref;
            }
            if ( it_ref->invlet == '\0' ) {
                if( !keep_invlet ) {
                    update_invlet( newit, assign_invlet );
                }
                update_cache_with_item( newit );
                it_ref->invlet = newit.invlet;
            } else {
                newit.invlet = it_ref->invlet;
            }
            elem.push_back( newit );
            return elem.back();
        } else if( keep_invlet && assign_invlet && it_ref->invlet == newit.invlet ) {
            // If keep_invlet is true, we'll be forcing other items out of their current invlet.
            assign_empty_invlet( *it_ref, g->u );
        }
    }

    // Couldn't stack the item, proceed.
    if( !keep_invlet ) {
        update_invlet( newit, assign_invlet );
    }
    update_cache_with_item( newit );

    std::list<item> newstack;
    newstack.push_back(newit);
    items.push_back(newstack);
    return items.back().back();
}

void inventory::add_item_keep_invlet(item newit)
{
    add_item(newit, true);
}

void inventory::push_back(item newit)
{
    add_item(newit);
}

<<<<<<< HEAD
=======
#ifdef __ANDROID__
extern void remove_stale_inventory_quick_shortcuts();
#endif

>>>>>>> 583c4b6e
void inventory::restack( player &p )
{
    // tasks that the old restack seemed to do:
    // 1. reassign inventory letters
    // 2. remove items from non-matching stacks
    // 3. combine matching stacks

    binned = false;
    std::list<item> to_restack;
    int idx = 0;
    for (invstack::iterator iter = items.begin(); iter != items.end(); ++iter, ++idx) {
        std::list<item> &stack = *iter;
        item &topmost = stack.front();

        const int ipos = p.invlet_to_position( topmost.invlet );
        if( !inv_chars.valid( topmost.invlet ) || ( ipos != INT_MIN && ipos != idx ) ) {
            assign_empty_invlet( topmost, p );
            for( std::list<item>::iterator stack_iter = stack.begin();
                 stack_iter != stack.end(); ++stack_iter ) {
                stack_iter->invlet = topmost.invlet;
            }
        }

        // remove non-matching items, stripping off end of stack so the first item keeps the invlet.
        while( stack.size() > 1 && !topmost.stacks_with(stack.back()) ) {
            to_restack.splice(to_restack.begin(), *iter, --stack.end());
        }
    }

    // combine matching stacks
    // separate loop to ensure that ALL stacks are homogeneous
    for (invstack::iterator iter = items.begin(); iter != items.end(); ++iter) {
        for (invstack::iterator other = iter; other != items.end(); ++other) {
            if (iter != other && iter->front().stacks_with( other->front() ) ) {
                if( other->front().count_by_charges() ) {
                    iter->front().charges += other->front().charges;
                } else {
                    iter->splice(iter->begin(), *other);
                }
                other = items.erase(other);
                --other;
            }
        }
    }

    //re-add non-matching items
    for( auto &elem : to_restack ) {
        add_item( elem );
    }

    //Ensure that all items in the same stack have the same invlet.
    for( std::list< item > &outer : items ) {
        for( item &inner : outer ) {
            inner.invlet = outer.front().invlet;
        }
    }
    items.sort( stack_compare );

#ifdef __ANDROID__
    remove_stale_inventory_quick_shortcuts();
#endif
}

static long count_charges_in_list(const itype *type, const map_stack &items)
{
    for( const auto &candidate : items ) {
        if( candidate.type == type ) {
            return candidate.charges;
        }
    }
    return 0;
}

void inventory::form_from_map( const tripoint &origin, int range, bool assign_invlet )
{
    items.clear();
    for( const tripoint &p : g->m.points_in_radius( origin, range ) ) {
        // can not reach this -> can not access its contents
        if( origin != p && !g->m.clear_path( origin, p, range, 1, 100 ) ) {
            continue;
        }

        if( g->m.has_furn( p ) ) {
            const furn_t &f = g->m.furn( p ).obj();
            const itype *type = f.crafting_pseudo_item_type();
            if (type != NULL) {
                const itype *ammo = f.crafting_ammo_item_type();
                item furn_item( type, calendar::turn, 0);
                furn_item.item_tags.insert("PSEUDO");
                furn_item.charges = ammo ? count_charges_in_list(ammo, g->m.i_at(p)) : 0;
                add_item(furn_item);
            }
        }
        if( g->m.accessible_items( p ) ) {
            for( auto &i : g->m.i_at( p ) ) {
                if( !i.made_of( LIQUID ) ) {
                    add_item( i, false, assign_invlet );
                }
            }
        }
        // Kludges for now!
        if (g->m.has_nearby_fire( p, 0 )) {
            item fire("fire", 0);
            fire.charges = 1;
            add_item(fire);
        }
        // Handle any water from infinite map sources.
        item water = g->m.water_from( p );
        if( !water.is_null() ) {
            add_item( water );
        }
        // kludge that can probably be done better to check specifically for toilet water to use in
        // crafting
        if (g->m.furn( p ).obj().examine == &iexamine::toilet) {
            // get water charges at location
            auto toilet = g->m.i_at( p );
            auto water = toilet.end();
            for( auto candidate = toilet.begin(); candidate != toilet.end(); ++candidate ) {
                if( candidate->typeId() == "water" ) {
                    water = candidate;
                    break;
                }
            }
            if( water != toilet.end() && water->charges > 0) {
                add_item( *water );
            }
        }

        // keg-kludge
        if (g->m.furn( p ).obj().examine == &iexamine::keg) {
            auto liq_contained = g->m.i_at( p );
            for( auto &i : liq_contained ) {
                if( i.made_of(LIQUID) ) {
                    add_item(i);
                }
            }
        }

        // WARNING: The part below has a bug that's currently quite minor
        // When a vehicle has multiple faucets in range, available water is
        //  multiplied by the number of faucets.
        // Same thing happens for all other tools and resources, but not cargo
        const optional_vpart_position vp = g->m.veh_at( p );
        if( !vp ) {
            continue;
        }
        vehicle *const veh = &vp->vehicle();

        //Adds faucet to kitchen stuff; may be horribly wrong to do such....
        //ShouldBreak into own variable
        const cata::optional<vpart_reference> kpart = vp.part_with_feature( "KITCHEN" );
        const cata::optional<vpart_reference> faupart = vp.part_with_feature( "FAUCET" );
        const cata::optional<vpart_reference> weldpart = vp.part_with_feature( "WELDRIG" );
        const cata::optional<vpart_reference> craftpart = vp.part_with_feature( "CRAFTRIG" );
        const cata::optional<vpart_reference> forgepart = vp.part_with_feature( "FORGE" );
        const cata::optional<vpart_reference> kilnpart = vp.part_with_feature( "KILN" );
        const cata::optional<vpart_reference> chempart = vp.part_with_feature( "CHEMLAB" );
        const cata::optional<vpart_reference> cargo = vp.part_with_feature( "CARGO" );

        if( cargo ) {
            const auto items = veh->get_items( cargo->part_index() );
            *this += std::list<item>( items.begin(), items.end() );
        }

        if( faupart ) {
            for( const auto &it : veh->fuels_left() ) {
                item fuel( it.first , 0 );
                if( fuel.made_of( LIQUID ) ) {
                    fuel.charges = it.second;
                    add_item( fuel );
                }
            }
        }

        if( kpart ) {
            item hotplate("hotplate", 0);
            hotplate.charges = veh->fuel_left("battery", true);
            hotplate.item_tags.insert("PSEUDO");
            add_item(hotplate);

            item pot("pot", 0);
            pot.item_tags.insert("PSEUDO");
            add_item(pot);
            item pan("pan", 0);
            pan.item_tags.insert("PSEUDO");
            add_item(pan);
        }
        if( weldpart ) {
            item welder("welder", 0);
            welder.charges = veh->fuel_left("battery", true);
            welder.item_tags.insert("PSEUDO");
            add_item(welder);

            item soldering_iron("soldering_iron", 0);
            soldering_iron.charges = veh->fuel_left("battery", true);
            soldering_iron.item_tags.insert("PSEUDO");
            add_item(soldering_iron);
        }
        if( craftpart ) {
            item vac_sealer("vac_sealer", 0);
            vac_sealer.charges = veh->fuel_left("battery", true);
            vac_sealer.item_tags.insert("PSEUDO");
            add_item(vac_sealer);

            item dehydrator("dehydrator", 0);
            dehydrator.charges = veh->fuel_left("battery", true);
            dehydrator.item_tags.insert("PSEUDO");
            add_item(dehydrator);

            item food_processor("food_processor", 0);
            food_processor.charges = veh->fuel_left("battery", true);
            food_processor.item_tags.insert("PSEUDO");
            add_item(food_processor);

            item press("press", 0);
            press.charges = veh->fuel_left("battery", true);
            press.item_tags.insert("PSEUDO");
            add_item(press);
        }
        if( forgepart ) {
            item forge("forge", 0);
            forge.charges = veh->fuel_left("battery", true);
            forge.item_tags.insert("PSEUDO");
            add_item(forge);
        }
        if( kilnpart ) {
            item kiln("kiln", 0);
            kiln.charges = veh->fuel_left("battery", true);
            kiln.item_tags.insert("PSEUDO");
            add_item(kiln);
        }
        if( chempart ) {
            item hotplate("hotplate", 0);
            hotplate.charges = veh->fuel_left("battery", true);
            hotplate.item_tags.insert("PSEUDO");
            add_item(hotplate);

            item chemistry_set("chemistry_set", 0);
            chemistry_set.charges = veh->fuel_left("battery", true);
            chemistry_set.item_tags.insert("PSEUDO");
            add_item(chemistry_set);
        }
    }
}

std::list<item> inventory::reduce_stack( const int position, const int quantity )
{
    int pos = 0;
    std::list<item> ret;
    for (invstack::iterator iter = items.begin(); iter != items.end(); ++iter) {
        if( position == pos ) {
            binned = false;
            if(quantity >= static_cast<int>( iter->size() ) || quantity < 0) {
                ret = *iter;
                items.erase(iter);
            } else {
                for(int i = 0 ; i < quantity ; i++) {
                    ret.push_back(remove_item(&iter->front()));
                }
            }
            break;
        }
        ++pos;
    }
    return ret;
}

item inventory::remove_item(const item *it)
{
    auto tmp = remove_items_with( [&it](const item& i) { return &i == it; }, 1 );
    if( !tmp.empty() ) {
        binned = false;
        return tmp.front();
    }
    debugmsg("Tried to remove a item not in inventory (name: %s)", it->tname().c_str());
    return item();
}

item inventory::remove_item( const int position )
{
    int pos = 0;
    for (invstack::iterator iter = items.begin(); iter != items.end(); ++iter) {
        if( position == pos ) {
            binned = false;
            if (iter->size() > 1) {
                std::list<item>::iterator stack_member = iter->begin();
                char invlet = stack_member->invlet;
                ++stack_member;
                stack_member->invlet = invlet;
            }
            item ret = iter->front();
            iter->erase(iter->begin());
            if (iter->empty()) {
                items.erase(iter);
            }
            return ret;
        }
        ++pos;
    }

    return item();
}

std::list<item> inventory::remove_randomly_by_volume( const units::volume &volume )
{
    std::list<item> result;
    units::volume volume_dropped = 0;
    while( volume_dropped < volume ) {
        units::volume cumulative_volume = 0;
        auto chosen_stack = items.begin();
        auto chosen_item = chosen_stack->begin();
        for( auto stack = items.begin(); stack != items.end(); ++stack ) {
            for( auto stack_it = stack->begin(); stack_it != stack->end(); ++stack_it ) {
                cumulative_volume += stack_it->volume();
                if( x_in_y( stack_it->volume().value(), cumulative_volume.value() ) ) {
                    chosen_item = stack_it;
                    chosen_stack = stack;
                }
            }
        }
        volume_dropped += chosen_item->volume();
        result.push_back( std::move( *chosen_item ) );
        chosen_item = chosen_stack->erase( chosen_item );
        if( chosen_item == chosen_stack->begin() && !chosen_stack->empty() ) {
            // preserve the invlet when removing the first item of a stack
            chosen_item->invlet = result.back().invlet;
        }
        if( chosen_stack->empty() ) {
            binned = false;
            items.erase( chosen_stack );
        }
    }
    return result;
}

void inventory::dump(std::vector<item *> &dest)
{
    for( auto &elem : items ) {
        for( auto &elem_stack_iter : elem ) {
            dest.push_back( &( elem_stack_iter ) );
        }
    }
}

const item &inventory::find_item(int position) const
{
    if (position < 0 || position >= static_cast<int>( items.size() ) ) {
        return null_item_reference();
    }
    invstack::const_iterator iter = items.begin();
    for (int j = 0; j < position; ++j) {
        ++iter;
    }
    return iter->front();
}

item &inventory::find_item(int position)
{
    return const_cast<item&>( const_cast<const inventory*>(this)->find_item( position ) );
}

int inventory::invlet_to_position( char invlet ) const
{
    int i = 0;
    for( const auto &elem : items ) {
        if( elem.begin()->invlet == invlet ) {
            return i;
        }
        ++i;
    }
    return INT_MIN;
}

int inventory::position_by_item( const item *it ) const
{
    int p = 0;
    for( const auto &stack : items ) {
        for( const auto &e : stack ) {
            if( e.has_item( *it ) ) {
                return p;
            }
        }
        p++;
    }
    return INT_MIN;
}

int inventory::position_by_type(const itype_id &type)
{
    int i = 0;
    for( auto &elem : items ) {
        if( elem.front().typeId() == type ) {
            return i;
        }
        ++i;
    }
    return INT_MIN;
}

std::list<item> inventory::use_amount(itype_id it, int _quantity)
{
    long quantity = _quantity; // Don't want to change the function signature right now
    items.sort( stack_compare );
    std::list<item> ret;
    for (invstack::iterator iter = items.begin(); iter != items.end() && quantity > 0; /* noop */) {
        for (std::list<item>::iterator stack_iter = iter->begin();
             stack_iter != iter->end() && quantity > 0;
             /* noop */) {
            if (stack_iter->use_amount(it, quantity, ret)) {
                stack_iter = iter->erase(stack_iter);
            } else {
                ++stack_iter;
            }
        }
        if (iter->empty()) {
            binned = false;
            iter = items.erase(iter);
        } else if (iter != items.end()) {
            ++iter;
        }
    }
    return ret;
}

bool inventory::has_tools(const itype_id &it, int quantity) const
{
    return has_amount(it, quantity, true);
}

bool inventory::has_components(const itype_id &it, int quantity) const
{
    return has_amount(it, quantity, false);
}

bool inventory::has_charges(const itype_id &it, long quantity) const
{
    return (charges_of(it) >= quantity);
}

int inventory::leak_level(std::string flag) const
{
    int ret = 0;

    for( const auto &elem : items ) {
        for( const auto &elem_stack_iter : elem ) {
            if( elem_stack_iter.has_flag( flag ) ) {
                if( elem_stack_iter.has_flag( "LEAK_ALWAYS" ) ) {
                    ret += elem_stack_iter.volume() / units::legacy_volume_factor;
                } else if( elem_stack_iter.has_flag( "LEAK_DAM" ) && elem_stack_iter.damage() > 0 ) {
                    ret += elem_stack_iter.damage_level( 4 );
                }
            }
        }
    }
    return ret;
}

int inventory::worst_item_value(npc *p) const
{
    int worst = 99999;
    for( const auto &elem : items ) {
        const item &it = elem.front();
        int val = p->value(it);
        if (val < worst) {
            worst = val;
        }
    }
    return worst;
}

bool inventory::has_enough_painkiller(int pain) const
{
    for( const auto &elem : items ) {
        const item &it = elem.front();
        if ( (pain <= 35 && it.typeId() == "aspirin") ||
             (pain >= 50 && it.typeId() == "oxycodone") ||
             it.typeId() == "tramadol" || it.typeId() == "codeine") {
            return true;
        }
    }
    return false;
}

item *inventory::most_appropriate_painkiller(int pain)
{
    int difference = 9999;
    item *ret = &null_item_reference();
    for( auto &elem : items ) {
        int diff = 9999;
        itype_id type = elem.front().typeId();
        if (type == "aspirin") {
            diff = abs(pain - 15);
        } else if (type == "codeine") {
            diff = abs(pain - 30);
        } else if (type == "oxycodone") {
            diff = abs(pain - 60);
        } else if (type == "heroin") {
            diff = abs(pain - 100);
        } else if (type == "tramadol") {
            diff = abs(pain - 40) / 2; // Bonus since it's long-acting
        }

        if (diff < difference) {
            difference = diff;
            ret = &( elem.front() );
        }
    }
    return ret;
}

item *inventory::best_for_melee( player &p, double &best )
{
    item *ret = &null_item_reference();
    for( auto &elem : items ) {
        auto score = p.melee_value( elem.front() );
        if( score > best ) {
            best = score;
            ret = &( elem.front() );
        }
    }

    return ret;
}

item *inventory::most_loaded_gun()
{
    item *ret = &null_item_reference();
    int max = 0;
    for( auto &elem : items ) {
        item &gun = elem.front();
        if( !gun.is_gun() ) {
            continue;
        }

        const auto required = gun.ammo_required();
        int cur = 0;
        if( required <= 0 ) {
            // Arbitrary
            cur = 5;
        } else {
            cur = gun.ammo_remaining() / required;
        }

        if( cur > max ) {
            ret = &gun;
            max = cur;
        }
    }
    return ret;
}

void inventory::rust_iron_items()
{
    for( auto &elem : items ) {
        for( auto &elem_stack_iter : elem ) {
            if( elem_stack_iter.made_of( material_id( "iron" ) ) &&
                !elem_stack_iter.has_flag( "WATERPROOF_GUN" ) &&
                !elem_stack_iter.has_flag( "WATERPROOF" ) &&
                elem_stack_iter.damage() < elem_stack_iter.max_damage()/2 && //Passivation layer prevents further rusting
                one_in( 500 ) &&
                //Scale with volume, bigger = slower (see #24204)
                one_in(static_cast<int>( 14 * std::cbrt(  0.5 * std::max( 0.05, (double)(elem_stack_iter.base_volume().value())/250 ) )) ) &&
                //                       ^season length   ^14/5*0.75/3.14 (from volume of sphere)
                g->m.water_from(g->u.pos()).typeId() == "salt_water" ) { //Freshwater without oxygen rusts slower than air
                elem_stack_iter.inc_damage( DT_ACID ); // rusting never completely destroys an item
                add_msg(m_bad, _("Your %s is damaged by rust."), elem_stack_iter.tname().c_str() );
            }
        }
    }
}

units::mass inventory::weight() const
{
    units::mass ret = 0;
    for( const auto &elem : items ) {
        for( const auto &elem_stack_iter : elem ) {
            ret += elem_stack_iter.weight();
        }
    }
    return ret;
}

units::volume inventory::volume() const
{
    units::volume ret = 0;
    for( const auto &elem : items ) {
        for( const auto &elem_stack_iter : elem ) {
            ret += elem_stack_iter.volume();
        }
    }
    return ret;
}

std::vector<item *> inventory::active_items()
{
    std::vector<item *> ret;
    for( auto &elem : items ) {
        for( auto &elem_stack_iter : elem ) {
            if( ( elem_stack_iter.is_artifact() && elem_stack_iter.is_tool() ) ||
                elem_stack_iter.active ||
                ( elem_stack_iter.is_container() && !elem_stack_iter.contents.empty() &&
                  elem_stack_iter.contents.front().active ) ) {
                ret.push_back( &elem_stack_iter );
            }
        }
    }
    return ret;
}

void inventory::assign_empty_invlet( item &it, const Character &p, const bool force )
{
    if( !get_option<bool>( "AUTO_INV_ASSIGN" ) ) {
        return;
    }

    std::set<char> cur_inv = p.allocated_invlets();
    itype_id target_type = it.typeId();
    for (auto iter : assigned_invlet) {
        if (iter.second == target_type && !cur_inv.count(iter.first)) {
            it.invlet = iter.first;
            return;
        }
    }
    if (cur_inv.size() < inv_chars.size()) {
        for( const auto &inv_char : inv_chars ) {
            if( assigned_invlet.count(inv_char) ) {
                // don't overwrite assigned keys
                continue;
            }
            if( cur_inv.find( inv_char ) == cur_inv.end() ) {
                it.invlet = inv_char;
                return;
            }
        }
    }
    if (!force) {
        it.invlet = 0;
        return;
    }
    // No free hotkey exist, re-use some of the existing ones
    for( auto &elem : items ) {
        item &o = elem.front();
        if (o.invlet != 0) {
            it.invlet = o.invlet;
            o.invlet = 0;
            return;
        }
    }
    debugmsg("could not find a hotkey for %s", it.tname().c_str());
}

void inventory::reassign_item( item &it, char invlet, bool remove_old )
{
    if( it.invlet == invlet ) { // no change needed
        return;
    }
    if( remove_old && it.invlet ) {
        auto invlet_list_iter = invlet_cache.find( it.typeId() );
        if( invlet_list_iter != invlet_cache.end() ) {
            auto &invlet_list = invlet_list_iter->second;
            invlet_list.erase( std::remove_if( invlet_list.begin(), invlet_list.end(), [&it]( char cached_invlet ) {
                return cached_invlet == it.invlet;
            } ), invlet_list.end() );
        }
    }
    it.invlet = invlet;
    update_cache_with_item( it );
}

void inventory::update_invlet( item &newit, bool assign_invlet ) {
    // Avoid letters that have been manually assigned to other things.
    if( newit.invlet && assigned_invlet.find( newit.invlet ) != assigned_invlet.end() &&
            assigned_invlet[newit.invlet] != newit.typeId() ) {
        newit.invlet = '\0';
    }

    // Remove letters that are not in the favorites cache
    if( newit.invlet ) {
        auto invlet_list_iter = invlet_cache.find( newit.typeId() );
        bool found = false;
        if( invlet_list_iter != invlet_cache.end() ) {
            auto &invlet_list = invlet_list_iter->second;
            found = std::find( invlet_list.begin(), invlet_list.end(), newit.invlet ) != invlet_list.end();
        }
        if( !found ) {
            newit.invlet = '\0';
        }
    }

    // Remove letters that have been assigned to other items in the inventory
    if( newit.invlet ) {
        char tmp_invlet = newit.invlet;
        newit.invlet = '\0';
        if( g->u.invlet_to_position( tmp_invlet ) == INT_MIN ) {
            newit.invlet = tmp_invlet;
        }
    }

    if( assign_invlet ) {
        // Assign a cached letter to the item
        if( !newit.invlet ) {
            newit.invlet = find_usable_cached_invlet( newit.typeId() );
        }

        // Give the item an invlet if it has none
        if( !newit.invlet ) {
            assign_empty_invlet( newit, g->u );
        }
    }
}

std::set<char> inventory::allocated_invlets() const
{
    std::set<char> invlets;
    for( const auto &stack : items ) {
        const char invlet = stack.front().invlet;
        if( invlet != 0 ) {
            invlets.insert( invlet );
        }
    }
    return invlets;
}

const itype_bin &inventory::get_binned_items() const
{
    if( binned ) {
        return binned_items;
    }

    binned_items.clear();

    // Hack warning
    inventory *this_nonconst = const_cast<inventory *>( this );
    this_nonconst->visit_items( [ this ]( item *e ) {
        binned_items[ e->typeId() ].push_back( e );
        return VisitResponse::NEXT;
    } );

    binned = true;
    return binned_items;
}

void inventory::copy_invlet_of( const inventory &other )
{
    assigned_invlet = other.assigned_invlet;
    invlet_cache = other.invlet_cache;
}<|MERGE_RESOLUTION|>--- conflicted
+++ resolved
@@ -249,13 +249,10 @@
     add_item(newit);
 }
 
-<<<<<<< HEAD
-=======
 #ifdef __ANDROID__
 extern void remove_stale_inventory_quick_shortcuts();
 #endif
 
->>>>>>> 583c4b6e
 void inventory::restack( player &p )
 {
     // tasks that the old restack seemed to do:
