#include "dialogue.h" // IWYU pragma: associated

#include <climits>
#include <cmath>
#include <cstddef>
#include <algorithm>
#include <sstream>
#include <string>
#include <vector>
#include <array>
#include <iterator>
#include <list>
#include <map>
#include <memory>
#include <unordered_map>

#include "activity_type.h"
#include "avatar.h"
#include "cata_utility.h"
// needed for the workaround for the std::to_string bug in some compilers
#include "clzones.h"
#include "compatibility.h" // IWYU pragma: keep
#include "condition.h"
#include "debug.h"
#include "faction_camp.h"
#include "game.h"
#include "help.h"
#include "input.h"
#include "item.h"
#include "item_category.h"
#include "itype.h"
#include "json.h"
#include "line.h"
#include "map.h"
#include "map_iterator.h"
#include "mapgen_functions.h"
#include "martialarts.h"
#include "messages.h"
#include "mission.h"
#include "mission_companion.h"
#include "npc.h"
#include "npc_class.h"
#include "npctalk.h"
#include "npctrade.h"
#include "output.h"
#include "overmapbuffer.h"
#include "rng.h"
#include "skill.h"
#include "sounds.h"
#include "string_formatter.h"
#include "string_input_popup.h"
#include "text_snippets.h"
#include "translations.h"
#include "ui.h"
#include "units.h"
#include "vehicle.h"
#include "vpart_position.h"
#include "auto_pickup.h"
#include "bodypart.h"
#include "calendar.h"
#include "character.h"
#include "color.h"
#include "enums.h"
#include "faction.h"
#include "game_constants.h"
#include "int_id.h"
#include "mapdata.h"
#include "material.h"
#include "optional.h"
#include "pimpl.h"
#include "player_activity.h"
#include "player.h"
#include "point.h"

class basecamp;

const skill_id skill_speech( "speech" );
const skill_id skill_barter( "barter" );

const efftype_id effect_allow_sleep( "allow_sleep" );
const efftype_id effect_asked_for_item( "asked_for_item" );
const efftype_id effect_asked_personal_info( "asked_personal_info" );
const efftype_id effect_asked_to_follow( "asked_to_follow" );
const efftype_id effect_asked_to_lead( "asked_to_lead" );
const efftype_id effect_asked_to_train( "asked_to_train" );
const efftype_id effect_bite( "bite" );
const efftype_id effect_bleed( "bleed" );
const efftype_id effect_currently_busy( "currently_busy" );
const efftype_id effect_gave_quest_item( "gave_quest_item" );
const efftype_id effect_infected( "infected" );
const efftype_id effect_infection( "infection" );
const efftype_id effect_lying_down( "lying_down" );
const efftype_id effect_narcosis( "narcosis" );
const efftype_id effect_sleep( "sleep" );
const efftype_id effect_under_op( "under_operation" );

static const trait_id trait_DEBUG_MIND_CONTROL( "DEBUG_MIND_CONTROL" );
static const trait_id trait_PROF_FOODP( "PROF_FOODP" );

const zone_type_id zone_no_investigate( "NPC_NO_INVESTIGATE" );
const zone_type_id zone_investigate_only( "NPC_INVESTIGATE_ONLY" );

static std::map<std::string, json_talk_topic> json_talk_topics;

// Every OWED_VAL that the NPC owes you counts as +1 towards convincing
#define OWED_VAL 1000

#define dbg(x) DebugLog((x),D_GAME) << __FILE__ << ":" << __LINE__ << ": "

int topic_category( const talk_topic &the_topic );

const talk_topic &special_talk( char ch );

std::string give_item_to( npc &p, bool allow_use, bool allow_carry );

const std::string &talk_trial::name() const
{
    static const std::array<std::string, NUM_TALK_TRIALS> texts = { {
            "", _( "LIE" ), _( "PERSUADE" ), _( "INTIMIDATE" ), ""
        }
    };
    if( static_cast<size_t>( type ) >= texts.size() ) {
        debugmsg( "invalid trial type %d", static_cast<int>( type ) );
        return texts[0];
    }
    return texts[type];
}

/** Time (in turns) and cost (in cent) for training: */
time_duration calc_skill_training_time( const npc &p, const skill_id &skill )
{
    return 1_minutes + 30_seconds * g->u.get_skill_level( skill ) -
           1_seconds * p.get_skill_level( skill );
}

int calc_skill_training_cost( const npc &p, const skill_id &skill )
{
    if( p.is_player_ally() ) {
        return 0;
    }

    return 1000 * ( 1 + g->u.get_skill_level( skill ) ) * ( 1 + g->u.get_skill_level( skill ) );
}

// TODO: all styles cost the same and take the same time to train,
// maybe add values to the ma_style class to makes this variable
// TODO: maybe move this function into the ma_style class? Or into the NPC class?
time_duration calc_ma_style_training_time( const npc &, const matype_id & /* id */ )
{
    return 30_minutes;
}

int calc_ma_style_training_cost( const npc &p, const matype_id & /* id */ )
{
    if( p.is_player_ally() ) {
        return 0;
    }

    return 800;
}

// Rescale values from "mission scale" to "opinion scale"
int npc_trading::cash_to_favor( const npc &, int cash )
{
    // TODO: It should affect different NPCs to a different degree
    // Square root of mission value in dollars
    // ~31 for zed mom, 50 for horde master, ~63 for plutonium cells
    double scaled_mission_val = sqrt( cash / 100.0 );
    return roll_remainder( scaled_mission_val );
}

enum npc_chat_menu {
    NPC_CHAT_DONE,
    NPC_CHAT_TALK,
    NPC_CHAT_YELL,
    NPC_CHAT_SENTENCE,
    NPC_CHAT_GUARD,
    NPC_CHAT_FOLLOW,
    NPC_CHAT_AWAKE,
    NPC_CHAT_DANGER,
    NPC_CHAT_ORDERS,
    NPC_CHAT_NO_GUNS,
    NPC_CHAT_PULP,
    NPC_CHAT_FOLLOW_CLOSE,
    NPC_CHAT_MOVE_FREELY,
    NPC_CHAT_SLEEP,
    NPC_CHAT_FORBID_ENGAGE,
    NPC_CHAT_CLEAR_OVERRIDES
};

// given a vector of NPCs, presents a menu to allow a player to pick one.
// everyone == true adds another entry at the end to allow selecting all listed NPCs
// this implies a return value of npc_list.size() means "everyone"
static int npc_select_menu( const std::vector<npc *> &npc_list, const std::string &prompt,
                            const bool everyone = true )
{
    if( npc_list.empty() ) {
        return -1;
    }
    const int npc_count = npc_list.size();
    if( npc_count == 1 ) {
        return 0;
    } else {
        uilist nmenu;
        nmenu.text = prompt;
        for( auto &elem : npc_list ) {
            nmenu.addentry( -1, true, MENU_AUTOASSIGN, ( elem )->name );
        }
        if( npc_count > 1 && everyone ) {
            nmenu.addentry( -1, true, MENU_AUTOASSIGN, _( "Everyone" ) );
        }
        nmenu.query();
        return nmenu.ret;
    }

}

static void npc_batch_override_toggle(
    const std::vector<npc *> &npc_list, ally_rule rule, bool state )
{
    for( npc *p : npc_list ) {
        p->rules.toggle_specific_override_state( rule, state );
    }
}

static void npc_temp_orders_menu( const std::vector<npc *> &npc_list )
{
    if( npc_list.empty() ) {
        return;
    }
    npc *guy = npc_list.front();

    bool done = false;
    uilist nmenu;

    while( !done ) {
        int override_count = 0;
        std::ostringstream override_string;
        override_string << string_format( _( "%s currently has these temporary orders:" ), guy->name );
        for( const auto &rule : ally_rule_strs ) {
            if( guy->rules.has_override_enable( rule.second.rule ) ) {
                override_count++;
                override_string << "\n  ";
                override_string << ( guy->rules.has_override( rule.second.rule ) ?
                                     rule.second.rule_true_text : rule.second.rule_false_text );
            }
        }
        if( override_count == 0 ) {
            override_string << "\n  " << _( "None." ) << "\n";
        }
        if( npc_list.size() > 1 ) {
            override_string << "\n" << _( "Other followers might have different temporary orders." );
        }
        g->refresh_all();
        nmenu.reset();
        nmenu.text = _( "Issue what temporary order?" );
        nmenu.desc_enabled = true;
        std::string output_string = override_string.str();
        parse_tags( output_string, g->u, *guy );
        nmenu.footer_text = output_string;
        nmenu.addentry( NPC_CHAT_DONE, true, 'd', _( "Done issuing orders" ) );
        nmenu.addentry( NPC_CHAT_FORBID_ENGAGE, true, 'f',
                        guy->rules.has_override_enable( ally_rule::forbid_engage ) ?
                        _( "Go back to your usual engagement habits" ) : _( "Don't engage hostiles for the time being" ) );
        nmenu.addentry( NPC_CHAT_NO_GUNS, true, 'g', guy->rules.has_override_enable( ally_rule::use_guns ) ?
                        _( "Use whatever weapon you normally would" ) : _( "Don't use ranged weapons for a while" ) );
        nmenu.addentry( NPC_CHAT_PULP, true, 'p', guy->rules.has_override_enable( ally_rule::allow_pulp ) ?
                        _( "Pulp zombies if you like" ) : _( "Hold off on pulping zombies for a while" ) );
        nmenu.addentry( NPC_CHAT_FOLLOW_CLOSE, true, 'c',
                        guy->rules.has_override_enable( ally_rule::follow_close ) &&
                        guy->rules.has_override( ally_rule::follow_close ) ?
                        _( "Go back to keeping your usual distance" ) : _( "Stick close to me for now" ) );
        nmenu.addentry( NPC_CHAT_MOVE_FREELY, true, 'm',
                        guy->rules.has_override_enable( ally_rule::follow_close ) &&
                        !guy->rules.has_override( ally_rule::follow_close ) ?
                        _( "Go back to keeping your usual distance" ) : _( "Move farther from me if you need to" ) );
        nmenu.addentry( NPC_CHAT_SLEEP, true, 's',
                        guy->rules.has_override_enable( ally_rule::allow_sleep ) ?
                        _( "Go back to your usual sleeping habits" ) : _( "Take a nap if you need it" ) );
        nmenu.addentry( NPC_CHAT_CLEAR_OVERRIDES, true, 'o', _( "Let's go back to your usual behaviors" ) );
        nmenu.query();

        switch( nmenu.ret ) {
            case NPC_CHAT_FORBID_ENGAGE:
                npc_batch_override_toggle( npc_list, ally_rule::forbid_engage, true );
                break;
            case NPC_CHAT_NO_GUNS:
                npc_batch_override_toggle( npc_list, ally_rule::use_guns, false );
                break;
            case NPC_CHAT_PULP:
                npc_batch_override_toggle( npc_list, ally_rule::allow_pulp, false );
                break;
            case NPC_CHAT_FOLLOW_CLOSE:
                npc_batch_override_toggle( npc_list, ally_rule::follow_close, true );
                break;
            case NPC_CHAT_MOVE_FREELY:
                npc_batch_override_toggle( npc_list, ally_rule::follow_close, false );
                break;
            case NPC_CHAT_SLEEP:
                npc_batch_override_toggle( npc_list, ally_rule::allow_sleep, true );
                break;
            case NPC_CHAT_CLEAR_OVERRIDES:
                for( npc *p : npc_list ) {
                    p->rules.clear_overrides();
                }
                break;
            default:
                done = true;
                break;
        }
    }

}

void game::chat()
{
    int volume = g->u.get_shout_volume();

    const std::vector<npc *> available = get_npcs_if( [&]( const npc & guy ) {
        // TODO: Get rid of the z-level check when z-level vision gets "better"
        return u.posz() == guy.posz() && u.sees( guy.pos() ) &&
               rl_dist( u.pos(), guy.pos() ) <= SEEX * 2;
    } );
    const int available_count = available.size();
    const std::vector<npc *> followers = get_npcs_if( [&]( const npc & guy ) {
        return guy.is_player_ally() && guy.is_following() && guy.can_hear( u.pos(), volume );
    } );
    const int follower_count = followers.size();
    const std::vector<npc *> guards = get_npcs_if( [&]( const npc & guy ) {
        return guy.mission == NPC_MISSION_GUARD_ALLY &&
               guy.companion_mission_role_id != "FACTION_CAMP" &&
               guy.can_hear( u.pos(), volume );
    } );
    const int guard_count = guards.size();

    if( g->u.has_trait( trait_PROF_FOODP ) && !( g->u.is_wearing( itype_id( "foodperson_mask" ) ) ||
            g->u.is_wearing( itype_id( "foodperson_mask_on" ) ) ) ) {
        g->u.add_msg_if_player( m_warning, _( "You can't speak without your face!" ) );
        return;
    }

    uilist nmenu;
    nmenu.text = std::string( _( "What do you want to do?" ) );

    if( !available.empty() ) {
        nmenu.addentry( NPC_CHAT_TALK, true, 't', available_count == 1 ?
                        string_format( _( "Talk to %s" ), available.front()->name ) :
                        _( "Talk to ..." )
                      );
    }
    nmenu.addentry( NPC_CHAT_YELL, true, 'a', _( "Yell" ) );
    nmenu.addentry( NPC_CHAT_SENTENCE, true, 'b', _( "Yell a sentence" ) );
    if( !guards.empty() ) {
        nmenu.addentry( NPC_CHAT_FOLLOW, true, 'f', guard_count == 1 ?
                        string_format( _( "Tell %s to follow" ), guards.front()->name ) :
                        _( "Tell someone to follow..." )
                      );
    }
    if( !followers.empty() ) {
        nmenu.addentry( NPC_CHAT_GUARD, true, 'g', follower_count == 1 ?
                        string_format( _( "Tell %s to guard" ), followers.front()->name ) :
                        _( "Tell someone to guard..." )
                      );
        nmenu.addentry( NPC_CHAT_AWAKE, true, 'w', _( "Tell everyone on your team to wake up" ) );
        nmenu.addentry( NPC_CHAT_DANGER, true, 'D',
                        _( "Tell everyone on your team to prepare for danger" ) );
        nmenu.addentry( NPC_CHAT_CLEAR_OVERRIDES, true, 'r',
                        _( "Tell everyone on your team to relax (Clear Overrides)" ) );
        nmenu.addentry( NPC_CHAT_ORDERS, true, 'o', _( "Tell everyone on your team to temporarily..." ) );
    }
    std::string message;
    std::string yell_msg;
    bool is_order = true;
    nmenu.query();

    if( nmenu.ret < 0 ) {
        return;
    }

    switch( nmenu.ret ) {
        case NPC_CHAT_TALK: {
            const int npcselect = npc_select_menu( available, _( "Talk to whom?" ), false );
            if( npcselect < 0 ) {
                return;
            }
            available[npcselect]->talk_to_u();
            break;
        }
        case NPC_CHAT_YELL:
            is_order = false;
            message = _( "loudly." );
            break;
        case NPC_CHAT_SENTENCE: {
            std::string popupdesc = _( "Enter a sentence to yell" );
            string_input_popup popup;
            popup.title( _( "Yell a sentence" ) )
            .width( 64 )
            .description( popupdesc )
            .identifier( "sentence" )
            .max_length( 128 )
            .query();
            yell_msg = popup.text() + ".";
            is_order = false;
            break;
        }
        case NPC_CHAT_GUARD: {
            const int npcselect = npc_select_menu( followers, _( "Who should guard here?" ) );
            if( npcselect < 0 ) {
                return;
            }
            if( npcselect == follower_count ) {
                for( npc *them : followers ) {
                    talk_function::assign_guard( *them );
                }
                yell_msg = _( "Everyone guard here!" );
            } else {
                talk_function::assign_guard( *followers[npcselect] );
                yell_msg = string_format( _( "Guard here, %s!" ), followers[npcselect]->name );
            }
            break;
        }
        case NPC_CHAT_FOLLOW: {
            const int npcselect = npc_select_menu( guards, _( "Who should follow you?" ) );
            if( npcselect < 0 ) {
                return;
            }
            if( npcselect == guard_count ) {
                for( npc *them : guards ) {
                    talk_function::stop_guard( *them );
                }
                yell_msg = _( "Everyone follow me!" );
            } else {
                talk_function::stop_guard( *guards[npcselect] );
                yell_msg = string_format( _( "Follow me, %s!" ), guards[npcselect]->name );
            }
            break;
        }
        case NPC_CHAT_AWAKE:
            for( npc *them : followers ) {
                talk_function::wake_up( *them );
            }
            yell_msg = _( "Stay awake!" );
            break;
        case NPC_CHAT_DANGER:
            for( npc *them : followers ) {
                them->rules.set_danger_overrides();
            }
            yell_msg = _( "We're in danger.  Stay awake, stay close, don't go wandering off, "
                          "and don't open any doors." );
            break;
        case NPC_CHAT_CLEAR_OVERRIDES:
            for( npc *p : followers ) {
                talk_function::clear_overrides( *p );
            }
            yell_msg = _( "As you were." );
            break;
        case NPC_CHAT_ORDERS:
            npc_temp_orders_menu( followers );
            break;
        default:
            return;
    }

    if( !yell_msg.empty() ) {
        message = string_format( "\"%s\"", yell_msg );
    }
    if( !message.empty() ) {
        add_msg( _( "You yell %s" ), message );
        u.shout( string_format( _( "%s yelling %s" ), u.disp_name(), message ), is_order );
    }

    u.moves -= 100;
    refresh_all();
}

void npc::handle_sound( int priority, const std::string &description, int heard_volume,
                        const tripoint &spos )
{
    const tripoint s_abs_pos = g->m.getabs( spos );
    const tripoint my_abs_pos = g->m.getabs( pos() );

    add_msg( m_debug, "%s heard '%s', priority %d at volume %d from %d:%d, my pos %d:%d",
             disp_name(), description, priority, heard_volume, s_abs_pos.x, s_abs_pos.y,
             my_abs_pos.x, my_abs_pos.y );

    const sounds::sound_t spriority = static_cast<sounds::sound_t>( priority );
    bool player_ally = g->u.pos() == spos && is_player_ally();
    player *const sound_source = g->critter_at<player>( spos );
    bool npc_ally = sound_source && sound_source->is_npc() && is_ally( *sound_source );

    if( ( player_ally || npc_ally ) && spriority == sounds::sound_t::order ) {
        say( "<acknowledged>" );
    }

    if( sees( spos ) || is_hallucination() ) {
        return;
    }
    // ignore low priority sounds if the NPC "knows" it came from a friend.
    // @ todo NPC will need to respond to talking noise eventually
    // but only for bantering purposes, not for investigating.
    if( spriority < sounds::sound_t::alarm ) {
        if( player_ally ) {
            add_msg( m_debug, "Allied NPC ignored same faction %s", name );
            return;
        }
        if( npc_ally ) {
            add_msg( m_debug, "NPC ignored same faction %s", name );
            return;
        }
    }
    // discount if sound source is player, or seen by player,
    // and listener is friendly and sound source is combat or alert only.
    if( spriority < sounds::sound_t::alarm && g->u.sees( spos ) ) {
        if( is_player_ally() ) {
            add_msg( m_debug, "NPC %s ignored low priority noise that player can see", name );
            return;
            // discount if sound source is player, or seen by player,
            // listener is neutral and sound type is worth investigating.
        } else if( spriority < sounds::sound_t::destructive_activity &&
                   get_attitude_group( get_attitude() ) != attitude_group::hostile ) {
            return;
        }
    }
    // patrolling guards will investigate more readily than stationary NPCS
    int investigate_dist = 10;
    if( mission == NPC_MISSION_GUARD_ALLY || mission == NPC_MISSION_GUARD_PATROL ) {
        investigate_dist = 50;
    }
    if( rules.has_flag( ally_rule::ignore_noise ) ) {
        investigate_dist = 0;
    }
    if( ai_cache.total_danger < 1.0f ) {
        if( spriority == sounds::sound_t::movement && !in_vehicle ) {
            warn_about( "movement_noise", rng( 1, 10 ) * 1_minutes, description );
        } else if( spriority > sounds::sound_t::movement ) {
            if( ( spriority == sounds::sound_t::speech || spriority == sounds::sound_t::alert ||
                  spriority == sounds::sound_t::order ) && sound_source &&
                !has_faction_relationship( *sound_source, npc_factions::knows_your_voice ) ) {
                warn_about( "speech_noise", rng( 1, 10 ) * 1_minutes );
            } else if( spriority > sounds::sound_t::activity ) {
                warn_about( "combat_noise", rng( 1, 10 ) * 1_minutes );
            }
            bool should_check = rl_dist( pos(), spos ) < investigate_dist;
            if( should_check ) {
                const zone_manager &mgr = zone_manager::get_manager();
                if( mgr.has( zone_no_investigate, s_abs_pos, fac_id ) ) {
                    should_check = false;
                } else if( mgr.has( zone_investigate_only, my_abs_pos, fac_id ) &&
                           !mgr.has( zone_investigate_only, s_abs_pos, fac_id ) ) {
                    should_check = false;
                }
            }
            if( should_check ) {
                add_msg( m_debug, "%s added noise at pos %d:%d", name, s_abs_pos.x, s_abs_pos.y );
                dangerous_sound temp_sound;
                temp_sound.abs_pos = s_abs_pos;
                temp_sound.volume = heard_volume;
                temp_sound.type = priority;
                if( !ai_cache.sound_alerts.empty() ) {
                    if( ai_cache.sound_alerts.back().abs_pos != s_abs_pos ) {
                        ai_cache.sound_alerts.push_back( temp_sound );
                    }
                } else {
                    ai_cache.sound_alerts.push_back( temp_sound );
                }
            }
        }
    }
}

void npc_chatbin::check_missions()
{
    // TODO: or simply fail them? Some missions might only need to be reported.
    auto &ma = missions_assigned;
    const auto last = std::remove_if( ma.begin(), ma.end(), []( class mission const * m ) {
        return !m->is_assigned();
    } );
    std::copy( last, ma.end(), std::back_inserter( missions ) );
    ma.erase( last, ma.end() );
}

void npc::talk_to_u( bool text_only, bool radio_contact )
{
    if( g->u.is_dead_state() ) {
        set_attitude( NPCATT_NULL );
        return;
    }
    const bool has_mind_control = g->u.has_trait( trait_DEBUG_MIND_CONTROL );
    // This is necessary so that we don't bug the player over and over
    if( get_attitude() == NPCATT_TALK ) {
        set_attitude( NPCATT_NULL );
    } else if( !has_mind_control && ( get_attitude() == NPCATT_FLEE ||
                                      get_attitude() == NPCATT_FLEE_TEMP ) ) {
        add_msg( _( "%s is fleeing from you!" ), name );
        return;
    } else if( !has_mind_control && get_attitude() == NPCATT_KILL ) {
        add_msg( _( "%s is hostile!" ), name );
        return;
    }
    dialogue d;
    d.alpha = &g->u;
    d.beta = this;

    chatbin.check_missions();

    // For each active mission we have, let the mission know we talked to this NPC.
    for( auto &mission : g->u.get_active_missions() ) {
        mission->on_talk_with_npc( this->getID() );
    }

    for( auto &mission : chatbin.missions_assigned ) {
        if( mission->get_assigned_player_id() == g->u.getID() ) {
            d.missions_assigned.push_back( mission );
        }
    }
    d.add_topic( chatbin.first_topic );
    if( radio_contact ) {
        d.add_topic( "TALK_RADIO" );
        d.by_radio = true;
    } else if( is_leader() ) {
        d.add_topic( "TALK_LEADER" );
    } else if( is_player_ally() && ( is_walking_with() || has_activity() ) ) {
        d.add_topic( "TALK_FRIEND" );
    } else if( get_attitude() == NPCATT_RECOVER_GOODS ) {
        d.add_topic( "TALK_STOLE_ITEM" );
    }
    int most_difficult_mission = 0;
    for( auto &mission : chatbin.missions ) {
        const auto &type = mission->get_type();
        if( type.urgent && type.difficulty > most_difficult_mission ) {
            d.add_topic( "TALK_MISSION_DESCRIBE_URGENT" );
            chatbin.mission_selected = mission;
            most_difficult_mission = type.difficulty;
        }
    }
    most_difficult_mission = 0;
    bool chosen_urgent = false;
    for( auto &mission : chatbin.missions_assigned ) {
        if( mission->get_assigned_player_id() != g->u.getID() ) {
            // Not assigned to the player that is currently talking to the npc
            continue;
        }
        const auto &type = mission->get_type();
        if( ( type.urgent && !chosen_urgent ) || ( type.difficulty > most_difficult_mission &&
                ( type.urgent || !chosen_urgent ) ) ) {
            chosen_urgent = type.urgent;
            d.add_topic( "TALK_MISSION_INQUIRE" );
            chatbin.mission_selected = mission;
            most_difficult_mission = type.difficulty;
        }
    }
    if( chatbin.mission_selected != nullptr ) {
        if( chatbin.mission_selected->get_assigned_player_id() != g->u.getID() ) {
            // Don't talk about a mission that is assigned to someone else.
            chatbin.mission_selected = nullptr;
        }
    }
    if( chatbin.mission_selected == nullptr ) {
        // if possible, select a mission to talk about
        if( !chatbin.missions.empty() ) {
            chatbin.mission_selected = chatbin.missions.front();
        } else if( !d.missions_assigned.empty() ) {
            chatbin.mission_selected = d.missions_assigned.front();
        }
    }

    // Needs
    if( has_effect( effect_sleep ) || has_effect( effect_lying_down ) ) {
        if( has_effect( effect_narcosis ) ) {
            d.add_topic( "TALK_SEDATED" );
        } else {
            d.add_topic( "TALK_WAKE_UP" );
        }
    }

    if( d.topic_stack.back().id == "TALK_NONE" ) {
        d.topic_stack.back() = talk_topic( pick_talk_topic( g->u ) );
    }

    moves -= 100;

    if( g->u.is_deaf() ) {
        if( d.topic_stack.back().id == "TALK_MUG" ||
            d.topic_stack.back().id == "TALK_STRANGER_AGGRESSIVE" ) {
            make_angry();
            d.add_topic( "TALK_DEAF_ANGRY" );
        } else {
            d.add_topic( "TALK_DEAF" );
        }
    }

    if( g->u.has_trait( trait_PROF_FOODP ) && !( g->u.is_wearing( itype_id( "foodperson_mask" ) ) ||
            g->u.is_wearing( itype_id( "foodperson_mask_on" ) ) ) ) {
        d.add_topic( "TALK_NOFACE" );
    }

    if( has_trait( trait_PROF_FOODP ) && !( is_wearing( itype_id( "foodperson_mask" ) ) ||
                                            is_wearing( itype_id( "foodperson_mask_on" ) ) ) ) {
        d.add_topic( "TALK_NPC_NOFACE" );
    }

    decide_needs();

    dialogue_window d_win;
    d_win.open_dialogue( text_only );
    // Main dialogue loop
    do {
        d_win.print_header( name );
        const talk_topic next = d.opt( d_win, d.topic_stack.back() );
        if( next.id == "TALK_NONE" ) {
            int cat = topic_category( d.topic_stack.back() );
            do {
                d.topic_stack.pop_back();
            } while( cat != -1 && topic_category( d.topic_stack.back() ) == cat );
        }
        if( next.id == "TALK_DONE" || d.topic_stack.empty() ) {
            d.beta->say( _( "Bye." ) );
            d.done = true;
        } else if( next.id != "TALK_NONE" ) {
            d.add_topic( next );
        }
    } while( !d.done );
    g->refresh_all();

    if( g->u.activity.id() == activity_id( "ACT_AIM" ) && !g->u.has_weapon() ) {
        g->u.cancel_activity();
        // don't query certain activities that are started from dialogue
    } else if( g->u.activity.id() == activity_id( "ACT_TRAIN" ) ||
               g->u.activity.id() == activity_id( "ACT_WAIT_NPC" ) ||
               g->u.activity.id() == activity_id( "ACT_SOCIALIZE" ) ||
               g->u.activity.index == getID().get_value() ) {
        return;
    }

    if( !g->u.has_effect( effect_under_op ) ) {
        g->cancel_activity_or_ignore_query( distraction_type::talked_to,
                                            string_format( _( "%s talked to you." ), name ) );
    }
}

std::string dialogue::dynamic_line( const talk_topic &the_topic ) const
{
    if( the_topic.item_type != "null" ) {
        cur_item = the_topic.item_type;
    }

    // For compatibility
    const auto &topic = the_topic.id;
    const auto iter = json_talk_topics.find( topic );
    if( iter != json_talk_topics.end() ) {
        const std::string line = iter->second.get_dynamic_line( *this );
        if( !line.empty() ) {
            return line;
        }
    }

    if( topic == "TALK_NPC_NOFACE" ) {
        return string_format( _( "&%s stays silent." ), beta->name );
    }

    if( topic == "TALK_NOFACE" ) {
        return _( "&You can't talk without your face." );
    } else if( topic == "TALK_DEAF" ) {
        return _( "&You are deaf and can't talk." );

    } else if( topic == "TALK_DEAF_ANGRY" ) {
        return string_format(
                   _( "&You are deaf and can't talk. When you don't respond, %s becomes angry!" ),
                   beta->name );
    }
    if( topic == "TALK_SEDATED" ) {
        return string_format(
                   _( "%1$s is sedated and can't be moved or woken up until the medication or sedation wears off.\nYou estimate it will wear off in %2$s." ),
                   beta->name, to_string_approx( g->u.estimate_effect_dur( skill_id( "firstaid" ), effect_narcosis,
                           15_minutes, 6, *beta ) ) );
    }

    const auto &p = beta; // for compatibility, later replace it in the code below
    // Those topics are handled by the mission system, see there.
    static const std::unordered_set<std::string> mission_topics = { {
            "TALK_MISSION_DESCRIBE", "TALK_MISSION_DESCRIBE_URGENT",
            "TALK_MISSION_OFFER", "TALK_MISSION_ACCEPTED",
            "TALK_MISSION_REJECTED", "TALK_MISSION_ADVICE", "TALK_MISSION_INQUIRE",
            "TALK_MISSION_SUCCESS", "TALK_MISSION_SUCCESS_LIE", "TALK_MISSION_FAILURE"
        }
    };
    if( mission_topics.count( topic ) > 0 ) {
        if( p->chatbin.mission_selected == nullptr ) {
            return "mission_selected == nullptr; BUG! (npctalk.cpp:dynamic_line)";
        }
        mission *miss = p->chatbin.mission_selected;
        const auto &type = miss->get_type();
        // TODO: make it a member of the mission class, maybe at mission instance specific data
        const std::string &ret = miss->dialogue_for_topic( topic );
        if( ret.empty() ) {
            debugmsg( "Bug in npctalk.cpp:dynamic_line. Wrong mission_id(%s) or topic(%s)",
                      type.id.c_str(), topic.c_str() );
            return "";
        }

        if( topic == "TALK_MISSION_SUCCESS" && miss->has_follow_up() ) {
            switch( rng( 1, 3 ) ) {
                case 1:
                    return ret + _( "  And I have more I'd like you to do." );
                case 2:
                    return ret + _( "  I could use a hand with something else if you are interested." );
                case 3:
                    return ret + _( "  If you are interested, I have another job for you." );
            }
        }

        return ret;
    }

    if( topic == "TALK_NONE" || topic == "TALK_DONE" ) {
        return _( "Bye." );
    } else if( topic == "TALK_TRAIN" ) {
        if( !g->u.backlog.empty() && g->u.backlog.front().id() == activity_id( "ACT_TRAIN" ) ) {
            return _( "Shall we resume?" );
        }
        std::vector<skill_id> trainable = p->skills_offered_to( g->u );
        std::vector<matype_id> styles = p->styles_offered_to( g->u );
        if( trainable.empty() && styles.empty() ) {
            return _( "Sorry, but it doesn't seem I have anything to teach you." );
        } else {
            return _( "Here's what I can teach you..." );
        }
    } else if( topic == "TALK_HOW_MUCH_FURTHER" ) {
        // TODO: this ignores the z-component
        const tripoint player_pos = p->global_omt_location();
        int dist = rl_dist( player_pos, p->goal );
        std::string response;
        dist *= 100;
        if( dist >= 1300 ) {
            int miles = dist / 25; // *100, e.g. quarter mile is "25"
            miles -= miles % 25; // Round to nearest quarter-mile
            int fullmiles = ( miles - miles % 100 ) / 100; // Left of the decimal point
            if( fullmiles <= 0 ) {
                fullmiles = 0;
            }
            response = string_format( _( "%d.%d miles." ), fullmiles, miles );
        } else {
            response = string_format( ngettext( "%d foot.", "%d feet.", dist ), dist );
        }
        return response;
    } else if( topic == "TALK_DESCRIBE_MISSION" ) {
        switch( p->mission ) {
            case NPC_MISSION_SHELTER:
                return _( "I'm holing up here for safety." );
            case NPC_MISSION_SHOPKEEP:
                return _( "I run the shop here." );
            case NPC_MISSION_GUARD:
            case NPC_MISSION_GUARD_ALLY:
            case NPC_MISSION_GUARD_PATROL:
                return _( "I'm guarding this location." );
            case NPC_MISSION_NULL:
                return p->myclass.obj().get_job_description();
            default:
                return "ERROR: Someone forgot to code an npc_mission text.";
        } // switch (p->mission)
    } else if( topic == "TALK_SHOUT" ) {
        alpha->shout();
        if( alpha->is_deaf() ) {
            return _( "&You yell, but can't hear yourself." );
        } else {
            return _( "&You yell." );
        }
    } else if( topic == "TALK_SIZE_UP" ) {
        ///\EFFECT_PER affects whether player can size up NPCs

        ///\EFFECT_INT slightly affects whether player can size up NPCs
        int ability = g->u.per_cur * 3 + g->u.int_cur;
        if( ability <= 10 ) {
            return "&You can't make anything out.";
        }

        if( p->is_player_ally() || ability > 100 ) {
            ability = 100;
        }

        std::string info = "&";
        int str_range = static_cast<int>( 100 / ability );
        int str_min = static_cast<int>( p->str_max / str_range ) * str_range;
        info += string_format( _( "Str %d - %d" ), str_min, str_min + str_range );

        if( ability >= 40 ) {
            int dex_range = static_cast<int>( 160 / ability );
            int dex_min = static_cast<int>( p->dex_max / dex_range ) * dex_range;
            info += string_format( _( "  Dex %d - %d" ), dex_min, dex_min + dex_range );
        }

        if( ability >= 50 ) {
            int int_range = static_cast<int>( 200 / ability );
            int int_min = static_cast<int>( p->int_max / int_range ) * int_range;
            info += string_format( _( "  Int %d - %d" ), int_min, int_min + int_range );
        }

        if( ability >= 60 ) {
            int per_range = static_cast<int>( 240 / ability );
            int per_min = static_cast<int>( p->per_max / per_range ) * per_range;
            info += string_format( _( "  Per %d - %d" ), per_min, per_min + per_range );
        }

        needs_rates rates = p->calc_needs_rates();
        if( ability >= 100 - ( p->get_fatigue() / 10 ) ) {
            std::string how_tired;
            if( p->get_fatigue() > EXHAUSTED ) {
                how_tired = _( "Exhausted" );
            } else if( p->get_fatigue() > DEAD_TIRED ) {
                how_tired = _( "Dead tired" );
            } else if( p->get_fatigue() > TIRED ) {
                how_tired = _( "Tired" );
            } else {
                how_tired = _( "Not tired" );
                if( ability >= 100 ) {
                    time_duration sleep_at = 5_minutes * ( TIRED - p->get_fatigue() ) /
                                             rates.fatigue;
                    how_tired += _( ".  Will need sleep in " ) + to_string_approx( sleep_at );
                }
            }
            info += "\n" + how_tired;
        }
        if( ability >= 100 ) {
            if( p->get_thirst() < 100 ) {
                time_duration thirst_at = 5_minutes * ( 100 - p->get_thirst() ) / rates.thirst;
                if( thirst_at > 1_hours ) {
                    info += _( "\nWill need water in " ) + to_string_approx( thirst_at );
                }
            } else {
                info += _( "\nThirsty" );
            }
            if( p->get_hunger() < 100 ) {
                time_duration hunger_at = 5_minutes * ( 100 - p->get_hunger() ) / rates.hunger;
                if( hunger_at > 1_hours ) {
                    info += _( "\nWill need food in " ) + to_string_approx( hunger_at );
                }
            } else {
                info += _( "\nHungry" );
            }
        }
        return info;
    } else if( topic == "TALK_LOOK_AT" ) {
        return "&" + p->short_description();
    } else if( topic == "TALK_OPINION" ) {
        return "&" + p->opinion_text();
    } else if( topic == "TALK_MIND_CONTROL" ) {
        bool not_following = g->get_follower_list().count( p->getID() ) == 0;
        p->companion_mission_role_id.clear();
        talk_function::follow( *p );
        if( not_following ) {
            return _( "YES, MASTER!" );
        }
    }

    return string_format( "I don't know what to say for %s. (BUG (npctalk.cpp:dynamic_line))",
                          topic );
}

void dialogue::apply_speaker_effects( const talk_topic &the_topic )
{
    const auto &topic = the_topic.id;
    const auto iter = json_talk_topics.find( topic );
    if( iter == json_talk_topics.end() ) {
        return;
    }
    for( json_dynamic_line_effect &npc_effect : iter->second.get_speaker_effects() ) {
        if( npc_effect.test_condition( *this ) ) {
            npc_effect.apply( *this );
        }
    }
}

talk_response &dialogue::add_response( const std::string &text, const std::string &r,
                                       const bool first )
{
    talk_response result = talk_response();
    result.truetext = no_translation( text );
    result.truefalse_condition = []( const dialogue & ) {
        return true;
    };
    result.success.next_topic = talk_topic( r );
    if( first ) {
        responses.insert( responses.begin(), result );
        return responses.front();
    } else {
        responses.push_back( result );
        return responses.back();
    }
}

talk_response &dialogue::add_response_done( const std::string &text )
{
    return add_response( text, "TALK_DONE" );
}

talk_response &dialogue::add_response_none( const std::string &text )
{
    return add_response( text, "TALK_NONE" );
}

talk_response &dialogue::add_response( const std::string &text, const std::string &r,
                                       talkfunction_ptr effect_success, const bool first )
{
    talk_response &result = add_response( text, r, first );
    result.success.set_effect( effect_success );
    return result;
}

talk_response &dialogue::add_response( const std::string &text, const std::string &r,
                                       std::function<void( npc & )> effect_success,
                                       dialogue_consequence consequence, const bool first )
{
    talk_response &result = add_response( text, r, first );
    result.success.set_effect_consequence( effect_success, consequence );
    return result;
}

talk_response &dialogue::add_response( const std::string &text, const std::string &r,
                                       mission *miss, const bool first )
{
    if( miss == nullptr ) {
        debugmsg( "tried to select null mission" );
    }
    talk_response &result = add_response( text, r, first );
    result.mission_selected = miss;
    return result;
}

talk_response &dialogue::add_response( const std::string &text, const std::string &r,
                                       const skill_id &skill, const bool first )
{
    talk_response &result = add_response( text, r, first );
    result.skill = skill;
    return result;
}

talk_response &dialogue::add_response( const std::string &text, const std::string &r,
                                       const martialart &style, const bool first )
{
    talk_response &result = add_response( text, r, first );
    result.style = style.id;
    return result;
}

talk_response &dialogue::add_response( const std::string &text, const std::string &r,
                                       const itype_id &item_type, const bool first )
{
    if( item_type == "null" ) {
        debugmsg( "explicitly specified null item" );
    }

    talk_response &result = add_response( text, r, first );
    result.success.next_topic.item_type = item_type;
    return result;
}

void dialogue::gen_responses( const talk_topic &the_topic )
{
    const auto &topic = the_topic.id; // for compatibility, later replace it in the code below
    const auto p = beta; // for compatibility, later replace it in the code below
    auto &ret = responses; // for compatibility, later replace it in the code below
    ret.clear();
    const auto iter = json_talk_topics.find( topic );
    if( iter != json_talk_topics.end() ) {
        json_talk_topic &jtt = iter->second;
        if( jtt.gen_responses( *this ) ) {
            return;
        }
    }

    if( topic == "TALK_MISSION_LIST" ) {
        if( p->chatbin.missions.size() == 1 ) {
            add_response( _( "Tell me about it." ), "TALK_MISSION_OFFER",
                          p->chatbin.missions.front(), true );
        } else {
            for( auto &mission : p->chatbin.missions ) {
                add_response( mission->get_type().tname(), "TALK_MISSION_OFFER", mission, true );
            }
        }
    } else if( topic == "TALK_MISSION_LIST_ASSIGNED" ) {
        if( missions_assigned.size() == 1 ) {
            add_response( _( "I have news." ), "TALK_MISSION_INQUIRE", missions_assigned.front() );
        } else {
            for( auto &miss_it : missions_assigned ) {
                add_response( miss_it->get_type().tname(), "TALK_MISSION_INQUIRE", miss_it );
            }
        }
    } else if( topic == "TALK_TRAIN" ) {
        if( !g->u.backlog.empty() && g->u.backlog.front().id() == activity_id( "ACT_TRAIN" ) ) {
            player_activity &backlog = g->u.backlog.front();
            std::stringstream resume;
            resume << _( "Yes, let's resume training " );
            const skill_id skillt( backlog.name );
            // TODO: This is potentially dangerous. A skill and a martial art
            // could have the same ident!
            if( !skillt.is_valid() ) {
                auto &style = matype_id( backlog.name ).obj();
                resume << style.name;
                add_response( resume.str(), "TALK_TRAIN_START", style );
            } else {
                resume << skillt.obj().name();
                add_response( resume.str(), "TALK_TRAIN_START", skillt );
            }
        }
        std::vector<matype_id> styles = p->styles_offered_to( g->u );
        std::vector<skill_id> trainable = p->skills_offered_to( g->u );
        if( trainable.empty() && styles.empty() ) {
            add_response_none( _( "Oh, okay." ) );
            return;
        }
        for( auto &style_id : styles ) {
            auto &style = style_id.obj();
            const int cost = calc_ma_style_training_cost( *p, style.id );
            //~Martial art style (cost in dollars)
            const std::string text = string_format( cost > 0 ? _( "%s ( cost $%d )" ) : "%s",
                                                    _( style.name ), cost / 100 );
            add_response( text, "TALK_TRAIN_START", style );
        }
        for( auto &trained : trainable ) {
            const int cost = calc_skill_training_cost( *p, trained );
            const SkillLevel skill_level_obj = g->u.get_skill_level_object( trained );
            const int cur_level = skill_level_obj.level();
            const int cur_level_exercise = skill_level_obj.exercise();
            //~Skill name: current level (exercise) -> next level (cost in dollars)
            std::string text = string_format( cost > 0 ? _( "%s: %d (%d%%) -> %d (cost $%d)" ) :
                                              _( "%s: %d (%d%%) -> %d" ),
                                              trained.obj().name(), cur_level, cur_level_exercise, cur_level + 1,
                                              cost / 100 );
            add_response( text, "TALK_TRAIN_START", trained );
        }
        add_response_none( _( "Eh, never mind." ) );
    } else if( topic == "TALK_HOW_MUCH_FURTHER" ) {
        add_response_none( _( "Okay, thanks." ) );
        add_response_done( _( "Let's keep moving." ) );
    }

    if( g->u.has_trait( trait_DEBUG_MIND_CONTROL ) && !p->is_player_ally() ) {
        add_response( _( "OBEY ME!" ), "TALK_MIND_CONTROL" );
        add_response_done( _( "Bye." ) );
    }

    if( ret.empty() ) {
        add_response_done( _( "Bye." ) );
    }
}

static int parse_mod( const dialogue &d, const std::string &attribute, const int factor )
{
    player &u = *d.alpha;
    npc &p = *d.beta;
    int modifier = 0;
    if( attribute == "ANGER" ) {
        modifier = p.op_of_u.anger;
    } else if( attribute == "FEAR" ) {
        modifier = p.op_of_u.fear;
    } else if( attribute == "TRUST" ) {
        modifier = p.op_of_u.trust;
    } else if( attribute == "VALUE" ) {
        modifier = p.op_of_u.value;
    } else if( attribute == "POS_FEAR" ) {
        modifier = std::max( 0, p.op_of_u.fear );
    } else if( attribute == "AGGRESSION" ) {
        modifier = p.personality.aggression;
    } else if( attribute == "ALTRUISM" ) {
        modifier = p.personality.altruism;
    } else if( attribute == "BRAVERY" ) {
        modifier = p.personality.bravery;
    } else if( attribute == "COLLECTOR" ) {
        modifier = p.personality.collector;
    } else if( attribute == "MISSIONS" ) {
        modifier = p.assigned_missions_value() / OWED_VAL;
    } else if( attribute == "U_INTIMIDATE" ) {
        modifier = u.intimidation();
    } else if( attribute == "NPC_INTIMIDATE" ) {
        modifier = p.intimidation();
    }
    modifier *= factor;
    return modifier;
}

int talk_trial::calc_chance( const dialogue &d ) const
{
    player &u = *d.alpha;
    if( u.has_trait( trait_DEBUG_MIND_CONTROL ) ) {
        return 100;
    }
    const social_modifiers &u_mods = u.get_mutation_social_mods();

    npc &p = *d.beta;
    int chance = difficulty;
    switch( type ) {
        case NUM_TALK_TRIALS:
            dbg( D_ERROR ) << "called calc_chance with invalid talk_trial value: " << type;
            break;
        case TALK_TRIAL_LIE:
            chance += u.talk_skill() - p.talk_skill() + p.op_of_u.trust * 3;
            chance += u_mods.lie;

            //come on, who would suspect a robot of lying?
            if( u.has_bionic( bionic_id( "bio_voice" ) ) ) {
                chance += 10;
            }
            if( u.has_bionic( bionic_id( "bio_face_mask" ) ) ) {
                chance += 20;
            }
            break;
        case TALK_TRIAL_PERSUADE:
            chance += u.talk_skill() - static_cast<int>( p.talk_skill() / 2 ) +
                      p.op_of_u.trust * 2 + p.op_of_u.value;
            chance += u_mods.persuade;

            if( u.has_bionic( bionic_id( "bio_face_mask" ) ) ) {
                chance += 10;
            }
            if( u.has_bionic( bionic_id( "bio_deformity" ) ) ) {
                chance -= 50;
            }
            if( u.has_bionic( bionic_id( "bio_voice" ) ) ) {
                chance -= 20;
            }
            break;
        case TALK_TRIAL_INTIMIDATE:
            chance += u.intimidation() - p.intimidation() + p.op_of_u.fear * 2 -
                      p.personality.bravery * 2;
            chance += u_mods.intimidate;

            if( u.has_bionic( bionic_id( "bio_face_mask" ) ) ) {
                chance += 10;
            }
            if( u.has_bionic( bionic_id( "bio_armor_eyes" ) ) ) {
                chance += 10;
            }
            if( u.has_bionic( bionic_id( "bio_deformity" ) ) ) {
                chance += 20;
            }
            if( u.has_bionic( bionic_id( "bio_voice" ) ) ) {
                chance += 20;
            }
            break;
        case TALK_TRIAL_NONE:
            chance = 100;
            break;
        case TALK_TRIAL_CONDITION:
            chance = condition( d ) ? 100 : 0;
            break;
    }
    for( const auto &this_mod : modifiers ) {
        chance += parse_mod( d, this_mod.first, this_mod.second );
    }

    return std::max( 0, std::min( 100, chance ) );
}

bool talk_trial::roll( dialogue &d ) const
{
    player &u = *d.alpha;
    if( type == TALK_TRIAL_NONE || u.has_trait( trait_DEBUG_MIND_CONTROL ) ) {
        return true;
    }
    const int chance = calc_chance( d );
    const bool success = rng( 0, 99 ) < chance;
    if( success ) {
        u.practice( skill_speech, ( 100 - chance ) / 10 );
    } else {
        u.practice( skill_speech, ( 100 - chance ) / 7 );
    }
    return success;
}

int topic_category( const talk_topic &the_topic )
{
    const auto &topic = the_topic.id;
    // TODO: ideally, this would be a property of the topic itself.
    // How this works: each category has a set of topics that belong to it, each set is checked
    // for the given topic and if a set contains, the category number is returned.
    static const std::unordered_set<std::string> topic_1 = { {
            "TALK_MISSION_START", "TALK_MISSION_DESCRIBE", "TALK_MISSION_OFFER",
            "TALK_MISSION_ACCEPTED", "TALK_MISSION_REJECTED", "TALK_MISSION_ADVICE",
            "TALK_MISSION_INQUIRE", "TALK_MISSION_SUCCESS", "TALK_MISSION_SUCCESS_LIE",
            "TALK_MISSION_FAILURE", "TALK_MISSION_REWARD", "TALK_MISSION_END",
            "TALK_MISSION_DESCRIBE_URGENT"
        }
    };
    if( topic_1.count( topic ) > 0 ) {
        return 1;
    }
    static const std::unordered_set<std::string> topic_2 = { {
            "TALK_SHARE_EQUIPMENT", "TALK_GIVE_EQUIPMENT", "TALK_DENY_EQUIPMENT"
        }
    };
    if( topic_2.count( topic ) > 0 ) {
        return 2;
    }
    static const std::unordered_set<std::string> topic_3 = { {
            "TALK_SUGGEST_FOLLOW", "TALK_AGREE_FOLLOW", "TALK_DENY_FOLLOW",
        }
    };
    if( topic_3.count( topic ) > 0 ) {
        return 3;
    }
    static const std::unordered_set<std::string> topic_4 = { {
            "TALK_COMBAT_ENGAGEMENT",
        }
    };
    if( topic_4.count( topic ) > 0 ) {
        return 4;
    }
    static const std::unordered_set<std::string> topic_5 = { {
            "TALK_COMBAT_COMMANDS",
        }
    };
    if( topic_5.count( topic ) > 0 ) {
        return 5;
    }
    static const std::unordered_set<std::string> topic_6 = { {
            "TALK_TRAIN", "TALK_TRAIN_START", "TALK_TRAIN_FORCE"
        }
    };
    if( topic_6.count( topic ) > 0 ) {
        return 6;
    }
    static const std::unordered_set<std::string> topic_7 = { {
            "TALK_MISC_RULES",
        }
    };
    if( topic_7.count( topic ) > 0 ) {
        return 7;
    }
    static const std::unordered_set<std::string> topic_8 = { {
            "TALK_AIM_RULES",
        }
    };
    if( topic_8.count( topic ) > 0 ) {
        return 8;
    }
    static const std::unordered_set<std::string> topic_9 = { {
            "TALK_FRIEND", "TALK_GIVE_ITEM", "TALK_USE_ITEM",
        }
    };
    if( topic_9.count( topic ) > 0 ) {
        return 9;
    }
    static const std::unordered_set<std::string> topic_99 = { {
            "TALK_SIZE_UP", "TALK_LOOK_AT", "TALK_OPINION", "TALK_SHOUT"
        }
    };
    if( topic_99.count( topic ) > 0 ) {
        return 99;
    }
    return -1; // Not grouped with other topics
}

void parse_tags( std::string &phrase, const player &u, const player &me, const itype_id &item_type )
{
    phrase = remove_color_tags( phrase );

    size_t fa;
    size_t fb;
    std::string tag;
    do {
        fa = phrase.find( '<' );
        fb = phrase.find( '>' );
        int l = fb - fa + 1;
        if( fa != std::string::npos && fb != std::string::npos ) {
            tag = phrase.substr( fa, fb - fa + 1 );
        } else {
            return;
        }

        const std::string &replacement = SNIPPET.random_from_category( tag );
        if( !replacement.empty() ) {
            phrase.replace( fa, l, replacement );
            continue;
        }

        // Special, dynamic tags go here
        if( tag == "<yrwp>" ) {
            phrase.replace( fa, l, remove_color_tags( u.weapon.tname() ) );
        } else if( tag == "<mywp>" ) {
            if( !me.is_armed() ) {
                phrase.replace( fa, l, _( "fists" ) );
            } else {
                phrase.replace( fa, l, remove_color_tags( me.weapon.tname() ) );
            }
        } else if( tag == "<ammo>" ) {
            if( !me.weapon.is_gun() ) {
                phrase.replace( fa, l, _( "BADAMMO" ) );
            } else {
                phrase.replace( fa, l, me.weapon.ammo_current() );
            }
        } else if( tag == "<current_activity>" ) {
            std::string activity_name;
            const npc *guy = dynamic_cast<const npc *>( &me );
            if( guy->current_activity_id ) {
                activity_name = guy->current_activity_id.obj().verb().translated();
            } else {
                activity_name = _( "doing this and that" );
            }
            phrase.replace( fa, l, activity_name );
        } else if( tag == "<punc>" ) {
            switch( rng( 0, 2 ) ) {
                case 0:
                    phrase.replace( fa, l, pgettext( "punctuation", "." ) );
                    break;
                case 1:
                    phrase.replace( fa, l, pgettext( "punctuation", "..." ) );
                    break;
                case 2:
                    phrase.replace( fa, l, pgettext( "punctuation", "!" ) );
                    break;
            }
        } else if( tag == "<mypronoun>" ) {
            std::string npcstr = me.male ? pgettext( "npc", "He" ) : pgettext( "npc", "She" );
            phrase.replace( fa, l, npcstr );
        } else if( tag == "<topic_item>" ) {
            phrase.replace( fa, l, item::nname( item_type, 2 ) );
        } else if( tag == "<topic_item_price>" ) {
            item tmp( item_type );
            phrase.replace( fa, l, format_money( tmp.price( true ) ) );
        } else if( tag == "<topic_item_my_total_price>" ) {
            item tmp( item_type );
            tmp.charges = me.charges_of( item_type );
            phrase.replace( fa, l, format_money( tmp.price( true ) ) );
        } else if( tag == "<topic_item_your_total_price>" ) {
            item tmp( item_type );
            tmp.charges = u.charges_of( item_type );
            phrase.replace( fa, l, format_money( tmp.price( true ) ) );
        } else if( !tag.empty() ) {
            debugmsg( "Bad tag. '%s' (%d - %d)", tag.c_str(), fa, fb );
            phrase.replace( fa, fb - fa + 1, "????" );
        }
    } while( fa != std::string::npos && fb != std::string::npos );
}

void dialogue::add_topic( const std::string &topic_id )
{
    topic_stack.push_back( talk_topic( topic_id ) );
}

void dialogue::add_topic( const talk_topic &topic )
{
    topic_stack.push_back( topic );
}

talk_data talk_response::create_option_line( const dialogue &d, const char letter )
{
    std::string ftext;
    text = ( truefalse_condition( d ) ? truetext : falsetext ).translated();
    // dialogue w/ a % chance to work
    if( trial.type == TALK_TRIAL_NONE || trial.type == TALK_TRIAL_CONDITION ) {
        // regular dialogue
        //~ %1$c is an option letter and shouldn't be translated, %2$s is translated response text
        ftext = string_format( pgettext( "talk option", "%1$c: %2$s" ), letter, text );
    } else {
        // dialogue w/ a % chance to work
        //~ %1$c is an option letter and shouldn't be translated, %2$s is translated trial type, %3$d is a number, and %4$s is the translated response text
        ftext = string_format( pgettext( "talk option", "%1$c: [%2$s %3$d%%] %4$s" ), letter,
                               trial.name(), trial.calc_chance( d ), text );
    }
    parse_tags( ftext, *d.alpha, *d.beta, success.next_topic.item_type );

    nc_color color;
    std::set<dialogue_consequence> consequences = get_consequences( d );
    if( consequences.count( dialogue_consequence::hostile ) > 0 ) {
        color = c_red;
    } else if( text[0] == '*' || consequences.count( dialogue_consequence::helpless ) > 0 ) {
        color = c_light_red;
    } else if( text[0] == '&' || consequences.count( dialogue_consequence::action ) > 0 ) {
        color = c_green;
    } else {
        color = c_white;
    }
    talk_data results;
    results.first = color;
    results.second = ftext;
    return results;
}

std::set<dialogue_consequence> talk_response::get_consequences( const dialogue &d ) const
{
    int chance = trial.calc_chance( d );
    if( chance >= 100 ) {
        return { success.get_consequence( d ) };
    } else if( chance <= 0 ) {
        return { failure.get_consequence( d ) };
    }

    return {{ success.get_consequence( d ), failure.get_consequence( d ) }};
}

dialogue_consequence talk_effect_t::get_consequence( const dialogue &d ) const
{
    if( d.beta->op_of_u.anger + opinion.anger >= d.beta->hostile_anger_level() ) {
        return dialogue_consequence::hostile;
    }
    return guaranteed_consequence;
}

const talk_topic &special_talk( char ch )
{
    static const std::map<char, talk_topic> key_map = {{
            { 'L', talk_topic( "TALK_LOOK_AT" ) },
            { 'S', talk_topic( "TALK_SIZE_UP" ) },
            { 'O', talk_topic( "TALK_OPINION" ) },
            { 'Y', talk_topic( "TALK_SHOUT" ) },
        }
    };

    const auto iter = key_map.find( ch );
    if( iter != key_map.end() ) {
        return iter->second;
    }

    static const talk_topic no_topic = talk_topic( "TALK_NONE" );
    return no_topic;
}

talk_topic dialogue::opt( dialogue_window &d_win, const talk_topic &topic )
{
    bool text_only = d_win.text_only;
    std::string challenge = dynamic_line( topic );
    gen_responses( topic );
    // Put quotes around challenge (unless it's an action)
    if( challenge[0] != '*' && challenge[0] != '&' ) {
        std::stringstream tmp;
        tmp << "\"" << challenge << "\"";
    }

    // Parse any tags in challenge
    parse_tags( challenge, *alpha, *beta, topic.item_type );
    capitalize_letter( challenge );

    // Prepend "My Name: "
    if( challenge[0] == '&' ) {
        // No name prepended!
        challenge = challenge.substr( 1 );
    } else if( challenge[0] == '*' ) {
        challenge = string_format( pgettext( "npc does something", "%s %s" ), beta->name,
                                   challenge.substr( 1 ) );
    } else {
        challenge = string_format( pgettext( "npc says something", "%s: %s" ), beta->name,
                                   challenge );
    }

    d_win.add_history_separator();

    // Number of lines to highlight
    const size_t hilight_lines = d_win.add_to_history( challenge );

    apply_speaker_effects( topic );

    std::vector<talk_data> response_lines;
    for( size_t i = 0; i < responses.size(); i++ ) {
        response_lines.push_back( responses[i].create_option_line( *this, 'a' + i ) );
    }

    int ch = text_only ? 'a' + responses.size() - 1 : ' ';
    bool okay;
    do {
        d_win.refresh_response_display();
        do {
            d_win.display_responses( hilight_lines, response_lines, ch );
            if( !text_only ) {
                ch = inp_mngr.get_input_event().get_first_input();
            }
            auto st = special_talk( ch );
            if( st.id != "TALK_NONE" ) {
                return st;
            }
            switch( ch ) {
                // send scroll control keys back to the display window
                case KEY_DOWN:
                case KEY_NPAGE:
                case KEY_UP:
                case KEY_PPAGE:
                    continue;
                default:
                    ch -= 'a';
                    break;
            }
        } while( ( ch < 0 || ch >= static_cast<int>( responses.size() ) ) );
        okay = true;
        std::set<dialogue_consequence> consequences = responses[ch].get_consequences( *this );
        if( consequences.count( dialogue_consequence::hostile ) > 0 ) {
            okay = query_yn( _( "You may be attacked! Proceed?" ) );
        } else if( consequences.count( dialogue_consequence::helpless ) > 0 ) {
            okay = query_yn( _( "You'll be helpless! Proceed?" ) );
        }
    } while( !okay );
    d_win.add_history_separator();

    talk_response chosen = responses[ch];
    std::string response_printed = string_format( pgettext( "you say something", "You: %s" ),
                                   response_lines[ch].second.substr( 3 ) );
    d_win.add_to_history( response_printed );

    if( chosen.mission_selected != nullptr ) {
        beta->chatbin.mission_selected = chosen.mission_selected;
    }

    // We can't set both skill and style or training will bug out
    // TODO: Allow setting both skill and style
    if( chosen.skill ) {
        beta->chatbin.skill = chosen.skill;
        beta->chatbin.style = matype_id::NULL_ID();
    } else if( chosen.style ) {
        beta->chatbin.style = chosen.style;
        beta->chatbin.skill = skill_id::NULL_ID();
    }

    const bool success = chosen.trial.roll( *this );
    const auto &effects = success ? chosen.success : chosen.failure;

    return effects.apply( *this );
}

talk_trial::talk_trial( JsonObject jo )
{
    static const std::unordered_map<std::string, talk_trial_type> types_map = { {
#define WRAP(value) { #value, TALK_TRIAL_##value }
            WRAP( NONE ),
            WRAP( LIE ),
            WRAP( PERSUADE ),
            WRAP( INTIMIDATE ),
            WRAP( CONDITION )
#undef WRAP
        }
    };
    const auto iter = types_map.find( jo.get_string( "type", "NONE" ) );
    if( iter == types_map.end() ) {
        jo.throw_error( "invalid talk trial type", "type" );
    }
    type = iter->second;
    if( !( type == TALK_TRIAL_NONE || type == TALK_TRIAL_CONDITION ) ) {
        difficulty = jo.get_int( "difficulty" );
    }

    read_condition<dialogue>( jo, "condition", condition, false );

    if( jo.has_array( "mod" ) ) {
        JsonArray ja = jo.get_array( "mod" );
        while( ja.has_more() ) {
            JsonArray jmod = ja.next_array();
            trial_mod this_modifier;
            this_modifier.first = jmod.next_string();
            this_modifier.second = jmod.next_int();
            modifiers.push_back( this_modifier );
        }
    }
}

static talk_topic load_inline_topic( JsonObject jo )
{
    const std::string id = jo.get_string( "id" );
    json_talk_topics[id].load( jo );
    return talk_topic( id );
}

talk_effect_fun_t::talk_effect_fun_t( talkfunction_ptr ptr )
{
    function = [ptr]( const dialogue & d ) {
        npc &p = *d.beta;
        ptr( p );
    };
}

talk_effect_fun_t::talk_effect_fun_t( std::function<void( npc &p )> ptr )
{
    function = [ptr]( const dialogue & d ) {
        npc &p = *d.beta;
        ptr( p );
    };
}

talk_effect_fun_t::talk_effect_fun_t( std::function<void( const dialogue &d )> fun )
{
    function = [fun]( const dialogue & d ) {
        fun( d );
    };
}

void talk_effect_fun_t::set_companion_mission( const std::string &role_id )
{
    function = [role_id]( const dialogue & d ) {
        npc &p = *d.beta;
        p.companion_mission_role_id = role_id;
        talk_function::companion_mission( p );
    };
}

void talk_effect_fun_t::set_add_effect( JsonObject jo, const std::string &member, bool is_npc )
{
    std::string new_effect = jo.get_string( member );
    bool permanent = false;
    time_duration duration = 1000_turns;
    if( jo.has_string( "duration" ) ) {
        const std::string dur_string = jo.get_string( "duration" );
        if( dur_string == "PERMANENT" ) {
            permanent = true;
        } else if( !dur_string.empty() && std::stoi( dur_string ) > 0 ) {
            duration = time_duration::from_turns( std::stoi( dur_string ) );
        }
    } else {
        duration = time_duration::from_turns( jo.get_int( "duration" ) );
    }
    function = [is_npc, new_effect, duration, permanent]( const dialogue & d ) {
        player *actor = d.alpha;
        if( is_npc ) {
            actor = dynamic_cast<player *>( d.beta );
        }
        actor->add_effect( efftype_id( new_effect ), duration, num_bp, permanent );
    };
}

void talk_effect_fun_t::set_remove_effect( JsonObject jo, const std::string &member, bool is_npc )
{
    std::string old_effect = jo.get_string( member );
    function = [is_npc, old_effect]( const dialogue & d ) {
        player *actor = d.alpha;
        if( is_npc ) {
            actor = dynamic_cast<player *>( d.beta );
        }
        actor->remove_effect( efftype_id( old_effect ), num_bp );
    };
}

void talk_effect_fun_t::set_add_trait( JsonObject jo, const std::string &member, bool is_npc )
{
    std::string new_trait = jo.get_string( member );
    function = [is_npc, new_trait]( const dialogue & d ) {
        player *actor = d.alpha;
        if( is_npc ) {
            actor = dynamic_cast<player *>( d.beta );
        }
        actor->set_mutation( trait_id( new_trait ) );
    };
}

void talk_effect_fun_t::set_remove_trait( JsonObject jo, const std::string &member, bool is_npc )
{
    std::string old_trait = jo.get_string( member );
    function = [is_npc, old_trait]( const dialogue & d ) {
        player *actor = d.alpha;
        if( is_npc ) {
            actor = dynamic_cast<player *>( d.beta );
        }
        actor->unset_mutation( trait_id( old_trait ) );
    };
}

void talk_effect_fun_t::set_add_var( JsonObject jo, const std::string &member, bool is_npc )
{
    const std::string var_name = get_talk_varname( jo, member );
    const std::string &value = jo.get_string( "value" );
    function = [is_npc, var_name, value]( const dialogue & d ) {
        player *actor = d.alpha;
        if( is_npc ) {
            actor = dynamic_cast<player *>( d.beta );
        }
        actor->set_value( var_name, value );
    };
}

void talk_effect_fun_t::set_remove_var( JsonObject jo, const std::string &member, bool is_npc )
{
    const std::string var_name = get_talk_varname( jo, member, false );
    function = [is_npc, var_name]( const dialogue & d ) {
        player *actor = d.alpha;
        if( is_npc ) {
            actor = dynamic_cast<player *>( d.beta );
        }
        actor->remove_value( var_name );
    };
}

void talk_effect_fun_t::set_u_buy_item( const std::string &item_name, int cost, int count,
                                        const std::string &container_name )
{
    function = [item_name, cost, count, container_name]( const dialogue & d ) {
        npc &p = *d.beta;
        player &u = *d.alpha;
        if( !npc_trading::pay_npc( p, cost ) ) {
            popup( _( "You can't afford it!" ) );
            return;
        }
        if( container_name.empty() ) {
            item new_item = item( item_name, calendar::turn, 1 );
            if( new_item.count_by_charges() ) {
                new_item.mod_charges( count - 1 );
                u.i_add( new_item );
            } else {
                for( int i_cnt = 0; i_cnt < count; i_cnt++ ) {
                    u.i_add( new_item );
                }
            }
            if( count == 1 ) {
                //~ %1%s is the NPC name, %2$s is an item
                popup( _( "%1$s gives you a %2$s." ), p.name, new_item.tname() );
            } else {
                //~ %1%s is the NPC name, %2$d is a number of items, %3$s are items
                popup( _( "%1$s gives you %2$d %3$s." ), p.name, count, new_item.tname() );
            }
        } else {
            item container( container_name, calendar::turn );
            container.emplace_back( item_name, calendar::turn, count );
            u.i_add( container );
            //~ %1%s is the NPC name, %2$s is an item
            popup( _( "%1$s gives you a %2$s." ), p.name, container.tname() );
        }
    };

    // Update structure used by mission descriptions.
    if( cost <= 0 ) {
        likely_rewards.push_back( std::pair<int, std::string>( count, item_name ) );
    }
}

void talk_effect_fun_t::set_u_sell_item( const std::string &item_name, int cost, int count )
{
    function = [item_name, cost, count]( const dialogue & d ) {
        npc &p = *d.beta;
        player &u = *d.alpha;
        item old_item = item( item_name, calendar::turn, 1 );
        if( u.has_charges( item_name, count ) ) {
            u.use_charges( item_name, count );
        } else if( u.has_amount( item_name, count ) ) {
            u.use_amount( item_name, count );
        } else {
            //~ %1$s is a translated item name
            popup( _( "You don't have a %1$s!" ), old_item.tname() );
            return;
        }
        if( old_item.count_by_charges() ) {
            old_item.mod_charges( count - 1 );
            p.i_add( old_item );
        } else {
            for( int i_cnt = 0; i_cnt < count; i_cnt++ ) {
                p.i_add( old_item );
            }
        }

        if( count == 1 ) {
            //~ %1%s is the NPC name, %2$s is an item
            popup( _( "You give %1$s a %2$s." ), p.name, old_item.tname() );
        } else {
            //~ %1%s is the NPC name, %2$d is a number of items, %3$s are items
            popup( _( "You give %1$s %2$d %3$s." ), p.name, count, old_item.tname() );
        }
        p.op_of_u.owed += cost;
    };
}

void talk_effect_fun_t::set_consume_item( JsonObject jo, const std::string &member, int count,
        bool is_npc )
{
    const std::string &item_name = jo.get_string( member );
    function = [is_npc, item_name, count]( const dialogue & d ) {
        // this is stupid, but I couldn't get the assignment to work
        const auto consume_item = [&]( player & p, const std::string & item_name, int count ) {
            item old_item( item_name );
            if( p.has_charges( item_name, count ) ) {
                p.use_charges( item_name, count );
            } else if( p.has_amount( item_name, count ) ) {
                p.use_amount( item_name, count );
            } else {
                //~ %1%s is the "You" or the NPC name, %2$s are a translated item name
                popup( _( "%1$s doesn't have a %2$s!" ), p.disp_name(), old_item.tname() );
            }
        };
        if( is_npc ) {
            consume_item( *d.beta, item_name, count );
        } else {
            consume_item( *d.alpha, item_name, count );
        }
    };
}

void talk_effect_fun_t::set_remove_item_with( JsonObject jo, const std::string &member,
        bool is_npc )
{
    const std::string &item_name = jo.get_string( member );
    function = [is_npc, item_name]( const dialogue & d ) {
        player *actor = d.alpha;
        if( is_npc ) {
            actor = dynamic_cast<player *>( d.beta );
        }
        itype_id item_id = itype_id( item_name );
        actor->remove_items_with( [item_id]( const item & it ) {
            return it.typeId() == item_id;
        } );
    };
}

void talk_effect_fun_t::set_u_spend_cash( int amount )
{
    function = [amount]( const dialogue & d ) {
        npc &np = *d.beta;
        npc_trading::pay_npc( np, amount );
    };
}

void talk_effect_fun_t::set_npc_change_faction( const std::string &faction_name )
{
    function = [faction_name]( const dialogue & d ) {
        npc &p = *d.beta;
        p.my_fac = g->faction_manager_ptr->get( faction_id( faction_name ) );
    };
}

void talk_effect_fun_t::set_npc_change_class( const std::string &class_name )
{
    function = [class_name]( const dialogue & d ) {
        npc &p = *d.beta;
        p.myclass = npc_class_id( class_name );
    };
}

void talk_effect_fun_t::set_change_faction_rep( int rep_change )
{
    function = [rep_change]( const dialogue & d ) {
        npc &p = *d.beta;
        p.my_fac->likes_u += rep_change;
        p.my_fac->respects_u += rep_change;
    };
}

void talk_effect_fun_t::set_add_debt( const std::vector<trial_mod> &debt_modifiers )
{
    function = [debt_modifiers]( const dialogue & d ) {
        int debt = 0;
        for( const trial_mod &this_mod : debt_modifiers ) {
            if( this_mod.first == "TOTAL" ) {
                debt *= this_mod.second;
            } else {
                debt += parse_mod( d, this_mod.first, this_mod.second );
            }
        }
        d.beta->op_of_u += npc_opinion( 0, 0, 0, 0, debt );
    };
}

void talk_effect_fun_t::set_toggle_npc_rule( const std::string &rule )
{
    function = [rule]( const dialogue & d ) {
        auto toggle = ally_rule_strs.find( rule );
        if( toggle == ally_rule_strs.end() ) {
            return;
        }
        d.beta->rules.toggle_flag( toggle->second.rule );
        d.beta->wield_better_weapon();
    };
}

void talk_effect_fun_t::set_set_npc_rule( const std::string &rule )
{
    function = [rule]( const dialogue & d ) {
        auto flag = ally_rule_strs.find( rule );
        if( flag == ally_rule_strs.end() ) {
            return;
        }
        d.beta->rules.set_flag( flag->second.rule );
        d.beta->wield_better_weapon();
    };
}

void talk_effect_fun_t::set_clear_npc_rule( const std::string &rule )
{
    function = [rule]( const dialogue & d ) {
        auto flag = ally_rule_strs.find( rule );
        if( flag == ally_rule_strs.end() ) {
            return;
        }
        d.beta->rules.clear_flag( flag->second.rule );
        d.beta->wield_better_weapon();
    };
}

void talk_effect_fun_t::set_npc_engagement_rule( const std::string &setting )
{
    function = [setting]( const dialogue & d ) {
        auto rule = combat_engagement_strs.find( setting );
        if( rule != combat_engagement_strs.end() ) {
            d.beta->rules.engagement = rule->second;
        }
    };
}

void talk_effect_fun_t::set_npc_aim_rule( const std::string &setting )
{
    function = [setting]( const dialogue & d ) {
        auto rule = aim_rule_strs.find( setting );
        if( rule != aim_rule_strs.end() ) {
            d.beta->rules.aim = rule->second;
        }
    };
}

void talk_effect_fun_t::set_npc_cbm_reserve_rule( const std::string &setting )
{
    function = [setting]( const dialogue & d ) {
        auto rule = cbm_reserve_strs.find( setting );
        if( rule != cbm_reserve_strs.end() ) {
            d.beta->rules.cbm_reserve = rule->second;
        }
    };
}

void talk_effect_fun_t::set_npc_cbm_recharge_rule( const std::string &setting )
{
    function = [setting]( const dialogue & d ) {
        auto rule = cbm_recharge_strs.find( setting );
        if( rule != cbm_recharge_strs.end() ) {
            d.beta->rules.cbm_recharge = rule->second;
        }
    };
}

void talk_effect_fun_t::set_mapgen_update( JsonObject jo, const std::string &member )
{
    mission_target_params target_params = mission_util::parse_mission_om_target( jo );
    std::vector<std::string> update_ids;

    if( jo.has_string( member ) ) {
        update_ids.emplace_back( jo.get_string( member ) );
    } else if( jo.has_array( member ) ) {
        JsonArray ja = jo.get_array( member );
        while( ja.has_more() ) {
            update_ids.emplace_back( ja.next_string() );
        }
    }

    function = [target_params, update_ids]( const dialogue & d ) {
        mission_target_params update_params = target_params;
        update_params.guy = d.beta;
        const tripoint omt_pos = mission_util::get_om_terrain_pos( update_params );
        for( const std::string mapgen_update_id : update_ids ) {
            run_mapgen_update_func( mapgen_update_id, omt_pos, d.beta->chatbin.mission_selected );
        }
    };
}

void talk_effect_fun_t::set_bulk_trade_accept( bool is_trade, bool is_npc )
{
    function = [is_trade, is_npc]( const dialogue & d ) {
        player *seller = d.alpha;
        player *buyer = dynamic_cast<player *>( d.beta );
        if( is_npc ) {
            seller = dynamic_cast<player *>( d.beta );
            buyer = d.alpha;
        }
        int seller_has = seller->charges_of( d.cur_item );
        item tmp( d.cur_item );
        tmp.charges = seller_has;
        if( is_trade ) {
            int price = tmp.price( true ) * ( is_npc ? -1 : 1 ) + d.beta->op_of_u.owed;
            if( d.beta->my_fac && !d.beta->my_fac->currency.empty() ) {
                const itype_id &pay_in = d.beta->my_fac->currency;
                item pay( pay_in );
                if( d.beta->value( pay ) > 0 ) {
                    int required = price / d.beta->value( pay );
                    int buyer_has = required;
                    if( is_npc ) {
                        buyer_has = std::min( buyer_has, buyer->charges_of( pay_in ) );
                        buyer->use_charges( pay_in, buyer_has );
                    } else {
                        if( buyer_has == 1 ) {
                            //~ %1%s is the NPC name, %2$s is an item
                            popup( _( "%1$s gives you a %2$s." ), d.beta->disp_name(),
                                   pay.tname() );
                        } else if( buyer_has > 1 ) {
                            //~ %1%s is the NPC name, %2$d is a number of items, %3$s are items
                            popup( _( "%1$s gives you %2$d %3$s." ), d.beta->disp_name(), buyer_has,
                                   pay.tname() );
                        }
                    }
                    for( int i = 0; i < buyer_has; i++ ) {
                        seller->i_add( pay );
                        price -= d.beta->value( pay );
                    }
                }
                d.beta->op_of_u.owed += price;
            }
        }
        seller->use_charges( d.cur_item, seller_has );
        buyer->i_add( tmp );
    };
}

void talk_effect_fun_t::set_npc_gets_item( bool to_use )
{
    function = [to_use]( const dialogue & d ) {
        d.reason = give_item_to( *( d.beta ), to_use, !to_use );
    };
}

void talk_effect_fun_t::set_add_mission( const std::string mission_id )
{
    function = [mission_id]( const dialogue & d ) {
        npc &p = *d.beta;
        mission *miss = mission::reserve_new( mission_type_id( mission_id ), p.getID() );
        miss->assign( g->u );
        p.chatbin.missions_assigned.push_back( miss );
    };
}

<<<<<<< HEAD
const std::vector<std::pair<int, std::string>> &talk_effect_fun_t::get_likely_rewards() const
{
    return likely_rewards;
=======
void talk_effect_fun_t::set_u_buy_monster( const std::string &monster_type_id, int cost, int count,
        bool pacified, const translation &name )
{
    function = [monster_type_id, cost, count, pacified, name]( const dialogue & d ) {
        npc &p = *d.beta;
        player &u = *d.alpha;
        if( !npc_trading::pay_npc( p, cost ) ) {
            popup( _( "You can't afford it!" ) );
            return;
        }

        const mtype_id mtype( monster_type_id );
        const efftype_id effect_pet( "pet" );
        const efftype_id effect_pacified( "pacified" );
        const tripoint_range points = g->m.points_in_radius( u.pos(), 3 );

        for( int i = 0; i < count; i++ ) {
            monster tmp( mtype );

            // Our monster is always a pet.
            tmp.friendly = -1;
            tmp.add_effect( effect_pet, 1_turns, num_bp, true );

            if( pacified ) {
                tmp.add_effect( effect_pacified, 1_turns, num_bp, true );
            }

            if( !name.empty() ) {
                tmp.unique_name = name.translated();
            }

            if( const cata::optional<tripoint> pos = random_point( points, [&]( const tripoint & p ) {
            return g->is_empty( p ) && tmp.can_move_to( p );
            } ) ) {
                tmp.spawn( *pos );
                g->add_zombie( tmp );
            } else {
                add_msg( m_debug, "Cannot place u_buy_monster, no valid placement locations." );
            }
        }

        if( name.empty() ) {
            popup( _( "%1$s gives you %2$d %3$s." ), p.name, count, mtype.obj().nname( count ) );
        } else {
            popup( _( "%1$s gives you %2$s." ), p.name, name );
        }
    };
>>>>>>> e442b421
}

void talk_effect_t::set_effect_consequence( const talk_effect_fun_t &fun, dialogue_consequence con )
{
    effects.push_back( fun );
    guaranteed_consequence = std::max( guaranteed_consequence, con );
}

void talk_effect_t::set_effect_consequence( std::function<void( npc &p )> ptr,
        dialogue_consequence con )
{
    talk_effect_fun_t npctalk_setter( ptr );
    set_effect_consequence( npctalk_setter, con );
}

void talk_effect_t::set_effect( const talk_effect_fun_t &fun )
{
    effects.push_back( fun );
    guaranteed_consequence = std::max( guaranteed_consequence, dialogue_consequence::none );
}

void talk_effect_t::set_effect( talkfunction_ptr ptr )
{
    talk_effect_fun_t npctalk_setter( ptr );
    dialogue_consequence response;
    if( ptr == &talk_function::hostile ) {
        response = dialogue_consequence::hostile;
    } else if( ptr == &talk_function::player_weapon_drop ||
               ptr == &talk_function::player_weapon_away ||
               ptr == &talk_function::start_mugging ) {
        response = dialogue_consequence::helpless;
    } else {
        response = dialogue_consequence::none;
    }
    set_effect_consequence( npctalk_setter, response );
}

talk_topic talk_effect_t::apply( dialogue &d ) const
{
    // Need to get a reference to the mission before effects are applied, because effects can remove the mission
    mission *miss = d.beta->chatbin.mission_selected;

    for( const talk_effect_fun_t &effect : effects ) {
        effect( d );
    }
    d.beta->op_of_u += opinion;
    if( miss && ( mission_opinion.trust || mission_opinion.fear ||
                  mission_opinion.value || mission_opinion.anger ) ) {
        int m_value = npc_trading::cash_to_favor( *d.beta, miss->get_value() );
        npc_opinion mod = npc_opinion( mission_opinion.trust ?
                                       m_value / mission_opinion.trust : 0,
                                       mission_opinion.fear ?
                                       m_value / mission_opinion.fear : 0,
                                       mission_opinion.value ?
                                       m_value / mission_opinion.value : 0,
                                       mission_opinion.anger ?
                                       m_value / mission_opinion.anger : 0, 0 );
        d.beta->op_of_u += mod;
    }
    if( d.beta->turned_hostile() ) {
        d.beta->make_angry();
        return talk_topic( "TALK_DONE" );
    }

    // TODO: this is a hack, it should be in clear_mission or so, but those functions have
    // no access to the dialogue object.
    auto &ma = d.missions_assigned;
    ma.clear();
    // Update the missions we can talk about (must only be current, non-complete ones)
    for( auto &mission : d.beta->chatbin.missions_assigned ) {
        if( mission->get_assigned_player_id() == d.alpha->getID() ) {
            ma.push_back( mission );
        }
    }

    return next_topic;
}

talk_effect_t::talk_effect_t( JsonObject jo )
{
    load_effect( jo );
    if( jo.has_object( "topic" ) ) {
        next_topic = load_inline_topic( jo.get_object( "topic" ) );
    } else if( jo.has_string( "topic" ) ) {
        next_topic = talk_topic( jo.get_string( "topic" ) );
    }
}

void talk_effect_t::parse_sub_effect( JsonObject jo )
{
    talk_effect_fun_t subeffect_fun;
    const bool is_npc = true;
    if( jo.has_string( "companion_mission" ) ) {
        std::string role_id = jo.get_string( "companion_mission" );
        subeffect_fun.set_companion_mission( role_id );
    } else if( jo.has_string( "u_add_effect" ) ) {
        subeffect_fun.set_add_effect( jo, "u_add_effect" );
    } else if( jo.has_string( "npc_add_effect" ) ) {
        subeffect_fun.set_add_effect( jo, "npc_add_effect", is_npc );
    } else if( jo.has_string( "u_lose_effect" ) ) {
        subeffect_fun.set_remove_effect( jo, "u_lose_effect" );
    } else if( jo.has_string( "npc_lose_effect" ) ) {
        subeffect_fun.set_remove_effect( jo, "npc_lose_effect", is_npc );
    } else if( jo.has_string( "u_add_var" ) ) {
        subeffect_fun.set_add_var( jo, "u_add_var" );
    } else if( jo.has_string( "npc_add_var" ) ) {
        subeffect_fun.set_add_var( jo, "npc_add_var", is_npc );
    } else if( jo.has_string( "u_lose_var" ) ) {
        subeffect_fun.set_remove_var( jo, "u_lose_var" );
    } else if( jo.has_string( "npc_lose_var" ) ) {
        subeffect_fun.set_remove_var( jo, "npc_lose_var", is_npc );
    } else if( jo.has_string( "u_add_trait" ) ) {
        subeffect_fun.set_add_trait( jo, "u_add_trait" );
    } else if( jo.has_string( "npc_add_trait" ) ) {
        subeffect_fun.set_add_trait( jo, "npc_add_trait", is_npc );
    } else if( jo.has_string( "u_lose_trait" ) ) {
        subeffect_fun.set_remove_trait( jo, "u_lose_trait" );
    } else if( jo.has_string( "npc_lose_trait" ) ) {
        subeffect_fun.set_remove_trait( jo, "npc_lose_trait", is_npc );
    } else if( jo.has_int( "u_spend_cash" ) ) {
        int cash_change = jo.get_int( "u_spend_cash" );
        subeffect_fun.set_u_spend_cash( cash_change );
    } else if( jo.has_string( "u_sell_item" ) || jo.has_string( "u_buy_item" ) ||
               jo.has_string( "u_consume_item" ) || jo.has_string( "npc_consume_item" ) ||
               jo.has_string( "u_remove_item_with" ) || jo.has_string( "npc_remove_item_with" ) ) {
        int cost = 0;
        if( jo.has_int( "cost" ) ) {
            cost = jo.get_int( "cost" );
        }
        int count = 1;
        if( jo.has_int( "count" ) ) {
            count = jo.get_int( "count" );
        }
        std::string container_name;
        if( jo.has_string( "container" ) ) {
            container_name = jo.get_string( "container" );
        }
        if( jo.has_string( "u_sell_item" ) ) {
            const std::string &item_name = jo.get_string( "u_sell_item" );
            subeffect_fun.set_u_sell_item( item_name, cost, count );
        } else if( jo.has_string( "u_buy_item" ) ) {
            const std::string &item_name = jo.get_string( "u_buy_item" );
            subeffect_fun.set_u_buy_item( item_name, cost, count, container_name );
        } else if( jo.has_string( "u_consume_item" ) ) {
            subeffect_fun.set_consume_item( jo, "u_consume_item", count );
        } else if( jo.has_string( "npc_consume_item" ) ) {
            subeffect_fun.set_consume_item( jo, "npc_consume_item", count, is_npc );
        } else if( jo.has_string( "u_remove_item_with" ) ) {
            subeffect_fun.set_remove_item_with( jo, "u_remove_item_with" );
        } else if( jo.has_string( "npc_remove_item_with" ) ) {
            subeffect_fun.set_remove_item_with( jo, "npc_remove_item_with", is_npc );
        }
    } else if( jo.has_string( "npc_change_class" ) ) {
        std::string class_name = jo.get_string( "npc_change_class" );
        subeffect_fun.set_npc_change_class( class_name );
    } else if( jo.has_string( "add_mission" ) ) {
        std::string mission_id = jo.get_string( "add_mission" );
        subeffect_fun.set_add_mission( mission_id );
    } else if( jo.has_string( "npc_change_faction" ) ) {
        std::string faction_name = jo.get_string( "npc_change_faction" );
        subeffect_fun.set_npc_change_faction( faction_name );
    } else if( jo.has_int( "u_faction_rep" ) ) {
        int faction_rep = jo.get_int( "u_faction_rep" );
        subeffect_fun.set_change_faction_rep( faction_rep );
    } else if( jo.has_array( "add_debt" ) ) {
        std::vector<trial_mod> debt_modifiers;
        JsonArray ja = jo.get_array( "add_debt" );
        while( ja.has_more() ) {
            JsonArray jmod = ja.next_array();
            trial_mod this_modifier;
            this_modifier.first = jmod.next_string();
            this_modifier.second = jmod.next_int();
            debt_modifiers.push_back( this_modifier );
        }
        subeffect_fun.set_add_debt( debt_modifiers );
    } else if( jo.has_string( "toggle_npc_rule" ) ) {
        const std::string rule = jo.get_string( "toggle_npc_rule" );
        subeffect_fun.set_toggle_npc_rule( rule );
    } else if( jo.has_string( "set_npc_rule" ) ) {
        const std::string rule = jo.get_string( "set_npc_rule" );
        subeffect_fun.set_set_npc_rule( rule );
    } else if( jo.has_string( "clear_npc_rule" ) ) {
        const std::string rule = jo.get_string( "clear_npc_rule" );
        subeffect_fun.set_clear_npc_rule( rule );
    } else if( jo.has_string( "set_npc_engagement_rule" ) ) {
        const std::string setting = jo.get_string( "set_npc_engagement_rule" );
        subeffect_fun.set_npc_engagement_rule( setting );
    } else if( jo.has_string( "set_npc_aim_rule" ) ) {
        const std::string setting = jo.get_string( "set_npc_aim_rule" );
        subeffect_fun.set_npc_aim_rule( setting );
    } else if( jo.has_string( "set_npc_cbm_reserve_rule" ) ) {
        const std::string setting = jo.get_string( "set_npc_cbm_reserve_rule" );
        subeffect_fun.set_npc_cbm_reserve_rule( setting );
    } else if( jo.has_string( "set_npc_cbm_recharge_rule" ) ) {
        const std::string setting = jo.get_string( "set_npc_cbm_recharge_rule" );
        subeffect_fun.set_npc_cbm_recharge_rule( setting );
    } else if( jo.has_member( "mapgen_update" ) ) {
        subeffect_fun.set_mapgen_update( jo, "mapgen_update" );
    } else if( jo.has_string( "u_buy_monster" ) ) {
        const std::string &monster_type_id = jo.get_string( "u_buy_monster" );
        const int cost = jo.get_int( "cost", 0 );
        const int count = jo.get_int( "count", 1 );
        const bool pacified = jo.get_bool( "pacified", false );
        translation name;
        jo.read( "name", name );
        subeffect_fun.set_u_buy_monster( monster_type_id, cost, count, pacified, name );
    } else {
        jo.throw_error( "invalid sub effect syntax :" + jo.str() );
    }
    set_effect( subeffect_fun );
}

void talk_effect_t::parse_string_effect( const std::string &effect_id, JsonObject &jo )
{
    static const std::unordered_map<std::string, void( * )( npc & )> static_functions_map = {
        {
#define WRAP( function ) { #function, &talk_function::function }
            WRAP( assign_mission ),
            WRAP( mission_success ),
            WRAP( mission_failure ),
            WRAP( clear_mission ),
            WRAP( mission_reward ),
            WRAP( start_trade ),
            WRAP( sort_loot ),
            WRAP( do_construction ),
            WRAP( do_blueprint_construction ),
            WRAP( assign_guard ),
            WRAP( stop_guard ),
            WRAP( start_camp ),
            WRAP( buy_cow ),
            WRAP( buy_chicken ),
            WRAP( buy_horse ),
            WRAP( recover_camp ),
            WRAP( remove_overseer ),
            WRAP( basecamp_mission ),
            WRAP( wake_up ),
            WRAP( reveal_stats ),
            WRAP( end_conversation ),
            WRAP( insult_combat ),
            WRAP( give_equipment ),
            WRAP( give_aid ),
            WRAP( give_all_aid ),
            WRAP( barber_beard ),
            WRAP( barber_hair ),
            WRAP( buy_haircut ),
            WRAP( buy_shave ),
            WRAP( morale_chat ),
            WRAP( morale_chat_activity ),
            WRAP( buy_10_logs ),
            WRAP( buy_100_logs ),
            WRAP( bionic_install ),
            WRAP( bionic_remove ),
            WRAP( follow ),
            WRAP( follow_only ),
            WRAP( deny_follow ),
            WRAP( deny_lead ),
            WRAP( deny_equipment ),
            WRAP( deny_train ),
            WRAP( deny_personal_info ),
            WRAP( hostile ),
            WRAP( flee ),
            WRAP( leave ),
            WRAP( stop_following ),
            WRAP( revert_activity ),
            WRAP( goto_location ),
            WRAP( stranger_neutral ),
            WRAP( start_mugging ),
            WRAP( player_leaving ),
            WRAP( drop_weapon ),
            WRAP( drop_stolen_item ),
            WRAP( remove_stolen_status ),
            WRAP( player_weapon_away ),
            WRAP( player_weapon_drop ),
            WRAP( lead_to_safety ),
            WRAP( start_training ),
            WRAP( copy_npc_rules ),
            WRAP( set_npc_pickup ),
            WRAP( npc_die ),
            WRAP( npc_thankful ),
            WRAP( clear_overrides ),
            WRAP( nothing )
#undef WRAP
        }
    };
    const auto iter = static_functions_map.find( effect_id );
    if( iter != static_functions_map.end() ) {
        set_effect( iter->second );
        return;
    }

    talk_effect_fun_t subeffect_fun;
    if( effect_id == "u_bulk_trade_accept" || effect_id == "npc_bulk_trade_accept" ||
        effect_id == "u_bulk_donate" || effect_id == "npc_bulk_donate" ) {
        bool is_npc = effect_id == "npc_bulk_trade_accept" || effect_id == "npc_bulk_donate";
        bool is_trade = effect_id == "u_bulk_trade_accept" || effect_id == "npc_bulk_trade_accept";
        subeffect_fun.set_bulk_trade_accept( is_trade, is_npc );
        set_effect( subeffect_fun );
        return;
    }

    if( effect_id == "npc_gets_item" || effect_id == "npc_gets_item_to_use" ) {
        bool to_use = effect_id == "npc_gets_item_to_use";
        subeffect_fun.set_npc_gets_item( to_use );
        set_effect( subeffect_fun );
        return;
    }

    jo.throw_error( "unknown effect string", effect_id );
}

void talk_effect_t::load_effect( JsonObject &jo )
{
    if( jo.has_member( "opinion" ) ) {
        JsonIn *ji = jo.get_raw( "opinion" );
        // Same format as when saving a game (-:
        opinion.deserialize( *ji );
    }
    if( jo.has_member( "mission_opinion" ) ) {
        JsonIn *ji = jo.get_raw( "mission_opinion" );
        // Same format as when saving a game (-:
        mission_opinion.deserialize( *ji );
    }
    static const std::string member_name( "effect" );
    if( !jo.has_member( member_name ) ) {
        return;
    } else if( jo.has_string( member_name ) ) {
        const std::string type = jo.get_string( member_name );
        parse_string_effect( type, jo );
    } else if( jo.has_object( member_name ) ) {
        JsonObject sub_effect = jo.get_object( member_name );
        parse_sub_effect( sub_effect );
    } else if( jo.has_array( member_name ) ) {
        JsonArray ja = jo.get_array( member_name );
        while( ja.has_more() ) {
            if( ja.test_string() ) {
                const std::string type = ja.next_string();
                parse_string_effect( type, jo );
            } else if( ja.test_object() ) {
                JsonObject sub_effect = ja.next_object();
                parse_sub_effect( sub_effect );
            } else {
                jo.throw_error( "invalid effect array syntax", member_name );
            }
        }
    } else {
        jo.throw_error( "invalid effect syntax", member_name );
    }
}

talk_response::talk_response()
{
    truefalse_condition = []( const dialogue & ) {
        return true;
    };
    mission_selected = nullptr;
    skill = skill_id::NULL_ID();
    style = matype_id::NULL_ID();
}

talk_response::talk_response( JsonObject jo )
{
    if( jo.has_member( "truefalsetext" ) ) {
        JsonObject truefalse_jo = jo.get_object( "truefalsetext" );
        read_condition<dialogue>( truefalse_jo, "condition", truefalse_condition, true );
        truetext = translation( truefalse_jo.get_string( "true" ) );
        falsetext = translation( truefalse_jo.get_string( "false" ) );
    } else {
        truetext = translation( jo.get_string( "text" ) );
        truefalse_condition = []( const dialogue & ) {
            return true;
        };
    }
    if( jo.has_member( "trial" ) ) {
        trial = talk_trial( jo.get_object( "trial" ) );
    }
    if( jo.has_member( "success" ) ) {
        success = talk_effect_t( jo.get_object( "success" ) );
    } else if( jo.has_string( "topic" ) ) {
        // This is for simple topic switching without a possible failure
        success.next_topic = talk_topic( jo.get_string( "topic" ) );
        success.load_effect( jo );
    } else if( jo.has_object( "topic" ) ) {
        success.next_topic = load_inline_topic( jo.get_object( "topic" ) );
    }
    if( trial && !jo.has_member( "failure" ) ) {
        jo.throw_error( "the failure effect is mandatory if a talk_trial has been defined" );
    }
    if( jo.has_member( "failure" ) ) {
        failure = talk_effect_t( jo.get_object( "failure" ) );
    }

    // TODO: mission_selected
    // TODO: skill
    // TODO: style
}

json_talk_repeat_response::json_talk_repeat_response( JsonObject jo )
{
    if( jo.has_bool( "is_npc" ) ) {
        is_npc = true;
    }
    if( jo.has_bool( "include_containers" ) ) {
        include_containers = true;
    }
    if( jo.has_string( "for_item" ) ) {
        for_item.emplace_back( jo.get_string( "for_item" ) );
    } else if( jo.has_array( "for_item" ) ) {
        JsonArray ja = jo.get_array( "for_item" );
        while( ja.has_more() ) {
            for_item.emplace_back( ja.next_string() );
        }
    } else if( jo.has_string( "for_category" ) ) {
        for_category.emplace_back( jo.get_string( "for_category" ) );
    } else if( jo.has_array( "for_category" ) ) {
        JsonArray ja = jo.get_array( "for_category" );
        while( ja.has_more() ) {
            for_category.emplace_back( ja.next_string() );
        }
    } else {
        jo.throw_error( "Repeat response with no repeat information!" );
    }
    if( for_item.empty() && for_category.empty() ) {
        jo.throw_error( "Repeat response with empty repeat information!" );
    }
    if( jo.has_object( "response" ) ) {
        response = json_talk_response( jo.get_object( "response" ) );
    } else {
        jo.throw_error( "Repeat response with no response!" );
    }
}

json_talk_response::json_talk_response( JsonObject jo )
    : actual_response( jo )
{
    load_condition( jo );
}

void json_talk_response::load_condition( JsonObject &jo )
{
    is_switch = jo.get_bool( "switch", false );
    is_default = jo.get_bool( "default", false );
    read_condition<dialogue>( jo, "condition", condition, true );
}

bool json_talk_response::test_condition( const dialogue &d ) const
{
    if( condition ) {
        return condition( d );
    }
    return true;
}

bool json_talk_response::gen_responses( dialogue &d, bool switch_done ) const
{
    if( !is_switch || !switch_done ) {
        if( test_condition( d ) ) {
            d.responses.emplace_back( actual_response );
            return is_switch && !is_default;
        }
    }
    return false;
}

// repeat responses always go in front
bool json_talk_response::gen_repeat_response( dialogue &d, const itype_id &item_id,
        bool switch_done ) const
{
    if( !is_switch || !switch_done ) {
        if( test_condition( d ) ) {
            talk_response result = actual_response;
            result.success.next_topic.item_type = item_id;
            result.failure.next_topic.item_type = item_id;
            d.responses.insert( d.responses.begin(), result );
            return is_switch && !is_default;
        }
    }
    return false;
}

static std::string translate_gendered_line(
    const std::string &line,
    const std::vector<std::string> &relevant_genders,
    const dialogue &d
)
{
    GenderMap gender_map;
    for( const std::string &subject : relevant_genders ) {
        if( subject == "npc" ) {
            gender_map[subject] = d.beta->get_grammatical_genders();
        } else if( subject == "u" ) {
            gender_map[subject] = d.alpha->get_grammatical_genders();
        } else {
            debugmsg( "Unsupported subject '%s' for grammatical gender in dialogue", subject );
        }
    }
    return gettext_gendered( gender_map, line );
}

dynamic_line_t dynamic_line_t::from_member( JsonObject &jo, const std::string &member_name )
{
    if( jo.has_array( member_name ) ) {
        return dynamic_line_t( jo.get_array( member_name ) );
    } else if( jo.has_object( member_name ) ) {
        return dynamic_line_t( jo.get_object( member_name ) );
    } else if( jo.has_string( member_name ) ) {
        return dynamic_line_t( jo.get_string( member_name ) );
    } else {
        return dynamic_line_t{};
    }
}

dynamic_line_t::dynamic_line_t( const std::string &line )
{
    function = [line]( const dialogue & ) {
        return _( line );
    };
}

dynamic_line_t::dynamic_line_t( JsonObject jo )
{
    if( jo.has_member( "and" ) ) {
        std::vector<dynamic_line_t> lines;
        JsonArray ja = jo.get_array( "and" );
        while( ja.has_more() ) {
            if( ja.test_string() ) {
                lines.emplace_back( ja.next_string() );
            } else if( ja.test_array() ) {
                lines.emplace_back( ja.next_array() );
            } else if( ja.test_object() ) {
                lines.emplace_back( ja.next_object() );
            } else {
                ja.throw_error( "invalid format: must be string, array or object" );
            }
        }
        function = [lines]( const dialogue & d ) {
            std::string all_lines;
            for( const dynamic_line_t &line : lines ) {
                all_lines += line( d );
            }
            return all_lines;
        };
    } else if( jo.has_member( "give_hint" ) ) {
        function = [&]( const dialogue & ) {
            return get_hint();
        };
    } else if( jo.has_member( "use_reason" ) ) {
        function = [&]( const dialogue & d ) {
            std::string tmp = d.reason;
            d.reason.clear();
            return tmp;
        };
    } else if( jo.has_string( "gendered_line" ) ) {
        const std::string line = jo.get_string( "gendered_line" );
        if( !jo.has_array( "relevant_genders" ) ) {
            jo.throw_error(
                R"(dynamic line with "gendered_line" must also have "relevant_genders")" );
        }
        JsonArray ja = jo.get_array( "relevant_genders" );
        std::vector<std::string> relevant_genders;
        while( ja.has_more() ) {
            relevant_genders.push_back( ja.next_string() );
        }
        for( const std::string &gender : relevant_genders ) {
            if( gender != "npc" && gender != "u" ) {
                jo.throw_error( "Unexpected subject in relevant_genders; expected 'npc' or 'u'" );
            }
        }
        function = [line, relevant_genders]( const dialogue & d ) {
            return translate_gendered_line( line, relevant_genders, d );
        };
    } else {
        conditional_t<dialogue> dcondition;
        const dynamic_line_t yes = from_member( jo, "yes" );
        const dynamic_line_t no = from_member( jo, "no" );
        for( const std::string &sub_member : dialogue_data::simple_string_conds ) {
            if( jo.has_bool( sub_member ) ) {
                dcondition = conditional_t<dialogue>( sub_member );
                function = [dcondition, yes, no]( const dialogue & d ) {
                    return ( dcondition( d ) ? yes : no )( d );
                };
                return;
            } else if( jo.has_member( sub_member ) ) {
                dcondition = conditional_t<dialogue>( sub_member );
                const dynamic_line_t yes_member = from_member( jo, sub_member );
                function = [dcondition, yes_member, no]( const dialogue & d ) {
                    return ( dcondition( d ) ? yes_member : no )( d );
                };
                return;
            }
        }
        for( const std::string &sub_member : dialogue_data::complex_conds ) {
            if( jo.has_member( sub_member ) ) {
                dcondition = conditional_t<dialogue>( jo );
                function = [dcondition, yes, no]( const dialogue & d ) {
                    return ( dcondition( d ) ? yes : no )( d );
                };
                return;
            }
        }
        jo.throw_error( "dynamic line not supported" );
    }
}

dynamic_line_t::dynamic_line_t( JsonArray ja )
{
    std::vector<dynamic_line_t> lines;
    while( ja.has_more() ) {
        if( ja.test_string() ) {
            lines.emplace_back( ja.next_string() );
        } else if( ja.test_array() ) {
            lines.emplace_back( ja.next_array() );
        } else if( ja.test_object() ) {
            lines.emplace_back( ja.next_object() );
        } else {
            ja.throw_error( "invalid format: must be string, array or object" );
        }
    }
    function = [lines]( const dialogue & d ) {
        const dynamic_line_t &line = random_entry_ref( lines );
        return line( d );
    };
}

json_dynamic_line_effect::json_dynamic_line_effect( JsonObject jo, const std::string &id )
{
    std::function<bool( const dialogue & )> tmp_condition;
    read_condition<dialogue>( jo, "condition", tmp_condition, true );
    talk_effect_t tmp_effect = talk_effect_t( jo );
    // if the topic has a sentinel, it means implicitly add a check for the sentinel value
    // and do not run the effects if it is set.  if it is not set, run the effects and
    // set the sentinel
    if( jo.has_string( "sentinel" ) ) {
        const std::string sentinel = jo.get_string( "sentinel" );
        const std::string varname = "npctalk_var_sentinel_" + id + "_" + sentinel;
        condition = [varname, tmp_condition]( const dialogue & d ) {
            return d.alpha->get_value( varname ) != "yes" && tmp_condition( d );
        };
        std::function<void( const dialogue &d )> function = [varname]( const dialogue & d ) {
            d.alpha->set_value( varname, "yes" );
        };
        tmp_effect.effects.emplace_back( function );
    } else {
        condition = tmp_condition;
    }
    effect = tmp_effect;
}

bool json_dynamic_line_effect::test_condition( const dialogue &d ) const
{
    return condition( d );
}

void json_dynamic_line_effect::apply( dialogue &d ) const
{
    effect.apply( d );
}

void json_talk_topic::load( JsonObject &jo )
{
    if( jo.has_member( "dynamic_line" ) ) {
        dynamic_line = dynamic_line_t::from_member( jo, "dynamic_line" );
    }
    if( jo.has_member( "speaker_effect" ) ) {
        std::string id = "no_id";
        if( jo.has_string( "id" ) ) {
            id = jo.get_string( "id" );
        } else if( jo.has_array( "id" ) ) {
            id = jo.get_array( "id" ).next_string();
        }
        if( jo.has_object( "speaker_effect" ) ) {
            speaker_effects.emplace_back( jo.get_object( "speaker_effect" ), id );
        } else if( jo.has_array( "speaker_effect" ) ) {
            JsonArray ja = jo.get_array( "speaker_effect" );
            while( ja.has_more() ) {
                speaker_effects.emplace_back( ja.next_object(), id );
            }
        }
    }
    JsonArray ja = jo.get_array( "responses" );
    responses.reserve( responses.size() + ja.size() );
    while( ja.has_more() ) {
        responses.emplace_back( ja.next_object() );
    }
    if( jo.has_object( "repeat_responses" ) ) {
        repeat_responses.emplace_back( jo.get_object( "repeat_responses" ) );
    } else if( jo.has_array( "repeat_responses" ) ) {
        ja = jo.get_array( "repeat_responses" );
        while( ja.has_more() ) {
            repeat_responses.emplace_back( ja.next_object() );
        }
    }
    if( responses.empty() ) {
        jo.throw_error( "no responses for talk topic defined", "responses" );
    }
    replace_built_in_responses = jo.get_bool( "replace_built_in_responses",
                                 replace_built_in_responses );
}

bool json_talk_topic::gen_responses( dialogue &d ) const
{
    d.responses.reserve( responses.size() ); // A wild guess, can actually be more or less

    bool switch_done = false;
    for( auto &r : responses ) {
        switch_done |= r.gen_responses( d, switch_done );
    }
    for( const json_talk_repeat_response &repeat : repeat_responses ) {
        player *actor = d.alpha;
        if( repeat.is_npc ) {
            actor = dynamic_cast<player *>( d.beta );
        }
        std::function<bool( const item & )> filter = return_true<item>;
        for( const std::string &item_id : repeat.for_item ) {
            if( actor->charges_of( item_id ) > 0 || actor->has_amount( item_id, 1 ) ) {
                switch_done |= repeat.response.gen_repeat_response( d, item_id, switch_done );
            }
        }
        for( const std::string &category_id : repeat.for_category ) {
            const bool include_containers = repeat.include_containers;
            const auto items_with = actor->items_with( [category_id,
            include_containers]( const item & it ) {
                if( include_containers ) {
                    return it.get_category().id() == category_id;
                }
                return it.type && it.type->category && it.type->category->id() == category_id;
            } );
            for( const auto &it : items_with ) {
                switch_done |= repeat.response.gen_repeat_response( d, it->typeId(), switch_done );
            }
        }
    }

    return replace_built_in_responses;
}

std::string json_talk_topic::get_dynamic_line( const dialogue &d ) const
{
    return dynamic_line( d );
}

std::vector<json_dynamic_line_effect> json_talk_topic::get_speaker_effects() const
{
    return speaker_effects;
}

void json_talk_topic::check_consistency() const
{
    // TODO: check that all referenced topic actually exist. This is currently not possible
    // as they only exist as built in strings, not in the json_talk_topics map.
}

void unload_talk_topics()
{
    json_talk_topics.clear();
}

void load_talk_topic( JsonObject &jo )
{
    if( jo.has_array( "id" ) ) {
        for( auto &id : jo.get_string_array( "id" ) ) {
            json_talk_topics[id].load( jo );
        }
    } else {
        const std::string id = jo.get_string( "id" );
        json_talk_topics[id].load( jo );
    }
}

std::string npc::pick_talk_topic( const player &u )
{
    ( void )u;
    if( personality.aggression > 0 ) {
        if( op_of_u.fear * 2 < personality.bravery && personality.altruism < 0 ) {
            set_attitude( NPCATT_MUG );
            return "TALK_MUG";
        }

        if( personality.aggression + personality.bravery - op_of_u.fear > 0 ) {
            return "TALK_STRANGER_AGGRESSIVE";
        }
    }

    if( op_of_u.fear * 2 > personality.altruism + personality.bravery ) {
        return "TALK_STRANGER_SCARED";
    }

    if( op_of_u.fear * 2 > personality.bravery + op_of_u.trust ) {
        return "TALK_STRANGER_WARY";
    }

    if( op_of_u.trust - op_of_u.fear +
        ( personality.bravery + personality.altruism ) / 2 > 0 ) {
        return "TALK_STRANGER_FRIENDLY";
    }

    set_attitude( NPCATT_NULL );
    return "TALK_STRANGER_NEUTRAL";
}

enum consumption_result {
    REFUSED = 0,
    CONSUMED_SOME, // Consumption didn't fail, but don't delete the item
    CONSUMED_ALL   // Consumption succeeded, delete the item
};

// Returns true if we destroyed the item through consumption
static consumption_result try_consume( npc &p, item &it, std::string &reason )
{
    // TODO: Unify this with 'player::consume_item()'
    bool consuming_contents = it.is_container() && !it.contents.empty();
    item &to_eat = consuming_contents ? it.contents.front() : it;
    const auto &comest = to_eat.get_comestible();
    if( !comest ) {
        // Don't inform the player that we don't want to eat the lighter
        return REFUSED;
    }

    if( !p.will_accept_from_player( it ) ) {
        reason = _( "I don't <swear> trust you enough to eat THIS..." );
        return REFUSED;
    }

    // TODO: Make it not a copy+paste from player::consume_item
    int amount_used = 1;
    if( to_eat.is_food() ) {
        if( !p.eat( to_eat ) ) {
            reason = _( "It doesn't look like a good idea to consume this..." );
            return REFUSED;
        }
    } else if( to_eat.is_medication() || to_eat.get_contained().is_medication() ) {
        if( comest->tool != "null" ) {
            bool has = p.has_amount( comest->tool, 1 );
            if( item::count_by_charges( comest->tool ) ) {
                has = p.has_charges( comest->tool, 1 );
            }
            if( !has ) {
                reason = string_format( _( "I need a %s to consume that!" ),
                                        item::nname( comest->tool ) );
                return REFUSED;
            }
            p.use_charges( comest->tool, 1 );
        }
        if( to_eat.type->has_use() ) {
            amount_used = to_eat.type->invoke( p, to_eat, p.pos() );
            if( amount_used <= 0 ) {
                reason = _( "It doesn't look like a good idea to consume this.." );
                return REFUSED;
            }
        }

        to_eat.charges -= amount_used;
        p.consume_effects( to_eat );
        p.moves -= 250;
    } else {
        debugmsg( "Unknown comestible type of item: %s\n", to_eat.tname() );
    }

    if( to_eat.charges > 0 ) {
        return CONSUMED_SOME;
    }

    if( consuming_contents ) {
        it.contents.erase( it.contents.begin() );
        return CONSUMED_SOME;
    }

    // If not consuming contents and charge <= 0, we just ate the last charge from the stack
    return CONSUMED_ALL;
}

std::string give_item_to( npc &p, bool allow_use, bool allow_carry )
{
    if( p.is_hallucination() ) {
        return _( "No thanks, I'm good." );
    }
    const int inv_pos = g->inv_for_all( _( "Offer what?" ), _( "You have no items to offer." ) );
    item &given = g->u.i_at( inv_pos );
    if( given.is_null() ) {
        return _( "Changed your mind?" );
    }

    if( ( &given == &g->u.weapon && given.has_flag( "NO_UNWIELD" ) ) || ( g->u.is_worn( given ) &&
            given.has_flag( "NO_TAKEOFF" ) ) ) {
        // Bionic weapon or shackles
        return _( "How?" );
    }

    if( given.is_dangerous() && !g->u.has_trait( trait_DEBUG_MIND_CONTROL ) ) {
        return _( "Are you <swear> insane!?" );
    }

    std::string no_consume_reason;
    if( allow_use ) {
        // Eating first, to avoid evaluating bread as a weapon
        const auto consume_res = try_consume( p, given, no_consume_reason );
        if( consume_res == CONSUMED_ALL ) {
            g->u.i_rem( inv_pos );
        }
        if( consume_res != REFUSED ) {
            g->u.moves -= 100;
            if( given.is_container() ) {
                given.on_contents_changed();
            }
            return _( "Here we go..." );
        }
    }

    bool taken = false;
    int our_ammo = p.ammo_count_for( p.weapon );
    int new_ammo = p.ammo_count_for( given );
    const double new_weapon_value = p.weapon_value( given, new_ammo );
    const double cur_weapon_value = p.weapon_value( p.weapon, our_ammo );
    if( allow_use ) {
        add_msg( m_debug, "NPC evaluates own %s (%d ammo): %0.1f",
                 p.weapon.type->get_id(), our_ammo, cur_weapon_value );
        add_msg( m_debug, "NPC evaluates your %s (%d ammo): %0.1f",
                 given.type->get_id(), new_ammo, new_weapon_value );
        if( new_weapon_value > cur_weapon_value ) {
            p.wield( given );
            taken = true;
        }

        // is_gun here is a hack to prevent NPCs wearing guns if they don't want to use them
        if( !taken && !given.is_gun() && p.wear_if_wanted( given ) ) {
            taken = true;
        }
    }

    if( !taken && allow_carry &&
        p.can_pickVolume( given ) &&
        p.can_pickWeight( given ) ) {
        taken = true;
        p.i_add( given );
    }

    if( taken ) {
        g->u.i_rem( inv_pos );
        g->u.moves -= 100;
        p.has_new_items = true;
        return _( "Thanks!" );
    }

    std::string reason = _( "Nope." );
    if( allow_use ) {
        if( !no_consume_reason.empty() ) {
            reason += no_consume_reason + "\n";
        }

        reason += _( "My current weapon is better than this." );
        reason += "\n" + string_format( _( "(new weapon value: %.1f vs %.1f)." ), new_weapon_value,
                                        cur_weapon_value );
        if( !given.is_gun() && given.is_armor() ) {
            reason += std::string( "\n" ) + _( "It's too encumbering to wear." );
        }
    }
    if( allow_carry ) {
        if( !p.can_pickVolume( given ) ) {
            const units::volume free_space = p.volume_capacity() - p.volume_carried();
            reason += "\n" + std::string( _( "I have no space to store it." ) ) + "\n";
            if( free_space > 0_ml ) {
                reason += string_format( _( "I can only store %s %s more." ),
                                         format_volume( free_space ), volume_units_long() );
            } else {
                reason += _( "...or to store anything else for that matter." );
            }
        }
        if( !p.can_pickWeight( given ) ) {
            reason += std::string( "\n" ) + _( "It is too heavy for me to carry." );
        }
    }

    return reason;
}

bool npc::has_item_whitelist() const
{
    return is_player_ally() && !rules.pickup_whitelist->empty();
}

bool npc::item_name_whitelisted( const std::string &to_match )
{
    if( !has_item_whitelist() ) {
        return true;
    }

    auto &wlist = *rules.pickup_whitelist;
    const auto rule = wlist.check_item( to_match );
    if( rule == RULE_WHITELISTED ) {
        return true;
    }

    if( rule == RULE_BLACKLISTED ) {
        return false;
    }

    wlist.create_rule( to_match );
    return wlist.check_item( to_match ) == RULE_WHITELISTED;
}

bool npc::item_whitelisted( const item &it )
{
    if( !has_item_whitelist() ) {
        return true;
    }

    const auto to_match = it.tname( 1, false );
    return item_name_whitelisted( to_match );
}<|MERGE_RESOLUTION|>--- conflicted
+++ resolved
@@ -2103,11 +2103,11 @@
     };
 }
 
-<<<<<<< HEAD
 const std::vector<std::pair<int, std::string>> &talk_effect_fun_t::get_likely_rewards() const
 {
     return likely_rewards;
-=======
+}
+
 void talk_effect_fun_t::set_u_buy_monster( const std::string &monster_type_id, int cost, int count,
         bool pacified, const translation &name )
 {
@@ -2155,7 +2155,6 @@
             popup( _( "%1$s gives you %2$s." ), p.name, name );
         }
     };
->>>>>>> e442b421
 }
 
 void talk_effect_t::set_effect_consequence( const talk_effect_fun_t &fun, dialogue_consequence con )
