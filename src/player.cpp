#include "player.h"
#include "profession.h"
#include "bionics.h"
#include "mission.h"
#include "game.h"
#include "disease.h"
#include "addiction.h"
#include "moraledata.h"
#include "inventory.h"
#include "options.h"
#include <sstream>
#include <stdlib.h>
#include "weather.h"
#include "item.h"
#include "material.h"
#include "translations.h"
#include "name.h"
#include "cursesdef.h"
#include "catacharset.h"
#include "get_version.h"
#include "crafting.h"
#include "monstergenerator.h"
#include "help.h" // get_hint
#include "martialarts.h"
#include "output.h"
#include "overmapbuffer.h"
#include "messages.h"
#include "sounds.h"
#include "item_action.h"

//Used for e^(x) functions
#include <stdio.h>
#include <math.h>

#include <ctime>
#include <algorithm>
#include <numeric>
#include <string>
#include <memory>
#include <array>
#include <bitset>

#include <fstream>

extern std::map<std::string, martialart> ma_styles;

std::string morale_data[NUM_MORALE_TYPES];

stats player_stats;

static const itype_id OPTICAL_CLOAK_ITEM_ID( "optical_cloak" );

void game::init_morale()
{
    std::string tmp_morale_data[NUM_MORALE_TYPES] = {
    "This is a bug (moraledata.h:moraledata)",
    _("Enjoyed %i"),
    _("Enjoyed a hot meal"),
    _("Music"),
    _("Enjoyed honey"),
    _("Played Video Game"),
    _("Marloss Bliss"),
    _("Mutagenic Anticipation"),
    _("Good Feeling"),
    _("Supported"),
    _("Looked at photos"),

    _("Nicotine Craving"),
    _("Caffeine Craving"),
    _("Alcohol Craving"),
    _("Opiate Craving"),
    _("Speed Craving"),
    _("Cocaine Craving"),
    _("Crack Cocaine Craving"),
    _("Mutagen Craving"),
    _("Diazepam Craving"),
    _("Marloss Craving"),

    _("Disliked %i"),
    _("Ate Human Flesh"),
    _("Ate Meat"),
    _("Ate Vegetables"),
    _("Ate Fruit"),
    _("Lactose Intolerance"),
    _("Ate Junk Food"),
    _("Wheat Allergy"),
    _("Ate Indigestible Food"),
    _("Wet"),
    _("Dried Off"),
    _("Cold"),
    _("Hot"),
    _("Bad Feeling"),
    _("Killed Innocent"),
    _("Killed Friend"),
    _("Guilty about Killing"),
    _("Guilty about Mutilating Corpse"),
    _("Chimerical Mutation"),
    _("Fey Mutation"),

    _("Moodswing"),
    _("Read %i"),
    _("Got comfy"),

    _("Heard Disturbing Scream"),

    _("Masochism"),
    _("Hoarder"),
    _("Stylish"),
    _("Optimist"),
    _("Bad Tempered"),
    //~ You really don't like wearing the Uncomfy Gear
    _("Uncomfy Gear"),
    _("Found kitten <3")
    };
    for (int i = 0; i < NUM_MORALE_TYPES; ++i) {
        morale_data[i]=tmp_morale_data[i];
    }
}


std::string morale_point::name() const
{
    // Start with the morale type's description.
    std::string ret = morale_data[type];

    // Get the name of the referenced item (if any).
    std::string item_name = "";
    if( item_type != NULL ) {
        item_name = item_type->nname( 1 );
    }

    // Replace each instance of %i with the item's name.
    size_t it = ret.find( "%i" );
    while( it != std::string::npos ) {
        ret.replace( it, 2, item_name );
        it = ret.find( "%i" );
    }

    return ret;
}

player::player() : Character()
{
 position.x = 0;
 position.y = 0;
 id = -1; // -1 is invalid
 view_offset_x = 0;
 view_offset_y = 0;
 str_cur = 8;
 str_max = 8;
 dex_cur = 8;
 dex_max = 8;
 int_cur = 8;
 int_max = 8;
 per_cur = 8;
 per_max = 8;
 underwater = false;
 dodges_left = 1;
 blocks_left = 1;
 power_level = 0;
 max_power_level = 0;
 hunger = 0;
 thirst = 0;
 stomach_food = 0;
 stomach_water = 0;
 fatigue = 0;
 stim = 0;
 pain = 0;
 pkill = 0;
 radiation = 0;
 cash = 0;
 recoil = 0;
 driving_recoil = 0;
 scent = 500;
 male = true;
 prof = profession::has_initialized() ? profession::generic() : NULL; //workaround for a potential structural limitation, see player::create

 start_location = "shelter";
 moves = 100;
 movecounter = 0;
 cached_turn = -1;
 oxygen = 0;
 next_climate_control_check=0;
 last_climate_control_ret=false;
 active_mission = -1;
 in_vehicle = false;
 controlling_vehicle = false;
 grab_point.x = 0;
 grab_point.y = 0;
 grab_type = OBJECT_NONE;
 style_selected = "style_none";
 keep_hands_free = false;
 focus_pool = 100;
 last_item = itype_id("null");
 sight_max = 9999;
 sight_boost = 0;
 sight_boost_cap = 0;
 last_batch = 0;
 lastconsumed = itype_id("null");
 next_expected_position.x = -1;
 next_expected_position.y = -1;

 empty_traits();

 for( auto &skill : Skill::skills ) {
     skillLevel( skill ).level( 0 );
 }

 for (int i = 0; i < num_bp; i++) {
  temp_cur[i] = BODYTEMP_NORM;
  frostbite_timer[i] = 0;
  temp_conv[i] = BODYTEMP_NORM;
  body_wetness[i] = 0;
 }
 nv_cached = false;
 pda_cached = false;
 volume = 0;

 memorial_log.clear();
 player_stats.reset();

 mDrenchEffect[bp_eyes] = 1;
 mDrenchEffect[bp_mouth] = 1;
 mDrenchEffect[bp_head] = 7;
 mDrenchEffect[bp_leg_l] = 11;
 mDrenchEffect[bp_leg_r] = 11;
 mDrenchEffect[bp_foot_l] = 3;
 mDrenchEffect[bp_foot_r] = 3;
 mDrenchEffect[bp_arm_l] = 10;
 mDrenchEffect[bp_arm_r] = 10;
 mDrenchEffect[bp_hand_l] = 3;
 mDrenchEffect[bp_hand_r] = 3;
 mDrenchEffect[bp_torso] = 40;

 recalc_sight_limits();
}

player::~player()
{
}

void player::normalize()
{
    Character::normalize();

    style_selected = "style_none";

    recalc_hp();

    for (int i = 0 ; i < num_bp; i++) {
        temp_conv[i] = BODYTEMP_NORM;
    }
}

std::string player::disp_name(bool possessive) const
{
    if (!possessive) {
        if (is_player()) {
            return _("you");
        }
        return name;
    } else {
        if (is_player()) {
            return _("your");
        }
        return string_format(_("%s's"), name.c_str());
    }
}

std::string player::skin_name() const
{
    //TODO: Return actual deflecting layer name
    return _("armor");
}

void player::reset_stats()
{
    Character::reset_stats();

    clear_miss_reasons();

    // Trait / mutation buffs
    if (has_trait("THICK_SCALES")) {
        add_miss_reason(_("Your thick scales get in the way."), 2);
    }
    if (has_trait("CHITIN2") || has_trait("CHITIN3") || has_trait("CHITIN_FUR3")) {
        add_miss_reason(_("Your chitin gets in the way."), 1);
    }
    if (has_trait("COMPOUND_EYES") && !wearing_something_on(bp_eyes)) {
        mod_per_bonus(1);
    }
    if (has_trait("INSECT_ARMS")) {
        add_miss_reason(_("Your insect limbs get in the way."), 2);
    }
    if (has_trait("INSECT_ARMS_OK")) {
        if (!wearing_something_on(bp_torso)) {
            mod_dex_bonus(1);
        }
        else {
            mod_dex_bonus(-1);
            add_miss_reason(_("Your clothing restricts your insect arms."), 1);
        }
    }
    if (has_trait("WEBBED")) {
        add_miss_reason(_("Your webbed hands get in the way."), 1);
    }
    if (has_trait("ARACHNID_ARMS")) {
        add_miss_reason(_("Your arachnid limbs get in the way."), 4);
    }
    if (has_trait("ARACHNID_ARMS_OK")) {
        if (!wearing_something_on(bp_torso)) {
            mod_dex_bonus(2);
        }
        else {
            mod_dex_bonus(-2);
            add_miss_reason(_("Your clothing constricts your arachnid limbs."), 2);
        }
    }

    // Pain
    if (pain > pkill) {
        if (!(has_trait("CENOBITE"))) {
            mod_str_bonus(-int((pain - pkill) / 15));
            mod_dex_bonus(-int((pain - pkill) / 15));
            add_miss_reason(_("Your pain distracts you!"), int(pain - pkill) / 15);
        }
        mod_per_bonus(-int((pain - pkill) / 20));
        if (!(has_trait("INT_SLIME"))) {
            mod_int_bonus(-(1 + int((pain - pkill) / 25)));
        } else if (has_trait("INT_SLIME")) {
        // Having one's brain throughout one's body does have its downsides.
        // Be glad we don't assess permanent damage.
            mod_int_bonus(-(1 + int(pain - pkill)));
        }
    }
    // Morale
    if (abs(morale_level()) >= 100) {
        mod_str_bonus(int(morale_level() / 180));
        int dex_mod = int(morale_level() / 200);
        mod_dex_bonus(dex_mod);
        if (dex_mod < 0) {
            add_miss_reason(_("What's the point of fighting?"), -dex_mod);
        }
        mod_per_bonus(int(morale_level() / 125));
        mod_int_bonus(int(morale_level() / 100));
    }
    // Radiation
    if (radiation > 0) {
        mod_str_bonus(-int(radiation / 80));
        int dex_mod = -int(radiation / 110);
        mod_dex_bonus(dex_mod);
        if (dex_mod < 0) {
            add_miss_reason(_("Radiation weakens you."), -dex_mod);
        }
        mod_per_bonus(-int(radiation / 100));
        mod_int_bonus(-int(radiation / 120));
    }
    // Stimulants
    mod_dex_bonus(int(stim / 10));
    mod_per_bonus(int(stim /  7));
    mod_int_bonus(int(stim /  6));
    if (stim >= 30) {
        int dex_mod = -int(abs(stim - 15) / 8);
        mod_dex_bonus(dex_mod);
        add_miss_reason(_("You shake with the excess stimulation."), -dex_mod);
        mod_per_bonus(-int(abs(stim - 15) / 12));
        mod_int_bonus(-int(abs(stim - 15) / 14));
    } else if (stim <= 10) {
        add_miss_reason(_("You feel woozy."), -int(stim / 10));
    }

    // Dodge-related effects
    mod_dodge_bonus( mabuff_dodge_bonus() - (encumb(bp_leg_l) + encumb(bp_leg_r))/2 - encumb(bp_torso) );
    // Whiskers don't work so well if they're covered
    if (has_trait("WHISKERS") && !wearing_something_on(bp_mouth)) {
        mod_dodge_bonus(1);
    }
    if (has_trait("WHISKERS_RAT") && !wearing_something_on(bp_mouth)) {
        mod_dodge_bonus(2);
    }
    // Spider hair is basically a full-body set of whiskers, once you get the brain for it
    if (has_trait("CHITIN_FUR3")) {
    static const std::array<body_part, 5> parts {{bp_head, bp_arm_r, bp_arm_l, bp_leg_r, bp_leg_l}};
        for( auto bp : parts ) {
            if( !wearing_something_on( bp ) ) {
                mod_dodge_bonus(+1);
            }
        }
        // Torso handled separately, bigger bonus
        if (!wearing_something_on(bp_torso)) {
            mod_dodge_bonus(4);
        }
    }

    // Hit-related effects
    mod_hit_bonus( mabuff_tohit_bonus() + weapon.type->m_to_hit - encumb(bp_torso) );

    // Apply static martial arts buffs
    ma_static_effects();

    if (int(calendar::turn) % 10 == 0) {
        update_mental_focus();
    }
    pda_cached = false;

    recalc_sight_limits();
    recalc_speed_bonus();
}

void player::process_turn()
{
    Creature::process_turn();

    // Didn't just pick something up
    last_item = itype_id("null");

    if (has_active_bionic("bio_metabolics") && power_level + 25 <= max_power_level &&
            hunger < 100 && (int(calendar::turn) % 5 == 0)) {
        hunger += 2;
        power_level += 25;
    }

    suffer();

    // Set our scent towards the norm
    int norm_scent = 500;
    if (has_trait("WEAKSCENT")) {
        norm_scent = 300;
    }
    if (has_trait("SMELLY")) {
        norm_scent = 800;
    }
    if (has_trait("SMELLY2")) {
        norm_scent = 1200;
    }
    // Not so much that you don't have a scent
    // but that you smell like a plant, rather than
    // a human. When was the last time you saw a critter
    // attack a bluebell or an apple tree?
    if ( (has_trait("FLOWERS")) && (!(has_trait("CHLOROMORPH"))) ) {
        norm_scent -= 200;
    }
    // You *are* a plant.  Unless someone hunts triffids by scent,
    // you don't smell like prey.
    // Or maybe you're debugging and would rather not be smelled.
    if (has_trait("CHLOROMORPH") || has_trait("DEBUG_NOSCENT")) {
        norm_scent = 0;
    }

    // Scent increases fast at first, and slows down as it approaches normal levels.
    // Estimate it will take about norm_scent * 2 turns to go from 0 - norm_scent / 2
    // Without smelly trait this is about 1.5 hrs. Slows down significantly after that.
    if (scent < rng(0, norm_scent))
        scent++;

    // Unusually high scent decreases steadily until it reaches normal levels.
    if (scent > norm_scent)
        scent--;

    // We can dodge again! Assuming we can actually move...
    if (moves > 0) {
        blocks_left = get_num_blocks();
        dodges_left = get_num_dodges();
    }

}

void player::action_taken()
{
    nv_cached = false;
    pda_cached = false;
}

void player::update_morale()
{
    // Decay existing morale entries.
    for (size_t i = 0; i < morale.size(); i++) {
        // Age the morale entry by one turn.
        morale[i].age += 1;

        // If it's past its expiration date, remove it.
        if (morale[i].age >= morale[i].duration) {
            morale.erase(morale.begin() + i);
            i--;

            // Future-proofing.
            continue;
        }

        // We don't actually store the effective strength; it gets calculated when we
        // need it.
    }

    // We reapply persistent morale effects after every decay step, to keep them fresh.
    apply_persistent_morale();
}

void player::apply_persistent_morale()
{
    // Hoarders get a morale penalty if they're not carrying a full inventory.
    if (has_trait("HOARDER"))
    {
        int pen = int((volume_capacity()-volume_carried()) / 2);
        if (pen > 70)
        {
            pen = 70;
        }
        if (pen <= 0)
        {
            pen = 0;
        }
        if (has_effect("took_xanax"))
        {
            pen = int(pen / 7);
        }
        else if (has_effect("took_prozac"))
        {
            pen = int(pen / 2);
        }
        add_morale(MORALE_PERM_HOARDER, -pen, -pen, 5, 5, true);
    }

    // The stylish get a morale bonus for each body part covered in an item
    // with the FANCY or SUPER_FANCY tag.
    if (has_trait("STYLISH"))
    {
        int bonus = 0;
        std::string basic_flag = "FANCY";
        std::string bonus_flag = "SUPER_FANCY";

        std::bitset<num_bp> covered; // body parts covered
        for( auto &elem : worn ) {
            if( elem.has_flag( basic_flag ) || elem.has_flag( bonus_flag ) ) {
                covered |= elem.get_covered_body_parts();
            }
            if( elem.has_flag( bonus_flag ) ) {
              bonus+=2;
            } else if( elem.has_flag( basic_flag ) ) {
                if( ( covered & elem.get_covered_body_parts() ).none() ) {
                    bonus += 1;
                }
            }
        }
        if(covered.test(bp_torso)) {
            bonus += 6;
        }
        if(covered.test(bp_leg_l) || covered.test(bp_leg_r)) {
            bonus += 2;
        }
        if(covered.test(bp_foot_l) || covered.test(bp_foot_r)) {
            bonus += 1;
        }
        if(covered.test(bp_hand_l) || covered.test(bp_hand_r)) {
            bonus += 1;
        }
        if(covered.test(bp_head)) {
            bonus += 3;
        }
        if(covered.test(bp_eyes)) {
            bonus += 2;
        }
        if(covered.test(bp_arm_l) || covered.test(bp_arm_r)) {
            bonus += 1;
        }
        if(covered.test(bp_mouth)) {
            bonus += 2;
        }

        if(bonus > 20)
            bonus = 20;

        if(bonus) {
            add_morale(MORALE_PERM_FANCY, bonus, bonus, 5, 5, true);
        }
    }

    // Floral folks really don't like having their flowers covered.
    if( has_trait("FLOWERS") && wearing_something_on(bp_head) ) {
        add_morale(MORALE_PERM_CONSTRAINED, -10, -10, 5, 5, true);
    }

    // The same applies to rooters and their feet; however, they don't take
    // too many problems from no-footgear.
    double shoe_factor = footwear_factor();
    if( (has_trait("ROOTS") || has_trait("ROOTS2") || has_trait("ROOTS3") ) &&
        shoe_factor ) {
        add_morale(MORALE_PERM_CONSTRAINED, -10 * shoe_factor, -10 * shoe_factor, 5, 5, true);
    }

    // Masochists get a morale bonus from pain.
    if (has_trait("MASOCHIST") || has_trait("MASOCHIST_MED") ||  has_trait("CENOBITE")) {
        int bonus = pain / 2.5;
        // Advanced masochists really get a morale bonus from pain.
        // (It's not capped.)
        if (has_trait("MASOCHIST") && (bonus > 25)) {
            bonus = 25;
        }
        if (has_effect("took_prozac")) {
            bonus = int(bonus / 3);
        }
        if (bonus != 0) {
            add_morale(MORALE_PERM_MASOCHIST, bonus, bonus, 5, 5, true);
        }
    }

    // Optimist gives a base +4 to morale.
    // The +25% boost from optimist also applies here, for a net of +5.
    if (has_trait("OPTIMISTIC")) {
        add_morale(MORALE_PERM_OPTIMIST, 4, 4, 5, 5, true);
    }

    // And Bad Temper works just the same way.  But in reverse.  ):
    if (has_trait("BADTEMPER")) {
        add_morale(MORALE_PERM_BADTEMPER, -4, -4, 5, 5, true);
    }
}

void player::update_mental_focus()
{
    int focus_gain_rate = calc_focus_equilibrium() - focus_pool;

    // handle negative gain rates in a symmetric manner
    int base_change = 1;
    if (focus_gain_rate < 0)
    {
        base_change = -1;
        focus_gain_rate = -focus_gain_rate;
    }

    // for every 100 points, we have a flat gain of 1 focus.
    // for every n points left over, we have an n% chance of 1 focus
    int gain = focus_gain_rate / 100;
    if (rng(1, 100) <= (focus_gain_rate % 100))
    {
        gain++;
    }

    focus_pool += (gain * base_change);

    // Fatigue should at least prevent high focus
    // This caps focus gain at 60(arbitrary value) if you're Dead Tired
    if (fatigue >= 383 && focus_pool > 60) {
        focus_pool = 60;
    }
}

// written mostly by FunnyMan3595 in Github issue #613 (DarklingWolf's repo),
// with some small edits/corrections by Soron
int player::calc_focus_equilibrium()
{
    // Factor in pain, since it's harder to rest your mind while your body hurts.
    int eff_morale = morale_level() - pain;
    // Cenobites don't mind, though
    if (has_trait("CENOBITE")) {
        eff_morale = eff_morale + pain;
    }
    int focus_gain_rate = 100;

    if (activity.type == ACT_READ) {
        item &book = i_at(activity.position);
        if( book.is_book() ) {
            auto &bt = *book.type->book;
            // apply a penalty when we're actually learning something
            if( skillLevel( bt.skill ) < bt.level ) {
                focus_gain_rate -= 50;
            }
        } else {
            activity.type = ACT_NULL;
        }
    }

    if (eff_morale < -99) {
        // At very low morale, focus goes up at 1% of the normal rate.
        focus_gain_rate = 1;
    } else if (eff_morale <= 50) {
        // At -99 to +50 morale, each point of morale gives 1% of the normal rate.
        focus_gain_rate += eff_morale;
    } else {
        /* Above 50 morale, we apply strong diminishing returns.
         * Each block of 50% takes twice as many morale points as the previous one:
         * 150% focus gain at 50 morale (as before)
         * 200% focus gain at 150 morale (100 more morale)
         * 250% focus gain at 350 morale (200 more morale)
         * ...
         * Cap out at 400% focus gain with 3,150+ morale, mostly as a sanity check.
         */

        int block_multiplier = 1;
        int morale_left = eff_morale;
        while (focus_gain_rate < 400) {
            if (morale_left > 50 * block_multiplier) {
                // We can afford the entire block.  Get it and continue.
                morale_left -= 50 * block_multiplier;
                focus_gain_rate += 50;
                block_multiplier *= 2;
            } else {
                // We can't afford the entire block.  Each block_multiplier morale
                // points give 1% focus gain, and then we're done.
                focus_gain_rate += morale_left / block_multiplier;
                break;
            }
        }
    }

    // This should be redundant, but just in case...
    if (focus_gain_rate < 1) {
        focus_gain_rate = 1;
    } else if (focus_gain_rate > 400) {
        focus_gain_rate = 400;
    }

    return focus_gain_rate;
}

/* Here lies the intended effects of body temperature

Assumption 1 : a naked person is comfortable at 19C/66.2F (31C/87.8F at rest).
Assumption 2 : a "lightly clothed" person is comfortable at 13C/55.4F (25C/77F at rest).
Assumption 3 : the player is always running, thus generating more heat.
Assumption 4 : frostbite cannot happen above 0C temperature.*
* In the current model, a naked person can get frostbite at 1C. This isn't true, but it's a compromise with using nice whole numbers.

Here is a list of warmth values and the corresponding temperatures in which the player is comfortable, and in which the player is very cold.

Warmth  Temperature (Comfortable)    Temperature (Very cold)    Notes
  0       19C /  66.2F               -11C /  12.2F               * Naked
 10       13C /  55.4F               -17C /   1.4F               * Lightly clothed
 20        7C /  44.6F               -23C /  -9.4F
 30        1C /  33.8F               -29C / -20.2F
 40       -5C /  23.0F               -35C / -31.0F
 50      -11C /  12.2F               -41C / -41.8F
 60      -17C /   1.4F               -47C / -52.6F
 70      -23C /  -9.4F               -53C / -63.4F
 80      -29C / -20.2F               -59C / -74.2F
 90      -35C / -31.0F               -65C / -85.0F
100      -41C / -41.8F               -71C / -95.8F

WIND POWER
Except for the last entry, pressures are sort of made up...

Breeze : 5mph (1015 hPa)
Strong Breeze : 20 mph (1000 hPa)
Moderate Gale : 30 mph (990 hPa)
Storm : 50 mph (970 hPa)
Hurricane : 100 mph (920 hPa)
HURRICANE : 185 mph (880 hPa) [Ref: Hurricane Wilma]
*/

void player::update_bodytemp()
{
    if( has_trait("DEBUG_NOTEMP") ) {
        for( int i = 0 ; i < num_bp ; i++ ) {
            temp_cur[i] = BODYTEMP_NORM;
        }
        return;
    }
    // NOTE : visit weather.h for some details on the numbers used
    // Converts temperature to Celsius/10(Wito plans on using degrees Kelvin later)
    int Ctemperature = 100 * (g->get_temperature() - 32) * 5 / 9;
    w_point weather = g->weatherGen.get_weather( pos(), calendar::turn );
    int vpart = -1;
    vehicle *veh = g->m.veh_at( posx(), posy(), vpart );
    int vehwindspeed = 0;
    if( veh ) {
        vehwindspeed = abs(veh->velocity / 100); // vehicle velocity in mph
    }
    const oter_id &cur_om_ter = overmap_buffer.ter(g->om_global_location());
    std::string omtername = otermap[cur_om_ter].name;
    bool sheltered = g->is_sheltered(posx(), posy());
    int total_windpower = get_local_windpower(weather.windpower + vehwindspeed, omtername, sheltered);
    // Temperature norms
    // Ambient normal temperature is lower while asleep
    int ambient_norm = (has_effect("sleep") ? 3100 : 1900);
    // This gets incremented in the for loop and used in the morale calculation
    int morale_pen = 0;
    const trap_id trap_at_pos = g->m.tr_at(posx(), posy());
    const ter_id ter_at_pos = g->m.ter(posx(), posy());
    const furn_id furn_at_pos = g->m.furn(posx(), posy());
    // When the player is sleeping, he will use floor items for warmth
    int floor_item_warmth = 0;
    // When the player is sleeping, he will use floor bedding for warmth
    int floor_bedding_warmth = 0;
    // If the PC has fur, etc, that'll apply too
    int floor_mut_warmth = 0;
    if( in_sleep_state() ) {
        // Search the floor for items
        auto floor_item = g->m.i_at(posx(), posy());

        for( auto &elem : floor_item ) {
            if( !elem.is_armor() ) {
                continue;
            }
            // Items that are big enough and covers the torso are used to keep warm.
            // Smaller items don't do as good a job
            if( elem.volume() > 1 &&
                ( elem.covers( bp_torso ) || elem.covers( bp_leg_l ) ||
                  elem.covers( bp_leg_r ) ) ) {
                floor_item_warmth += 60 * elem.get_warmth() * elem.volume() / 10;
            }
        }

        // Search the floor for bedding
        if( furn_at_pos == f_bed ) {
            floor_bedding_warmth += 1000;
        } else if( furn_at_pos == f_makeshift_bed || furn_at_pos == f_armchair ||
                   furn_at_pos == f_sofa ) {
            floor_bedding_warmth += 500;
        } else if( furn_at_pos == f_straw_bed ) {
            floor_bedding_warmth += 200;
        } else if( trap_at_pos == tr_cot || ter_at_pos == t_improvised_shelter ||
                   furn_at_pos == f_tatami ) {
            floor_bedding_warmth -= 500;
        } else if( trap_at_pos == tr_rollmat ) {
            floor_bedding_warmth -= 1000;
        } else if( trap_at_pos == tr_fur_rollmat || furn_at_pos == f_hay ) {
            floor_bedding_warmth += 0;
        } else if( veh && veh->part_with_feature (vpart, "SEAT") >= 0 ) {
            floor_bedding_warmth += 200;
        } else if( veh && veh->part_with_feature (vpart, "BED") >= 0 ) {
            floor_bedding_warmth += 300;
        } else {
            floor_bedding_warmth -= 2000;
        }
        // Fur, etc effects for sleeping here.
        // Full-power fur is about as effective as a makeshift bed
        if (has_trait("FUR") || has_trait("LUPINE_FUR") || has_trait("URSINE_FUR")) {
            floor_mut_warmth += 500;
        }
        // Feline fur, not quite as warm.  Cats do better in warmer spots.
        if (has_trait("FELINE_FUR")) {
            floor_mut_warmth += 300;
        }
        // Light fur's better than nothing!
        if (has_trait("LIGHTFUR")) {
            floor_mut_warmth += 100;
        }
        // Spider hair really isn't meant for this sort of thing
        if (has_trait("CHITIN_FUR")) {
            floor_mut_warmth += 50;
        }
        if (has_trait("CHITIN_FUR2") || has_trait("CHITIN_FUR3")) {
            floor_mut_warmth += 75;
        }
        // Down helps too
        if (has_trait("DOWN")) {
            floor_mut_warmth += 250;
        }
        // Curl up in your shell to conserve heat & stay warm
        if (has_active_mutation("SHELL2")) {
            floor_mut_warmth += 200;
        }
        // DOWN doesn't provide floor insulation, though.
        // Better-than-light fur or being in one's shell does.
        if ( (!(has_trait("DOWN"))) && (floor_mut_warmth >= 200)) {
            if (floor_bedding_warmth < 0) {
                floor_bedding_warmth = 0;
            }
        }
    }
    // Current temperature and converging temperature calculations
    for( int i = 0 ; i < num_bp; i++ ) {
        // This adjusts the temperature scale to match the bodytemp scale,
        // it needs to be reset every iteration
        int adjusted_temp = (Ctemperature - ambient_norm);
        int bp_windpower = total_windpower;
        // Skip eyes
        if (i == bp_eyes) {
            continue;
        }
        // Represents the fact that the body generates heat when it is cold.
        // TODO : should this increase hunger?
        double scaled_temperature = logistic_range( BODYTEMP_VERY_COLD, BODYTEMP_VERY_HOT,
                                                    temp_cur[i] );
        // Produces a smooth curve between 30.0 and 60.0.
        float homeostasis_adjustement = 30.0 * (1.0 + scaled_temperature);
        int clothing_warmth_adjustement = homeostasis_adjustement * warmth(body_part(i));
        int clothing_warmth_adjusted_bonus = homeostasis_adjustement * bonus_warmth(body_part(i));
        // WINDCHILL

        bp_windpower = (float)bp_windpower * (1 - get_wind_resistance(body_part(i)) / 100.0);
        // Calculate windchill
        int windchill = get_local_windchill( g->get_temperature(),
                                             get_local_humidity(weather.humidity, g->weather,
                                                     sheltered),
                                             bp_windpower );
        // If you're standing in water, air temperature is replaced by water temperature. No wind.
        // Convert to C.
        int water_temperature = 100 * (g->weatherGen.get_water_temperature() - 32) * 5 / 9;
        if ( (ter_at_pos == t_water_dp || ter_at_pos == t_water_pool || ter_at_pos == t_swater_dp) ||
             ((ter_at_pos == t_water_sh || ter_at_pos == t_swater_sh || ter_at_pos == t_sewage) &&
              (i == bp_foot_l || i == bp_foot_r || i == bp_leg_l || i == bp_leg_r)) ) {
            adjusted_temp += water_temperature - Ctemperature; // Swap out air temp for water temp.
            windchill = 0;
        }
        // Warn the player that wind is going to be a problem.
        if (windchill < -10 && one_in(200)) {
            add_msg(m_bad, _("The wind is making your %s feel quite cold."), body_part_name(body_part(i)).c_str());
        } else if (windchill < -20 && one_in(100)) {
            add_msg(m_bad, _("The wind is very strong, you should find some more wind-resistant clothing for your %s."), body_part_name(body_part(i)).c_str());
        } else if (windchill < -30 && one_in(50)) {
            add_msg(m_bad, _("Your clothing is not providing enough protection from the wind for your %s!"), body_part_name(body_part(i)).c_str());
        }

        // Convergeant temperature is affected by ambient temperature,
        // clothing warmth, and body wetness.
        temp_conv[i] = BODYTEMP_NORM + adjusted_temp + windchill * 100 + clothing_warmth_adjustement;
        // HUNGER
        temp_conv[i] -= hunger / 6 + 100;
        // FATIGUE
        if( !has_effect("sleep") ) {
            temp_conv[i] -= std::max(0.0, 1.5 * fatigue);
        }
        // CONVECTION HEAT SOURCES (generates body heat, helps fight frostbite)
        // Bark : lowers blister count to -100; harder to get blisters
        int blister_count = (has_trait("BARK") ? -100 : 0); // If the counter is high, your skin starts to burn
        int best_fire = 0;
        for (int j = -6 ; j <= 6 ; j++) {
            for (int k = -6 ; k <= 6 ; k++) {
                int heat_intensity = 0;

                int ffire = g->m.get_field_strength( point(posx() + j, posy() + k), fd_fire );
                if(ffire > 0) {
                    heat_intensity = ffire;
                } else if (g->m.tr_at(posx() + j, posy() + k) == tr_lava ) {
                    heat_intensity = 3;
                }
                int t;
                if( heat_intensity > 0 &&
                    g->m.sees( posx(), posy(), posx() + j, posy() + k, -1, t ) ) {
                    // Ensure fire_dist >= 1 to avoid divide-by-zero errors.
                    int fire_dist = std::max(1, std::max( std::abs( j ), std::abs( k ) ) );
                    if (frostbite_timer[i] > 0) {
                        frostbite_timer[i] -= heat_intensity - fire_dist / 2;
                    }
                    temp_conv[i] +=  300 * heat_intensity * heat_intensity / (fire_dist * fire_dist);
                    blister_count += heat_intensity / (fire_dist * fire_dist);
                    if( fire_dist <= 1 ) {
                        // Extend limbs/lean over a single adjacent fire to warm up
                        best_fire = std::max( best_fire, heat_intensity );
                    }
                }
            }
        }
        // TILES
        int tile_strength = 0;
        // Being on fire increases very intensely the convergent temperature.
        if (has_effect("onfire")) {
            temp_conv[i] += 15000;
        }
        // Same with standing on fire.
        tile_strength = g->m.get_field_strength( pos(), fd_fire);
        if (tile_strength > 2 || trap_at_pos == tr_lava) {
            temp_conv[i] += 15000;
        }
        // Standing in the hot air of a fire is nice.
        tile_strength = g->m.get_field_strength( pos(), fd_hot_air1);
        switch (tile_strength) {
        case 3:
            temp_conv[i] +=  500;
            break;
        case 2:
            temp_conv[i] +=  300;
            break;
        case 1:
            temp_conv[i] +=  100;
            break;
        default:
            break;
        }
        tile_strength = g->m.get_field_strength( pos(), fd_hot_air2 );
        switch (tile_strength) {
        case 3:
            temp_conv[i] += 1000;
            break;
        case 2:
            temp_conv[i] +=  800;
            break;
        case 1:
            temp_conv[i] +=  300;
            break;
        default:
            break;
        }
        tile_strength = g->m.get_field_strength( pos(), fd_hot_air3 );
        switch (tile_strength) {
        case 3:
            temp_conv[i] += 3500;
            break;
        case 2:
            temp_conv[i] += 2000;
            break;
        case 1:
            temp_conv[i] +=  800;
            break;
        default:
            break;
        }
        tile_strength = g->m.get_field_strength( pos(), fd_hot_air4 );
        switch (tile_strength) {
        case 3:
            temp_conv[i] += 8000;
            break;
        case 2:
            temp_conv[i] += 5000;
            break;
        case 1:
            temp_conv[i] += 3500;
            break;
        default:
            break;
        }
        // WEATHER
        if( g->weather == WEATHER_SUNNY && g->is_in_sunlight(posx(), posy()) ) {
            temp_conv[i] += 1000;
        }
        if( g->weather == WEATHER_CLEAR && g->is_in_sunlight(posx(), posy()) ) {
            temp_conv[i] += 500;
        }
        // DISEASES
        if( has_effect("flu") && i == bp_head ) {
            temp_conv[i] += 1500;
        }
        if( has_effect("common_cold") ) {
            temp_conv[i] -= 750;
        }
        // BIONICS
        // Bionic "Internal Climate Control" says it eases the effects of high and low ambient temps
        const int variation = BODYTEMP_NORM * 0.5;
        if( in_climate_control() && temp_conv[i] < BODYTEMP_SCORCHING + variation &&
            temp_conv[i] > BODYTEMP_FREEZING - variation ) {
            if( temp_conv[i] > BODYTEMP_SCORCHING ) {
                temp_conv[i] = BODYTEMP_VERY_HOT;
            } else if( temp_conv[i] > BODYTEMP_VERY_HOT ) {
                temp_conv[i] = BODYTEMP_HOT;
            } else if( temp_conv[i] > BODYTEMP_HOT ) {
                temp_conv[i] = BODYTEMP_NORM;
            } else if( temp_conv[i] < BODYTEMP_FREEZING ) {
                temp_conv[i] = BODYTEMP_VERY_COLD;
            } else if( temp_conv[i] < BODYTEMP_VERY_COLD) {
                temp_conv[i] = BODYTEMP_COLD;
            } else if( temp_conv[i] < BODYTEMP_COLD ) {
                temp_conv[i] = BODYTEMP_NORM;
            }
        }
        // Bionic "Thermal Dissipation" says it prevents fire damage up to 2000F.
        // 500 is picked at random...
        if( has_bionic("bio_heatsink") || is_wearing("rm13_armor_on")) {
            blister_count -= 500;
        }
        // BLISTERS : Skin gets blisters from intense heat exposure.
        if( blister_count - 10 * get_env_resist(body_part(i)) > 20 ) {
            add_effect("blisters", 1, (body_part)i);
        }
        // BLOOD LOSS : Loss of blood results in loss of body heat
        int blood_loss = 0;
        if( i == bp_leg_l || i == bp_leg_r ) {
            blood_loss = (100 - 100 * (hp_cur[hp_leg_l] + hp_cur[hp_leg_r]) /
                          (hp_max[hp_leg_l] + hp_max[hp_leg_r]));
        } else if( i == bp_arm_l || i == bp_arm_r ) {
            blood_loss = (100 - 100 * (hp_cur[hp_arm_l] + hp_cur[hp_arm_r]) /
                          (hp_max[hp_arm_l] + hp_max[hp_arm_r]));
        } else if( i == bp_torso ) {
            blood_loss = (100 - 100 * hp_cur[hp_torso] / hp_max[hp_torso]);
        } else if( i == bp_head ) {
            blood_loss = (100 - 100 * hp_cur[hp_head] / hp_max[hp_head]);
        }
        temp_conv[i] -= blood_loss * temp_conv[i] / 200; // 1% bodyheat lost per 2% hp lost
        // EQUALIZATION
        switch (i) {
        case bp_torso:
            temp_equalizer(bp_torso, bp_arm_l);
            temp_equalizer(bp_torso, bp_arm_r);
            temp_equalizer(bp_torso, bp_leg_l);
            temp_equalizer(bp_torso, bp_leg_r);
            temp_equalizer(bp_torso, bp_head);
            break;
        case bp_head:
            temp_equalizer(bp_head, bp_torso);
            temp_equalizer(bp_head, bp_mouth);
            break;
        case bp_arm_l:
            temp_equalizer(bp_arm_l, bp_torso);
            temp_equalizer(bp_arm_l, bp_hand_l);
            break;
        case bp_arm_r:
            temp_equalizer(bp_arm_r, bp_torso);
            temp_equalizer(bp_arm_r, bp_hand_r);
            break;
        case bp_leg_l:
            temp_equalizer(bp_leg_l, bp_torso);
            temp_equalizer(bp_leg_l, bp_foot_l);
            break;
        case bp_leg_r:
            temp_equalizer(bp_leg_r, bp_torso);
            temp_equalizer(bp_leg_r, bp_foot_r);
            break;
        case bp_mouth:
            temp_equalizer(bp_mouth, bp_head);
            break;
        case bp_hand_l:
            temp_equalizer(bp_hand_l, bp_arm_l);
            break;
        case bp_hand_r:
            temp_equalizer(bp_hand_r, bp_arm_r);
            break;
        case bp_foot_l:
            temp_equalizer(bp_foot_l, bp_leg_l);
            break;
        case bp_foot_r:
            temp_equalizer(bp_foot_r, bp_leg_r);
            break;
        }
        // MUTATIONS and TRAITS
        // Lightly furred
        if( has_trait("LIGHTFUR") ) {
            temp_conv[i] += (temp_cur[i] > BODYTEMP_NORM ? 250 : 500);
        }
        // Furry or Lupine/Ursine Fur
        if( has_trait("FUR") || has_trait("LUPINE_FUR") || has_trait("URSINE_FUR") ) {
            temp_conv[i] += (temp_cur[i] > BODYTEMP_NORM ? 750 : 1500);
        }
        // Feline fur
        if( has_trait("FELINE_FUR") ) {
            temp_conv[i] += (temp_cur[i] > BODYTEMP_NORM ? 500 : 1000);
        }
        // Feathers: minor means minor.
        if( has_trait("FEATHERS") ) {
            temp_conv[i] += (temp_cur[i] > BODYTEMP_NORM ? 50 : 100);
        }
        if( has_trait("CHITIN_FUR") ) {
            temp_conv[i] += (temp_cur[i] > BODYTEMP_NORM ? 100 : 150);
        }
        if( has_trait("CHITIN_FUR2") || has_trait ("CHITIN_FUR3") ) {
            temp_conv[i] += (temp_cur[i] > BODYTEMP_NORM ? 150 : 250);
        }
        // Down; lets heat out more easily if needed but not as Warm
        // as full-blown fur.  So less miserable in Summer.
        if( has_trait("DOWN") ) {
            temp_conv[i] += (temp_cur[i] > BODYTEMP_NORM ? 300 : 800);
        }
        // Fat deposits don't hold in much heat, but don't shift for temp
        if( has_trait("FAT") ) {
            temp_conv[i] += (temp_cur[i] > BODYTEMP_NORM ? 200 : 200);
        }
        // Being in the shell holds in heat, but lets out less in summer :-/
        if( has_active_mutation("SHELL2") ) {
            temp_conv[i] += (temp_cur[i] > BODYTEMP_NORM ? 500 : 750);
        }
        // Disintegration
        if (has_trait("ROT1")) {
            temp_conv[i] -= 250;
        } else if (has_trait("ROT2")) {
            temp_conv[i] -= 750;
        } else if (has_trait("ROT3")) {
            temp_conv[i] -= 1500;
        }
        // Radioactive
        if (has_trait("RADIOACTIVE1")) {
            temp_conv[i] += 250;
        } else if (has_trait("RADIOACTIVE2")) {
            temp_conv[i] += 750;
        } else if (has_trait("RADIOACTIVE3")) {
            temp_conv[i] += 1500;
        }
        // Chemical Imbalance
        // Added line in player::suffer()
        // FINAL CALCULATION : Increments current body temperature towards convergent.
        int bonus_warmth = 0;
        if ( in_sleep_state() ) {
            bonus_warmth = floor_bedding_warmth + floor_item_warmth + floor_mut_warmth;
        } else if ( best_fire > 0 ) {
            // Warming up over a fire
            // Extremities are easier to extend over a fire
            switch (i) {
            case bp_head:
            case bp_torso:
            case bp_mouth:
            case bp_leg_l:
            case bp_leg_r:
                bonus_warmth = best_fire * best_fire * 150; // Not much
                break;
            case bp_arm_l:
            case bp_arm_r:
                bonus_warmth = best_fire * 600; // A fair bit
                break;
            case bp_foot_l:
            case bp_foot_r:
                if( furn_at_pos == f_armchair || furn_at_pos == f_chair || furn_at_pos == f_bench ) {
                    // Can sit on something to lift feet up to the fire
                    bonus_warmth = best_fire * 1000;
                } else {
                    // Has to stand
                    bonus_warmth = best_fire * 300;
                }
                break;
            case bp_hand_l:
            case bp_hand_r:
                bonus_warmth = best_fire * 1500; // A lot
            }
        }
        if( bonus_warmth > 0 ) {
            // Approximate temp_conv needed to reach comfortable temperature in this very turn
            // Basically inverted formula for temp_cur below
            int desired = 501 * BODYTEMP_NORM - 499 * temp_cur[i];
            if( std::abs( BODYTEMP_NORM - desired ) < 1000 ) {
                desired = BODYTEMP_NORM; // Ensure that it converges
            } else if( desired > BODYTEMP_HOT ) {
                desired = BODYTEMP_HOT; // Cap excess at sane temperature
            }

            if( desired < temp_conv[i] ) {
                // Too hot, can't help here
            } else if( desired < temp_conv[i] + bonus_warmth ) {
                // Use some heat, but not all of it
                temp_conv[i] = desired;
            } else {
                // Use all the heat
                temp_conv[i] += bonus_warmth;
            }

            // Morale bonus for comfiness - only if actually comfy (not too warm/cold)
            // Spread the morale bonus in time.
            int mytime = MINUTES( i ) / MINUTES( num_bp );
            if( calendar::turn % MINUTES( 1 ) == mytime &&
                disease_intensity( "cold", false, (body_part)num_bp ) == 0 &&
                disease_intensity( "hot", false, (body_part)num_bp ) == 0 &&
                temp_cur[i] > BODYTEMP_COLD && temp_cur[i] <= BODYTEMP_NORM ) {
                add_morale( MORALE_COMFY, 1, 5, 20, 10, true );
            }
        }

        int temp_before = temp_cur[i];
        int temp_difference = temp_before - temp_conv[i]; // Negative if the player is warming up.
        // exp(-0.001) : half life of 60 minutes, exp(-0.002) : half life of 30 minutes,
        // exp(-0.003) : half life of 20 minutes, exp(-0.004) : half life of 15 minutes
        int rounding_error = 0;
        // If temp_diff is small, the player cannot warm up due to rounding errors. This fixes that.
        if( temp_difference < 0 && temp_difference > -600 ) {
            rounding_error = 1;
        }
        if( temp_cur[i] != temp_conv[i] ) {
            temp_cur[i] = temp_difference * exp(-0.002) + temp_conv[i] + rounding_error;
        }
        // This statement checks if we should be wearing our bonus warmth.
        // If, after all the warmth calculations, we should be, then we have to recalculate the temperature.
        if (clothing_warmth_adjusted_bonus != 0 &&
            ((temp_conv[i] + clothing_warmth_adjusted_bonus) < BODYTEMP_HOT || temp_cur[i] < BODYTEMP_COLD)) {
            temp_conv[i] += clothing_warmth_adjusted_bonus;
            rounding_error = 0;
            if( temp_difference < 0 && temp_difference > -600 ) {
                rounding_error = 1;
            }
            if( temp_before != temp_conv[i] ) {
                temp_difference = temp_before - temp_conv[i];
                temp_cur[i] = temp_difference * exp(-0.002) + temp_conv[i] + rounding_error;
            }
        }
        int temp_after = temp_cur[i];
        // PENALTIES
        if (temp_cur[i] < BODYTEMP_FREEZING) {
            add_effect("cold", 1, (body_part)i, true, 3);
        } else if( temp_cur[i] < BODYTEMP_VERY_COLD ) {
            add_effect("cold", 1, (body_part)i, true, 2);
        } else if( temp_cur[i] < BODYTEMP_COLD ) {
            add_effect("cold", 1, (body_part)i, true, 1);
        } else if( temp_cur[i] > BODYTEMP_SCORCHING ) {
            add_effect("hot", 1, (body_part)i, true, 3);
        } else if( temp_cur[i] > BODYTEMP_VERY_HOT ) {
            add_effect("hot", 1, (body_part)i, true, 2);
        } else if( temp_cur[i] > BODYTEMP_HOT ) {
            add_effect("hot", 1, (body_part)i, true, 1);
        } else {
            if (temp_cur[i] >= BODYTEMP_COLD) {
                remove_effect("cold", (body_part)i);
            }
            if (temp_cur[i] <= BODYTEMP_HOT) {
                remove_effect("hot", (body_part)i);
            }
        }
        // MORALE : a negative morale_pen means the player is cold
        // Intensity multiplier is negative for cold, positive for hot
        if( has_effect("cold", (body_part)i) || has_effect("hot", (body_part)i) ) {
            int cold_int = get_effect_int("cold", (body_part)i);
            int hot_int = get_effect_int("hot", (body_part)i);
            int intensity_mult = hot_int - cold_int;

            switch (i) {
            case bp_head:
            case bp_torso:
            case bp_mouth:
                morale_pen += 2 * intensity_mult;
                break;
            case bp_arm_l:
            case bp_arm_r:
            case bp_leg_l:
            case bp_leg_r:
                morale_pen += .5 * intensity_mult;
                break;
            case bp_hand_l:
            case bp_hand_r:
            case bp_foot_l:
            case bp_foot_r:
                morale_pen += .5 * intensity_mult;
                break;
            }
        }
        // FROSTBITE - only occurs to hands, feet, face
        /**

        Source : http://www.atc.army.mil/weather/windchill.pdf

        Temperature and wind chill are main factors, mitigated by clothing warmth. Each 10 warmth protects against 2C of cold.

        1200 turns in low risk, + 3 tics
        450 turns in moderate risk, + 8 tics
        50 turns in high risk, +72 tics

        Let's say frostnip @ 1800 tics, frostbite @ 3600 tics

        >> Chunked into 8 parts (http://imgur.com/xlTPmJF)
        -- 2 hour risk --
        Between 30F and 10F
        Between 10F and -5F, less than 20mph, -4x + 3y - 20 > 0, x : F, y : mph
        -- 45 minute risk --
        Between 10F and -5F, less than 20mph, -4x + 3y - 20 < 0, x : F, y : mph
        Between 10F and -5F, greater than 20mph
        Less than -5F, less than 10 mph
        Less than -5F, more than 10 mph, -4x + 3y - 170 > 0, x : F, y : mph
        -- 5 minute risk --
        Less than -5F, more than 10 mph, -4x + 3y - 170 < 0, x : F, y : mph
        Less than -35F, more than 10 mp
        **/

        if( i == bp_mouth || i == bp_foot_r || i == bp_foot_l || i == bp_hand_r || i == bp_hand_l ) {
            // Handle the frostbite timer
            // Need temps in F, windPower already in mph
            int wetness_percentage = 100 * body_wetness[i] / mDrenchEffect.at(i); // 0 - 100
            // Warmth gives a slight buff to temperature resistance
            // Wetness gives a heavy nerf to tempearture resistance
            int Ftemperature = g->get_temperature() +
                               warmth((body_part)i) * 0.2 - 20 * wetness_percentage / 100;
            // Windchill reduced by your armor
            int FBwindPower = total_windpower * (1 - get_wind_resistance(body_part(i)) / 100.0);

            int intense = get_effect_int("frostbite", (body_part)i);

            // This has been broken down into 8 zones
            // Low risk zones (stops at frostnip)
            if( temp_cur[i] < BODYTEMP_COLD &&
                ((Ftemperature < 30 && Ftemperature >= 10) ||
                 (Ftemperature < 10 && Ftemperature >= -5 &&
                  FBwindPower < 20 && -4 * Ftemperature + 3 * FBwindPower - 20 >= 0)) ) {
                if( frostbite_timer[i] < 2000 ) {
                    frostbite_timer[i] += 3;
                }
                if( one_in(100) && !has_effect("frostbite", (body_part)i)) {
                    add_msg(m_warning, _("Your %s will be frostnipped in the next few hours."),
                            body_part_name(body_part(i)).c_str());
                }
                // Medium risk zones
            } else if( temp_cur[i] < BODYTEMP_COLD &&
                       ((Ftemperature < 10 && Ftemperature >= -5 && FBwindPower < 20 &&
                         -4 * Ftemperature + 3 * FBwindPower - 20 < 0) ||
                        (Ftemperature < 10 && Ftemperature >= -5 && FBwindPower >= 20) ||
                        (Ftemperature < -5 && FBwindPower < 10) ||
                        (Ftemperature < -5 && FBwindPower >= 10 &&
                         -4 * Ftemperature + 3 * FBwindPower - 170 >= 0)) ) {
                frostbite_timer[i] += 8;
                if (one_in(100) && intense < 2) {
                    add_msg(m_warning, _("Your %s will be frostbitten within the hour!"),
                            body_part_name(body_part(i)).c_str());
                }
                // High risk zones
            } else if (temp_cur[i] < BODYTEMP_COLD &&
                       ((Ftemperature < -5 && FBwindPower >= 10 &&
                         -4 * Ftemperature + 3 * FBwindPower - 170 < 0) ||
                        (Ftemperature < -35 && FBwindPower >= 10)) ) {
                frostbite_timer[i] += 72;
                if (one_in(100) && intense < 2) {
                    add_msg(m_warning, _("Your %s will be frostbitten any minute now!!"),
                            body_part_name(body_part(i)).c_str());
                }
                // Risk free, so reduce frostbite timer
            } else {
                frostbite_timer[i] -= 3;
            }

            // Handle the bestowing of frostbite
            if( frostbite_timer[i] < 0 ) {
                frostbite_timer[i] = 0;
            } else if (frostbite_timer[i] > 4200) {
                // This ensures that the player will recover in at most 3 hours.
                frostbite_timer[i] = 4200;
            }
            // Frostbite, no recovery possible
            if (frostbite_timer[i] >= 3600) {
                add_effect("frostbite", 1, (body_part)i, true, 2);
                remove_effect("frostbite_recovery", (body_part)i);
            // Else frostnip, add recovery if we were frostbitten
            } else if (frostbite_timer[i] >= 1800) {
                if (intense == 2) {
                    add_effect("frostbite_recovery", 1, (body_part)i, true);
                }
                add_effect("frostbite", 1, (body_part)i, true, 1);
            // Else fully recovered
            } else if (frostbite_timer[i] == 0) {
                remove_effect("frostbite", (body_part)i);
                remove_effect("frostbite_recovery", (body_part)i);
            }
        }
        // Warn the player if condition worsens
        if( temp_before > BODYTEMP_FREEZING && temp_after < BODYTEMP_FREEZING ) {
            //~ %s is bodypart
            add_msg(m_warning, _("You feel your %s beginning to go numb from the cold!"),
                    body_part_name(body_part(i)).c_str());
        } else if( temp_before > BODYTEMP_VERY_COLD && temp_after < BODYTEMP_VERY_COLD ) {
            //~ %s is bodypart
            add_msg(m_warning, _("You feel your %s getting very cold."),
                    body_part_name(body_part(i)).c_str());
        } else if( temp_before > BODYTEMP_COLD && temp_after < BODYTEMP_COLD ) {
            //~ %s is bodypart
            add_msg(m_warning, _("You feel your %s getting chilly."),
                    body_part_name(body_part(i)).c_str());
        } else if( temp_before < BODYTEMP_SCORCHING && temp_after > BODYTEMP_SCORCHING ) {
            //~ %s is bodypart
            add_msg(m_bad, _("You feel your %s getting red hot from the heat!"),
                    body_part_name(body_part(i)).c_str());
        } else if( temp_before < BODYTEMP_VERY_HOT && temp_after > BODYTEMP_VERY_HOT ) {
            //~ %s is bodypart
            add_msg(m_warning, _("You feel your %s getting very hot."),
                    body_part_name(body_part(i)).c_str());
        } else if( temp_before < BODYTEMP_HOT && temp_after > BODYTEMP_HOT ) {
            //~ %s is bodypart
            add_msg(m_warning, _("You feel your %s getting warm."),
                    body_part_name(body_part(i)).c_str());
        }
    }
    // Morale penalties, updated at the same rate morale is
    if( morale_pen < 0 && int(calendar::turn) % 10 == 0 ) {
        add_morale(MORALE_COLD, -2, -abs(morale_pen), 10, 5, true);
    }
    if( morale_pen > 0 && int(calendar::turn) % 10 == 0 ) {
        add_morale(MORALE_HOT,  -2, -abs(morale_pen), 10, 5, true);
    }
}

void player::temp_equalizer(body_part bp1, body_part bp2)
{
    // Body heat is moved around.
    // Shift in one direction only, will be shifted in the other direction separately.
    int diff = (temp_cur[bp2] - temp_cur[bp1]) * 0.0001; // If bp1 is warmer, it will lose heat
    temp_cur[bp1] += diff;
}

void player::recalc_speed_bonus()
{
    // Minus some for weight...
    int carry_penalty = 0;
    if (weight_carried() > weight_capacity()) {
        carry_penalty = 25 * (weight_carried() - weight_capacity()) / (weight_capacity());
    }
    mod_speed_bonus(-carry_penalty);

    if (pain > pkill) {
        int pain_penalty = int((pain - pkill) * .7);
        // Cenobites aren't slowed nearly as much by pain
        if (has_trait("CENOBITE")) {
            pain_penalty /= 4;
        }
        if (pain_penalty > 60) {
            pain_penalty = 60;
        }
        mod_speed_bonus(-pain_penalty);
    }
    if (pkill >= 10) {
        int pkill_penalty = int(pkill * .1);
        if (pkill_penalty > 30) {
            pkill_penalty = 30;
        }
        mod_speed_bonus(-pkill_penalty);
    }

    if (abs(morale_level()) >= 100) {
        int morale_bonus = int(morale_level() / 25);
        if (morale_bonus < -10) {
            morale_bonus = -10;
        } else if (morale_bonus > 10) {
            morale_bonus = 10;
        }
        mod_speed_bonus(morale_bonus);
    }

    if (radiation >= 40) {
        int rad_penalty = radiation / 40;
        if (rad_penalty > 20) {
            rad_penalty = 20;
        }
        mod_speed_bonus(-rad_penalty);
    }

    if (thirst > 40) {
        mod_speed_bonus(-int((thirst - 40) / 10));
    }
    if (hunger > 100) {
        mod_speed_bonus(-int((hunger - 100) / 10));
    }

    mod_speed_bonus(stim > 40 ? 40 : stim);

    for (auto maps : effects) {
        for (auto i : maps.second) {
            bool reduced = has_trait(i.second.get_resist_trait()) ||
                            has_effect(i.second.get_resist_effect());
            mod_speed_bonus(i.second.get_mod("SPEED", reduced));
        }
    }

    // add martial arts speed bonus
    mod_speed_bonus(mabuff_speed_bonus());

    // Not sure why Sunlight Dependent is here, but OK
    // Ectothermic/COLDBLOOD4 is intended to buff folks in the Summer
    // Threshold-crossing has its charms ;-)
    if (g != NULL) {
        if (has_trait("SUNLIGHT_DEPENDENT") && !g->is_in_sunlight(posx(), posy())) {
            mod_speed_bonus(-(g->light_level() >= 12 ? 5 : 10));
        }
        if ((has_trait("COLDBLOOD4")) && g->get_temperature() > 60) {
            mod_speed_bonus(+int( (g->get_temperature() - 65) / 2));
        }
        if ((has_trait("COLDBLOOD3") || has_trait("COLDBLOOD4")) && g->get_temperature() < 60) {
            mod_speed_bonus(-int( (65 - g->get_temperature()) / 2));
        } else if (has_trait("COLDBLOOD2") && g->get_temperature() < 60) {
            mod_speed_bonus(-int( (65 - g->get_temperature()) / 3));
        } else if (has_trait("COLDBLOOD") && g->get_temperature() < 60) {
            mod_speed_bonus(-int( (65 - g->get_temperature()) / 5));
        }
    }

    if (has_trait("M_SKIN2")) {
        mod_speed_bonus(-20); // Could be worse--you've got the armor from a (sessile!) Spire
    }

    if (has_artifact_with(AEP_SPEED_UP)) {
        mod_speed_bonus(20);
    }
    if (has_artifact_with(AEP_SPEED_DOWN)) {
        mod_speed_bonus(-20);
    }

    if (has_trait("QUICK")) { // multiply by 1.1
        set_speed_bonus(get_speed() * 1.10 - get_speed_base());
    }
    if (has_bionic("bio_speed")) { // multiply by 1.1
        set_speed_bonus(get_speed() * 1.10 - get_speed_base());
    }

    // Speed cannot be less than 25% of base speed, so minimal speed bonus is -75% base speed.
    const int min_speed_bonus = -0.75 * get_speed_base();
    if (get_speed_bonus() < min_speed_bonus) {
        set_speed_bonus(min_speed_bonus);
    }
}

int player::run_cost(int base_cost, bool diag)
{
    float movecost = float(base_cost);
    if (diag)
        movecost *= 0.7071f; // because everything here assumes 100 is base
    bool flatground = movecost < 105;
    const ter_id ter_at_pos = g->m.ter(posx(), posy());
    // If your floor is hard, flat, and otherwise skateable, list it here
    // The "FLAT" tag includes soft surfaces, so not a good fit.
    bool offroading = ( flatground && (!((ter_at_pos == t_rock_floor) ||
      (ter_at_pos == t_pit_covered) || (ter_at_pos == t_metal_floor) ||
      (ter_at_pos == t_pit_spiked_covered) || (ter_at_pos == t_pavement) ||
      (ter_at_pos == t_pavement_y) || (ter_at_pos == t_sidewalk) ||
      (ter_at_pos == t_concrete) || (ter_at_pos == t_floor) ||
      (ter_at_pos == t_door_glass_o) || (ter_at_pos == t_utility_light) ||
      (ter_at_pos == t_door_o) || (ter_at_pos == t_rdoor_o) ||
      (ter_at_pos == t_door_frame) || (ter_at_pos == t_mdoor_frame) ||
      (ter_at_pos == t_fencegate_o) || (ter_at_pos == t_chaingate_o) ||
      (ter_at_pos == t_door_metal_o) || (ter_at_pos == t_door_bar_o) ||
      (ter_at_pos == t_pit_glass_covered) || (ter_at_pos == t_sidewalk_bg_dp) ||
      (ter_at_pos == t_pavement_bg_dp) || (ter_at_pos == t_pavement_y_bg_dp) ||
      (ter_at_pos == t_linoleum_white) || (ter_at_pos == t_linoleum_gray))) );

    if (has_trait("PARKOUR") && movecost > 100 ) {
        movecost *= .5f;
        if (movecost < 100)
            movecost = 100;
    }
    if (has_trait("BADKNEES") && movecost > 100 ) {
        movecost *= 1.25f;
        if (movecost < 100)
            movecost = 100;
    }

    if (hp_cur[hp_leg_l] == 0) {
        movecost += 50;
    }
    else if (hp_cur[hp_leg_l] < hp_max[hp_leg_l] * .40) {
        movecost += 25;
    }
    if (hp_cur[hp_leg_r] == 0) {
        movecost += 50;
    }
    else if (hp_cur[hp_leg_r] < hp_max[hp_leg_r] * .40) {
        movecost += 25;
    }

    if (has_trait("FLEET") && flatground) {
        movecost *= .85f;
    }
    if (has_trait("FLEET2") && flatground) {
        movecost *= .7f;
    }
    if (has_trait("SLOWRUNNER") && flatground) {
        movecost *= 1.15f;
    }
    if (has_trait("PADDED_FEET") && !footwear_factor()) {
        movecost *= .9f;
    }
    if (has_trait("LIGHT_BONES")) {
        movecost *= .9f;
    }
    if (has_trait("HOLLOW_BONES")) {
        movecost *= .8f;
    }
    if (has_active_mutation("WINGS_INSECT")) {
        movecost *= .75f;
    }
    if (has_trait("WINGS_BUTTERFLY")) {
        movecost -= 10; // You can't fly, but you can make life easier on your legs
    }
    if (has_trait("LEG_TENTACLES")) {
        movecost += 20;
    }
    if (has_trait("FAT")) {
        movecost *= 1.05f;
    }
    if (has_trait("PONDEROUS1")) {
        movecost *= 1.1f;
    }
    if (has_trait("PONDEROUS2")) {
        movecost *= 1.2f;
    }
    if (has_trait("AMORPHOUS")) {
        movecost *= 1.25f;
    }
    if (has_trait("PONDEROUS3")) {
        movecost *= 1.3f;
    }
    if (is_wearing("swim_fins")) {
            movecost *= 1.0f + (0.25f * shoe_type_count("swim_fins"));
    }
    if ( (is_wearing("roller_blades")) && !(is_on_ground())) {
        if (offroading) {
            movecost *= 1.0f + (0.25f * shoe_type_count("roller_blades"));
        } else if (flatground) {
            movecost *= 1.0f - (0.25f * shoe_type_count("roller_blades"));
        } else {
            movecost *= 1.5f;
        }
    }
    // Quad skates might be more stable than inlines,
    // but that also translates into a slower speed when on good surfaces.
    if ( (is_wearing("rollerskates")) && !(is_on_ground())) {
        if (offroading) {
            movecost *= 1.0f + (0.15f * shoe_type_count("rollerskates"));
        } else if (flatground) {
            movecost *= 1.0f - (0.15f * shoe_type_count("rollerskates"));
        } else {
            movecost *= 1.3f;
        }
    }

    movecost += encumb(bp_mouth) * 5 + (encumb(bp_foot_l) + encumb(bp_foot_r)) * 2.5 + (encumb(bp_leg_l) + encumb(bp_leg_r)) * 1.5;

    // ROOTS3 does slow you down as your roots are probing around for nutrients,
    // whether you want them to or not.  ROOTS1 is just too squiggly without shoes
    // to give you some stability.  Plants are a bit of a slow-mover.  Deal.
    if (!is_wearing_shoes("left") && !has_trait("PADDED_FEET") && !has_trait("HOOVES") &&
        !has_trait("TOUGH_FEET") && !has_trait("ROOTS2") ) {
        movecost += 8;
    }
    if (!is_wearing_shoes("right") && !has_trait("PADDED_FEET") && !has_trait("HOOVES") &&
        !has_trait("TOUGH_FEET") && !has_trait("ROOTS2") ) {
        movecost += 8;
    }

    if( !footwear_factor() && has_trait("ROOTS3") &&
        g->m.has_flag("DIGGABLE", posx(), posy()) ) {
        movecost += 10 * footwear_factor();
    }

    if (diag) {
        movecost *= 1.4142;
    }

    return int(movecost);
}

int player::swim_speed()
{
    int ret = 440 + weight_carried() / 60 - 50 * skillLevel("swimming");
    if (has_trait("PAWS")) {
        ret -= 20 + str_cur * 3;
    }
    if (has_trait("PAWS_LARGE")) {
        ret -= 20 + str_cur * 4;
    }
    if (is_wearing("swim_fins")) {
        ret -= (15 * str_cur) / (3 - shoe_type_count("swim_fins"));
    }
    if (has_trait("WEBBED")) {
        ret -= 60 + str_cur * 5;
    }
    if (has_trait("TAIL_FIN")) {
        ret -= 100 + str_cur * 10;
    }
    if (has_trait("SLEEK_SCALES")) {
        ret -= 100;
    }
    if (has_trait("LEG_TENTACLES")) {
        ret -= 60;
    }
    if (has_trait("FAT")) {
        ret -= 30;
    }
    ret += (50 - skillLevel("swimming") * 2) * (encumb(bp_leg_l) + encumb(bp_leg_r));
    ret += (80 - skillLevel("swimming") * 3) * encumb(bp_torso);
    if (skillLevel("swimming") < 10) {
        for (auto &i : worn) {
            ret += (i.volume() * (10 - skillLevel("swimming"))) / 2;
        }
    }
    ret -= str_cur * 6 + dex_cur * 4;
    if( worn_with_flag("FLOATATION") ) {
        ret = std::max(ret, 400);
        ret = std::min(ret, 200);
    }
    // If (ret > 500), we can not swim; so do not apply the underwater bonus.
    if (underwater && ret < 500) {
        ret -= 50;
    }
    if (ret < 30) {
        ret = 30;
    }
    return ret;
}

bool player::digging() const {
    return false;
}

bool player::is_on_ground() const
{
    bool on_ground = false;
    if(has_effect("downed") || hp_cur[hp_leg_l] == 0 || hp_cur[hp_leg_r] == 0 ){
        on_ground = true;
    }
    return  on_ground;
}

bool player::is_underwater() const
{
    return underwater;
}

bool player::is_hallucination() const
{
    return false;
}

void player::set_underwater(bool u)
{
    if (underwater != u) {
        underwater = u;
        recalc_sight_limits();
    }
}


nc_color player::basic_symbol_color() const
{
    if (has_effect("onfire")) {
        return c_red;
    }
    if (has_effect("stunned")) {
        return c_ltblue;
    }
    if (has_effect("boomered")) {
        return c_pink;
    }
    if (has_active_mutation("SHELL2")) {
        return c_magenta;
    }
    if (underwater) {
        return c_blue;
    }
    if (has_active_bionic("bio_cloak") || has_artifact_with(AEP_INVISIBLE) ||
          has_active_optcloak() || has_trait("DEBUG_CLOAK")) {
        return c_dkgray;
    }
    return c_white;
}

void player::load_info(std::string data)
{
    std::stringstream dump;
    dump << data;

    char check = dump.peek();
    if ( check == ' ' ) {
        // sigh..
        check = data[1];
    }
    if ( check == '{' ) {
        JsonIn jsin(dump);
        try {
            deserialize(jsin);
        } catch (std::string jsonerr) {
            debugmsg("Bad player json\n%s", jsonerr.c_str() );
        }
        return;
    } else { // old save
        load_legacy(dump);
    }
}

std::string player::save_info()
{
    std::stringstream dump;
    dump << serialize(); // saves contents
    dump << std::endl;
    dump << dump_memorial();
    return dump.str();
}

void player::memorial( std::ofstream &memorial_file, std::string epitaph )
{
    //Size of indents in the memorial file
    const std::string indent = "  ";

    const std::string pronoun = male ? _("He") : _("She");

    //Avoid saying "a male unemployed" or similar
    std::string profession_name;
    if(prof == prof->generic()) {
        if (male) {
            profession_name = _("an unemployed male");
        } else {
            profession_name = _("an unemployed female");
        }
    } else {
        profession_name = string_format(_("a %s"), prof->gender_appropriate_name(male).c_str());
    }

    //Figure out the location
    const oter_id &cur_ter = overmap_buffer.ter(g->om_global_location());
    point cur_loc = g->om_location();
    std::string tername = otermap[cur_ter].name;

    //Were they in a town, or out in the wilderness?
    int city_index = g->cur_om->closest_city(cur_loc);
    std::string kill_place;
    if(city_index < 0) {
        //~ First parameter is a pronoun (“He”/“She”), second parameter is a terrain name.
        kill_place = string_format(_("%s was killed in a %s in the middle of nowhere."),
                     pronoun.c_str(), tername.c_str());
    } else {
        city nearest_city = g->cur_om->cities[city_index];
        //Give slightly different messages based on how far we are from the middle
        int distance_from_city = abs(g->cur_om->dist_from_city(cur_loc));
        if(distance_from_city > nearest_city.s + 4) {
            //~ First parameter is a pronoun (“He”/“She”), second parameter is a terrain name.
            kill_place = string_format(_("%s was killed in a %s in the wilderness."),
                         pronoun.c_str(), tername.c_str());

        } else if(distance_from_city >= nearest_city.s) {
            //~ First parameter is a pronoun (“He”/“She”), second parameter is a terrain name, third parameter is a city name.
            kill_place = string_format(_("%s was killed in a %s on the outskirts of %s."),
                         pronoun.c_str(), tername.c_str(), nearest_city.name.c_str());
        } else {
            //~ First parameter is a pronoun (“He”/“She”), second parameter is a terrain name, third parameter is a city name.
            kill_place = string_format(_("%s was killed in a %s in %s."),
                         pronoun.c_str(), tername.c_str(), nearest_city.name.c_str());
        }
    }

    //Header
    std::string version = string_format("%s", getVersionString());
    memorial_file << string_format(_("Cataclysm - Dark Days Ahead version %s memorial file"), version.c_str()) << "\n";
    memorial_file << "\n";
    memorial_file << string_format(_("In memory of: %s"), name.c_str()) << "\n";
    if(epitaph.length() > 0) { //Don't record empty epitaphs
        //~ The “%s” will be replaced by an epitaph as displyed in the memorial files. Replace the quotation marks as appropriate for your language.
        memorial_file << string_format(pgettext("epitaph","\"%s\""), epitaph.c_str()) << "\n\n";
    }
    //~ First parameter: Pronoun, second parameter: a profession name (with article)
    memorial_file << string_format("%s was %s when the apocalypse began.",
                                   pronoun.c_str(), profession_name.c_str()) << "\n";
    memorial_file << string_format("%s died on %s of year %d, day %d, at %s.",
                     pronoun.c_str(), season_name_upper(calendar::turn.get_season()).c_str(), (calendar::turn.years() + 1),
                     (calendar::turn.days() + 1), calendar::turn.print_time().c_str()) << "\n";
    memorial_file << kill_place << "\n";
    memorial_file << "\n";

    //Misc
    memorial_file << string_format(_("Cash on hand: $%d"), cash) << "\n";
    memorial_file << "\n";

    //HP
    memorial_file << _("Final HP:") << "\n";
    memorial_file << indent << string_format(_(" Head: %d/%d"), hp_cur[hp_head],  hp_max[hp_head] ) << "\n";
    memorial_file << indent << string_format(_("Torso: %d/%d"), hp_cur[hp_torso], hp_max[hp_torso]) << "\n";
    memorial_file << indent << string_format(_("L Arm: %d/%d"), hp_cur[hp_arm_l], hp_max[hp_arm_l]) << "\n";
    memorial_file << indent << string_format(_("R Arm: %d/%d"), hp_cur[hp_arm_r], hp_max[hp_arm_r]) << "\n";
    memorial_file << indent << string_format(_("L Leg: %d/%d"), hp_cur[hp_leg_l], hp_max[hp_leg_l]) << "\n";
    memorial_file << indent << string_format(_("R Leg: %d/%d"), hp_cur[hp_leg_r], hp_max[hp_leg_r]) << "\n";
    memorial_file << "\n";

    //Stats
    memorial_file << _("Final Stats:") << "\n";
    memorial_file << indent << string_format(_("Str %d"), str_cur)
                  << indent << string_format(_("Dex %d"), dex_cur)
                  << indent << string_format(_("Int %d"), int_cur)
                  << indent << string_format(_("Per %d"), per_cur) << "\n";
    memorial_file << _("Base Stats:") << "\n";
    memorial_file << indent << string_format(_("Str %d"), str_max)
                  << indent << string_format(_("Dex %d"), dex_max)
                  << indent << string_format(_("Int %d"), int_max)
                  << indent << string_format(_("Per %d"), per_max) << "\n";
    memorial_file << "\n";

    //Last 20 messages
    memorial_file << _("Final Messages:") << "\n";
    std::vector<std::pair<std::string, std::string> > recent_messages = Messages::recent_messages(20);
    for( auto &recent_message : recent_messages ) {
        memorial_file << indent << recent_message.first << " " << recent_message.second;
      memorial_file << "\n";
    }
    memorial_file << "\n";

    //Kill list
    memorial_file << _("Kills:") << "\n";

    int total_kills = 0;

    const std::map<std::string, mtype*> monids = MonsterGenerator::generator().get_all_mtypes();
    for( const auto &monid : monids ) {
        if( g->kill_count( monid.first ) > 0 ) {
            memorial_file << "  " << monid.second->sym << " - "
                          << string_format( "%4d", g->kill_count( monid.first ) ) << " "
                          << monid.second->nname( g->kill_count( monid.first ) ) << "\n";
            total_kills += g->kill_count( monid.first );
        }
    }
    if(total_kills == 0) {
      memorial_file << indent << _("No monsters were killed.") << "\n";
    } else {
      memorial_file << string_format(_("Total kills: %d"), total_kills) << "\n";
    }
    memorial_file << "\n";

    //Skills
    memorial_file << _("Skills:") << "\n";
    for( auto &skill : Skill::skills ) {
        SkillLevel next_skill_level = skillLevel( skill );
        memorial_file << indent << ( skill )->name() << ": " << next_skill_level.level() << " ("
                      << next_skill_level.exercise() << "%)\n";
    }
    memorial_file << "\n";

    //Traits
    memorial_file << _("Traits:") << "\n";
    for( auto &iter : my_mutations ) {
        memorial_file << indent << mutation_branch::get_name( iter.first ) << "\n";
    }
    if( !my_mutations.empty() ) {
      memorial_file << indent << _("(None)") << "\n";
    }
    memorial_file << "\n";

    //Effects (illnesses)
    memorial_file << _("Ongoing Effects:") << "\n";
    bool had_effect = false;
    for (auto &next_illness : illness) {
      if(dis_name(next_illness).size() > 0) {
        had_effect = true;
        memorial_file << indent << dis_name(next_illness) << "\n";
      }
    }
    //Various effects not covered by the illness list - from player.cpp
    if(morale_level() >= 100) {
      had_effect = true;
      memorial_file << indent << _("Elated") << "\n";
    }
    if(morale_level() <= -100) {
      had_effect = true;
      memorial_file << indent << _("Depressed") << "\n";
    }
    if(pain - pkill > 0) {
      had_effect = true;
      memorial_file << indent << _("Pain") << " (" << (pain - pkill) << ")";
    }
    if(stim > 0) {
      had_effect = true;
      int dexbonus = int(stim / 10);
      if (abs(stim) >= 30) {
        dexbonus -= int(abs(stim - 15) /  8);
      }
      if(dexbonus < 0) {
        memorial_file << indent << _("Stimulant Overdose") << "\n";
      } else {
        memorial_file << indent << _("Stimulant") << "\n";
      }
    } else if(stim < 0) {
      had_effect = true;
      memorial_file << indent << _("Depressants") << "\n";
    }
    if(!had_effect) {
      memorial_file << indent << _("(None)") << "\n";
    }
    memorial_file << "\n";

    //Bionics
    memorial_file << _("Bionics:") << "\n";
    int total_bionics = 0;
    for( size_t i = 0; i < my_bionics.size(); ++i ) {
      bionic_id next_bionic_id = my_bionics[i].id;
      memorial_file << indent << (i+1) << ": " << bionics[next_bionic_id]->name << "\n";
      total_bionics++;
    }
    if(total_bionics == 0) {
      memorial_file << indent << _("No bionics were installed.") << "\n";
    } else {
      memorial_file << string_format(_("Total bionics: %d"), total_bionics) << "\n";
    }
    memorial_file << string_format(_("Power: %d/%d"), power_level,  max_power_level) << "\n";
    memorial_file << "\n";

    //Equipment
    memorial_file << _("Weapon:") << "\n";
    memorial_file << indent << weapon.invlet << " - " << weapon.tname(1, false) << "\n";
    memorial_file << "\n";

    memorial_file << _("Equipment:") << "\n";
    for( auto &elem : worn ) {
        item next_item = elem;
        memorial_file << indent << next_item.invlet << " - " << next_item.tname(1, false);
        if( next_item.charges > 0 ) {
            memorial_file << " (" << next_item.charges << ")";
        } else if( next_item.contents.size() == 1 && next_item.contents[0].charges > 0 ) {
            memorial_file << " (" << next_item.contents[0].charges << ")";
        }
        memorial_file << "\n";
    }
    memorial_file << "\n";

    //Inventory
    memorial_file << _("Inventory:") << "\n";
    inv.restack(this);
    inv.sort();
    invslice slice = inv.slice();
    for( auto &elem : slice ) {
        item &next_item = elem->front();
        memorial_file << indent << next_item.invlet << " - " <<
            next_item.tname(elem->size(), false);
        if( elem->size() > 1 ) {
            memorial_file << " [" << elem->size() << "]";
        }
        if( next_item.charges > 0 ) {
            memorial_file << " (" << next_item.charges << ")";
        } else if( next_item.contents.size() == 1 && next_item.contents[0].charges > 0 ) {
            memorial_file << " (" << next_item.contents[0].charges << ")";
        }
        memorial_file << "\n";
    }
    memorial_file << "\n";

    //Lifetime stats
    memorial_file << _("Lifetime Stats") << "\n";
    memorial_file << indent << string_format(_("Distance walked: %d squares"),
                       player_stats.squares_walked) << "\n";
    memorial_file << indent << string_format(_("Damage taken: %d damage"),
                       player_stats.damage_taken) << "\n";
    memorial_file << indent << string_format(_("Damage healed: %d damage"),
                       player_stats.damage_healed) << "\n";
    memorial_file << indent << string_format(_("Headshots: %d"),
                       player_stats.headshots) << "\n";
    memorial_file << "\n";

    //History
    memorial_file << _("Game History") << "\n";
    memorial_file << dump_memorial();

}

/**
 * Adds an event to the memorial log, to be written to the memorial file when
 * the character dies. The message should contain only the informational string,
 * as the timestamp and location will be automatically prepended.
 */
void player::add_memorial_log(const char* male_msg, const char* female_msg, ...)
{

    va_list ap;

    va_start(ap, female_msg);
    std::string msg;
    if(this->male) {
        msg = vstring_format(male_msg, ap);
    } else {
        msg = vstring_format(female_msg, ap);
    }
    va_end(ap);

    if(msg.empty()) {
        return;
    }

    std::stringstream timestamp;
    //~ A timestamp. Parameters from left to right: Year, season, day, time
    timestamp << string_format(_("Year %1$d, %2$s %3$d, %4$s"), calendar::turn.years() + 1,
                               season_name_upper(calendar::turn.get_season()).c_str(),
                               calendar::turn.days() + 1, calendar::turn.print_time().c_str()
                               );

    const oter_id &cur_ter = overmap_buffer.ter(g->om_global_location());
    std::string location = otermap[cur_ter].name;

    std::stringstream log_message;
    log_message << "| " << timestamp.str() << " | " << location.c_str() << " | " << msg;

    memorial_log.push_back(log_message.str());

}

/**
 * Loads the data in a memorial file from the given ifstream. All the memorial
 * entry lines begin with a pipe (|).
 * @param fin The ifstream to read the memorial entries from.
 */
void player::load_memorial_file(std::ifstream &fin)
{
  std::string entry;
  memorial_log.clear();
  while(fin.peek() == '|') {
    getline(fin, entry);
    memorial_log.push_back(entry);
  }
}

/**
 * Concatenates all of the memorial log entries, delimiting them with newlines,
 * and returns the resulting string. Used for saving and for writing out to the
 * memorial file.
 */
std::string player::dump_memorial()
{

  std::stringstream output;

  for( auto &elem : memorial_log ) {
      output << elem << "\n";
  }

  return output.str();

}

/**
 * Returns a pointer to the stat-tracking struct. Its fields should be edited
 * as necessary to track ongoing counters, which will be added to the memorial
 * file. For single events, rather than cumulative counters, see
 * add_memorial_log.
 * @return A pointer to the stats struct being used to track this player's
 *         lifetime stats.
 */
stats* player::lifetime_stats()
{
    return &player_stats;
}

// copy of stats, for saving
stats player::get_stats() const
{
    return player_stats;
}

void player::mod_stat( std::string stat, int modifier )
{
    if( stat == "hunger" ) {
        hunger += modifier;
    } else if( stat == "thirst" ) {
        thirst += modifier;
    } else if( stat == "fatigue" ) {
        fatigue += modifier;
    } else if( stat == "oxygen" ) {
        oxygen += modifier;
    } else {
        // Fall through to the creature method.
        Creature::mod_stat( stat, modifier );
    }
}

inline bool skill_display_sort(const std::pair<const Skill*, int> &a, const std::pair<const Skill*, int> &b)
{
    int levelA = a.second;
    int levelB = b.second;
    return levelA > levelB || (levelA == levelB && a.first->name() < b.first->name());
}

std::string swim_cost_text(int moves)
{
    return string_format( ngettext( "Swimming costs %+d movement point. ",
                                    "Swimming costs %+d movement points. ",
                                    moves ),
                          moves );
}

std::string run_cost_text(int moves)
{
    return string_format( ngettext( "Running costs %+d movement point. ",
                                    "Running costs %+d movement points. ",
                                    moves ),
                          moves );
}

std::string reload_cost_text(int moves)
{
    return string_format( ngettext( "Reloading costs %+d movement point. ",
                                    "Reloading costs %+d movement points. ",
                                    moves ),
                          moves );
}

std::string melee_cost_text(int moves)
{
    return string_format( ngettext( "Melee and thrown attacks cost %+d movement point. ",
                                    "Melee and thrown attacks cost %+d movement points. ",
                                    moves ),
                          moves );
}

std::string dodge_skill_text(double mod)
{
    return string_format( _( "Dodge skill %+.1f. " ), mod );
}

void player::disp_info()
{
    unsigned line;
    std::vector<std::string> effect_name;
    std::vector<std::string> effect_text;
    std::string tmp = "";
    for (auto &next_illness : illness) {
        if (dis_name(next_illness).size() > 0) {
            effect_name.push_back(dis_name(next_illness));
            effect_text.push_back(dis_description(next_illness));
        }
    }
    for( auto &elem : effects ) {
        for( auto &_effect_it : elem.second ) {
            tmp = _effect_it.second.disp_name();
            if (tmp != "") {
                effect_name.push_back( tmp );
                effect_text.push_back( _effect_it.second.disp_desc() );
            }
        }
    }
    if (abs(morale_level()) >= 100) {
        bool pos = (morale_level() > 0);
        effect_name.push_back(pos ? _("Elated") : _("Depressed"));
        std::stringstream morale_text;
        if (abs(morale_level()) >= 200) {
            morale_text << _("Dexterity") << (pos ? " +" : " ") <<
                int(morale_level() / 200) << "   ";
        }
        if (abs(morale_level()) >= 180) {
            morale_text << _("Strength") << (pos ? " +" : " ") <<
                int(morale_level() / 180) << "   ";
        }
        if (abs(morale_level()) >= 125) {
            morale_text << _("Perception") << (pos ? " +" : " ") <<
                int(morale_level() / 125) << "   ";
        }
        morale_text << _("Intelligence") << (pos ? " +" : " ") <<
            int(morale_level() / 100) << "   ";
        effect_text.push_back(morale_text.str());
    }
    if (pain - pkill > 0) {
        effect_name.push_back(_("Pain"));
        std::stringstream pain_text;
        // Cenobites aren't markedly physically impaired by pain.
        if ((pain - pkill >= 15) && (!(has_trait("CENOBITE")))) {
            pain_text << _("Strength") << " -" << int((pain - pkill) / 15) << "   " << _("Dexterity") << " -" <<
                int((pain - pkill) / 15) << "   ";
        }
        // They do find the sensations distracting though.
        // Pleasurable...but distracting.
        if (pain - pkill >= 20) {
            pain_text << _("Perception") << " -" << int((pain - pkill) / 15) << "   ";
        }
        pain_text << _("Intelligence") << " -" << 1 + int((pain - pkill) / 25);
        effect_text.push_back(pain_text.str());
    }
    if (stim > 0) {
        int dexbonus = int(stim / 10);
        int perbonus = int(stim /  7);
        int intbonus = int(stim /  6);
        if (abs(stim) >= 30) {
            dexbonus -= int(abs(stim - 15) /  8);
            perbonus -= int(abs(stim - 15) / 12);
            intbonus -= int(abs(stim - 15) / 14);
        }

        if (dexbonus < 0) {
            effect_name.push_back(_("Stimulant Overdose"));
        } else {
            effect_name.push_back(_("Stimulant"));
        }
        std::stringstream stim_text;
        stim_text << _("Speed") << " +" << stim << "   " << _("Intelligence") <<
            (intbonus > 0 ? " + " : " ") << intbonus << "   " << _("Perception") <<
            (perbonus > 0 ? " + " : " ") << perbonus << "   " << _("Dexterity")  <<
            (dexbonus > 0 ? " + " : " ") << dexbonus;
        effect_text.push_back(stim_text.str());
    } else if (stim < 0) {
        effect_name.push_back(_("Depressants"));
        std::stringstream stim_text;
        int dexpen = int(stim / 10);
        int perpen = int(stim /  7);
        int intpen = int(stim /  6);
        // Since dexpen etc. are always less than 0, no need for + signs
        stim_text << _("Speed") << " " << stim << "   " << _("Intelligence") << " " << intpen <<
            "   " << _("Perception") << " " << perpen << "   " << _("Dexterity") << " " << dexpen;
        effect_text.push_back(stim_text.str());
    }

    if ((has_trait("TROGLO") && g->is_in_sunlight(posx(), posy()) &&
         g->weather == WEATHER_SUNNY) ||
        (has_trait("TROGLO2") && g->is_in_sunlight(posx(), posy()) &&
         g->weather != WEATHER_SUNNY)) {
        effect_name.push_back(_("In Sunlight"));
        effect_text.push_back(_("The sunlight irritates you.\n\
Strength - 1;    Dexterity - 1;    Intelligence - 1;    Perception - 1"));
    } else if (has_trait("TROGLO2") && g->is_in_sunlight(posx(), posy())) {
        effect_name.push_back(_("In Sunlight"));
        effect_text.push_back(_("The sunlight irritates you badly.\n\
Strength - 2;    Dexterity - 2;    Intelligence - 2;    Perception - 2"));
    } else if (has_trait("TROGLO3") && g->is_in_sunlight(posx(), posy())) {
        effect_name.push_back(_("In Sunlight"));
        effect_text.push_back(_("The sunlight irritates you terribly.\n\
Strength - 4;    Dexterity - 4;    Intelligence - 4;    Perception - 4"));
    }

    for( auto &elem : addictions ) {
        if( elem.sated < 0 && elem.intensity >= MIN_ADDICTION_LEVEL ) {
            effect_name.push_back( addiction_name( elem ) );
            effect_text.push_back( addiction_text( *this, elem ) );
        }
    }

    unsigned maxy = unsigned(TERMY);

    unsigned infooffsetytop = 11;
    unsigned infooffsetybottom = 15;
    std::vector<std::string> traitslist = get_mutations();

    unsigned effect_win_size_y = 1 + effect_name.size();
    unsigned trait_win_size_y = 1 + traitslist.size();
    unsigned skill_win_size_y = 1 + Skill::skill_count();

    if (trait_win_size_y + infooffsetybottom > maxy) {
        trait_win_size_y = maxy - infooffsetybottom;
    }

    if (skill_win_size_y + infooffsetybottom > maxy) {
        skill_win_size_y = maxy - infooffsetybottom;
    }

    WINDOW* w_grid_top    = newwin(infooffsetybottom, FULL_SCREEN_WIDTH+1, VIEW_OFFSET_Y, VIEW_OFFSET_X);
    WINDOW* w_grid_skill  = newwin(skill_win_size_y + 1, 27, infooffsetybottom + VIEW_OFFSET_Y, 0 + VIEW_OFFSET_X);
    WINDOW* w_grid_trait  = newwin(trait_win_size_y + 1, 27, infooffsetybottom + VIEW_OFFSET_Y, 27 + VIEW_OFFSET_X);
    WINDOW* w_grid_effect = newwin(effect_win_size_y+ 1, 28, infooffsetybottom + VIEW_OFFSET_Y, 53 + VIEW_OFFSET_X);

    WINDOW* w_tip     = newwin(1, FULL_SCREEN_WIDTH,  VIEW_OFFSET_Y,  0 + VIEW_OFFSET_X);
    WINDOW* w_stats   = newwin(9, 26,  1 + VIEW_OFFSET_Y,  0 + VIEW_OFFSET_X);
    WINDOW* w_traits  = newwin(trait_win_size_y, 26, infooffsetybottom + VIEW_OFFSET_Y,  27 + VIEW_OFFSET_X);
    WINDOW* w_encumb  = newwin(9, 26,  1 + VIEW_OFFSET_Y, 27 + VIEW_OFFSET_X);
    WINDOW* w_effects = newwin(effect_win_size_y, 26, infooffsetybottom + VIEW_OFFSET_Y, 54 + VIEW_OFFSET_X);
    WINDOW* w_speed   = newwin(9, 26,  1 + VIEW_OFFSET_Y, 54 + VIEW_OFFSET_X);
    WINDOW* w_skills  = newwin(skill_win_size_y, 26, infooffsetybottom + VIEW_OFFSET_Y, 0 + VIEW_OFFSET_X);
    WINDOW* w_info    = newwin(3, FULL_SCREEN_WIDTH, infooffsetytop + VIEW_OFFSET_Y,  0 + VIEW_OFFSET_X);

    for (unsigned i = 0; i < unsigned(FULL_SCREEN_WIDTH + 1); i++) {
        //Horizontal line top grid
        mvwputch(w_grid_top, 10, i, BORDER_COLOR, LINE_OXOX);
        mvwputch(w_grid_top, 14, i, BORDER_COLOR, LINE_OXOX);

        //Vertical line top grid
        if (i <= infooffsetybottom) {
            mvwputch(w_grid_top, i, 26, BORDER_COLOR, LINE_XOXO);
            mvwputch(w_grid_top, i, 53, BORDER_COLOR, LINE_XOXO);
            mvwputch(w_grid_top, i, FULL_SCREEN_WIDTH, BORDER_COLOR, LINE_XOXO);
        }

        //Horizontal line skills
        if (i <= 26) {
            mvwputch(w_grid_skill, skill_win_size_y, i, BORDER_COLOR, LINE_OXOX);
        }

        //Vertical line skills
        if (i <= skill_win_size_y) {
            mvwputch(w_grid_skill, i, 26, BORDER_COLOR, LINE_XOXO);
        }

        //Horizontal line traits
        if (i <= 26) {
            mvwputch(w_grid_trait, trait_win_size_y, i, BORDER_COLOR, LINE_OXOX);
        }

        //Vertical line traits
        if (i <= trait_win_size_y) {
            mvwputch(w_grid_trait, i, 26, BORDER_COLOR, LINE_XOXO);
        }

        //Horizontal line effects
        if (i <= 27) {
            mvwputch(w_grid_effect, effect_win_size_y, i, BORDER_COLOR, LINE_OXOX);
        }

        //Vertical line effects
        if (i <= effect_win_size_y) {
            mvwputch(w_grid_effect, i, 0, BORDER_COLOR, LINE_XOXO);
            mvwputch(w_grid_effect, i, 27, BORDER_COLOR, LINE_XOXO);
        }
    }

    //Intersections top grid
    mvwputch(w_grid_top, 14, 26, BORDER_COLOR, LINE_OXXX); // T
    mvwputch(w_grid_top, 14, 53, BORDER_COLOR, LINE_OXXX); // T
    mvwputch(w_grid_top, 10, 26, BORDER_COLOR, LINE_XXOX); // _|_
    mvwputch(w_grid_top, 10, 53, BORDER_COLOR, LINE_XXOX); // _|_
    mvwputch(w_grid_top, 10, FULL_SCREEN_WIDTH, BORDER_COLOR, LINE_XOXX); // -|
    mvwputch(w_grid_top, 14, FULL_SCREEN_WIDTH, BORDER_COLOR, LINE_XOXX); // -|
    wrefresh(w_grid_top);

    mvwputch(w_grid_skill, skill_win_size_y, 26, BORDER_COLOR, LINE_XOOX); // _|

    if (skill_win_size_y > trait_win_size_y)
        mvwputch(w_grid_skill, trait_win_size_y, 26, BORDER_COLOR, LINE_XXXO); // |-
    else if (skill_win_size_y == trait_win_size_y)
        mvwputch(w_grid_skill, trait_win_size_y, 26, BORDER_COLOR, LINE_XXOX); // _|_

    mvwputch(w_grid_trait, trait_win_size_y, 26, BORDER_COLOR, LINE_XOOX); // _|

    if (trait_win_size_y > effect_win_size_y) {
        mvwputch(w_grid_trait, effect_win_size_y, 26, BORDER_COLOR, LINE_XXXO); // |-
    } else if (trait_win_size_y == effect_win_size_y) {
        mvwputch(w_grid_trait, effect_win_size_y, 26, BORDER_COLOR, LINE_XXOX); // _|_
    } else if (trait_win_size_y < effect_win_size_y) {
        mvwputch(w_grid_trait, trait_win_size_y, 26, BORDER_COLOR, LINE_XOXX); // -|
        mvwputch(w_grid_trait, effect_win_size_y, 26, BORDER_COLOR, LINE_XXOO); // |_
    }

    mvwputch(w_grid_effect, effect_win_size_y, 0, BORDER_COLOR, LINE_XXOO); // |_
    mvwputch(w_grid_effect, effect_win_size_y, 27, BORDER_COLOR, LINE_XOOX); // _|

    wrefresh(w_grid_skill);
    wrefresh(w_grid_effect);
    wrefresh(w_grid_trait);

    //-1 for header
    trait_win_size_y--;
    skill_win_size_y--;
    effect_win_size_y--;

    // Print name and header
    // Post-humanity trumps your pre-Cataclysm life.
    if (crossed_threshold()) {
        std::string race;
        for( auto &mut : my_mutations ) {
            const auto &mdata = mutation_branch::get( mut.first );
            if( mdata.threshold ) {
                race = mdata.name;
                break;
            }
        }
        //~ player info window: 1s - name, 2s - gender, 3s - Prof or Mutation name
        mvwprintw(w_tip, 0, 0, _("%1$s | %2$s | %3$s"), name.c_str(),
                  male ? _("Male") : _("Female"), race.c_str());
    } else if (prof == NULL || prof == prof->generic()) {
        // Regular person. Nothing interesting.
        //~ player info window: 1s - name, 2s - gender, '|' - field separator.
        mvwprintw(w_tip, 0, 0, _("%1$s | %2$s"), name.c_str(),
                  male ? _("Male") : _("Female"));
    } else {
        mvwprintw(w_tip, 0, 0, _("%1$s | %2$s | %3$s"), name.c_str(),
                  male ? _("Male") : _("Female"), prof->gender_appropriate_name(male).c_str());
    }

    input_context ctxt("PLAYER_INFO");
    ctxt.register_updown();
    ctxt.register_action("NEXT_TAB", _("Cycle to next category"));
    ctxt.register_action("QUIT");
    ctxt.register_action("CONFIRM", _("Toggle skill training"));
    ctxt.register_action("HELP_KEYBINDINGS");
    std::string action;

    std::string help_msg = string_format(_("Press %s for help."), ctxt.get_desc("HELP_KEYBINDINGS").c_str());
    mvwprintz(w_tip, 0, FULL_SCREEN_WIDTH - utf8_width(help_msg.c_str()), c_ltred, help_msg.c_str());
    help_msg.clear();
    wrefresh(w_tip);

    // First!  Default STATS screen.
    const char* title_STATS = _("STATS");
    mvwprintz(w_stats, 0, 13 - utf8_width(title_STATS)/2, c_ltgray, title_STATS);

    nc_color status = c_white;

    // Strength current and max
    int stat_tmp = get_str();
    if (stat_tmp <= 0)
        status = c_dkgray;
    else if (stat_tmp < str_max / 2)
        status = c_red;
    else if (stat_tmp < str_max)
        status = c_ltred;
    else if (stat_tmp == str_max)
        status = c_white;
    else if (stat_tmp < str_max * 1.5)
        status = c_ltgreen;
    else
        status = c_green;
    mvwprintz(w_stats, 2, 1, c_ltgray, _("Strength:"));
    mvwprintz(w_stats, 2, 18, status, "%2d", stat_tmp);
    mvwprintz(w_stats, 2, 21, c_ltgray, "(%2d)", str_max);

    // Dexterity current and max
    stat_tmp = get_dex();
    if (stat_tmp <= 0)
        status = c_dkgray;
    else if (stat_tmp < dex_max / 2)
        status = c_red;
    else if (stat_tmp < dex_max)
        status = c_ltred;
    else if (stat_tmp == dex_max)
        status = c_white;
    else if (stat_tmp < dex_max * 1.5)
        status = c_ltgreen;
    else
        status = c_green;
    mvwprintz(w_stats, 3, 1, c_ltgray, _("Dexterity:"));
    mvwprintz(w_stats, 3, 18, status, "%2d", stat_tmp);
    mvwprintz(w_stats, 3, 21, c_ltgray, "(%2d)", dex_max);

    // Intelligence current and max
    stat_tmp = get_int();
    if (stat_tmp <= 0)
        status = c_dkgray;
    else if (stat_tmp < int_max / 2)
        status = c_red;
    else if (stat_tmp < int_max)
        status = c_ltred;
    else if (stat_tmp == int_max)
        status = c_white;
    else if (stat_tmp < int_max * 1.5)
        status = c_ltgreen;
    else
        status = c_green;
    mvwprintz(w_stats, 4, 1, c_ltgray, _("Intelligence:"));
    mvwprintz(w_stats, 4, 18, status, "%2d", stat_tmp);
    mvwprintz(w_stats, 4, 21, c_ltgray, "(%2d)", int_max);

    // Intelligence current and max
    stat_tmp = get_per();
    if (stat_tmp <= 0)
        status = c_dkgray;
    else if (stat_tmp < per_max / 2)
        status = c_red;
    else if (stat_tmp < per_max)
        status = c_ltred;
    else if (stat_tmp == per_max)
        status = c_white;
    else if (stat_tmp < per_max * 1.5)
        status = c_ltgreen;
    else
        status = c_green;
    mvwprintz(w_stats, 5, 1, c_ltgray, _("Perception:"));
    mvwprintz(w_stats, 5, 18, status, "%2d", stat_tmp);
    mvwprintz(w_stats, 5, 21, c_ltgray, "(%2d)", per_max);

    wrefresh(w_stats);

    // Next, draw encumberment.
    std::string asText[] = {_("Torso"), _("Head"), _("Eyes"), _("Mouth"), _("L. Arm"), _("R. Arm"),
                             _("L. Hand"), _("R. Hand"), _("L. Leg"), _("R. Leg"), _("L. Foot"),
                             _("R. Foot")};
    body_part aBodyPart[] = {bp_torso, bp_head, bp_eyes, bp_mouth, bp_arm_l, bp_arm_r, bp_hand_l,
                             bp_hand_r, bp_leg_l, bp_leg_r, bp_foot_l, bp_foot_r};
    int iEnc, iArmorEnc, iBodyTempInt;
    double iLayers;

    const char *title_ENCUMB = _("ENCUMBRANCE AND WARMTH");
    mvwprintz(w_encumb, 0, 13 - utf8_width(title_ENCUMB) / 2, c_ltgray, title_ENCUMB);
    for (int i = 0; i < 8; i++) {
        iLayers = iArmorEnc = 0;
        iBodyTempInt = (temp_conv[i] / 100.0) * 2 - 100; // Scale of -100 to +100
        iEnc = encumb(aBodyPart[i], iLayers, iArmorEnc);
        mvwprintz(w_encumb, i + 1, 1, c_ltgray, "%s", asText[i].c_str());
        mvwprintz(w_encumb, i + 1, 8, c_ltgray, "(%d)", static_cast<int>( iLayers ) );
        mvwprintz(w_encumb, i + 1, 11, c_ltgray, "%*s%d%s%d=", (iArmorEnc < 0 || iArmorEnc > 9 ? 1 : 2),
                  " ", iArmorEnc, "+", iEnc - iArmorEnc);
        wprintz(w_encumb, encumb_color(iEnc), "%s%d", (iEnc < 0 || iEnc > 9 ? "" : " ") , iEnc);
        wprintz(w_encumb, bodytemp_color(i), " (%3d)", iBodyTempInt);
    }
    wrefresh(w_encumb);

    // Next, draw traits.
    const char *title_TRAITS = _("TRAITS");
    mvwprintz(w_traits, 0, 13 - utf8_width(title_TRAITS)/2, c_ltgray, title_TRAITS);
    std::sort(traitslist.begin(), traitslist.end(), trait_display_sort);
    for (size_t i = 0; i < traitslist.size() && i < trait_win_size_y; i++) {
        const auto &mdata = mutation_branch::get( traitslist[i] );
        const auto color = mdata.get_display_color();
        mvwprintz(w_traits, i+1, 1, color, mdata.name.c_str());
    }
    wrefresh(w_traits);

    // Next, draw effects.
    const char *title_EFFECTS = _("EFFECTS");
    mvwprintz(w_effects, 0, 13 - utf8_width(title_EFFECTS)/2, c_ltgray, title_EFFECTS);
    for (size_t i = 0; i < effect_name.size() && i < effect_win_size_y; i++) {
        mvwprintz(w_effects, i+1, 0, c_ltgray, "%s", effect_name[i].c_str());
    }
    wrefresh(w_effects);

    // Next, draw skills.
    line = 1;
    std::vector<const Skill*> skillslist;
    const char *title_SKILLS = _("SKILLS");
    mvwprintz(w_skills, 0, 13 - utf8_width(title_SKILLS)/2, c_ltgray, title_SKILLS);

    std::vector<std::pair<const Skill*, int> > sorted;
    int num_skills = Skill::skills.size();
    for (int i = 0; i < num_skills; i++) {
        const Skill* s = Skill::skills[i];
        SkillLevel &sl = skillLevel(s);
        sorted.push_back(std::pair<const Skill*, int>(s, sl.level() * 100 + sl.exercise()));
    }
    std::sort(sorted.begin(), sorted.end(), skill_display_sort);
    for( auto &elem : sorted ) {
        skillslist.push_back( ( elem ).first );
    }

    for( auto &elem : skillslist ) {
        SkillLevel level = skillLevel( elem );

        // Default to not training and not rusting
        nc_color text_color = c_blue;
        bool training = level.isTraining();
        bool rusting = level.isRusting();

        if(training && rusting) {
            text_color = c_ltred;
        } else if (training) {
            text_color = c_ltblue;
        } else if (rusting) {
            text_color = c_red;
        }

        int level_num = (int)level;
        int exercise = level.exercise();

        if( has_active_bionic( "bio_cqb" ) &&
            ( ( elem )->ident() == "melee" || ( elem )->ident() == "unarmed" ||
              ( elem )->ident() == "cutting" || ( elem )->ident() == "bashing" ||
              ( elem )->ident() == "stabbing" ) ) {
            level_num = 5;
            exercise = 0;
            text_color = c_yellow;
        }

        if (line < skill_win_size_y + 1) {
            mvwprintz( w_skills, line, 1, text_color, "%s:", ( elem )->name().c_str() );
            mvwprintz(w_skills, line, 19, text_color, "%-2d(%2d%%)", level_num,
                      (exercise <  0 ? 0 : exercise));
            line++;
        }
    }
    wrefresh(w_skills);

    // Finally, draw speed.
    const char *title_SPEED = _("SPEED");
    mvwprintz(w_speed, 0, 13 - utf8_width(title_SPEED)/2, c_ltgray, title_SPEED);
    mvwprintz(w_speed, 1,  1, c_ltgray, _("Base Move Cost:"));
    mvwprintz(w_speed, 2,  1, c_ltgray, _("Current Speed:"));
    int newmoves = get_speed();
    int pen = 0;
    line = 3;
    if (weight_carried() > weight_capacity()) {
        pen = 25 * (weight_carried() - weight_capacity()) / (weight_capacity());
        mvwprintz(w_speed, line, 1, c_red, _("Overburdened        -%s%d%%"),
                  (pen < 10 ? " " : ""), pen);
        line++;
    }
    pen = int(morale_level() / 25);
    if (abs(pen) >= 4) {
        if (pen > 10)
            pen = 10;
        else if (pen < -10)
            pen = -10;
        if (pen > 0)
            mvwprintz(w_speed, line, 1, c_green, _("Good mood           +%s%d%%"),
                      (pen < 10 ? " " : ""), pen);
        else
            mvwprintz(w_speed, line, 1, c_red, _("Depressed           -%s%d%%"),
                      (abs(pen) < 10 ? " " : ""), abs(pen));
        line++;
    }
    pen = int((pain - pkill) * .7);
    if (has_trait("CENOBITE")) {
        pen /= 4;
    }
    if (pen > 60)
        pen = 60;
    if (pen >= 1) {
        mvwprintz(w_speed, line, 1, c_red, _("Pain                -%s%d%%"),
                  (pen < 10 ? " " : ""), pen);
        line++;
    }
    if (pkill >= 10) {
        pen = int(pkill * .1);
        mvwprintz(w_speed, line, 1, c_red, _("Painkillers         -%s%d%%"),
                  (pen < 10 ? " " : ""), pen);
        line++;
    }
    if (stim != 0) {
        pen = stim;
        if (pen > 0)
            mvwprintz(w_speed, line, 1, c_green, _("Stimulants          +%s%d%%"),
                      (pen < 10 ? " " : ""), pen);
        else
            mvwprintz(w_speed, line, 1, c_red, _("Depressants         -%s%d%%"),
                      (abs(pen) < 10 ? " " : ""), abs(pen));
        line++;
    }
    if (thirst > 40) {
        pen = int((thirst - 40) / 10);
        mvwprintz(w_speed, line, 1, c_red, _("Thirst              -%s%d%%"),
                  (pen < 10 ? " " : ""), pen);
        line++;
    }
    if (hunger > 100) {
        pen = int((hunger - 100) / 10);
        mvwprintz(w_speed, line, 1, c_red, _("Hunger              -%s%d%%"),
                  (pen < 10 ? " " : ""), pen);
        line++;
    }
    if (has_trait("SUNLIGHT_DEPENDENT") && !g->is_in_sunlight(posx(), posy())) {
        pen = (g->light_level() >= 12 ? 5 : 10);
        mvwprintz(w_speed, line, 1, c_red, _("Out of Sunlight     -%s%d%%"),
                  (pen < 10 ? " " : ""), pen);
        line++;
    }
    if (has_trait ("COLDBLOOD4") && g->get_temperature() > 65) {
        pen = int( (g->get_temperature() - 65) / 2);
        mvwprintz(w_speed, line, 1, c_green, _("Cold-Blooded        +%s%d%%"),
                  (pen < 10 ? " " : ""), pen);
        line++;
    }
    if ((has_trait("COLDBLOOD") || has_trait("COLDBLOOD2") ||
         has_trait("COLDBLOOD3") || has_trait("COLDBLOOD4")) &&
        g->get_temperature() < 65) {
        if (has_trait("COLDBLOOD3") || has_trait("COLDBLOOD4")) {
            pen = int( (65 - g->get_temperature()) / 2);
        } else if (has_trait("COLDBLOOD2")) {
            pen = int( (65 - g->get_temperature()) / 3);
        } else {
            pen = int( (65 - g->get_temperature()) / 5);
        }
        mvwprintz(w_speed, line, 1, c_red, _("Cold-Blooded        -%s%d%%"),
                  (pen < 10 ? " " : ""), pen);
        line++;
    }

    std::map<std::string, int> speed_effects;
    std::string dis_text = "";
    for( auto &elem : effects ) {
        for( auto &_effect_it : elem.second ) {
            auto &it = _effect_it.second;
            bool reduced = has_trait(it.get_resist_trait()) || has_effect(it.get_resist_effect());
            int move_adjust = it.get_mod("SPEED", reduced);
            if (move_adjust != 0) {
                dis_text = it.get_speed_name();
                speed_effects[dis_text] += move_adjust;
            }
        }
    }

    for( auto &speed_effect : speed_effects ) {
        nc_color col = ( speed_effect.second > 0 ? c_green : c_red );
        mvwprintz( w_speed, line, 1, col, "%s", speed_effect.first.c_str() );
        mvwprintz( w_speed, line, 21, col, ( speed_effect.second > 0 ? "+" : "-" ) );
        mvwprintz( w_speed, line, ( abs( speed_effect.second ) >= 10 ? 22 : 23 ), col, "%d%%",
                   abs( speed_effect.second ) );
        line++;
    }

    int quick_bonus = int(newmoves - (newmoves / 1.1));
    int bio_speed_bonus = quick_bonus;
    if (has_trait("QUICK") && has_bionic("bio_speed")) {
        bio_speed_bonus = int(newmoves/1.1 - (newmoves / 1.1 / 1.1));
        std::swap(quick_bonus, bio_speed_bonus);
    }
    if (has_trait("QUICK")) {
        mvwprintz(w_speed, line, 1, c_green, _("Quick               +%s%d%%"),
                  (quick_bonus < 10 ? " " : ""), quick_bonus);
        line++;
    }
    if (has_bionic("bio_speed")) {
        mvwprintz(w_speed, line, 1, c_green, _("Bionic Speed        +%s%d%%"),
                  (bio_speed_bonus < 10 ? " " : ""), bio_speed_bonus);
    }

    int runcost = run_cost(100);
    nc_color col = (runcost <= 100 ? c_green : c_red);
    mvwprintz(w_speed, 1, (runcost  >= 100 ? 21 : (runcost  < 10 ? 23 : 22)), col,
              "%d", runcost);
    col = (newmoves >= 100 ? c_green : c_red);
    mvwprintz(w_speed, 2, (newmoves >= 100 ? 21 : (newmoves < 10 ? 23 : 22)), col,
              "%d", newmoves);
    wrefresh(w_speed);

    refresh();

    int curtab = 1;
    unsigned min, max;
    line = 0;
    bool done = false;
    unsigned half_y = 0;

    // Initial printing is DONE.  Now we give the player a chance to scroll around
    // and "hover" over different items for more info.
    do {
        werase(w_info);
        switch (curtab) {
            case 1: // Stats tab
                mvwprintz(w_stats, 0, 0, h_ltgray, _("                          "));
                mvwprintz(w_stats, 0, 13 - utf8_width(title_STATS)/2, h_ltgray, title_STATS);

                // Clear bonus/penalty menu.
                mvwprintz(w_stats, 6, 0, c_ltgray, "%26s", "");
                mvwprintz(w_stats, 7, 0, c_ltgray, "%26s", "");
                mvwprintz(w_stats, 8, 0, c_ltgray, "%26s", "");

                if (line == 0) {
                    // Display player current strength effects
                    mvwprintz(w_stats, 2, 1, h_ltgray, _("Strength:"));
                    mvwprintz(w_stats, 6, 1, c_magenta, _("Base HP:"));
                    mvwprintz(w_stats, 6, 22, c_magenta, "%3d", hp_max[1]);
                    if (OPTIONS["USE_METRIC_WEIGHTS"] == "kg") {
                        mvwprintz(w_stats, 7, 1, c_magenta, _("Carry weight(kg):"));
                    } else {
                        mvwprintz(w_stats, 7, 1, c_magenta, _("Carry weight(lbs):"));
                    }
                    mvwprintz(w_stats, 7, 21, c_magenta, "%4.1f", convert_weight(weight_capacity()));
                    mvwprintz(w_stats, 8, 1, c_magenta, _("Melee damage:"));
                    mvwprintz(w_stats, 8, 22, c_magenta, "%3d", base_damage(false));

                    fold_and_print(w_info, 0, 1, FULL_SCREEN_WIDTH - 2, c_magenta,
                     _("Strength affects your melee damage, the amount of weight you can carry, your total HP, "
                     "your resistance to many diseases, and the effectiveness of actions which require brute force."));
                } else if (line == 1) {
                    // Display player current dexterity effects
                    mvwprintz(w_stats, 3, 1, h_ltgray, _("Dexterity:"));

                    mvwprintz(w_stats, 6, 1, c_magenta, _("Melee to-hit bonus:"));
                    mvwprintz(w_stats, 6, 22, c_magenta, "%+3d", base_to_hit(false));
                    mvwprintz(w_stats, 7, 1, c_magenta, _("Ranged penalty:"));
                    mvwprintz(w_stats, 7, 21, c_magenta, "%+4d", -(abs(ranged_dex_mod())));
                    if (throw_dex_mod(false) <= 0) {
                        mvwprintz(w_stats, 8, 1, c_magenta, _("Throwing bonus:"));
                    } else {
                        mvwprintz(w_stats, 8, 1, c_magenta, _("Throwing penalty:"));
                    }
                    mvwprintz(w_stats, 8, 22, c_magenta, "%+3d", -(throw_dex_mod(false)));

                    fold_and_print(w_info, 0, 1, FULL_SCREEN_WIDTH - 2, c_magenta,
                     _("Dexterity affects your chance to hit in melee combat, helps you steady your "
                     "gun for ranged combat, and enhances many actions that require finesse."));
                } else if (line == 2) {
                    // Display player current intelligence effects
                    mvwprintz(w_stats, 4, 1, h_ltgray, _("Intelligence:"));
                    mvwprintz(w_stats, 6, 1, c_magenta, _("Read times:"));
                    mvwprintz(w_stats, 6, 21, c_magenta, "%3d%%", read_speed(false));
                    mvwprintz(w_stats, 7, 1, c_magenta, _("Skill rust:"));
                    mvwprintz(w_stats, 7, 22, c_magenta, "%2d%%", rust_rate(false));
                    mvwprintz(w_stats, 8, 1, c_magenta, _("Crafting Bonus:"));
                    mvwprintz(w_stats, 8, 22, c_magenta, "%2d%%", get_int());

                    fold_and_print(w_info, 0, 1, FULL_SCREEN_WIDTH - 2, c_magenta,
                     _("Intelligence is less important in most situations, but it is vital for more complex tasks like "
                     "electronics crafting. It also affects how much skill you can pick up from reading a book."));
                } else if (line == 3) {
                    // Display player current perception effects
                    mvwprintz(w_stats, 5, 1, h_ltgray, _("Perception:"));
                    mvwprintz(w_stats, 6, 1,  c_magenta, _("Ranged penalty:"));
                    mvwprintz(w_stats, 6, 21, c_magenta, "%+4d", -(abs(ranged_per_mod())));
                    mvwprintz(w_stats, 7, 1, c_magenta, _("Trap detection level:"));
                    mvwprintz(w_stats, 7, 23, c_magenta, "%2d", get_per());

                    fold_and_print(w_info, 0, 1, FULL_SCREEN_WIDTH - 2, c_magenta,
                     _("Perception is the most important stat for ranged combat. It's also used for "
                     "detecting traps and other things of interest."));
                }
                wrefresh(w_stats);
                wrefresh(w_info);

                action = ctxt.handle_input();
                if (action == "DOWN") {
                    line++;
                    if (line == 4)
                        line = 0;
                } else if (action == "UP") {
                    if (line == 0) {
                        line = 3;
                    } else {
                        line--;
                    }
                } else if (action == "NEXT_TAB") {
                    mvwprintz(w_stats, 0, 0, c_ltgray, _("                          "));
                    mvwprintz(w_stats, 0, 13 - utf8_width(title_STATS)/2, c_ltgray, title_STATS);
                    wrefresh(w_stats);
                    line = 0;
                    curtab++;
                } else if (action == "QUIT") {
                    done = true;
                }
            mvwprintz(w_stats, 2, 1, c_ltgray, _("Strength:"));
            mvwprintz(w_stats, 3, 1, c_ltgray, _("Dexterity:"));
            mvwprintz(w_stats, 4, 1, c_ltgray, _("Intelligence:"));
            mvwprintz(w_stats, 5, 1, c_ltgray, _("Perception:"));
            wrefresh(w_stats);
            break;
        case 2: // Encumberment tab
        {
            werase(w_encumb);
            mvwprintz(w_encumb, 0, 0, h_ltgray,  _("                          "));
            mvwprintz(w_encumb, 0, 13 - utf8_width(title_ENCUMB)/2, h_ltgray, title_ENCUMB);
            int encumb_win_size_y = 8;
            half_y = encumb_win_size_y / 2;
            if (line <= half_y) {
                min = 0;
                max = encumb_win_size_y;
            } else if (line >= 12 - half_y) {
                min = (12 - encumb_win_size_y);
                max = 12;
            } else {
                min = line - half_y;
                max = line - half_y + encumb_win_size_y;
            }

            for (unsigned i = min; i < max; i++) {
                iLayers = iArmorEnc = 0;
                iBodyTempInt = (temp_conv[i] / 100.0) * 2 - 100; // Scale of -100 to +100
                iEnc = encumb(aBodyPart[i], iLayers, iArmorEnc);
                if (line == i) {
                    mvwprintz(w_encumb, i + 1 - min, 1, h_ltgray, "%s", asText[i].c_str());
                } else {
                    mvwprintz(w_encumb, i + 1 - min, 1, c_ltgray, "%s", asText[i].c_str());
                }
                mvwprintz(w_encumb, i + 1 - min, 8, c_ltgray, "(%d)", static_cast<int>( iLayers ) );
                mvwprintz(w_encumb, i + 1 - min, 11, c_ltgray, "%*s%d%s%d=", (iArmorEnc < 0 || iArmorEnc > 9 ? 1 : 2),
                          " ", iArmorEnc, "+", iEnc - iArmorEnc);
                wprintz(w_encumb, encumb_color(iEnc), "%s%d", (iEnc < 0 || iEnc > 9 ? "" : " ") , iEnc);
                wprintz(w_encumb, bodytemp_color(i), " (%3d)", iBodyTempInt);
            }
            draw_scrollbar(w_encumb, line, encumb_win_size_y, 12, 1);

            werase(w_info);
            std::string s;
            if (line == 0) {
                s += string_format( _("Melee skill %+d; "), -encumb( bp_torso ) );
                s += dodge_skill_text( -encumb( bp_torso ) );
                s += swim_cost_text( encumb( bp_torso ) * ( 80 - skillLevel( "swimming" ) * 3 ) );
                s += melee_cost_text( encumb( bp_torso ) * 20 );
            } else if (line == 1) { //Torso
                s += _("Head encumbrance has no effect; it simply limits how much you can put on.");
            } else if (line == 2) { //Head
                s += string_format(_("Perception %+d when checking traps or firing ranged weapons;\n"
                                     "Perception %+.1f when throwing items."),
                                   -encumb(bp_eyes),
                                   double(double(-encumb(bp_eyes)) / 2));
            } else if (line == 3) { //Eyes
                s += run_cost_text( encumb( bp_mouth ) * 5 );
            } else if (line == 4) { //Left Arm
                s += _("Arm encumbrance affects your accuracy with ranged weapons.");
            } else if (line == 5) { //Right Arm
                s += _("Arm encumbrance affects your accuracy with ranged weapons.");
            } else if (line == 6) { //Left Hand
                s += reload_cost_text( encumb( bp_hand_l ) * 15 );
                s += string_format( _("Dexterity %+d when throwing items."), -encumb( bp_hand_l ) );
            } else if (line == 7) { //Right Hand
                s += reload_cost_text( encumb( bp_hand_r ) * 15 );
                s += string_format( _("Dexterity %+d when throwing items."), -encumb( bp_hand_r ) );
            } else if (line == 8) { //Left Leg
                s += run_cost_text( encumb( bp_leg_l ) * 1.5 );
                s += swim_cost_text( encumb( bp_leg_l ) * ( 50 - skillLevel( "swimming" ) * 2 ) / 2 );
                s += dodge_skill_text( -encumb( bp_leg_l ) / 4.0 );
            } else if (line == 9) { //Right Leg
                s += run_cost_text( encumb( bp_leg_r ) * 1.5 );
                s += swim_cost_text( encumb( bp_leg_r ) * ( 50 - skillLevel( "swimming" ) * 2 ) / 2 );
                s += dodge_skill_text( -encumb( bp_leg_r ) / 4.0 );
            } else if (line == 10) { //Left Foot
                s += run_cost_text( encumb( bp_foot_l ) * 2.5 );
            } else if (line == 11) { //Right Foot
                s += run_cost_text( encumb( bp_foot_r ) * 2.5 );
            }
            fold_and_print( w_info, 0, 1, FULL_SCREEN_WIDTH - 2, c_magenta, s );
            wrefresh(w_info);


            action = ctxt.handle_input();
            if (action == "DOWN") {
                if (line < 11) {
                    line++;
                }
            } else if (action == "UP") {
                if (line > 0) {
                    line--;
                }
            } else if (action == "NEXT_TAB") {
                mvwprintz(w_encumb, 0, 0, c_ltgray,  _("                          "));
                mvwprintz(w_encumb, 0, 13 - utf8_width(title_ENCUMB)/2, c_ltgray, title_ENCUMB);
                wrefresh(w_encumb);
                line = 0;
                curtab++;
            } else if (action == "QUIT") {
                done = true;
            }
            break;
        }
        case 4: // Traits tab
            mvwprintz(w_traits, 0, 0, h_ltgray,  _("                          "));
            mvwprintz(w_traits, 0, 13 - utf8_width(title_TRAITS)/2, h_ltgray, title_TRAITS);
            if (line <= (trait_win_size_y-1)/2) {
                min = 0;
                max = trait_win_size_y;
                if (traitslist.size() < max)
                    max = traitslist.size();
            } else if (line >= traitslist.size() - (trait_win_size_y+1)/2) {
                min = (traitslist.size() < trait_win_size_y ? 0 : traitslist.size() - trait_win_size_y);
                max = traitslist.size();
            } else {
                min = line - (trait_win_size_y-1)/2;
                max = line + (trait_win_size_y+1)/2;
                if (traitslist.size() < max)
                    max = traitslist.size();
            }

            for (unsigned i = min; i < max; i++) {
                const auto &mdata = mutation_branch::get( traitslist[i] );
                mvwprintz(w_traits, 1 + i - min, 1, c_ltgray, "                         ");
                const auto color = mdata.get_display_color();
                if (i == line) {
                    mvwprintz(w_traits, 1 + i - min, 1, hilite(color), "%s",
                              mdata.name.c_str());
                } else {
                    mvwprintz(w_traits, 1 + i - min, 1, color, "%s",
                              mdata.name.c_str());
                }
            }
            if (line < traitslist.size()) {
                const auto &mdata = mutation_branch::get( traitslist[line] );
                fold_and_print(w_info, 0, 1, FULL_SCREEN_WIDTH-2, c_magenta,
                               mdata.description);
            }
            wrefresh(w_traits);
            wrefresh(w_info);

            action = ctxt.handle_input();
            if (action == "DOWN") {
                if (line < traitslist.size() - 1)
                    line++;
                break;
            } else if (action == "UP") {
                if (line > 0)
                    line--;
            } else if (action == "NEXT_TAB") {
                mvwprintz(w_traits, 0, 0, c_ltgray,  _("                          "));
                mvwprintz(w_traits, 0, 13 - utf8_width(title_TRAITS)/2, c_ltgray, title_TRAITS);
                for (size_t i = 0; i < traitslist.size() && i < trait_win_size_y; i++) {
                    const auto &mdata = mutation_branch::get( traitslist[i] );
                    mvwprintz(w_traits, i + 1, 1, c_black, "                         ");
                    const auto color = mdata.get_display_color();
                    mvwprintz(w_traits, i + 1, 1, color, "%s", mdata.name.c_str());
                }
                wrefresh(w_traits);
                line = 0;
                curtab++;
            } else if (action == "QUIT") {
                done = true;
            }
            break;

        case 5: // Effects tab
            mvwprintz(w_effects, 0, 0, h_ltgray,  _("                          "));
            mvwprintz(w_effects, 0, 13 - utf8_width(title_EFFECTS)/2, h_ltgray, title_EFFECTS);
            half_y = effect_win_size_y / 2;
            if (line <= half_y) {
                min = 0;
                max = effect_win_size_y;
            if (effect_name.size() < max)
                max = effect_name.size();
            } else if (line >= effect_name.size() - half_y) {
                min = (effect_name.size() < effect_win_size_y ? 0 : effect_name.size() - effect_win_size_y);
                max = effect_name.size();
            } else {
                min = line - half_y;
                max = line - half_y + effect_win_size_y;
                if (effect_name.size() < max)
                    max = effect_name.size();
            }

            for (unsigned i = min; i < max; i++) {
                if (i == line)
                    mvwprintz(w_effects, 1 + i - min, 0, h_ltgray, "%s", effect_name[i].c_str());
                else
                    mvwprintz(w_effects, 1 + i - min, 0, c_ltgray, "%s", effect_name[i].c_str());
            }
            if (line < effect_text.size()) {
                fold_and_print(w_info, 0, 1, FULL_SCREEN_WIDTH-2, c_magenta, effect_text[line]);
            }
            wrefresh(w_effects);
            wrefresh(w_info);

            action = ctxt.handle_input();
            if (action == "DOWN") {
                if (line < effect_name.size() - 1)
                    line++;
                break;
            } else if (action == "UP") {
                if (line > 0)
                    line--;
            } else if (action == "NEXT_TAB") {
                mvwprintz(w_effects, 0, 0, c_ltgray,  _("                          "));
                mvwprintz(w_effects, 0, 13 - utf8_width(title_EFFECTS)/2, c_ltgray, title_EFFECTS);
                for (size_t i = 0; i < effect_name.size() && i < 7; i++) {
                    mvwprintz(w_effects, i + 1, 0, c_ltgray, "%s", effect_name[i].c_str());
                }
                wrefresh(w_effects);
                line = 0;
                curtab = 1;
            } else if (action == "QUIT") {
                done = true;
            }
            break;

        case 3: // Skills tab
            mvwprintz(w_skills, 0, 0, h_ltgray,  _("                          "));
            mvwprintz(w_skills, 0, 13 - utf8_width(title_SKILLS)/2, h_ltgray, title_SKILLS);
            half_y = skill_win_size_y / 2;
            if (line <= half_y) {
                min = 0;
                max = skill_win_size_y;
                if (skillslist.size() < max)
                    max = skillslist.size();
            } else if (line >= skillslist.size() - half_y) {
                min = (skillslist.size() < size_t(skill_win_size_y) ? 0 : skillslist.size() - skill_win_size_y);
                max = skillslist.size();
            } else {
                min = line - half_y;
                max = line - half_y + skill_win_size_y;
                if (skillslist.size() < max)
                    max = skillslist.size();
            }

            const Skill* selectedSkill = NULL;

            for (unsigned i = min; i < max; i++) {
                const Skill* aSkill = skillslist[i];
                SkillLevel level = skillLevel(aSkill);

                bool isLearning = level.isTraining();
                bool rusting = level.isRusting();
                int exercise = level.exercise();

                if (i == line) {
                    selectedSkill = aSkill;
                    if (exercise >= 100)
                        status = isLearning ? h_pink : h_magenta;
                    else if (rusting)
                        status = isLearning ? h_ltred : h_red;
                    else
                        status = isLearning ? h_ltblue : h_blue;
                } else {
                    if (rusting)
                        status = isLearning ? c_ltred : c_red;
                    else
                        status = isLearning ? c_ltblue : c_blue;
                }
                mvwprintz(w_skills, 1 + i - min, 1, c_ltgray, "                         ");
                mvwprintz(w_skills, 1 + i - min, 1, status, "%s:", aSkill->name().c_str());
                mvwprintz(w_skills, 1 + i - min,19, status, "%-2d(%2d%%)", (int)level, (exercise <  0 ? 0 : exercise));
            }

            //Draw Scrollbar
            draw_scrollbar(w_skills, line, skill_win_size_y, skillslist.size(), 1);

            werase(w_info);

            if (line < skillslist.size()) {
                fold_and_print(w_info, 0, 1, FULL_SCREEN_WIDTH-2, c_magenta, selectedSkill->description());
            }
            wrefresh(w_skills);
            wrefresh(w_info);

            action = ctxt.handle_input();
            if (action == "DOWN") {
                if (size_t(line) < skillslist.size() - 1)
                    line++;
            } else if (action == "UP") {
                if (line > 0)
                    line--;
            } else if (action == "NEXT_TAB") {
                werase(w_skills);
                mvwprintz(w_skills, 0, 0, c_ltgray,  _("                          "));
                mvwprintz(w_skills, 0, 13 - utf8_width(title_SKILLS)/2, c_ltgray, title_SKILLS);
                for (size_t i = 0; i < skillslist.size() && i < size_t(skill_win_size_y); i++) {
                    const Skill* thisSkill = skillslist[i];
                    SkillLevel level = skillLevel(thisSkill);
                    bool isLearning = level.isTraining();
                    bool rusting = level.isRusting();

                    if (rusting)
                        status = isLearning ? c_ltred : c_red;
                    else
                        status = isLearning ? c_ltblue : c_blue;

                    mvwprintz(w_skills, i + 1,  1, status, "%s:", thisSkill->name().c_str());
                    mvwprintz(w_skills, i + 1, 19, status, "%-2d(%2d%%)", (int)level,
                              (level.exercise() <  0 ? 0 : level.exercise()));
                }
                wrefresh(w_skills);
                line = 0;
                curtab++;
            } else if (action == "CONFIRM") {
                skillLevel(selectedSkill).toggleTraining();
            } else if (action == "QUIT") {
                done = true;
            }
        }
    } while (!done);

    werase(w_info);
    werase(w_tip);
    werase(w_stats);
    werase(w_encumb);
    werase(w_traits);
    werase(w_effects);
    werase(w_skills);
    werase(w_speed);
    werase(w_info);
    werase(w_grid_top);
    werase(w_grid_effect);
    werase(w_grid_skill);
    werase(w_grid_trait);

    delwin(w_info);
    delwin(w_tip);
    delwin(w_stats);
    delwin(w_encumb);
    delwin(w_traits);
    delwin(w_effects);
    delwin(w_skills);
    delwin(w_speed);
    delwin(w_grid_top);
    delwin(w_grid_effect);
    delwin(w_grid_skill);
    delwin(w_grid_trait);

    g->refresh_all();
}

void player::disp_morale()
{
    // Ensure the player's persistent morale effects are up-to-date.
    apply_persistent_morale();

    // Create and draw the window itself.
    WINDOW *w = newwin(FULL_SCREEN_HEIGHT, FULL_SCREEN_WIDTH,
                        (TERMY > FULL_SCREEN_HEIGHT) ? (TERMY-FULL_SCREEN_HEIGHT)/2 : 0,
                        (TERMX > FULL_SCREEN_WIDTH) ? (TERMX-FULL_SCREEN_WIDTH)/2 : 0);
    draw_border(w);

    // Figure out how wide the name column needs to be.
    int name_column_width = 18;
    for (auto &i : morale) {
        int length = i.name().length();
        if ( length > name_column_width) {
            name_column_width = length;
        }
    }

    // If it's too wide, truncate.
    if (name_column_width > 72) {
        name_column_width = 72;
    }

    // Start printing the number right after the name column.
    // We'll right-justify it later.
    int number_pos = name_column_width + 1;

    // Header
    mvwprintz(w, 1,  1, c_white, _("Morale Modifiers:"));
    mvwprintz(w, 2,  1, c_ltgray, _("Name"));
    mvwprintz(w, 2, name_column_width+2, c_ltgray, _("Value"));

    // Print out the morale entries.
    for (size_t i = 0; i < morale.size(); i++)
    {
        std::string name = morale[i].name();
        int bonus = net_morale(morale[i]);

        // Trim the name if need be.
        if (name.length() > size_t(name_column_width)){
            name = name.erase(name_column_width-3, std::string::npos) + "...";
        }

        // Print out the name.
        mvwprintz(w, i + 3,  1, (bonus < 0 ? c_red : c_green), name.c_str());

        // Print out the number, right-justified.
        mvwprintz(w, i + 3, number_pos, (bonus < 0 ? c_red : c_green),
                  "% 6d", bonus);
    }

    // Print out the total morale, right-justified.
    int mor = morale_level();
    mvwprintz(w, 20, 1, (mor < 0 ? c_red : c_green), _("Total:"));
    mvwprintz(w, 20, number_pos, (mor < 0 ? c_red : c_green), "% 6d", mor);

    // Print out the focus gain rate, right-justified.
    double gain = (calc_focus_equilibrium() - focus_pool) / 100.0;
    mvwprintz(w, 22, 1, (gain < 0 ? c_red : c_green), _("Focus gain:"));
    mvwprintz(w, 22, number_pos-3, (gain < 0 ? c_red : c_green), _("%6.2f per minute"), gain);

    // Make sure the changes are shown.
    wrefresh(w);

    // Wait for any keystroke.
    getch();

    // Close the window.
    werase(w);
    delwin(w);
}

int player::print_aim_bars( WINDOW *w, int line_number, item *weapon, Creature *target )
{
    // Window width minus borders.
    const int window_width = getmaxx( w ) - 2;
    // This is absolute accuracy for the player.
    // TODO: push the calculations duplicated from Creature::deal_projectile_attack() and
    // Creature::projectile_attack() into shared methods.
    // Dodge is intentionally not accounted for.
    const double aim_level =
        recoil + driving_recoil + get_weapon_dispersion( weapon, false );
    const double range = rl_dist( pos(), target->pos() );
    const double missed_by = aim_level * 0.00021666666666666666 * range;
    const double hit_rating = missed_by / std::max(double(get_speed()) / 80., 1.0);
    // Confidence is chance of the actual shot being under the target threshold,
    // This simplifies the calculation greatly, that's intentional.
    const std::array<std::pair<double, char>, 3> ratings =
        {{ std::make_pair(0.1, '*'), std::make_pair(0.4, '+'), std::make_pair(0.6, '|') }};
    const std::string confidence_label = _("Confidence: ");
    const int confidence_width = window_width - utf8_width( confidence_label.c_str() );
    int used_width = 0;
    std::string confidence_meter;
    for( auto threshold : ratings ) {
        const double confidence =
            std::min( 1.0, std::max( 0.0, threshold.first / hit_rating ) );
        const int confidence_meter_width = int(confidence_width * confidence) - used_width;
        used_width += confidence_meter_width;
        confidence_meter += std::string( confidence_meter_width, threshold.second );
    }
    mvwprintw(w, line_number++, 1, "%s%s",
              confidence_label.c_str(), confidence_meter.c_str() );

    // This is a relative measure of how steady the player's aim is,
    // 0 it is the best the player can do.
    const double steady_score = recoil - weapon->sight_dispersion( -1 );
    // Fairly arbitrary cap on steadiness...
    const double steadiness = std::max( 0.0, 1.0 - (steady_score / 250) );
    const std::string steadiness_label = _("Steadiness: ");
    const int steadiness_width = window_width - utf8_width( steadiness_label.c_str() );
    const std::string steadiness_meter = std::string( steadiness_width * steadiness, '*' );
    mvwprintw(w, line_number++, 1, "%s%s",
              steadiness_label.c_str(), steadiness_meter.c_str() );
    return line_number;
}

void player::print_gun_mode( WINDOW *w, nc_color c )
{
    // Print current weapon, or attachment if active.
    item* gunmod = weapon.active_gunmod();
    std::stringstream attachment;
    if (gunmod != NULL) {
        attachment << gunmod->type_name().c_str();
        for( auto &mod : weapon.contents ) {
            if( mod.is_auxiliary_gunmod() ) {
                attachment << " (" << mod.charges << ")";
            }
        }
        wprintz(w, c, _("%s (Mod)"), attachment.str().c_str());
    } else {
        if (weapon.get_gun_mode() == "MODE_BURST") {
            trim_and_print(w, getcury(w), getcurx(w), getmaxx(w) - 2, c, _("%s (Burst)"), weapname().c_str());
        } else {
            trim_and_print(w, getcury(w), getcurx(w), getmaxx(w) - 2, c, _("%s"), weapname().c_str());
        }
    }
}

void player::print_recoil( WINDOW *w ) const
{
    if (weapon.is_gun()) {
        const int adj_recoil = recoil + driving_recoil;
        if( adj_recoil > 150 ) {
            // 150 is the minimum when not actively aiming
            nc_color c = c_ltgray;
            if( adj_recoil >= 690 ) {
                c = c_red;
            } else if( adj_recoil >= 450 ) {
                c = c_ltred;
            } else if( adj_recoil >= 210 ) {
                c = c_yellow;
            }
            wprintz(w, c, _("Recoil"));
        }
    }
}

void player::disp_status(WINDOW *w, WINDOW *w2)
{
    bool sideStyle = use_narrow_sidebar();
    WINDOW *weapwin = sideStyle ? w2 : w;

    {
        const int y = sideStyle ? 1 : 0;
        wmove( weapwin, y, 0 );
        print_gun_mode( weapwin, c_ltgray );
    }

    // Print currently used style or weapon mode.
    std::string style = "";
    if (is_armed()) {
        // Show normal if no martial style is selected,
        // or if the currently selected style does nothing for your weapon.
        if (style_selected == "style_none" ||
            (!can_melee() && !martialarts[style_selected].has_weapon(weapon.type->id))) {
            style = _("Normal");
        } else {
            style = martialarts[style_selected].name;
        }

        int x = sideStyle ? (getmaxx(weapwin) - 13) : 0;
        mvwprintz(weapwin, 1, x, c_red, style.c_str());
    } else {
        if (style_selected == "style_none") {
            style = _("No Style");
        } else {
            style = martialarts[style_selected].name;
        }
        if (style != "") {
            int x = sideStyle ? (getmaxx(weapwin) - 13) : 0;
            mvwprintz(weapwin, 1, x, c_blue, style.c_str());
        }
    }

    wmove(w, sideStyle ? 1 : 2, 0);
    if (hunger > 2800)
        wprintz(w, c_red,    _("Starving!"));
    else if (hunger > 1400)
        wprintz(w, c_ltred,  _("Near starving"));
    else if (hunger > 300)
        wprintz(w, c_ltred,  _("Famished"));
    else if (hunger > 100)
        wprintz(w, c_yellow, _("Very hungry"));
    else if (hunger > 40)
        wprintz(w, c_yellow, _("Hungry"));
    else if (hunger < 0)
        wprintz(w, c_green,  _("Full"));
    else if (hunger < -20)
        wprintz(w, c_green,  _("Sated"));
    else if (hunger < -60)
        wprintz(w, c_green,  _("Engorged"));

    /// Find hottest/coldest bodypart
    // Calculate the most extreme body tempearatures
    int current_bp_extreme = 0, conv_bp_extreme = 0;
    for (int i = 0; i < num_bp ; i++ ){
        if (abs(temp_cur[i] - BODYTEMP_NORM) > abs(temp_cur[current_bp_extreme] - BODYTEMP_NORM)) current_bp_extreme = i;
        if (abs(temp_conv[i] - BODYTEMP_NORM) > abs(temp_conv[conv_bp_extreme] - BODYTEMP_NORM)) conv_bp_extreme = i;
    }

    // Assign zones for comparisons
    int cur_zone = 0, conv_zone = 0;
    if      (temp_cur[current_bp_extreme] >  BODYTEMP_SCORCHING) cur_zone = 7;
    else if (temp_cur[current_bp_extreme] >  BODYTEMP_VERY_HOT)  cur_zone = 6;
    else if (temp_cur[current_bp_extreme] >  BODYTEMP_HOT)       cur_zone = 5;
    else if (temp_cur[current_bp_extreme] >  BODYTEMP_COLD)      cur_zone = 4;
    else if (temp_cur[current_bp_extreme] >  BODYTEMP_VERY_COLD) cur_zone = 3;
    else if (temp_cur[current_bp_extreme] >  BODYTEMP_FREEZING)  cur_zone = 2;
    else if (temp_cur[current_bp_extreme] <= BODYTEMP_FREEZING)  cur_zone = 1;

    if      (temp_conv[conv_bp_extreme] >  BODYTEMP_SCORCHING) conv_zone = 7;
    else if (temp_conv[conv_bp_extreme] >  BODYTEMP_VERY_HOT)  conv_zone = 6;
    else if (temp_conv[conv_bp_extreme] >  BODYTEMP_HOT)       conv_zone = 5;
    else if (temp_conv[conv_bp_extreme] >  BODYTEMP_COLD)      conv_zone = 4;
    else if (temp_conv[conv_bp_extreme] >  BODYTEMP_VERY_COLD) conv_zone = 3;
    else if (temp_conv[conv_bp_extreme] >  BODYTEMP_FREEZING)  conv_zone = 2;
    else if (temp_conv[conv_bp_extreme] <= BODYTEMP_FREEZING)  conv_zone = 1;

    // delta will be positive if temp_cur is rising
    int delta = conv_zone - cur_zone;
    // Decide if temp_cur is rising or falling
    const char *temp_message = "Error";
    if      (delta >   2) temp_message = _(" (Rising!!)");
    else if (delta ==  2) temp_message = _(" (Rising!)");
    else if (delta ==  1) temp_message = _(" (Rising)");
    else if (delta ==  0) temp_message = "";
    else if (delta == -1) temp_message = _(" (Falling)");
    else if (delta == -2) temp_message = _(" (Falling!)");
    else if (delta <  -2) temp_message = _(" (Falling!!)");

    // printCur the hottest/coldest bodypart, and if it is rising or falling in temperature
    wmove(w, sideStyle ? 6 : 1, sideStyle ? 0 : 9);
    if      (temp_cur[current_bp_extreme] >  BODYTEMP_SCORCHING)
        wprintz(w, c_red,   _("Scorching!%s"), temp_message);
    else if (temp_cur[current_bp_extreme] >  BODYTEMP_VERY_HOT)
        wprintz(w, c_ltred, _("Very hot!%s"), temp_message);
    else if (temp_cur[current_bp_extreme] >  BODYTEMP_HOT)
        wprintz(w, c_yellow,_("Warm%s"), temp_message);
    else if (temp_cur[current_bp_extreme] >  BODYTEMP_COLD) // If you're warmer than cold, you are comfortable
        wprintz(w, c_green, _("Comfortable%s"), temp_message);
    else if (temp_cur[current_bp_extreme] >  BODYTEMP_VERY_COLD)
        wprintz(w, c_ltblue,_("Chilly%s"), temp_message);
    else if (temp_cur[current_bp_extreme] >  BODYTEMP_FREEZING)
        wprintz(w, c_cyan,  _("Very cold!%s"), temp_message);
    else if (temp_cur[current_bp_extreme] <= BODYTEMP_FREEZING)
        wprintz(w, c_blue,  _("Freezing!%s"), temp_message);

    int x = sideStyle ? 37 : 32;
    int y = sideStyle ?  0 :  1;
    if(is_deaf()) {
        mvwprintz(sideStyle ? w2 : w, y, x, c_red, _("Deaf!"), volume);
    } else {
        mvwprintz(sideStyle ? w2 : w, y, x, c_yellow, _("Sound %d"), volume);
    }
    volume = 0;

    wmove(w, 2, sideStyle ? 0 : 15);
    if (thirst > 520)
        wprintz(w, c_ltred,  _("Parched"));
    else if (thirst > 240)
        wprintz(w, c_ltred,  _("Dehydrated"));
    else if (thirst > 80)
        wprintz(w, c_yellow, _("Very thirsty"));
    else if (thirst > 40)
        wprintz(w, c_yellow, _("Thirsty"));
    else if (thirst < 0)
        wprintz(w, c_green,  _("Slaked"));
    else if (thirst < -20)
        wprintz(w, c_green,  _("Hydrated"));
    else if (thirst < -60)
        wprintz(w, c_green,  _("Turgid"));

    wmove(w, sideStyle ? 3 : 2, sideStyle ? 0 : 30);
    if (fatigue > 575)
        wprintz(w, c_red,    _("Exhausted"));
    else if (fatigue > 383)
        wprintz(w, c_ltred,  _("Dead tired"));
    else if (fatigue > 191)
        wprintz(w, c_yellow, _("Tired"));

    wmove(w, sideStyle ? 4 : 2, sideStyle ? 0 : 41);
    wprintz(w, c_white, _("Focus"));
    nc_color col_xp = c_dkgray;
    if (focus_pool >= 100)
        col_xp = c_white;
    else if (focus_pool >  0)
        col_xp = c_ltgray;
    wprintz(w, col_xp, " %d", focus_pool);

    nc_color col_pain = c_yellow;
    if (pain - pkill >= 60)
        col_pain = c_red;
    else if (pain - pkill >= 40)
        col_pain = c_ltred;
    if (pain - pkill > 0)
        mvwprintz(w, sideStyle ? 0 : 3, 0, col_pain, _("Pain %d"), pain - pkill);

    int morale_cur = morale_level ();
    nc_color col_morale = c_white;
    if (morale_cur >= 10)
        col_morale = c_green;
    else if (morale_cur <= -10)
        col_morale = c_red;
    const char *morale_str;
    if      (morale_cur >= 200) morale_str = "8D";
    else if (morale_cur >= 100) morale_str = ":D";
    else if (has_trait("THRESH_FELINE") && morale_cur >= 10)  morale_str = ":3";
    else if (!has_trait("THRESH_FELINE") && morale_cur >= 10)  morale_str = ":)";
    else if (morale_cur > -10)  morale_str = ":|";
    else if (morale_cur > -100) morale_str = "):";
    else if (morale_cur > -200) morale_str = "D:";
    else                        morale_str = "D8";
    mvwprintz(w, sideStyle ? 0 : 3, sideStyle ? 11 : 10, col_morale, morale_str);

    vehicle *veh = g->remoteveh();
    if( veh == nullptr && in_vehicle ) {
        veh = g->m.veh_at (posx(), posy());
    }
    if( veh ) {
  veh->print_fuel_indicator(w, sideStyle ? 2 : 3, sideStyle ? getmaxx(w) - 5 : 49);
  nc_color col_indf1 = c_ltgray;

  float strain = veh->strain();
  nc_color col_vel = strain <= 0? c_ltblue :
                     (strain <= 0.2? c_yellow :
                     (strain <= 0.4? c_ltred : c_red));

    bool has_turrets = false;
    for (size_t p = 0; p < veh->parts.size(); p++) {
        if (veh->part_flag (p, "TURRET")) {
            has_turrets = true;
            break;
        }
    }

  if (has_turrets) {
   mvwprintz(w, 3, sideStyle ? 16 : 25, col_indf1, "Gun:");
   wprintz(w, veh->turret_mode ? c_ltred : c_ltblue,
              veh->turret_mode ? "auto" : "off ");
  }

  //
  // Draw the speedometer.
  //

  int speedox = sideStyle ? 0 : 33;
  int speedoy = sideStyle ? 5 :  3;

  bool metric = OPTIONS["USE_METRIC_SPEEDS"] == "km/h";
  const char *units = metric ? _("km/h") : _("mph");
  int velx    = metric ?  5 : 4; // strlen(units) + 1
  int cruisex = metric ? 10 : 9; // strlen(units) + 6
  float conv  = metric ? 0.0161f : 0.01f;

  if (0 == sideStyle) {
    if (!veh->cruise_on) speedox += 2;
    if (!metric)         speedox++;
  }

  const char *speedo = veh->cruise_on ? "{%s....>....}" : "{%s....}";
  mvwprintz(w, speedoy, speedox,        col_indf1, speedo, units);
  mvwprintz(w, speedoy, speedox + velx, col_vel,   "%4d", int(veh->velocity * conv));
  if (veh->cruise_on)
    mvwprintz(w, speedoy, speedox + cruisex, c_ltgreen, "%4d", int(veh->cruise_velocity * conv));


  if (veh->velocity != 0) {
   nc_color col_indc = veh->skidding? c_red : c_green;
   int dfm = veh->face.dir() - veh->move.dir();
   wmove(w, sideStyle ? 5 : 3, getmaxx(w) - 3);
   wprintz(w, col_indc, dfm <  0 ? "L" : ".");
   wprintz(w, col_indc, dfm == 0 ? "0" : ".");
   wprintz(w, col_indc, dfm >  0 ? "R" : ".");
  }
 } else {  // Not in vehicle
  nc_color col_str = c_white, col_dex = c_white, col_int = c_white,
           col_per = c_white, col_spd = c_white, col_time = c_white;
  int str_bonus = get_str_bonus();
  int dex_bonus = get_dex_bonus();
  int int_bonus = get_int_bonus();
  int per_bonus = get_per_bonus();
  int spd_bonus = get_speed_bonus();
  if (str_bonus < 0)
   col_str = c_red;
  if (str_bonus > 0)
   col_str = c_green;
  if (dex_bonus  < 0)
   col_dex = c_red;
  if (dex_bonus  > 0)
   col_dex = c_green;
  if (int_bonus  < 0)
   col_int = c_red;
  if (int_bonus  > 0)
   col_int = c_green;
  if (per_bonus  < 0)
   col_per = c_red;
  if (per_bonus  > 0)
   col_per = c_green;
  if (spd_bonus < 0)
   col_spd = c_red;
  if (spd_bonus > 0)
   col_spd = c_green;

    int x  = sideStyle ? 18 : 13;
    int y  = sideStyle ?  0 :  3;
    int dx = sideStyle ?  0 :  7;
    int dy = sideStyle ?  1 :  0;
    mvwprintz(w, y + dy * 0, x + dx * 0, col_str, _("Str %2d"), get_str());
    mvwprintz(w, y + dy * 1, x + dx * 1, col_dex, _("Dex %2d"), get_dex());
    mvwprintz(w, y + dy * 2, x + dx * 2, col_int, _("Int %2d"), get_int());
    mvwprintz(w, y + dy * 3, x + dx * 3, col_per, _("Per %2d"), get_per());

    int spdx = sideStyle ?  0 : x + dx * 4;
    int spdy = sideStyle ?  5 : y + dy * 4;
    mvwprintz(w, spdy, spdx, col_spd, _("Spd %2d"), get_speed());
    if (this->weight_carried() > this->weight_capacity()) {
        col_time = h_black;
    }
    if (this->volume_carried() > this->volume_capacity() - 2) {
        if (this->weight_carried() > this->weight_capacity()) {
            col_time = c_dkgray_magenta;
        } else {
            col_time = c_dkgray_red;
        }
    }
    wprintz(w, col_time, "  %d", movecounter);
 }
}

bool player::has_conflicting_trait(const std::string &flag) const
{
    return (has_opposite_trait(flag) || has_lower_trait(flag) || has_higher_trait(flag));
}

bool player::has_opposite_trait(const std::string &flag) const
{
        for (auto &i : mutation_branch::get( flag ).cancels) {
            if (has_trait(i)) {
                return true;
            }
        }
    return false;
}

bool player::has_lower_trait(const std::string &flag) const
{
        for (auto &i : mutation_branch::get( flag ).prereqs) {
            if (has_trait(i) || has_lower_trait(i)) {
                return true;
            }
        }
    return false;
}

bool player::has_higher_trait(const std::string &flag) const
{
        for (auto &i : mutation_branch::get( flag ).replacements) {
            if (has_trait(i) || has_higher_trait(i)) {
                return true;
            }
        }
    return false;
}

bool player::crossed_threshold()
{
    for( auto &mut : my_mutations ) {
        if( mutation_branch::get( mut.first ).threshold ) {
            return true;
        }
    }
    return false;
}

bool player::purifiable(const std::string &flag) const
{
    if(mutation_branch::get( flag ).purifiable) {
        return true;
    }
    return false;
}

void player::set_cat_level_rec(const std::string &sMut)
{
    if (!has_base_trait(sMut)) { //Skip base traits
        const auto &mdata = mutation_branch::get( sMut );
        for( auto &elem : mdata.category ) {
            mutation_category_level[elem] += 8;
        }

        for (auto &i : mdata.prereqs) {
            set_cat_level_rec(i);
        }

        for (auto &i : mdata.prereqs2) {
            set_cat_level_rec(i);
        }
    }
}

void player::set_highest_cat_level()
{
    mutation_category_level.clear();

    // Loop through our mutations
    for( auto &mut : my_mutations ) {
        set_cat_level_rec( mut.first );
    }
}

std::string player::get_highest_category() const // Returns the mutation category with the highest strength
{
    int iLevel = 0;
    std::string sMaxCat = "";

    for( const auto &elem : mutation_category_level ) {
        if( elem.second > iLevel ) {
            sMaxCat = elem.first;
            iLevel = elem.second;
        } else if( elem.second == iLevel ) {
            sMaxCat = "";  // no category on ties
        }
    }
    return sMaxCat;
}

std::string player::get_category_dream(const std::string &cat, int strength) const // Returns a randomly selected dream
{
    std::string message;
    std::vector<dream> valid_dreams;
    dream selected_dream;
    //Pull the list of dreams
    for (auto &i : dreams) {
        //Pick only the ones matching our desired category and strength
        if ((i.category == cat) && (i.strength == strength)) {
            // Put the valid ones into our list
            valid_dreams.push_back(i);
        }
    }
    if( valid_dreams.empty() ) {
        return "";
    }
    int index = rng(0, valid_dreams.size() - 1); // Randomly select a dream from the valid list
    selected_dream = valid_dreams[index];
    index = rng(0, selected_dream.messages.size() - 1); // Randomly selected a message from the chosen dream
    message = selected_dream.messages[index];
    return message;
}

bool player::in_climate_control()
{
    bool regulated_area=false;
    // Check
    if(has_active_bionic("bio_climate")) { return true; }
    for( auto &w : worn ) {
        if( w.typeId() == "rm13_armor_on" ) {
            return true;
        }
        if( w.active && w.is_power_armor() ) {
            return true;
        }
    }
    if(int(calendar::turn) >= next_climate_control_check)
    {
        next_climate_control_check=int(calendar::turn)+20;  // save cpu and similate acclimation.
        int vpart = -1;
        vehicle *veh = g->m.veh_at(posx(), posy(), vpart);
        if(veh)
        {
            regulated_area=(
                veh->is_inside(vpart) &&    // Already checks for opened doors
                veh->total_power(true) > 0  // Out of gas? No AC for you!
            );  // TODO: (?) Force player to scrounge together an AC unit
        }
        // TODO: AC check for when building power is implemented
        last_climate_control_ret=regulated_area;
        if(!regulated_area) { next_climate_control_check+=40; }  // Takes longer to cool down / warm up with AC, than it does to step outside and feel cruddy.
    }
    else
    {
        return ( last_climate_control_ret ? true : false );
    }
    return regulated_area;
}

std::list<item *> player::get_radio_items()
{
    std::list<item *> rc_items;
    const invslice & stacks = inv.slice();
    for( auto &stack : stacks ) {
        item &itemit = stack->front();
        item *stack_iter = &itemit;
        if (stack_iter->active && stack_iter->has_flag("RADIO_ACTIVATION")) {
            rc_items.push_back( stack_iter );
        }
    }

    for( auto &elem : worn ) {
        if( elem.active && elem.has_flag( "RADIO_ACTIVATION" ) ) {
            rc_items.push_back( &elem );
        }
    }

    if (!weapon.is_null()) {
        if ( weapon.active  && weapon.has_flag("RADIO_ACTIVATION")) {
            rc_items.push_back( &weapon );
        }
    }
    return rc_items;
}

bool player::has_active_optcloak() const
{
    for( auto &w : worn ) {
        if( w.active && w.typeId() == OPTICAL_CLOAK_ITEM_ID ) {
            return true;
        }
    }
    return false;
}

void player::add_bionic( bionic_id b )
{
    if( has_bionic( b ) ) {
        debugmsg( "Tried to install bionic %s that is already installed!", b.c_str() );
        return;
    }
    char newinv = ' ';
    for( auto &inv_char : inv_chars ) {
        if( bionic_by_invlet( inv_char ) == nullptr ) {
            newinv = inv_char;
            break;
        }
    }
    my_bionics.push_back( bionic( b, newinv ) );
    recalc_sight_limits();
}

void player::remove_bionic(bionic_id b) {
    std::vector<bionic> new_my_bionics;
    for(auto &i : my_bionics) {
        if (!(i.id == b)) {
            new_my_bionics.push_back(bionic(i.id, i.invlet));
        }
    }
    my_bionics = new_my_bionics;
    recalc_sight_limits();
}

int player::num_bionics() const
{
    return my_bionics.size();
}

bionic& player::bionic_at_index(int i)
{
    return my_bionics[i];
}

bionic* player::bionic_by_invlet(char ch) {
    for( auto &elem : my_bionics ) {
        if( elem.invlet == ch ) {
            return &elem;
        }
    }
    return 0;
}

// Returns true if a bionic was removed.
bool player::remove_random_bionic() {
    const int numb = num_bionics();
    if (numb) {
        int rem = rng(0, num_bionics() - 1);
        my_bionics.erase(my_bionics.begin() + rem);
        recalc_sight_limits();
    }
    return numb;
}

void player::charge_power(int amount)
{
 power_level += amount;
 if (power_level > max_power_level)
  power_level = max_power_level;
 if (power_level < 0)
  power_level = 0;
}


/*
 * Calculate player brightness based on the brightest active item, as
 * per itype tag LIGHT_* and optional CHARGEDIM ( fade starting at 20% charge )
 * item.light.* is -unimplemented- for the moment, as it is a custom override for
 * applying light sources/arcs with specific angle and direction.
 */
float player::active_light()
{
    float lumination = 0;

    int maxlum = 0;
    const invslice & stacks = inv.slice();
    for( auto &stack : stacks ) {
        item &itemit = stack->front();
        item * stack_iter = &itemit;
        if (stack_iter->active && stack_iter->charges > 0) {
            int lumit = stack_iter->getlight_emit(true);
            if ( maxlum < lumit ) {
                maxlum = lumit;
            }
        }
    }

    for( auto &elem : worn ) {
        if( elem.active && elem.charges > 0 ) {
            int lumit = elem.getlight_emit( true );
            if ( maxlum < lumit ) {
                maxlum = lumit;
            }
        }
    }

    if (!weapon.is_null()) {
        if ( weapon.active  && weapon.charges > 0) {
            int lumit = weapon.getlight_emit(true);
            if ( maxlum < lumit ) {
                maxlum = lumit;
            }
        }
    }

    lumination = (float)maxlum;

    if ( lumination < 60 && has_active_bionic("bio_flashlight") ) {
        lumination = 60;
    } else if ( lumination < 25 && has_artifact_with(AEP_GLOW) ) {
        lumination = 25;
    }

    return lumination;
}

const point &player::pos() const
{
    return position;
}

int player::sight_range(int light_level) const
{
    // Apply the sight boost (night vision).
    if (light_level < sight_boost_cap) {
        light_level = std::min(light_level + sight_boost, sight_boost_cap);
    }

    // Clamp to sight_max.
    return std::min(light_level, sight_max);
}

int player::unimpaired_range()
{
 int ret = DAYLIGHT_LEVEL;
 if (has_trait("PER_SLIME")) {
    ret = 6;
 }
 if (has_active_mutation("SHELL2")) {
    ret = 2;
 }
 if (has_effect("in_pit")) {
    ret = 1;
  }
 if (has_effect("blind")) {
    ret = 0;
  }
 return ret;
}

bool player::overmap_los(int omtx, int omty, int sight_points)
{
    const tripoint ompos = g->om_global_location();
    if (omtx < ompos.x - sight_points || omtx > ompos.x + sight_points ||
        omty < ompos.y - sight_points || omty > ompos.y + sight_points) {
        // Outside maximum sight range
        return false;
    }

    const std::vector<point> line = line_to(ompos.x, ompos.y, omtx, omty, 0);
    for (size_t i = 0; i < line.size() && sight_points >= 0; i++) {
        const oter_id &ter = overmap_buffer.ter(line[i].x, line[i].y, ompos.z);
        const int cost = otermap[ter].see_cost;
        sight_points -= cost;
        if (sight_points < 0)
            return false;
    }
    return true;
}

int player::overmap_sight_range(int light_level)
{
    int sight = sight_range(light_level);
    if( sight < SEEX ) {
        return 0;
    }
    if( sight <= SEEX * 4) {
        return (sight / (SEEX / 2) );
    }
    if ((has_amount("binoculars", 1) || has_amount("rifle_scope", 1) ||
        -1 != weapon.has_gunmod("rifle_scope") ) && !has_trait("EAGLEEYED"))  {
        if (has_trait("BIRD_EYE")) {
            return 25;
        }
        return 20;
    }
    else if (!(has_amount("binoculars", 1) || has_amount("rifle_scope", 1) ||
        -1 != weapon.has_gunmod("rifle_scope") ) && has_trait("EAGLEEYED"))  {
        if (has_trait("BIRD_EYE")) {
            return 25;
        }
        return 20;
    }
    else if ((has_amount("binoculars", 1) || has_amount("rifle_scope", 1) ||
        -1 != weapon.has_gunmod("rifle_scope") ) && has_trait("EAGLEEYED"))  {
        if (has_trait("BIRD_EYE")) {
            return 30;
        }
        return 25;
    }
    else if (has_trait("BIRD_EYE")) {
            return 15;
        }
    return 10;
}

#define MAX_CLAIRVOYANCE 40
int player::clairvoyance() const
{
    if (has_artifact_with(AEP_SUPER_CLAIRVOYANCE)) {
        return MAX_CLAIRVOYANCE;
    }
    if (has_artifact_with(AEP_CLAIRVOYANCE)) {
        return 3;
    }
    return 0;
}

bool player::sight_impaired()
{
 return ((has_effect("boomered") && (!(has_trait("PER_SLIME_OK")))) ||
  (underwater && !has_bionic("bio_membrane") && !has_trait("MEMBRANE") &&
              !worn_with_flag("SWIM_GOGGLES") && !has_trait("PER_SLIME_OK") &&
              !has_trait("CEPH_EYES") ) ||
  ((has_trait("MYOPIC") || has_trait("URSINE_EYE") ) &&
                        !is_wearing("glasses_eye") &&
                        !is_wearing("glasses_monocle") &&
                        !is_wearing("glasses_bifocal") &&
                        !has_effect("contacts")) ||
   has_trait("PER_SLIME"));
}

bool player::has_two_arms() const
{
 if ((has_bionic("bio_blaster") || hp_cur[hp_arm_l] < 10 || hp_cur[hp_arm_r] < 10) ||
   has_active_mutation("SHELL2")) {
    // You can't effectively use both arms to wield something when they're in your shell
    return false;
 }
 return true;
}

bool player::avoid_trap(trap* tr, int x, int y)
{
  int myroll = dice(3, int(dex_cur + skillLevel("dodge") * 1.5));
 int traproll;
    if (tr->can_see(*this, x, y)) {
        traproll = dice(3, tr->get_avoidance());
    } else {
        traproll = dice(6, tr->get_avoidance());
    }
 if (has_trait("LIGHTSTEP"))
  myroll += dice(2, 6);
 if (has_trait("CLUMSY"))
  myroll -= dice(2, 6);
 if (myroll >= traproll)
  return true;
 return false;
}

bool player::has_pda()
{
    static bool pda = false;
    if ( !pda_cached ) {
      pda_cached = true;
      pda = has_amount("pda", 1)  || has_amount("pda_flashlight", 1);
    }

    return pda;
}

void player::pause()
{
    moves = 0;
    recoil -= str_cur + 2 * skillLevel("gun");
    recoil = std::max(MIN_RECOIL * 2, recoil);
    recoil = int(recoil / 2);

    // Train swimming if underwater
    if (underwater) {
        practice( "swimming", 1 );
        if (g->temperature <= 50) {
            drench(100, mfb(bp_leg_l)|mfb(bp_leg_r)|mfb(bp_torso)|mfb(bp_arm_l)|mfb(bp_arm_r)|
                        mfb(bp_head)| mfb(bp_eyes)|mfb(bp_mouth)|mfb(bp_foot_l)|mfb(bp_foot_r)|
                        mfb(bp_hand_l)|mfb(bp_hand_r));
        } else {
            drench(100, mfb(bp_leg_l)|mfb(bp_leg_r)|mfb(bp_torso)|mfb(bp_arm_l)|mfb(bp_arm_r)|
                        mfb(bp_head)| mfb(bp_eyes)|mfb(bp_mouth));
        }
    }

    VehicleList vehs = g->m.get_vehicles();
    vehicle* veh = NULL;
    for (auto &v : vehs) {
        veh = v.v;
        if (veh && veh->velocity != 0 && veh->player_in_control(this)) {
            if (one_in(10)) {
                practice( "driving", 1 );
            }
            break;
        }
    }

    search_surroundings();
}

void player::search_surroundings()
{
    if (controlling_vehicle) {
        return;
    }
    // Search for traps in a larger area than before because this is the only
    // way we can "find" traps that aren't marked as visible.
    // Detection formula takes care of likelihood of seeing within this range.
    for (size_t i = 0; i < 121; i++) {
        const int x = posx() + i / 11 - 5;
        const int y = posy() + i % 11 - 5;
        const trap_id trid = g->m.tr_at(x, y);
        if (trid == tr_null || (x == posx() && y == posy())) {
            continue;
        }
        if( !sees( x, y ) ) {
            continue;
        }
        const trap *tr = traplist[trid];
        if (tr->name.empty() || tr->can_see(*this, x, y)) {
            // Already seen, or has no name -> can never be seen
            continue;
        }
        // Chance to detect traps we haven't yet seen.
        if (tr->detect_trap(*this, x, y)) {
            if( tr->get_visibility() > 0 ) {
                // Only bug player about traps that aren't trivial to spot.
                const std::string direction = direction_name(
                    direction_from(posx(), posy(), x, y));
                add_msg_if_player(_("You've spotted a %s to the %s!"),
                                  tr->name.c_str(), direction.c_str());
            }
            add_known_trap(x, y, tr->id);
        }
    }
}

int player::throw_range(int pos)
{
 item tmp;
 if (pos == -1)
  tmp = weapon;
 else if (pos == INT_MIN)
  return -1;
 else
  tmp = inv.find_item(pos);

 if (tmp.count_by_charges() && tmp.charges > 1)
  tmp.charges = 1;

 if ((tmp.weight() / 113) > int(str_cur * 15))
  return 0;
 // Increases as weight decreases until 150 g, then decreases again
 int ret = (str_cur * 8) / (tmp.weight() >= 150 ? tmp.weight() / 113 : 10 - int(tmp.weight() / 15));
 ret -= int(tmp.volume() / 4);
 if (has_active_bionic("bio_railgun") && (tmp.made_of("iron") || tmp.made_of("steel")))
    ret *= 2;
 if (ret < 1)
  return 1;
// Cap at double our strength + skill
 if (ret > str_cur * 1.5 + skillLevel("throw"))
   return str_cur * 1.5 + skillLevel("throw");
 return ret;
}

int player::ranged_dex_mod() const
{
    const int dex = get_dex();

    if (dex >= 12) { return 0; }
    return (12 - dex) * 15;
}

int player::ranged_per_mod() const
{
    const int per = get_per();

    if (per >= 12) { return 0; }
    return (12 - per) * 15;
}

int player::throw_dex_mod(bool return_stat_effect) const
{
  // Stat window shows stat effects on based on current stat
 int dex = get_dex();
 if (dex == 8 || dex == 9)
  return 0;
 if (dex >= 10)
  return (return_stat_effect ? 0 - rng(0, dex - 9) : 9 - dex);

 int deviation = 0;
 if (dex < 4)
  deviation = 4 * (8 - dex);
 else if (dex < 6)
  deviation = 3 * (8 - dex);
 else
  deviation = 2 * (8 - dex);

 // return_stat_effect actually matters here
 return (return_stat_effect ? rng(0, deviation) : deviation);
}

// Calculates MOC of aim improvement per 10 moves, based on
// skills, stats, and quality of the gun sight being used.
// Using this weird setup because # of MOC per move is too fast, (slowest is one MOC/move)
// and number of moves per MOC is too slow. (fastest is one MOC/move)
// A worst case of 1 MOC per 10 moves is acceptable, and it scales up
// indefinitely, though the smallest unit of aim time is 10 moves.
int player::aim_per_time( item *gun ) const
{
    // Account for Dexterity, weapon skill, weapon mods and flags,
    int speed_penalty = 0;
    // Ranges from 0 - 600.
    // 0 - 10 after adjustment.
    speed_penalty += skill_dispersion( gun, false ) / 60;
    // Ranges from 0 - 12 after adjustment.
    speed_penalty += ranged_dex_mod() / 15;
    // Ranges from 0 - 10
    speed_penalty += gun->aim_speed( recoil );
    // TODO: should any conditions, mutations, etc affect this?
    // Probably CBMs too.
    int improvement_amount = std::max( 1, 32 - speed_penalty );
    // Improvement rate is capped by the max aim level of the gun sight being used.
    return std::min( improvement_amount, recoil - gun->sight_dispersion( recoil ) );
}

int player::read_speed(bool return_stat_effect)
{
  // Stat window shows stat effects on based on current stat
 int intel = (return_stat_effect ? get_int() : get_int());
 int ret = 1000 - 50 * (intel - 8);
 if (has_trait("FASTREADER"))
  ret *= .8;
 if (has_trait("SLOWREADER"))
  ret *= 1.3;
 if (ret < 100)
  ret = 100;
 // return_stat_effect actually matters here
 return (return_stat_effect ? ret : ret / 10);
}

int player::rust_rate(bool return_stat_effect)
{
    if (OPTIONS["SKILL_RUST"] == "off") {
        return 0;
    }

    // Stat window shows stat effects on based on current stat
    int intel = (return_stat_effect ? get_int() : get_int());
    int ret = ((OPTIONS["SKILL_RUST"] == "vanilla" || OPTIONS["SKILL_RUST"] == "capped") ? 500 : 500 - 35 * (intel - 8));

    if (has_trait("FORGETFUL")) {
        ret *= 1.33;
    }

    if (has_trait("GOODMEMORY")) {
        ret *= .66;
    }

    if (ret < 0) {
        ret = 0;
    }

    // return_stat_effect actually matters here
    return (return_stat_effect ? ret : ret / 10);
}

int player::talk_skill()
{
    int ret = get_int() + get_per() + skillLevel("speech") * 3;
    if (has_trait("SAPIOVORE")) {
        ret -= 20; // Friendly convo with your prey? unlikely
    } else if (has_trait("UGLY")) {
        ret -= 3;
    } else if (has_trait("DEFORMED")) {
        ret -= 6;
    } else if (has_trait("DEFORMED2")) {
        ret -= 12;
    } else if (has_trait("DEFORMED3")) {
        ret -= 18;
    } else if (has_trait("PRETTY")) {
        ret += 1;
    } else if (has_trait("BEAUTIFUL")) {
        ret += 2;
    } else if (has_trait("BEAUTIFUL2")) {
        ret += 4;
    } else if (has_trait("BEAUTIFUL3")) {
        ret += 6;
    }
    return ret;
}

int player::intimidation()
{
    int ret = get_str() * 2;
    if (weapon.is_gun()) {
        ret += 10;
    }
    if (weapon.damage_bash() >= 12 || weapon.damage_cut() >= 12) {
        ret += 5;
    }
    if (has_trait("SAPIOVORE")) {
        ret += 5; // Scaring one's prey, on the other claw...
    } else if (has_trait("DEFORMED2")) {
        ret += 3;
    } else if (has_trait("DEFORMED3")) {
        ret += 6;
    } else if (has_trait("PRETTY")) {
        ret -= 1;
    } else if (has_trait("BEAUTIFUL") || has_trait("BEAUTIFUL2") || has_trait("BEAUTIFUL3")) {
        ret -= 4;
    }
    if (stim > 20) {
        ret += 2;
    }
    if (has_effect("drunk")) {
        ret -= 4;
    }

    return ret;
}

bool player::is_dead_state() const {
    return hp_cur[hp_head] <= 0 || hp_cur[hp_torso] <= 0;
}

void player::on_gethit(Creature *source, body_part bp_hit, damage_instance &) {
    bool u_see = g->u.sees(*this);
    if (source != NULL) {
        if (has_active_bionic("bio_ods")) {
            if (is_player()) {
                add_msg(m_good, _("Your offensive defense system shocks %s in mid-attack!"),
                                source->disp_name().c_str());
            } else if (u_see) {
                add_msg(_("%s's offensive defense system shocks %s in mid-attack!"),
                            disp_name().c_str(),
                            source->disp_name().c_str());
            }
            damage_instance ods_shock_damage;
            ods_shock_damage.add_damage(DT_ELECTRIC, rng(10,40));
            source->deal_damage(this, bp_torso, ods_shock_damage);
        }
        if ((!(wearing_something_on(bp_hit))) && (has_trait("SPINES") || has_trait("QUILLS"))) {
            int spine = rng(1, (has_trait("QUILLS") ? 20 : 8));
            if (!is_player()) {
                if( u_see ) {
                    add_msg(_("%1$s's %2$s puncture %s in mid-attack!"), name.c_str(),
                                (has_trait("QUILLS") ? _("quills") : _("spines")),
                                source->disp_name().c_str());
                }
            } else {
                add_msg(m_good, _("Your %s puncture %s in mid-attack!"),
                                (has_trait("QUILLS") ? _("quills") : _("spines")),
                                source->disp_name().c_str());
            }
            damage_instance spine_damage;
            spine_damage.add_damage(DT_STAB, spine);
            source->deal_damage(this, bp_torso, spine_damage);
        }
        if ((!(wearing_something_on(bp_hit))) && (has_trait("THORNS")) && (!(source->has_weapon()))) {
            if (!is_player()) {
                if( u_see ) {
                    add_msg(_("%1$s's %2$s scrape %s in mid-attack!"), name.c_str(),
                                _("thorns"), source->disp_name().c_str());
                }
            } else {
                add_msg(m_good, _("Your thorns scrape %s in mid-attack!"), source->disp_name().c_str());
            }
            int thorn = rng(1, 4);
            damage_instance thorn_damage;
            thorn_damage.add_damage(DT_CUT, thorn);
            // In general, critters don't have separate limbs
            // so safer to target the torso
            source->deal_damage(this, bp_torso, thorn_damage);
        }
        if ((!(wearing_something_on(bp_hit))) && (has_trait("CF_HAIR"))) {
            if (!is_player()) {
                if( u_see ) {
                    add_msg(_("%1$s gets a load of %2$s's %s stuck in!"), source->disp_name().c_str(),
                      name.c_str(), (_("hair")));
                }
            } else {
                add_msg(m_good, _("Your hairs detach into %s!"), source->disp_name().c_str());
            }
            source->add_effect("stunned", 2);
            if (one_in(3)) { // In the eyes!
                source->add_effect("blind", 2);
            }
        }
    }
}

dealt_damage_instance player::deal_damage(Creature* source, body_part bp, const damage_instance& d)
{
    dealt_damage_instance dealt_dams = Creature::deal_damage(source, bp, d); //damage applied here
    int dam = dealt_dams.total_damage(); //block reduction should be by applied this point

    if (in_sleep_state()) {
        wake_up();
    }

    if (is_player()) {
        if (source != nullptr) {
            g->cancel_activity_query(_("You were attacked by %s!"), source->disp_name().c_str());
        } else {
            // TODO: Find the name of what the player is hurt by
            g->cancel_activity_query(_("You were hurt!"));
        }
    }

    // TODO: Pre or post blit hit tile onto "this"'s location here
    if(g->u.sees( pos() )) {
        g->draw_hit_player(this, dam);

        if (dam > 0 && is_player() && source) {
            //monster hits player melee
            nc_color color;
            std::string health_bar = "";
            get_HP_Bar(dam, this->get_hp_max(player::bp_to_hp(bp)), color, health_bar);

            SCT.add(this->posx(),
                    this->posy(),
                    direction_from(0, 0, this->posx() - source->posx(), this->posy() - source->posy()),
                    health_bar.c_str(), m_bad,
                    body_part_name(bp), m_neutral);
        }
    }

    // handle snake artifacts
    if (has_artifact_with(AEP_SNAKES) && dam >= 6) {
        int snakes = int(dam / 6);
        std::vector<point> valid;
        for (int x = posx() - 1; x <= posx() + 1; x++) {
            for (int y = posy() - 1; y <= posy() + 1; y++) {
                if (g->is_empty(x, y)) {
                    valid.push_back( point(x, y) );
                }
            }
        }
        if (snakes > int(valid.size())) {
            snakes = int(valid.size());
        }
        if (snakes == 1) {
            add_msg(m_warning, _("A snake sprouts from your body!"));
        } else if (snakes >= 2) {
            add_msg(m_warning, _("Some snakes sprout from your body!"));
        }
        monster snake(GetMType("mon_shadow_snake"));
        for (int i = 0; i < snakes; i++) {
            int index = rng(0, valid.size() - 1);
            point sp = valid[index];
            valid.erase(valid.begin() + index);
            snake.spawn(sp.x, sp.y);
            snake.friendly = -1;
            g->add_zombie(snake);
        }
    }

    // And slimespawners too
    if ((has_trait("SLIMESPAWNER")) && (dam >= 10) && one_in(20 - dam)) {
        std::vector<point> valid;
        for (int x = posx() - 1; x <= posx() + 1; x++) {
            for (int y = posy() - 1; y <= posy() + 1; y++) {
                if (g->is_empty(x, y)) {
                    valid.push_back( point(x, y) );
                }
            }
        }
        add_msg(m_warning, _("Slime is torn from you, and moves on its own!"));
        int numslime = 1;
        monster slime(GetMType("mon_player_blob"));
        for (int i = 0; i < numslime; i++) {
            int index = rng(0, valid.size() - 1);
            point sp = valid[index];
            valid.erase(valid.begin() + index);
            slime.spawn(sp.x, sp.y);
            slime.friendly = -1;
            g->add_zombie(slime);
        }
    }

    if (has_trait("ADRENALINE") && !has_effect("adrenaline") &&
        (hp_cur[hp_head] < 25 || hp_cur[hp_torso] < 15)) {
        add_effect("adrenaline", 200);
    }

    int cut_dam = dealt_dams.type_damage(DT_CUT);
    switch (bp) {
    case bp_eyes:
        if (dam > 5 || cut_dam > 0) {
            int minblind = int((dam + cut_dam) / 10);
            if (minblind < 1) {
                minblind = 1;
            }
            int maxblind = int((dam + cut_dam) /  4);
            if (maxblind > 5) {
                maxblind = 5;
            }
            add_effect("blind", rng(minblind, maxblind));
        }

    /*
        It almost looks like damage may be getting applied twice in some cases.
     */
    case bp_mouth: // Fall through to head damage
    case bp_head:
        hp_cur[hp_head] -= dam; //this looks like an extra damage hit, as is applied in apply_damage from player::apply_damage()
        if (hp_cur[hp_head] < 0) {
            lifetime_stats()->damage_taken+=hp_cur[hp_head];
            hp_cur[hp_head] = 0;
        }
        break;
    case bp_torso:
        // getting hit throws off our shooting
        recoil += int(dam * 3);
        break;
    case bp_hand_l: // Fall through to arms
    case bp_arm_l:
        if (weapon.is_two_handed(this)) {
            recoil += int(dam * 5);
        }
        break;
    case bp_hand_r: // Fall through to arms
    case bp_arm_r:
        // getting hit in the arms throws off our shooting
        recoil += int(dam * 5);
        break;
    case bp_foot_l: // Fall through to legs
    case bp_leg_l:
        break;
    case bp_foot_r: // Fall through to legs
    case bp_leg_r:
        break;
    default:
        debugmsg("Wacky body part hit!");
    }
    //looks like this should be based off of dealtdams, not d as d has no damage reduction applied.
    // Skip all this if the damage isn't from a creature. e.g. an explosion.
    if( source != NULL ) {
        // Add any monster on damage effects
        if (source->is_monster() && dealt_dams.total_damage() > 0) {
            monster *m = dynamic_cast<monster *>(source); if( m != NULL ) {
                for (auto eff : m->type->atk_effs) {
                    if (eff.id == "null") {
                        continue;
                    }
                    if (x_in_y(eff.chance, 100)) {
                        add_effect( eff.id, eff.duration, eff.bp, eff.permanent );
                    }
                }
            }
        }

        if (dealt_dams.total_damage() > 0 && source->has_flag(MF_VENOM)) {
            add_msg_if_player(m_bad, _("You're poisoned!"));
            add_effect("poison", 30);
        }
        else if (dealt_dams.total_damage() > 0 && source->has_flag(MF_BADVENOM)) {
            add_msg_if_player(m_bad, _("You feel poison flood your body, wracking you with pain..."));
            add_effect("badpoison", 40);
        }
        else if (dealt_dams.total_damage() > 0 && source->has_flag(MF_PARALYZE)) {
            add_msg_if_player(m_bad, _("You feel poison enter your body!"));
            add_effect("paralyzepoison", 100);
        }

        if (source->has_flag(MF_BLEED) && dealt_dams.total_damage() > 6 &&
            dealt_dams.type_damage(DT_CUT) > 0) {
            // Maybe should only be if DT_CUT > 6... Balance question
            add_effect("bleed", 60, bp);
        }

        if ( source->has_flag(MF_GRABS)) {
            add_msg_player_or_npc(m_bad, _("%s grabs you!"), _("%s grabs <npcname>!"),
                                  source->disp_name().c_str());
            if (has_grab_break_tec() && get_grab_resist() > 0 && get_dex() > get_str() ?
                dice(get_dex(), 10) : dice(get_str(), 10) > dice(source->get_dex(), 10)) {
                add_msg_player_or_npc(m_good, _("You break the grab!"),
                                      _("<npcname> breaks the grab!"));
            } else {
                add_effect("grabbed", 1);
            }
        }
    }

    return dealt_damage_instance(dealt_dams);
}

void player::mod_pain(int npain) {
    if ((has_trait("NOPAIN"))) {
        return;
    }
    if (has_trait("PAINRESIST") && npain > 1) {
        // if it's 1 it'll just become 0, which is bad
        npain = npain * 4 / rng(4,8);
    }
    // Dwarves get better pain-resist, what with mining and all
    if (has_trait("PAINRESIST_TROGLO") && npain > 1) {
        npain = npain * 4 / rng(6,9);
    }
    if (!is_npc() && ((npain >= 1) && (rng(0, pain) >= 10))) {
        g->cancel_activity_query(_("Ouch, you were hurt!"));
        if (in_sleep_state()) {
            wake_up();
        }
    }
    Creature::mod_pain(npain);
}

/*
    Where damage to player is actually applied to hit body parts
    Might be where to put bleed stuff rather than in player::deal_damage()
 */
void player::apply_damage(Creature *source, body_part hurt, int dam)
{
    if( is_dead_state() ) {
        // don't do any more damage if we're already dead
        return;
    }
    hp_part hurtpart;
    switch (hurt) {
        case bp_eyes: // Fall through to head damage
        case bp_mouth: // Fall through to head damage
        case bp_head:
            hurtpart = hp_head;
            break;
        case bp_torso:
            hurtpart = hp_torso;
            break;
        case bp_hand_l: // fall through to arms
        case bp_arm_l:
            hurtpart = hp_arm_l;
            break;
        case bp_hand_r: // but fall through to arms
        case bp_arm_r:
            hurtpart = hp_arm_r;
            break;
        case bp_foot_l: // but fall through to legs
        case bp_leg_l:
            hurtpart = hp_leg_l;
            break;
        case bp_foot_r: // but fall through to legs
        case bp_leg_r:
            hurtpart = hp_leg_r;
            break;
        default:
            debugmsg("Wacky body part hurt!");
            hurtpart = hp_torso;
    }
    if (in_sleep_state()) {
        wake_up();
    }

    if (dam <= 0) {
        return;
    }

    if (!is_npc()) {
        if (source != nullptr) {
            g->cancel_activity_query(_("You were attacked by %s!"), source->disp_name().c_str());
        } else {
            // TODO: Find the name of what the player is hurt by
            g->cancel_activity_query(_("You were hurt!"));
        }
    }

    mod_pain( dam /2 );

    if (has_trait("ADRENALINE") && !has_effect("adrenaline") &&
        (hp_cur[hp_head] < 25 || hp_cur[hp_torso] < 15)) {
        add_effect("adrenaline", 200);
    }
    hp_cur[hurtpart] -= dam;
    if (hp_cur[hurtpart] < 0) {
        lifetime_stats()->damage_taken += hp_cur[hurtpart];
        hp_cur[hurtpart] = 0;
    }
    lifetime_stats()->damage_taken += dam;
    if( is_dead_state() ) {
        set_killer( source );
    }
}

void player::heal(body_part healed, int dam)
{
    hp_part healpart;
    switch (healed) {
        case bp_eyes: // Fall through to head damage
        case bp_mouth: // Fall through to head damage
        case bp_head:
            healpart = hp_head;
            break;
        case bp_torso:
            healpart = hp_torso;
            break;
        case bp_hand_l:
            // Shouldn't happen, but fall through to arms
            debugmsg("Heal against hands!");
        case bp_arm_l:
            healpart = hp_arm_l;
            break;
        case bp_hand_r:
            // Shouldn't happen, but fall through to arms
            debugmsg("Heal against hands!");
        case bp_arm_r:
            healpart = hp_arm_r;
            break;
        case bp_foot_l:
            // Shouldn't happen, but fall through to legs
            debugmsg("Heal against feet!");
        case bp_leg_l:
            healpart = hp_leg_l;
            break;
        case bp_foot_r:
            // Shouldn't happen, but fall through to legs
            debugmsg("Heal against feet!");
        case bp_leg_r:
            healpart = hp_leg_r;
            break;
        default:
            debugmsg("Wacky body part healed!");
            healpart = hp_torso;
    }
    heal( healpart, dam );
}

void player::heal(hp_part healed, int dam)
{
    if (hp_cur[healed] > 0) {
        hp_cur[healed] += dam;
        if (hp_cur[healed] > hp_max[healed]) {
            lifetime_stats()->damage_healed -= hp_cur[healed] - hp_max[healed];
            hp_cur[healed] = hp_max[healed];
        }
        lifetime_stats()->damage_healed += dam;
    }
}

void player::healall(int dam)
{
    for( int healed_part = 0; healed_part < num_hp_parts; healed_part++) {
        heal( (hp_part)healed_part, dam );
    }
}

void player::hurtall(int dam, Creature *source)
{
    for (int i = 0; i < num_hp_parts; i++) {
        const body_part bp = hp_to_bp( static_cast<hp_part>( i ) );
        apply_damage( source, bp, dam );
    }
}

int player::hitall(int dam, int vary, Creature *source)
{
    int damage_taken = 0;
    for (int i = 0; i < num_hp_parts; i++) {
        const body_part bp = hp_to_bp( static_cast<hp_part>( i ) );
        int ddam = vary ? dam * rng (100 - vary, 100) / 100 : dam;
        int cut = 0;
        auto damage = damage_instance::physical(ddam, cut, 0);
        damage_taken += deal_damage( source, bp, damage ).total_damage();
    }
    return damage_taken;
}

void player::knock_back_from(int x, int y)
{
    if (x == posx() && y == posy())
        return; // No effect
    point to = pos();
    if (x < posx()) {
        to.x++;
    }
    if (x > posx()) {
        to.x--;
    }
    if (y < posy()) {
        to.y++;
    }
    if (y > posy()) {
        to.y--;
    }

// First, see if we hit a monster
    int mondex = g->mon_at(to.x, to.y);
    if (mondex != -1) {
        monster *critter = &(g->zombie(mondex));
        deal_damage( critter, bp_torso, damage_instance( DT_BASH, critter->type->size ) );
        add_effect("stunned", 1);
        if ((str_max - 6) / 4 > critter->type->size) {
            critter->knock_back_from(posx(), posy()); // Chain reaction!
            critter->apply_damage( this, bp_torso, (str_max - 6) / 4);
            critter->add_effect("stunned", 1);
        } else if ((str_max - 6) / 4 == critter->type->size) {
            critter->apply_damage( this, bp_torso, (str_max - 6) / 4);
            critter->add_effect("stunned", 1);
        }
        critter->check_dead_state();

        add_msg_player_or_npc(_("You bounce off a %s!"), _("<npcname> bounces off a %s!"),
                              critter->name().c_str() );
        return;
    }

    int npcdex = g->npc_at(to.x, to.y);
    if (npcdex != -1) {
        npc *p = g->active_npc[npcdex];
        deal_damage( p, bp_torso, damage_instance( DT_BASH, p->get_size() ) );
        add_effect("stunned", 1);
        p->deal_damage( this, bp_torso, damage_instance( DT_BASH, 3 ) );
        add_msg_player_or_npc( _("You bounce off %s!"), _("<npcname> bounces off %s!"), p->name.c_str() );
        p->check_dead_state();
        return;
    }

    // If we're still in the function at this point, we're actually moving a tile!
    if (g->m.has_flag("LIQUID", to.x, to.y) && g->m.has_flag(TFLAG_DEEP_WATER, to.x, to.y)) {
        if (!is_npc()) {
            g->plswim(to.x, to.y);
        }
        // TODO: NPCs can't swim!
    } else if (g->m.move_cost(to.x, to.y) == 0) { // Wait, it's a wall (or water)

        // It's some kind of wall.
        apply_damage( nullptr, bp_torso, 3 ); // TODO: who knocked us back? Maybe that creature should be the source of the damage?
        add_effect("stunned", 2);
        add_msg_player_or_npc( _("You bounce off a %s!"), _("<npcname> bounces off a %s!"),
                               g->m.tername(to.x, to.y).c_str() );

    } else { // It's no wall
        setx( to.x );
        sety( to.y );
    }
}

hp_part player::bp_to_hp( const body_part bp )
{
    switch(bp) {
        case bp_head:
        case bp_eyes:
        case bp_mouth:
            return hp_head;
        case bp_torso:
            return hp_torso;
        case bp_arm_l:
        case bp_hand_l:
            return hp_arm_l;
        case bp_arm_r:
        case bp_hand_r:
            return hp_arm_r;
        case bp_leg_l:
        case bp_foot_l:
            return hp_leg_l;
        case bp_leg_r:
        case bp_foot_r:
            return hp_leg_r;
        default:
            return num_hp_parts;
    }
}

body_part player::hp_to_bp( const hp_part hpart )
{
    switch(hpart) {
        case hp_head:
            return bp_head;
        case hp_torso:
            return bp_torso;
        case hp_arm_l:
            return bp_arm_l;
        case hp_arm_r:
            return bp_arm_r;
        case hp_leg_l:
            return bp_leg_l;
        case hp_leg_r:
            return bp_leg_r;
        default:
            return num_bp;
    }
}

int player::hp_percentage() const
{
 int total_cur = 0, total_max = 0;
// Head and torso HP are weighted 3x and 2x, respectively
 total_cur = hp_cur[hp_head] * 3 + hp_cur[hp_torso] * 2;
 total_max = hp_max[hp_head] * 3 + hp_max[hp_torso] * 2;
 for (int i = hp_arm_l; i < num_hp_parts; i++) {
  total_cur += hp_cur[i];
  total_max += hp_max[i];
 }
 return (100 * total_cur) / total_max;
}

void player::get_sick()
{
    if (has_trait("DISIMMUNE")) {
        return;
    }

    if (!has_effect("flu") && !has_effect("common_cold") &&
        one_in(900 + get_healthy() + (has_trait("DISRESISTANT") ? 300 : 0))) {
        if (one_in(6) && !has_effect("flushot")) {
            add_env_effect("flu", bp_mouth, 3, rng(40000, 80000));
        } else {
            add_env_effect("common_cold", bp_mouth, 3, rng(20000, 60000));
        }
    }
}

void player::update_health(int base_threshold)
{
    if (has_artifact_with(AEP_SICK)) {
        base_threshold += 50;
    }
    Creature::update_health(base_threshold);
}

bool player::infect(dis_type type, body_part vector, int strength,
                     int duration, bool permanent, int intensity,
                     int max_intensity, int decay, int additive, bool targeted,
                     bool main_parts_only)
{
    if (strength <= 0) {
        return false;
    }

    if (dice(strength, 3) > dice(get_env_resist(vector), 3)) {
        if (targeted) {
            add_disease(type, duration, permanent, intensity, max_intensity, decay,
                          additive, vector, main_parts_only);
        } else {
            add_disease(type, duration, permanent, intensity, max_intensity, decay, additive);
        }
        return true;
    }

    return false;
}

void player::add_disease(dis_type type, int duration, bool permanent,
                         int intensity, int max_intensity, int decay,
                         int additive, body_part part, bool main_parts_only)
{
    if (duration <= 0) {
        return;
    }

    if (part != num_bp && hp_cur[player::bp_to_hp(part)] == 0) {
        return;
    }

    if (main_parts_only) {
        part = mutate_to_main_part(part);
    }

    bool found = false;
    for (auto &i : illness) {
        if (i.type == type) {
            if ((part == num_bp) ^ (i.bp == num_bp)) {
                debugmsg("Bodypart missmatch when applying disease %s",
                         type.c_str());
                return;
            }
            if (i.bp == part) {
                if (additive > 0) {
                    i.duration += duration;
                } else if (additive < 0) {
                    i.duration -= duration;
                    if (i.duration <= 0) {
                        i.duration = 1;
                    }
                }
                i.intensity += intensity;
                if (max_intensity != -1 && i.intensity > max_intensity) {
                    i.intensity = max_intensity;
                }
                if (permanent) {
                    i.permanent = true;
                }
                i.decay = decay;
                found = true;
                // Found it, so no need to keep checking
                break;
            }
        }
    }
    if (!found) {
        disease tmp(type, duration, intensity, part, permanent, decay);
        illness.push_back(tmp);
    }

    recalc_sight_limits();
}

void player::rem_disease(dis_type type, body_part part)
{
    for (auto &next_illness : illness) {
        if (next_illness.type == type && ( part == num_bp || next_illness.bp == part )) {
            next_illness.duration = -1;
        }
    }

    recalc_sight_limits();
}

bool player::has_disease(dis_type type, body_part part) const
{
    for (auto &i : illness) {
        if (i.duration > 0 && i.type == type && ( part == num_bp || i.bp == part )) {
            return true;
        }
    }
    return false;
}

bool player::pause_disease(dis_type type, body_part part)
{
    for (auto &i : illness) {
        if (i.type == type && ( part == num_bp || i.bp == part )) {
                i.permanent = true;
                return true;
        }
    }
    return false;
}

bool player::unpause_disease(dis_type type, body_part part)
{
    for (auto &i : illness) {
        if (i.type == type && ( part == num_bp || i.bp == part )) {
                i.permanent = false;
                return true;
        }
    }
    return false;
}

int player::disease_duration(dis_type type, bool all, body_part part) const
{
    int tmp = 0;
    for (auto &i : illness) {
        if (i.type == type && (part ==  num_bp || i.bp == part)) {
            if (all == false) {
                return i.duration;
            } else {
                tmp += i.duration;
            }
        }
    }
    return tmp;
}

int player::disease_intensity(dis_type type, bool all, body_part part) const
{
    int tmp = 0;
    for (auto &i : illness) {
        if (i.type == type && (part ==  num_bp || i.bp == part)) {
            if (all == false) {
                return i.intensity;
            } else {
                tmp += i.intensity;
            }
        }
    }
    return tmp;
}

void player::add_addiction(add_type type, int strength)
{
    if (type == ADD_NULL) {
        return;
    }
    int timer = 1200;
    if (has_trait("ADDICTIVE")) {
        strength = int(strength * 1.5);
        timer = 800;
    }
    if (has_trait("NONADDICTIVE")) {
        strength = int(strength * .50);
        timer = 1800;
    }
    //Update existing addiction
    for (auto &i : addictions) {
        if (i.type == type) {
            if (i.sated < 0) {
                i.sated = timer;
            } else if (i.sated < 600) {
                i.sated += timer; // TODO: Make this variable?
            } else {
                i.sated += int((3000 - i.sated) / 2);
            }
            if ((rng(0, strength) > rng(0, i.intensity * 5) || rng(0, 500) < strength) &&
                  i.intensity < 20) {
                i.intensity++;
            }
            return;
        }
    }
    //Add a new addiction
    if (rng(0, 100) < strength) {
        //~ %s is addiction name
        add_memorial_log(pgettext("memorial_male", "Became addicted to %s."),
                            pgettext("memorial_female", "Became addicted to %s."),
                            addiction_type_name(type).c_str());
        addiction tmp(type, 1);
        addictions.push_back(tmp);
    }
}

bool player::has_addiction(add_type type) const
{
    for (auto &i : addictions) {
        if (i.type == type && i.intensity >= MIN_ADDICTION_LEVEL) {
            return true;
        }
    }
    return false;
}

void player::rem_addiction(add_type type)
{
    for (size_t i = 0; i < addictions.size(); i++) {
        if (addictions[i].type == type) {
            //~ %s is addiction name
            if (has_trait("THRESH_MYCUS") && ((type == ADD_MARLOSS_R) || (type == ADD_MARLOSS_B) ||
              (type == ADD_MARLOSS_Y))) {
                  add_memorial_log(pgettext("memorial_male", "Transcended addiction to %s."),
                            pgettext("memorial_female", "Transcended addiction to %s."),
                            addiction_type_name(type).c_str());
            }
            else {
                add_memorial_log(pgettext("memorial_male", "Overcame addiction to %s."),
                            pgettext("memorial_female", "Overcame addiction to %s."),
                            addiction_type_name(type).c_str());
            }
            addictions.erase(addictions.begin() + i);
            return;
        }
    }
}

int player::addiction_level(add_type type)
{
    for (auto &i : addictions) {
        if (i.type == type) {
            return i.intensity;
        }
    }
    return 0;
}

bool player::siphon(vehicle *veh, ammotype desired_liquid)
{
    int liquid_amount = veh->drain( desired_liquid, veh->fuel_capacity(desired_liquid) );
    item used_item( default_ammo(desired_liquid), calendar::turn );
    const int fuel_per_charge = fuel_charges_to_amount_factor( desired_liquid );
    used_item.charges = liquid_amount / fuel_per_charge;
    if( used_item.charges <= 0 ) {
        add_msg( _( "There is not enough %s left to siphon it." ), used_item.type_name().c_str() );
        veh->refill( desired_liquid, liquid_amount );
        return false;
    }
    int extra = g->move_liquid( used_item );
    if( extra == -1 ) {
        // Failed somehow, put the liquid back and bail out.
        veh->refill( desired_liquid, used_item.charges * fuel_per_charge );
        return false;
    }
    int siphoned = liquid_amount - extra;
    veh->refill( desired_liquid, extra );
    if( siphoned > 0 ) {
        add_msg(ngettext("Siphoned %d unit of %s from the %s.",
                            "Siphoned %d units of %s from the %s.",
                            siphoned),
                   siphoned, used_item.tname().c_str(), veh->name.c_str());
        //Don't consume turns if we decided not to siphon
        return true;
    } else {
        return false;
    }
}

void player::cough(bool harmful, int loudness) {
    if (!is_npc()) {
        add_msg(m_bad, _("You cough heavily."));
        sounds::sound(posx(), posy(), loudness, "");
    } else {
        sounds::sound(posx(), posy(), loudness, _("a hacking cough."));
    }
    moves -= 80;
    if (harmful && !one_in(4)) {
        apply_damage( nullptr, bp_torso, 1 );
    }
    if (has_effect("sleep") && ((harmful && one_in(3)) || one_in(10)) ) {
        wake_up();
    }
}

void player::add_pain_msg(int val, body_part bp)
{
    if (has_trait("NOPAIN")) {
        return;
    }
    if (bp == num_bp) {
        if (val > 20) {
            add_msg_if_player(_("Your body is wracked with excruciating pain!"));
        } else if (val > 10) {
            add_msg_if_player(_("Your body is wracked with terrible pain!"));
        } else if (val > 5) {
            add_msg_if_player(_("Your body is wracked with pain!"));
        } else if (val > 1) {
            add_msg_if_player(_("Your body pains you!"));
        } else {
            add_msg_if_player(_("Your body aches."));
        }
    } else {
        if (val > 20) {
            add_msg_if_player(_("Your %s is wracked with excruciating pain!"),
                                body_part_name_accusative(bp).c_str());
        } else if (val > 10) {
            add_msg_if_player(_("Your %s is wracked with terrible pain!"),
                                body_part_name_accusative(bp).c_str());
        } else if (val > 5) {
            add_msg_if_player(_("Your %s is wracked with pain!"),
                                body_part_name_accusative(bp).c_str());
        } else if (val > 1) {
            add_msg_if_player(_("Your %s pains you!"),
                                body_part_name_accusative(bp).c_str());
        } else {
            add_msg_if_player(_("Your %s aches."),
                                body_part_name_accusative(bp).c_str());
        }
    }
}

static int bound_mod_to_vals(int val, int mod, int max, int min)
{
    if (val + mod > max && max != 0) {
        mod = std::max(max - val, 0);
    }
    if (val + mod < min && min != 0) {
        mod = std::min(min - val, 0);
    }
    return mod;
}

void player::add_eff_effects(effect e, bool reduced)
{
    body_part bp = e.get_bp();
    // Add hurt
    if (e.get_amount("HURT", reduced) > 0) {
        if (bp == num_bp) {
            add_msg_if_player(_("Your %s hurts!"), body_part_name_accusative(bp_torso).c_str());
            apply_damage(nullptr, bp_torso, e.get_mod("HURT"));
        } else {
            add_msg_if_player(_("Your %s hurts!"), body_part_name_accusative(bp).c_str());
            apply_damage(nullptr, bp, e.get_mod("HURT"));
        }
    }
    // Add sleep
    if (e.get_amount("SLEEP", reduced) > 0) {
        add_msg_if_player(_("You pass out!"));
        fall_asleep(e.get_amount("SLEEP"));
    }
    // Add pkill
    if (e.get_amount("PKILL", reduced) > 0) {
        pkill += bound_mod_to_vals(pkill, e.get_amount("PKILL", reduced),
                        e.get_max_val("PKILL", reduced), 0);
    }

    // Add radiation
    if (e.get_amount("RAD", reduced) > 0) {
        radiation += bound_mod_to_vals(radiation, e.get_amount("RAD", reduced),
                        e.get_max_val("RAD", reduced), 0);
    }
    // Add health mod
    if (e.get_amount("H_MOD", reduced) > 0) {
        mod_healthy_mod(bound_mod_to_vals(get_healthy_mod(), e.get_amount("H_MOD", reduced),
                        e.get_max_val("H_MOD", reduced), e.get_min_val("H_MOD", reduced)));
    }
    // Add health
    if (e.get_amount("HEALTH", reduced) > 0) {
        mod_healthy(bound_mod_to_vals(get_healthy(), e.get_amount("HEALTH", reduced),
                        e.get_max_val("HEALTH", reduced), e.get_min_val("HEALTH", reduced)));
    }
    // Add stim
    if (e.get_amount("STIM", reduced) > 0) {
        stim += bound_mod_to_vals(stim, e.get_amount("STIM", reduced),
                        e.get_max_val("STIM", reduced), e.get_min_val("STIM", reduced));
    }
    // Add hunger
    if (e.get_amount("HUNGER", reduced) > 0) {
        hunger += bound_mod_to_vals(hunger, e.get_amount("HUNGER", reduced),
                        e.get_max_val("HUNGER", reduced), e.get_min_val("HUNGER", reduced));
    }
    // Add thirst
    if (e.get_amount("THIRST", reduced) > 0) {
        thirst += bound_mod_to_vals(thirst, e.get_amount("THIRST", reduced),
                        e.get_max_val("THIRST", reduced), e.get_min_val("THIRST", reduced));
    }
    // Add fatigue
    if (e.get_amount("FATIGUE", reduced) > 0) {
        fatigue += bound_mod_to_vals(fatigue, e.get_amount("FATIGUE", reduced),
                        e.get_max_val("FATIGUE", reduced), e.get_min_val("FATIGUE", reduced));
    }
    // Add pain
    if (e.get_amount("PAIN", reduced) > 0) {
        int pain_inc = bound_mod_to_vals(pain, e.get_amount("PAIN", reduced),
                        e.get_max_val("PAIN", reduced), 0);
        mod_pain(pain_inc);
        if (pain_inc > 0) {
            add_pain_msg(e.get_amount("PAIN", reduced), bp);
        }
    }
    Creature::add_eff_effects(e, reduced);
}

void player::process_effects() {
    //Special Removals
    if (has_effect("darkness") && g->is_in_sunlight(posx(), posy())) {
        remove_effect("darkness");
    }
    if (has_trait("M_IMMUNE") && has_effect("fungus")) {
        vomit();
        remove_effect("fungus");
        add_msg_if_player(m_bad,  _("We have mistakenly colonized a local guide!  Purging now."));
    }
    if (has_trait("PARAIMMUNE") && (has_effect("dermatik") || has_effect("tapeworm") ||
          has_effect("bloodworms") || has_effect("brainworm") || has_effect("paincysts")) ) {
        remove_effect("dermatik");
        remove_effect("tapeworm");
        remove_effect("bloodworms");
        remove_effect("brainworm");
        remove_effect("paincysts");
        add_msg_if_player(m_good, _("Something writhes and inside of you as it dies."));
    }
    if (has_trait("EATHEALTH") && has_effect("tapeworm")) {
        remove_effect("tapeworm");
        add_msg_if_player(m_good, _("Your bowels gurgle as something inside them dies."));
    }
    if (has_trait("INFIMMUNE") && (has_effect("bite") || has_effect("infected") ||
          has_effect("recover")) ) {
        remove_effect("bite");
        remove_effect("infected");
        remove_effect("recover");
    }
    if (!(in_sleep_state()) && has_effect("alarm_clock")) {
        remove_effect("alarm_clock");
    }

    //Human only effects
    for( auto &elem : effects ) {
        for( auto &_effect_it : elem.second ) {
            auto &it = _effect_it.second;
            bool reduced = has_trait(it.get_resist_trait()) || has_effect(it.get_resist_effect());
            double mod = 1;
            body_part bp = it.get_bp();
            int val = 0;

            // Still hardcoded stuff, do this first since some modify their other traits
            hardcoded_effects(it);

            // Handle miss messages
            auto msgs = it.get_miss_msgs();
            if (!msgs.empty()) {
                for (auto i : msgs) {
                    add_miss_reason(_(i.first.c_str()), i.second);
                }
            }

            // Handle health mod
            val = it.get_mod("H_MOD", reduced);
            if (val != 0) {
                mod = 1;
                if(it.activated(calendar::turn, "H_MOD", val, reduced, mod)) {
                    mod_healthy_mod(bound_mod_to_vals(get_healthy_mod(), val,
                                it.get_max_val("H_MOD", reduced), it.get_min_val("H_MOD", reduced)));
                }
            }

            // Handle health
            val = it.get_mod("HEALTH", reduced);
            if (val != 0) {
                mod = 1;
                if(it.activated(calendar::turn, "HEALTH", val, reduced, mod)) {
                    mod_healthy(bound_mod_to_vals(get_healthy(), val,
                                it.get_max_val("HEALTH", reduced), it.get_min_val("HEALTH", reduced)));
                }
            }

            // Handle stim
            val = it.get_mod("STIM", reduced);
            if (val != 0) {
                mod = 1;
                if(it.activated(calendar::turn, "STIM", val, reduced, mod)) {
                    stim += bound_mod_to_vals(stim, val, it.get_max_val("STIM", reduced),
                                                it.get_min_val("STIM", reduced));
                }
            }

            // Handle hunger
            val = it.get_mod("HUNGER", reduced);
            if (val != 0) {
                mod = 1;
                if(it.activated(calendar::turn, "HUNGER", val, reduced, mod)) {
                    hunger += bound_mod_to_vals(hunger, val, it.get_max_val("HUNGER", reduced),
                                                it.get_min_val("HUNGER", reduced));
                }
            }

            // Handle thirst
            val = it.get_mod("THIRST", reduced);
            if (val != 0) {
                mod = 1;
                if(it.activated(calendar::turn, "THIRST", val, reduced, mod)) {
                    thirst += bound_mod_to_vals(thirst, val, it.get_max_val("THIRST", reduced),
                                                it.get_min_val("THIRST", reduced));
                }
            }

            // Handle fatigue
            val = it.get_mod("FATIGUE", reduced);
            if (val != 0) {
                mod = 1;
                if(it.activated(calendar::turn, "FATIGUE", val, reduced, mod)) {
                    fatigue += bound_mod_to_vals(fatigue, val, it.get_max_val("FATIGUE", reduced),
                                                it.get_min_val("FATIGUE", reduced));
                }
            }

            // Handle Radiation
            val = it.get_mod("RAD", reduced);
            if (val != 0) {
                mod = 1;
                if(it.activated(calendar::turn, "RAD", val, reduced, mod)) {
                    radiation += bound_mod_to_vals(radiation, val, it.get_max_val("RAD", reduced), 0);
                    // Radiation can't go negative
                    if (radiation < 0) {
                        radiation = 0;
                    }
                }
            }

            // Handle stat changes
            mod_str_bonus(it.get_mod("STR", reduced));
            mod_dex_bonus(it.get_mod("DEX", reduced));
            mod_per_bonus(it.get_mod("PER", reduced));
            mod_int_bonus(it.get_mod("INT", reduced));
            // Speed is already added in recalc_speed_bonus

            // Handle Pain
            val = it.get_mod("PAIN", reduced);
            if (val != 0) {
                mod = 1;
                if (it.get_sizing("PAIN")) {
                    if (has_trait("FAT")) {
                        mod *= 1.5;
                    }
                    if (has_trait("LARGE") || has_trait("LARGE_OK")) {
                        mod *= 2;
                    }
                    if (has_trait("HUGE") || has_trait("HUGE_OK")) {
                        mod *= 3;
                    }
                }
                if(it.activated(calendar::turn, "PAIN", val, reduced, mod)) {
                    int pain_inc = bound_mod_to_vals(pain, val, it.get_max_val("PAIN", reduced), 0);
                    mod_pain(pain_inc);
                    if (pain_inc > 0) {
                        add_pain_msg(val, bp);
                    }
                }
            }

            // Handle Damage
            val = it.get_mod("HURT", reduced);
            if (val != 0) {
                mod = 1;
                if (it.get_sizing("HURT")) {
                    if (has_trait("FAT")) {
                        mod *= 1.5;
                    }
                    if (has_trait("LARGE") || has_trait("LARGE_OK")) {
                        mod *= 2;
                    }
                    if (has_trait("HUGE") || has_trait("HUGE_OK")) {
                        mod *= 3;
                    }
                }
                if(it.activated(calendar::turn, "HURT", val, reduced, mod)) {
                    if (bp == num_bp) {
                        if (val > 5) {
                            add_msg_if_player(_("Your %s HURTS!"), body_part_name_accusative(bp_torso).c_str());
                        } else {
                            add_msg_if_player(_("Your %s hurts!"), body_part_name_accusative(bp_torso).c_str());
                        }
                        apply_damage(nullptr, bp_torso, val);
                    } else {
                        if (val > 5) {
                            add_msg_if_player(_("Your %s HURTS!"), body_part_name_accusative(bp).c_str());
                        } else {
                            add_msg_if_player(_("Your %s hurts!"), body_part_name_accusative(bp).c_str());
                        }
                        apply_damage(nullptr, bp, val);
                    }
                }
            }

            // Handle Sleep
            val = it.get_mod("SLEEP", reduced);
            if (val != 0) {
                mod = 1;
                if(it.activated(calendar::turn, "SLEEP", val, reduced, mod)) {
                    add_msg_if_player(_("You pass out!"));
                    fall_asleep(val);
                }
            }

            // Handle painkillers
            val = it.get_mod("PKILL", reduced);
            if (val != 0) {
                mod = it.get_addict_mod("PKILL", addiction_level(ADD_PKILLER));
                if(it.activated(calendar::turn, "PKILL", val, reduced, mod)) {
                    pkill += bound_mod_to_vals(pkill, val, it.get_max_val("PKILL", reduced), 0);
                }
            }

            // Handle coughing
            mod = 1;
            val = 0;
            if (it.activated(calendar::turn, "COUGH", val, reduced, mod)) {
                cough(it.get_harmful_cough());
            }

            // Handle vomiting
            mod = vomit_mod();
            val = 0;
            if (it.activated(calendar::turn, "VOMIT", val, reduced, mod)) {
                vomit();
            }
        }
    }

    Creature::process_effects();
}

void player::hardcoded_effects(effect &it)
{
    std::string id = it.get_id();
    int dur = it.get_duration();
    int intense = it.get_intensity();
    body_part bp = it.get_bp();
    bool sleeping = has_effect("sleep");
    bool msg_trig = one_in(400);
    if (id == "onfire") {
        // TODO: this should be determined by material properties
        if (!has_trait("M_SKIN2")) {
            hurtall(3, nullptr);
        }
        for (size_t i = 0; i < worn.size(); i++) {
            item tmp = worn[i];
            bool burnVeggy = (tmp.made_of("veggy") || tmp.made_of("paper"));
            bool burnFabric = ((tmp.made_of("cotton") || tmp.made_of("wool")) && one_in(10));
            bool burnPlastic = ((tmp.made_of("plastic")) && one_in(50));
            if (burnVeggy || burnFabric || burnPlastic) {
                worn.erase(worn.begin() + i);
                if (i != 0) {
                    i--;
                }
            }
        }
    } else if (id == "spores") {
        // Equivalent to X in 150000 + health * 100
        if ((!has_trait("M_IMMUNE")) && (one_in(100) && x_in_y(intense, 150 + get_healthy() / 10)) ) {
            add_effect("fungus", 1, num_bp, true);
        }
    } else if (id == "fungus") {
        int bonus = get_healthy() / 10 + (has_trait(it.get_resist_trait()) ? 100 : 0);
        switch (intense) {
        case 1: // First hour symptoms
            if (one_in(160 + bonus)) {
                cough(true);
            }
            if (one_in(100 + bonus)) {
                add_msg_if_player(m_warning, _("You feel nauseous."));
            }
            if (one_in(100 + bonus)) {
                add_msg_if_player(m_warning, _("You smell and taste mushrooms."));
            }
            it.mod_duration(1);
            if (dur > 600) {
                it.mod_intensity(1);
            }
            break;
        case 2: // Five hours of worse symptoms
            if (one_in(600 + bonus * 3)) {
                add_msg_if_player(m_bad,  _("You spasm suddenly!"));
                moves -= 100;
                apply_damage( nullptr, bp_torso, 5 );
            }
            if (x_in_y(vomit_mod(), (800 + bonus * 4)) || one_in(2000 + bonus * 10)) {
                add_msg_player_or_npc(m_bad, _("You vomit a thick, gray goop."),
                                               _("<npcname> vomits a thick, gray goop.") );

                int awfulness = rng(0,70);
                moves = -200;
                hunger += awfulness;
                thirst += awfulness;
                apply_damage( nullptr, bp_torso, awfulness / std::max( str_cur, 1 ) ); // can't be healthy
            }
            it.mod_duration(1);
            if (dur > 3600) {
                it.mod_intensity(1);
            }
            break;
        case 3: // Permanent symptoms
            if (one_in(1000 + bonus * 8)) {
                add_msg_player_or_npc(m_bad,  _("You vomit thousands of live spores!"),
                                              _("<npcname> vomits thousands of live spores!") );

                moves = -500;
                int sporex, sporey;
                monster spore(GetMType("mon_spore"));
                for (int i = -1; i <= 1; i++) {
                    for (int j = -1; j <= 1; j++) {
                        if (i == 0 && j == 0) {
                            continue;
                        }
                        sporex = posx() + i;
                        sporey = posy() + j;
                        if (g->m.move_cost(sporex, sporey) > 0) {
                            const int zid = g->mon_at(sporex, sporey);
                            if (zid >= 0) {  // Spores hit a monster
                                if (g->u.sees(sporex, sporey) &&
                                      !g->zombie(zid).type->in_species("FUNGUS")) {
                                    add_msg(_("The %s is covered in tiny spores!"),
                                               g->zombie(zid).name().c_str());
                                }
                                monster &critter = g->zombie( zid );
                                if( !critter.make_fungus() ) {
                                    critter.die( this ); // Counts as kill by player
                                }
                            } else if (one_in(4) && g->num_zombies() <= 1000){
                                spore.spawn(sporex, sporey);
                                g->add_zombie(spore);
                            }
                        }
                    }
                }
            // We're fucked
            } else if (one_in(6000 + bonus * 20)) {
                if(hp_cur[hp_arm_l] <= 0 || hp_cur[hp_arm_r] <= 0) {
                    if(hp_cur[hp_arm_l] <= 0 && hp_cur[hp_arm_r] <= 0) {
                        add_msg_player_or_npc(m_bad, _("The flesh on your broken arms bulges. Fungus stalks burst through!"),
                        _("<npcname>'s broken arms bulge. Fungus stalks burst out of the bulges!"));
                    } else {
                        add_msg_player_or_npc(m_bad, _("The flesh on your broken and unbroken arms bulge. Fungus stalks burst through!"),
                        _("<npcname>'s arms bulge. Fungus stalks burst out of the bulges!"));
                    }
                } else {
                    add_msg_player_or_npc(m_bad, _("Your hands bulge. Fungus stalks burst through the bulge!"),
                        _("<npcname>'s hands bulge. Fungus stalks burst through the bulge!"));
                }
                apply_damage( nullptr, bp_arm_l, 999 );
                apply_damage( nullptr, bp_arm_r, 999 );
            }
            break;
        }
    } else if (id == "rat") {
        it.set_intensity(dur / 10);
        if (rng(0, 100) < dur / 10) {
            if (!one_in(5)) {
                mutate_category("MUTCAT_RAT");
                it.mult_duration(.2);
            } else {
                mutate_category("MUTCAT_TROGLOBITE");
                it.mult_duration(.33);
            }
        } else if (rng(0, 100) < dur / 8) {
            if (one_in(3)) {
                vomit();
                it.mod_duration(-10);
            } else {
                add_msg(m_bad, _("You feel nauseous!"));
                it.mod_duration(3);
            }
        }
    } else if (id == "bleed") {
        // Presuming that during the first-aid process you're putting pressure
        // on the wound or otherwise suppressing the flow. (Kits contain either
        // quikclot or bandages per the recipe.)
        if ( one_in(6 / intense) && activity.type != ACT_FIRSTAID ) {
            add_msg_player_or_npc(m_bad, _("You lose some blood."),
                                           _("<npcname> loses some blood.") );
            mod_pain(1);
            apply_damage( nullptr, bp, 1 );
            g->m.add_field(posx(), posy(), playerBloodType(), 1);
        }
    } else if (id == "hallu") {
        // TODO: Redo this to allow for variable durations
        // Time intervals are drawn from the old ones based on 3600 (6-hour) duration.
        static bool puked = false;
        int maxDuration = 3600;
        int comeupTime = int(maxDuration*0.9);
        int noticeTime = int(comeupTime + (maxDuration-comeupTime)/2);
        int peakTime = int(maxDuration*0.8);
        int comedownTime = int(maxDuration*0.3);
        // Baseline
        if (dur == noticeTime) {
            add_msg_if_player(m_warning, _("You feel a little strange."));
        } else if (dur == comeupTime) {
            // Coming up
            if (one_in(2)) {
                add_msg_if_player(m_warning, _("The world takes on a dreamlike quality."));
            } else if (one_in(3)) {
                add_msg_if_player(m_warning, _("You have a sudden nostalgic feeling."));
            } else if (one_in(5)) {
                add_msg_if_player(m_warning, _("Everything around you is starting to breathe."));
            } else {
                add_msg_if_player(m_warning, _("Something feels very, very wrong."));
            }
        } else if (dur > peakTime && dur < comeupTime) {
            if ((one_in(200) || x_in_y(vomit_mod(), 50)) && !puked) {
                add_msg_if_player(m_bad, _("You feel sick to your stomach."));
                hunger -= 2;
                if (one_in(6)) {
                    vomit();
                    if (one_in(2)) {
                        // we've vomited enough for now
                        puked = true;
                    }
                }
            }
            if (is_npc() && one_in(200)) {
                std::string npcText;
                switch(rng(1,4)) {
                    case 1:
                        npcText = "\"I think it's starting to kick in.\"";
                        break;
                    case 2:
                        npcText = "\"Oh God, what's happening?\"";
                        break;
                    case 3:
                        npcText = "\"Of course... it's all fractals!\"";
                        break;
                    default:
                        npcText = "\"Huh?  What was that?\"";
                        break;

                }
                int loudness = 20 + str_cur - int_cur;
                loudness = (loudness > 5 ? loudness : 5);
                loudness = (loudness < 30 ? loudness : 30);
                sounds::sound(posx(), posy(), loudness, _(npcText.c_str()));
            }
        } else if (dur == peakTime) {
            // Visuals start
            add_msg_if_player(m_bad, _("Fractal patterns dance across your vision."));
            add_effect("visuals", peakTime - comedownTime);
        } else if (dur > comedownTime && dur < peakTime) {
            // Full symptoms
            mod_per_bonus(-2);
            mod_int_bonus(-1);
            mod_dex_bonus(-2);
            add_miss_reason(_("Dancing fractals distract you."), 2);
            mod_str_bonus(-1);
            if (one_in(50)) {
                g->spawn_hallucination();
            }
        } else if (dur == comedownTime) {
            if (one_in(42)) {
                add_msg_if_player(_("Everything looks SO boring now."));
            } else {
                add_msg_if_player(_("Things are returning to normal."));
            }
            puked = false;
        }
    } else if (id == "cold") {
        switch(bp) {
        case bp_head:
            switch(intense) {
            case 3:
                mod_int_bonus(-2);
                if (!sleeping && msg_trig) {
                    add_msg_if_player(_("Your thoughts are unclear."));
                }
            case 2:
                mod_int_bonus(-1);
            default:
                break;
            }
            break;
        case bp_mouth:
            switch(intense) {
            case 3:
                mod_per_bonus(-2);
            case 2:
                mod_per_bonus(-1);
                if (!sleeping && msg_trig) {
                    add_msg_if_player(m_bad, _("Your face is stiff from the cold."));
                }
            default:
                break;
            }
            break;
        case bp_torso:
            switch(intense) {
            case 3:
                mod_dex_bonus(-2);
                add_miss_reason(_("You quiver from the cold."), 2);
                if (!sleeping && msg_trig) {
                    add_msg_if_player(m_bad, _("Your torso is freezing cold. You should put on a few more layers."));
                }
            case 2:
                mod_dex_bonus(-2);
                add_miss_reason(_("Your shivering makes you unsteady."), 2);
            }
            break;
        case bp_arm_l:
            switch(intense) {
            case 3:
                mod_dex_bonus(-1);
            case 2:
                mod_dex_bonus(-1);
                add_miss_reason(_("Your left arm trembles from the cold."), 1);
                if (!sleeping && msg_trig && one_in(2)) {
                    add_msg_if_player(m_bad, _("Your left arm is shivering."));
                }
            default:
                break;
            }
            break;
        case bp_arm_r:
            switch(intense) {
            case 3:
                mod_dex_bonus(-1);
            case 2:
                mod_dex_bonus(-1);
                add_miss_reason(_("Your right arm trembles from the cold."), 1);
                if (!sleeping && msg_trig && one_in(2)) {
                    add_msg_if_player(m_bad, _("Your right arm is shivering."));
                }
            default:
                break;
            }
            break;
        case bp_hand_l:
            switch(intense) {
            case 3:
                mod_dex_bonus(-1);
            case 2:
                mod_dex_bonus(-1);
                add_miss_reason(_("Your left hand quivers in the cold."), 1);
                if (!sleeping && msg_trig && one_in(2)) {
                    add_msg_if_player(m_bad, _("Your left hand feels like ice."));
                }
            default:
                break;
            }
            break;
        case bp_hand_r:
            switch(intense) {
            case 3:
                mod_dex_bonus(-1);
            case 2:
                mod_dex_bonus(-1);
                add_miss_reason(_("Your right hand trembles in the cold."), 1);
                if (!sleeping && msg_trig && one_in(2)) {
                    add_msg_if_player(m_bad, _("Your right hand feels like ice."));
                }
            default:
                break;
            }
            break;
        case bp_leg_l:
            switch(intense) {
            case 3:
                mod_dex_bonus(-1);
                add_miss_reason(_("Your legs uncontrollably shake from the cold."), 1);
                mod_str_bonus(-1);
                if (!sleeping && msg_trig && one_in(2)) {
                    add_msg_if_player(m_bad, _("Your left leg trembles against the relentless cold."));
                }
            case 2:
                mod_dex_bonus(-1);
                add_miss_reason(_("Your legs unsteadily shiver against the cold."), 1);
                mod_str_bonus(-1);
            default:
                break;
            }
            break;
        case bp_leg_r:
            switch(intense) {
            case 3:
                mod_dex_bonus(-1);
                mod_str_bonus(-1);
                if (!sleeping && msg_trig && one_in(2)) {
                    add_msg_if_player(m_bad, _("Your right leg trembles against the relentless cold."));
                }
            case 2:
                mod_dex_bonus(-1);
                mod_str_bonus(-1);
            default:
                break;
            }
            break;
        case bp_foot_l:
            switch(intense) {
            case 3:
                mod_dex_bonus(-1);
                add_miss_reason(_("Your left foot is as nimble as a block of ice."), 1);
                mod_str_bonus(-1);
                break;
            case 2:
                mod_dex_bonus(-1);
                add_miss_reason(_("Your freezing left foot messes up your balance."), 1);
                if (!sleeping && msg_trig && one_in(2)) {
                    add_msg_if_player(m_bad, _("Your left foot feels frigid."));
                }
            default:
                break;
            }
            break;
        case bp_foot_r:
            switch(intense) {
            case 3:
                mod_dex_bonus(-1);
                add_miss_reason(_("Your right foot is as nimble as a block of ice."), 1);
                mod_str_bonus(-1);
                break;
            case 2:
                mod_dex_bonus(-1);
                add_miss_reason(_("Your freezing right foot messes up your balance."), 1);
                if (!sleeping && msg_trig && one_in(2)) {
                    add_msg_if_player(m_bad, _("Your right foot feels frigid."));
                }
            default:
                break;
            }
            break;
        default: // Suppress compiler warning [-Wswitch]
            break;
        }
    } else if (id == "hot") {
        switch(bp) {
        case bp_head:
            switch(intense) {
            case 3:
                if (!sleeping && msg_trig) {
                    add_msg_if_player(m_bad, _("Your head is pounding from the heat."));
                }
                // Fall-through
            case 2:
                // Hallucinations handled in game.cpp
                if (one_in(std::min(14500, 15000 - temp_cur[bp_head]))) {
                    vomit();
                }
                if (!sleeping && msg_trig) {
                    add_msg_if_player(m_bad, _("The heat is making you see things."));
                }
                break;
            default: // Suppress compiler warning [-Wswitch]
                break;
            }
            break;
        case bp_torso:
            switch(intense) {
            case 3:
                mod_str_bonus(-1);
                if (!sleeping && msg_trig) {
                    add_msg_if_player(m_bad, _("You are sweating profusely."));
                }
                // Fall-through
            case 2:
                mod_str_bonus(-1);
                break;
            default:
                break;
            }
            break;
        case bp_hand_l:
            switch(intense) {
            case 3:
                mod_dex_bonus(-1);
                // Fall-through
            case 2:
                add_miss_reason(_("Your left hand's too sweaty to grip well."), 1);
                mod_dex_bonus(-1);
            default:
                break;
            }
            break;
        case bp_hand_r:
            switch(intense) {
            case 3:
                mod_dex_bonus(-1);
                // Fall-through
            case 2:
                mod_dex_bonus(-1);
                add_miss_reason(_("Your right hand's too sweaty to grip well."), 1);
                break;
            default:
                break;
            }
            break;
        case bp_leg_l:
            switch (intense) {
            case 3 :
                if (one_in(2)) {
                    if (!sleeping && msg_trig) {
                        add_msg_if_player(m_bad, _("Your left leg is cramping up."));
                    }
                }
                break;
            default:
                break;
            }
            break;
        case bp_leg_r:
            switch (intense) {
            case 3 :
                if (one_in(2)) {
                    if (!sleeping && msg_trig) {
                        add_msg_if_player(m_bad, _("Your right leg is cramping up."));
                    }
                }
                break;
            default:
                break;
            }
            break;
        case bp_foot_l:
            switch (intense) {
            case 3:
                if (one_in(2)) {
                    if (!sleeping && msg_trig) {
                        add_msg_if_player(m_bad, _("Your left foot is swelling in the heat."));
                    }
                }
                break;
            default:
                break;
            }
            break;
        case bp_foot_r:
            switch (intense) {
            case 3:
                if (one_in(2)) {
                    if (!sleeping && msg_trig) {
                        add_msg_if_player(m_bad, _("Your right foot is swelling in the heat."));
                    }
                }
                break;
            default:
                break;
            }
            break;
        default: // Suppress compiler warning [-Wswitch]
            break;
        }
    } else if (id == "frostbite") {
        switch(bp) {
        case bp_hand_l:
        case bp_hand_r:
            switch(intense) {
            case 2:
                add_miss_reason(_("You have trouble grasping with your numb fingers."), 2);
                mod_dex_bonus(-2);
            default:
                break;
            }
            break;
        case bp_foot_l:
        case bp_foot_r:
            switch(intense) {
            case 2:
            case 1:
                if (!sleeping && msg_trig && one_in(2)) {
                    add_msg_if_player(m_bad, _("Your foot has gone numb."));
                }
            default:
                break;
            }
            break;
        case bp_mouth:
            switch(intense) {
            case 2:
                mod_per_bonus(-2);
            case 1:
                mod_per_bonus(-1);
                if (!sleeping && msg_trig) {
                    add_msg_if_player(m_bad, _("Your face feels numb."));
                }
            default:
                break;
            }
            break;
        default: // Suppress compiler warnings [-Wswitch]
            break;
        }
    } else if (id == "dermatik") {
        bool triggered = false;
        int formication_chance = 600;
        if (dur < 2400) {
            formication_chance += 2400 - dur;
        }
        if (one_in(formication_chance)) {
            add_effect("formication", 600, bp);
        }
        if (dur < 14400 && one_in(2400)) {
            vomit();
        }
        if (dur > 14400) {
            // Spawn some larvae!
            // Choose how many insects; more for large characters
            int num_insects = rng(1, std::min(3, str_max / 3));
            apply_damage( nullptr, bp, rng( 2, 4 ) * num_insects );
            // Figure out where they may be placed
            add_msg_player_or_npc( m_bad, _("Your flesh crawls; insects tear through the flesh and begin to emerge!"),
                _("Insects begin to emerge from <npcname>'s skin!") );
            monster grub(GetMType("mon_dermatik_larva"));
            for (int i = posx() - 1; i <= posx() + 1; i++) {
                for (int j = posy() - 1; j <= posy() + 1; j++) {
                    if (num_insects == 0) {
                        break;
                    } else if (i == 0 && j == 0) {
                        continue;
                    }
                    if (g->mon_at(i, j) == -1) {
                        grub.spawn(i, j);
                        if (one_in(3)) {
                            grub.friendly = -1;
                        } else {
                            grub.friendly = 0;
                        }
                        g->add_zombie(grub);
                        num_insects--;
                    }
                }
                if (num_insects == 0) {
                    break;
                }
            }
            add_memorial_log(pgettext("memorial_male", "Dermatik eggs hatched."),
                               pgettext("memorial_female", "Dermatik eggs hatched."));
            remove_effect("formication", bp);
            moves -= 600;
            triggered = true;
        }
        if (triggered) {
            // Set ourselves up for removal
            it.set_duration(0);
        } else {
            // Count duration up
            it.mod_duration(1);
        }
    } else if (id == "formication") {
        if (x_in_y(intense, 100 + 50 * get_int())) {
            if (!is_npc()) {
                //~ %s is bodypart in accusative.
                 add_msg(m_warning, _("You start scratching your %s!"),
                                          body_part_name_accusative(bp).c_str());
                 g->cancel_activity();
            } else if (g->u.sees( pos() )) {
                //~ 1$s is NPC name, 2$s is bodypart in accusative.
                add_msg(_("%1$s starts scratching their %2$s!"), name.c_str(),
                                   body_part_name_accusative(bp).c_str());
            }
            moves -= 150;
            apply_damage( nullptr, bp, 1 );
        }
    } else if (id == "evil") {
        // Worn or wielded; diminished effects
        bool lesserEvil = weapon.has_effect_when_wielded( AEP_EVIL ) ||
                          weapon.has_effect_when_carried( AEP_EVIL );
        for( auto &w : worn ) {
            if( w.has_effect_when_worn( AEP_EVIL ) ) {
                lesserEvil = true;
                break;
            }
        }
        if (lesserEvil) {
            // Only minor effects, some even good!
            mod_str_bonus(dur > 4500 ? 10 : int(dur / 450));
            if (dur < 600) {
                mod_dex_bonus(1);
            } else {
                int dex_mod = -(dur > 3600 ? 10 : int((dur - 600) / 300));
                mod_dex_bonus(dex_mod);
                add_miss_reason(_("Why waste your time on that insignificant speck?"), -dex_mod);
            }
            mod_int_bonus(-(dur > 3000 ? 10 : int((dur - 500) / 250)));
            mod_per_bonus(-(dur > 4800 ? 10 : int((dur - 800) / 400)));
        } else {
            // Major effects, all bad.
            mod_str_bonus(-(dur > 5000 ? 10 : int(dur / 500)));
            int dex_mod = -(dur > 6000 ? 10 : int(dur / 600));
            mod_dex_bonus(dex_mod);
            add_miss_reason(_("Why waste your time on that insignificant speck?"), -dex_mod);
            mod_int_bonus(-(dur > 4500 ? 10 : int(dur / 450)));
            mod_per_bonus(-(dur > 4000 ? 10 : int(dur / 400)));
        }
    } else if (id == "attention") {
        if (one_in(100000 / dur) && one_in(100000 / dur) && one_in(250)) {
            MonsterGroupResult spawn_details = MonsterGroupManager::GetResultFromGroup("GROUP_NETHER");
            monster beast(GetMType(spawn_details.name));
            int x, y;
            int tries = 0;
            do {
                x = posx() + rng(-4, 4);
                y = posy() + rng(-4, 4);
                tries++;
            } while (((x == posx() && y == posy()) || g->mon_at(x, y) != -1) && tries < 10);
            if (tries < 10) {
                if (g->m.move_cost(x, y) == 0) {
                    g->m.make_rubble(x, y, f_rubble_rock, true);
                }
                beast.spawn(x, y);
                g->add_zombie(beast);
                if (g->u.sees(x, y)) {
                    g->cancel_activity_query(_("A monster appears nearby!"));
                    add_msg_if_player(m_warning, _("A portal opens nearby, and a monster crawls through!"));
                }
                it.mult_duration(.25);
            }
        }
    } else if (id == "meth") {
        if (intense == 1) {
            add_miss_reason(_("The bees have started escaping your teeth."), 2);
            if (one_in(150)) {
                add_msg_if_player(m_bad, _("You feel paranoid. They're watching you."));
                mod_pain(1);
                fatigue += dice(1,6);
            } else if (one_in(500)) {
                add_msg_if_player(m_bad, _("You feel like you need less teeth. You pull one out, and it is rotten to the core."));
                mod_pain(1);
            } else if (one_in(500)) {
                add_msg_if_player(m_bad, _("You notice a large abscess. You pick at it."));
                body_part itch = random_body_part(true);
                add_effect("formication", 600, itch);
                mod_pain(1);
            } else if (one_in(500)) {
                add_msg_if_player(m_bad, _("You feel so sick, like you've been poisoned, but you need more. So much more."));
                vomit();
                fatigue += dice(1,6);
            }
        }
    } else if (id == "teleglow") {
        // Default we get around 300 duration points per teleport (possibly more
        // depending on the source).
        // TODO: Include a chance to teleport to the nether realm.
        // TODO: This with regards to NPCS
        if(!is_player()) {
            // NO, no teleporting around the player because an NPC has teleglow!
            return;
        }
        if (dur > 6000) {
            // 20 teles (no decay; in practice at least 21)
            if (one_in(1000 - ((dur - 6000) / 10))) {
                if (!is_npc()) {
                    add_msg(_("Glowing lights surround you, and you teleport."));
                    add_memorial_log(pgettext("memorial_male", "Spontaneous teleport."),
                                          pgettext("memorial_female", "Spontaneous teleport."));
                }
                g->teleport();
                if (one_in(10)) {
                    // Set ourselves up for removal
                    it.set_duration(0);
                }
            }
            if (one_in(1200 - ((dur - 6000) / 5)) && one_in(20)) {
                if (!is_npc()) {
                    add_msg(m_bad, _("You pass out."));
                }
                fall_asleep(1200);
                if (one_in(6)) {
                    // Set ourselves up for removal
                    it.set_duration(0);
                }
            }
        }
        if (dur > 3600) {
            // 12 teles
            if (one_in(4000 - int(.25 * (dur - 3600)))) {
                MonsterGroupResult spawn_details = MonsterGroupManager::GetResultFromGroup("GROUP_NETHER");
                monster beast(GetMType(spawn_details.name));
                int x, y;
                int tries = 0;
                do {
                    x = posx() + rng(-4, 4);
                    y = posy() + rng(-4, 4);
                    tries++;
                    if (tries >= 10) {
                        break;
                    }
                } while (((x == posx() && y == posy()) || g->mon_at(x, y) != -1));
                if (tries < 10) {
                    if (g->m.move_cost(x, y) == 0) {
                        g->m.make_rubble(x, y, f_rubble_rock, true);
                    }
                    beast.spawn(x, y);
                    g->add_zombie(beast);
                    if (g->u.sees(x, y)) {
                        g->cancel_activity_query(_("A monster appears nearby!"));
                        add_msg(m_warning, _("A portal opens nearby, and a monster crawls through!"));
                    }
                    if (one_in(2)) {
                        // Set ourselves up for removal
                        it.set_duration(0);
                    }
                }
            }
            if (one_in(3500 - int(.25 * (dur - 3600)))) {
                add_msg_if_player(m_bad, _("You shudder suddenly."));
                mutate();
                if (one_in(4)) {
                    // Set ourselves up for removal
                    it.set_duration(0);
                }
            }
        } if (dur > 2400) {
            // 8 teleports
            if (one_in(10000 - dur) && !has_effect("valium")) {
                add_effect("shakes", rng(40, 80));
            }
            if (one_in(12000 - dur)) {
                add_msg_if_player(m_bad, _("Your vision is filled with bright lights..."));
                add_effect("blind", rng(10, 20));
                if (one_in(8)) {
                    // Set ourselves up for removal
                    it.set_duration(0);
                }
            }
            if (one_in(5000) && !has_effect("hallu")) {
                add_effect("hallu", 3600);
                if (one_in(5)) {
                    // Set ourselves up for removal
                    it.set_duration(0);
                }
            }
        }
        if (one_in(4000)) {
            add_msg_if_player(m_bad, _("You're suddenly covered in ectoplasm."));
            add_effect("boomered", 100);
            if (one_in(4)) {
                // Set ourselves up for removal
                it.set_duration(0);
            }
        }
        if (one_in(10000)) {
            if (!has_trait("M_IMMUNE")) {
                add_effect("fungus", 1, num_bp, true);
            } else {
                add_msg_if_player(m_info, _("We have many colonists awaiting passage."));
            }
            // Set ourselves up for removal
            it.set_duration(0);
        }
    } else if (id == "asthma") {
        if (dur > 1200) {
            add_msg_if_player(m_bad, _("Your asthma overcomes you.\nYou asphyxiate."));
            if (is_player()) {
                add_memorial_log(pgettext("memorial_male", "Succumbed to an asthma attack."),
                                  pgettext("memorial_female", "Succumbed to an asthma attack."));
            }
            hurtall(500, nullptr);
        } else if (dur > 700) {
            if (one_in(20)) {
                add_msg_if_player(m_bad, _("You wheeze and gasp for air."));
            }
        }
    } else if (id == "stemcell_treatment") {
        // slightly repair broken limbs. (also nonbroken limbs (unless they're too healthy))
        for (int i = 0; i < num_hp_parts; i++) {
            if (one_in(6)) {
                if (hp_cur[i] < rng(0, 40)) {
                    add_msg_if_player(m_good, _("Your bones feel like rubber as they melt and remend."));
                    hp_cur[i]+= rng(1,8);
                } else if (hp_cur[i] > rng(10, 2000)) {
                    add_msg_if_player(m_bad, _("Your bones feel like they're crumbling."));
                    hp_cur[i] -= rng(0,8);
                }
            }
        }
    } else if (id == "brainworm") {
        if (one_in(256)) {
            add_msg_if_player(m_bad, _("Your head aches faintly."));
        }
        if(one_in(1024)) {
            mod_healthy_mod(-10);
            apply_damage( nullptr, bp_head, rng( 0, 1 ) );
            if (!has_effect("visuals")) {
                add_msg_if_player(m_bad, _("Your vision is getting fuzzy."));
                add_effect("visuals", rng(10, 600));
            }
        }
        if(one_in(4096)) {
            mod_healthy_mod(-10);
            apply_damage( nullptr, bp_head, rng( 1, 2 ) );
            if (!has_effect("blind")) {
                add_msg_if_player(m_bad, _("Your vision goes black!"));
                add_effect("blind", rng(5, 20));
            }
        }
    } else if (id == "tapeworm") {
        if (one_in(512)) {
            add_msg_if_player(m_bad, _("Your bowels ache."));
        }
    } else if (id == "bloodworms") {
        if (one_in(512)) {
            add_msg_if_player(m_bad, _("Your veins itch."));
        }
    } else if (id == "paincysts") {
        if (one_in(512)) {
            add_msg_if_player(m_bad, _("Your muscles feel like they're knotted and tired."));
        }
    } else if (id == "tetanus") {
        if (one_in(256)) {
            add_msg_if_player(m_bad, _("Your muscles are tight and sore."));
        }
        if (!has_effect("valium")) {
            add_miss_reason(_("Your muscles are locking up and you can't fight effectively."), 4);
            if (one_in(512)) {
                add_msg_if_player(m_bad, _("Your muscles spasm."));
                add_effect("downed",rng(1,4));
                add_effect("stunned",rng(1,4));
                if (one_in(10)) {
                    mod_pain(rng(1, 10));
                }
            }
        }
    } else if (id == "datura") {
        if (has_effect("asthma")) {
            add_msg_if_player(m_good, _("You can breathe again!"));
            remove_effect("asthma");
        }
        if (dur > 1000 && focus_pool >= 1 && one_in(4)) {
            focus_pool--;
        }
        if (dur > 2000 && one_in(8) && stim < 20) {
            stim++;
        }
        if (dur > 3000 && focus_pool >= 1 && one_in(2)) {
            focus_pool--;
        }
        if (dur > 4000 && one_in(64)) {
            mod_pain(rng(-1, -8));
        }
        if ((!has_effect("hallu")) && (dur > 5000 && one_in(4))) {
            add_effect("hallu", 3600);
        }
        if (dur > 6000 && one_in(128)) {
            mod_pain(rng(-3, -24));
            if (dur > 8000 && one_in(16)) {
                add_msg_if_player(m_bad, _("You're experiencing loss of basic motor skills and blurred vision.  Your mind recoils in horror, unable to communicate with your spinal column."));
                add_msg_if_player(m_bad, _("You stagger and fall!"));
                add_effect("downed",rng(1,4));
                if (one_in(8) || x_in_y(vomit_mod(), 10)) {
                    vomit();
                }
            }
        }
        if (dur > 7000 && focus_pool >= 1) {
            focus_pool--;
        }
        if (dur > 8000 && one_in(256)) {
            add_effect("visuals", rng(40, 200));
            mod_pain(rng(-8, -40));
        }
        if (dur > 12000 && one_in(256)) {
            add_msg_if_player(m_bad, _("There's some kind of big machine in the sky."));
            add_effect("visuals", rng(80, 400));
            if (one_in(32)) {
                add_msg_if_player(m_bad, _("It's some kind of electric snake, coming right at you!"));
                mod_pain(rng(4, 40));
                vomit();
            }
        }
        if (dur > 14000 && one_in(128)) {
            add_msg_if_player(m_bad, _("Order us some golf shoes, otherwise we'll never get out of this place alive."));
            add_effect("visuals", rng(400, 2000));
            if (one_in(8)) {
                add_msg_if_player(m_bad, _("The possibility of physical and mental collapse is now very real."));
                if (one_in(2) || x_in_y(vomit_mod(), 10)) {
                    add_msg_if_player(m_bad, _("No one should be asked to handle this trip."));
                    vomit();
                    mod_pain(rng(8, 40));
                }
            }
        }
    } else if (id == "grabbed") {
        blocks_left -= 1;
        dodges_left = 0;
        // Set ourselves up for removal
        it.set_duration(0);
    } else if (id == "bite") {
        bool recovered = false;
        // Recovery chance
        if (dur % 10 == 0)  {
            int recover_factor = 100;
            if (has_effect("recover")) {
                recover_factor -= get_effect_dur("recover") / 600;
            }
            if (has_trait("INFRESIST")) {
                recover_factor += 1000;
            }
            recover_factor += get_healthy() / 10;

            if (x_in_y(recover_factor, 108000)) {
                //~ %s is bodypart name.
                add_msg_if_player(m_good, _("Your %s wound begins to feel better."),
                                     body_part_name(bp).c_str());
                // Set ourselves up for removal
                it.set_duration(0);
                recovered = true;
            }
        }
        if (!recovered) {
            // Move up to infection
            if (dur > 3600) {
                add_effect("infected", 1, bp, true);
                // Set ourselves up for removal
                it.set_duration(0);
            } else {
                it.mod_duration(1);
            }
        }
    } else if (id == "infected") {
        bool recovered = false;
        // Recovery chance
        if (dur % 10 == 0)  {
            int recover_factor = 100;
            if (has_effect("recover")) {
                recover_factor -= get_effect_dur("recover") / 600;
            }
            if (has_trait("INFRESIST")) {
                recover_factor += 1000;
            }
            recover_factor += get_healthy() / 10;

            if (x_in_y(recover_factor, 864000)) {
                //~ %s is bodypart name.
                add_msg_if_player(m_good, _("Your %s wound begins to feel better."),
                                     body_part_name(bp).c_str());
                add_effect("recover", 4 * dur);
                // Set ourselves up for removal
                it.set_duration(0);
                recovered = true;
            }
        }
        if (!recovered) {
            // Death happens
            if (dur > 14400) {
                add_msg(m_bad, _("You succumb to the infection."));
                add_memorial_log(pgettext("memorial_male", "Succumbed to the infection."),
                                      pgettext("memorial_female", "Succumbed to the infection."));
                hurtall(500, nullptr);
            }
            it.mod_duration(1);
        }
    } else if (id == "lying_down") {
        set_moves(0);
        if (can_sleep()) {
            add_msg_if_player(_("You fall asleep."));
            // Communicate to the player that he is using items on the floor
            std::string item_name = is_snuggling();
            if (item_name == "many") {
                if (one_in(15) ) {
                    add_msg_if_player(_("You nestle your pile of clothes for warmth."));
                } else {
                    add_msg_if_player(_("You use your pile of clothes for warmth."));
                }
            } else if (item_name != "nothing") {
                if (one_in(15)) {
                    add_msg_if_player(_("You snuggle your %s to keep warm."), item_name.c_str());
                } else {
                    add_msg_if_player(_("You use your %s to keep warm."), item_name.c_str());
                }
            }
            if (has_trait("HIBERNATE") && (hunger < -60)) {
                add_memorial_log(pgettext("memorial_male", "Entered hibernation."),
                                   pgettext("memorial_female", "Entered hibernation."));
                // 10 days' worth of round-the-clock Snooze.  Cata seasons default to 14 days.
                fall_asleep(144000);
            }
            // If you're not fatigued enough for 10 days, you won't sleep the whole thing.
            // In practice, the fatigue from filling the tank from (no msg) to Time For Bed
            // will last about 8 days.
            if (hunger >= -60) {
                fall_asleep(6000); //10 hours, default max sleep time.
            }
            // Set ourselves up for removal
            it.set_duration(0);
        }
        if (dur == 1 && !sleeping) {
            add_msg_if_player(_("You try to sleep, but can't..."));
        }
    } else if (id == "sleep") {
        set_moves(0);
        // Hibernating only kicks in whilst Engorged; separate tracking for hunger/thirst here
        // as a safety catch.  One test subject managed to get two Colds during hibernation;
        // since those add fatigue and dry out the character, the subject went for the full 10 days plus
        // a little, and came out of it well into Parched.  Hibernating shouldn't endanger your
        // life like that--but since there's much less fluid reserve than food reserve,
        // simply using the same numbers won't work.
        if((int(calendar::turn) % 350 == 0) && has_trait("HIBERNATE") && !(hunger > -60) && !(thirst >= 80)) {
            int recovery_chance;
            // Hibernators' metabolism slows down: you heal and recover Fatigue much more slowly.
            // Accelerated recovery capped to 2x over 2 hours...well, it was ;-P
            // After 16 hours of activity, equal to 7.25 hours of rest
            if (intense < 24) {
                it.mod_intensity(1);
            } else if (intense < 1) {
                it.set_intensity(1);
            }
            recovery_chance = 24 - intense + 1;
            if (fatigue > 0) {
                fatigue -= 1 + one_in(recovery_chance);
            }
            int heal_chance = get_healthy() / 4;
            if ((has_trait("FLIMSY") && x_in_y(3, 4)) || (has_trait("FLIMSY2") && one_in(2)) ||
                  (has_trait("FLIMSY3") && one_in(4)) ||
                  (!has_trait("FLIMSY") && !has_trait("FLIMSY2") && !has_trait("FLIMSY3"))) {
                if (has_trait("FASTHEALER") || has_trait("MET_RAT")) {
                    heal_chance += 100;
                } else if (has_trait("FASTHEALER2")) {
                    heal_chance += 150;
                } else if (has_trait("REGEN")) {
                    heal_chance += 200;
                } else if (has_trait("SLOWHEALER")) {
                    heal_chance += 13;
                } else {
                    heal_chance += 25;
                }
                healall(heal_chance / 100);
                heal_chance %= 100;
                if (x_in_y(heal_chance, 100)) {
                    healall(1);
                }
            }

            if (fatigue <= 0 && fatigue > -20) {
                fatigue = -25;
                add_msg_if_player(m_good, _("You feel well rested."));
                it.set_duration(dice(3, 100));
                add_memorial_log(pgettext("memorial_male", "Awoke from hibernation."),
                                   pgettext("memorial_female", "Awoke from hibernation."));
            }

        // If you hit Very Thirsty, you kick up into regular Sleep as a safety precaution.
        // See above.  No log note for you. :-/
        } else if(int(calendar::turn) % 50 == 0) {
            // Accelerated recovery capped to 2x over 2 hours
            // After 16 hours of activity, equal to 7.25 hours of rest
            if (intense < 24) {
                it.mod_intensity(1);
            } else if (intense < 1) {
                it.set_intensity(1);
            }

            const int recovery_chance = 24 - intense + 1;

            if (fatigue > 0) {
                auto delta = 1.0 + (one_in(recovery_chance) ? 1.0 : 0.0);

                // You fatigue & recover faster with Sleepy
                // Very Sleepy, you just fatigue faster
                if (has_trait("SLEEPY") || has_trait("MET_RAT")) {
                    const int roll = (one_in(recovery_chance) ? 1.0 : 0.0);
                    delta += (1.0 + roll) / 2.0;
                }

                // Tireless folks recover fatigue really fast
                // as well as gaining it really slowly
                // (Doesn't speed healing any, though...)
                if (has_trait("WAKEFUL3")) {
                    const int roll = (one_in(recovery_chance) ? 1.0 : 0.0);
                    delta += (2.0 + roll) / 2.0;
                }

                fatigue -= static_cast<int>(round(delta));
            }

            int heal_chance = get_healthy() / 4;
            if ((has_trait("FLIMSY") && x_in_y(3, 4)) || (has_trait("FLIMSY2") && one_in(2)) ||
                  (has_trait("FLIMSY3") && one_in(4)) ||
                  (!has_trait("FLIMSY") && !has_trait("FLIMSY2") && !has_trait("FLIMSY3"))) {
                if (has_trait("FASTHEALER") || has_trait("MET_RAT")) {
                    heal_chance += 100;
                } else if (has_trait("FASTHEALER2")) {
                    heal_chance += 150;
                } else if (has_trait("REGEN")) {
                    heal_chance += 200;
                } else if (has_trait("SLOWHEALER")) {
                    heal_chance += 13;
                } else {
                    heal_chance += 25;
                }
                healall(heal_chance / 100);
                heal_chance %= 100;
                if (x_in_y(heal_chance, 100)) {
                    healall(1);
                }
            }

            if (fatigue <= 0 && fatigue > -20) {
                fatigue = -25;
                add_msg_if_player(m_good, _("You feel well rested."));
                it.set_duration(dice(3, 100));
            }
        }

        if (int(calendar::turn) % 100 == 0 && !has_bionic("bio_recycler") && !(hunger < -60)) {
            // Hunger and thirst advance more slowly while we sleep. This is the standard rate.
            hunger--;
            thirst--;
        }

        // Hunger and thirst advance *much* more slowly whilst we hibernate.
        // (int (calendar::turn) % 50 would be zero burn.)
        // Very Thirsty catch deliberately NOT applied here, to fend off Dehydration debuffs
        // until the char wakes.  This was time-trial'd quite thoroughly,so kindly don't "rebalance"
        // without a good explanation and taking a night to make sure it works
        // with the extended sleep duration, OK?
        if (int(calendar::turn) % 70 == 0 && !has_bionic("bio_recycler") && (hunger < -60)) {
            hunger--;
            thirst--;
        }

        if (int(calendar::turn) % 100 == 0 && has_trait("CHLOROMORPH") &&
        g->is_in_sunlight(posx(), posy()) ) {
            // Hunger and thirst fall before your Chloromorphic physiology!
            if (hunger >= -30) {
                hunger -= 5;
            }
            if (thirst >= -30) {
                thirst -= 5;
            }
        }

        // Check mutation category strengths to see if we're mutated enough to get a dream
        std::string highcat = get_highest_category();
        int highest = mutation_category_level[highcat];

        // Determine the strength of effects or dreams based upon category strength
        int strength = 0; // Category too weak for any effect or dream
        if (crossed_threshold()) {
            strength = 4; // Post-human.
        } else if (highest >= 20 && highest < 35) {
            strength = 1; // Low strength
        } else if (highest >= 35 && highest < 50) {
            strength = 2; // Medium strength
        } else if (highest >= 50) {
            strength = 3; // High strength
        }

        // Get a dream if category strength is high enough.
        if (strength != 0) {
            //Once every 6 / 3 / 2 hours, with a bit of randomness
            if ((int(calendar::turn) % (3600 / strength) == 0) && one_in(3)) {
                // Select a dream
                std::string dream = get_category_dream(highcat, strength);
                if( !dream.empty() ) {
                    add_msg_if_player( "%s", dream.c_str() );
                }
                // Mycus folks upgrade in their sleep.
                if (has_trait("THRESH_MYCUS")) {
                    if (one_in(8)) {
                        mutate_category("MUTCAT_MYCUS");
                        hunger += 10;
                        fatigue += 5;
                        thirst += 10;
                    }
                }
            }
        }

        bool woke_up = false;
        int tirednessVal = rng(5, 200) + rng(0, abs(fatigue * 2 * 5));
        if (has_trait("HEAVYSLEEPER2") && !has_trait("HIBERNATE")) {
            // So you can too sleep through noon
            if ((tirednessVal * 1.25) < g->light_level() && (fatigue < 10 || one_in(fatigue / 2))) {
                add_msg_if_player(_("It's too bright to sleep."));
                // Set ourselves up for removal
                it.set_duration(0);
                woke_up = true;
            }
         // Ursine hibernators would likely do so indoors.  Plants, though, might be in the sun.
        } else if (has_trait("HIBERNATE")) {
            if ((tirednessVal * 5) < g->light_level() && (fatigue < 10 || one_in(fatigue / 2))) {
                add_msg_if_player(_("It's too bright to sleep."));
                // Set ourselves up for removal
                it.set_duration(0);
                woke_up = true;
            }
        } else if (tirednessVal < g->light_level() && (fatigue < 10 || one_in(fatigue / 2))) {
            add_msg(_("It's too bright to sleep."));
            // Set ourselves up for removal
            it.set_duration(0);
            woke_up = true;
        }

        // Have we already woken up?
        if (!woke_up) {
            // Cold or heat may wake you up.
            // Player will sleep through cold or heat if fatigued enough
            for (int i = 0 ; i < num_bp ; i++) {
                if (temp_cur[i] < BODYTEMP_VERY_COLD - fatigue / 2) {
                    if (one_in(5000)) {
                        add_msg_if_player(_("You toss and turn trying to keep warm."));
                    }
                    if (temp_cur[i] < BODYTEMP_FREEZING - fatigue / 2 ||
                                        one_in(temp_cur[i] + 5000)) {
                        add_msg_if_player(m_bad, _("It's too cold to sleep."));
                        // Set ourselves up for removal
                        it.set_duration(0);
                        woke_up = true;
                        break;
                    }
                } else if (temp_cur[i] > BODYTEMP_VERY_HOT + fatigue / 2) {
                    if (one_in(5000)) {
                        add_msg_if_player(_("You toss and turn in the heat."));
                    }
                    if (temp_cur[i] > BODYTEMP_SCORCHING + fatigue / 2 ||
                                        one_in(15000 - temp_cur[i])) {
                        add_msg_if_player(m_bad, _("It's too hot to sleep."));
                        // Set ourselves up for removal
                        it.set_duration(0);
                        woke_up = true;
                        break;
                    }
                }
            }
        }
    } else if (id == "alarm_clock") {
        if (has_effect("sleep")) {
            if (dur == 1) {
                if(has_bionic("bio_watch")) {
                    // Normal alarm is volume 12, tested against (2/3/6)d15 for
                    // normal/HEAVYSLEEPER/HEAVYSLEEPER2.
                    //
                    // It's much harder to ignore an alarm inside your own skull,
                    // so this uses an effective volume of 20.
                    const int volume = 20;
                    if ( (!(has_trait("HEAVYSLEEPER") || has_trait("HEAVYSLEEPER2")) &&
                          dice(2, 15) < volume) ||
                          (has_trait("HEAVYSLEEPER") && dice(3, 15) < volume) ||
                          (has_trait("HEAVYSLEEPER2") && dice(6, 15) < volume) ) {
                        wake_up();
                        add_msg_if_player(_("Your internal chronometer wakes you up."));
                    } else {
                        // 10 minute cyber-snooze
                        it.mod_duration(100);
                    }
                } else {
                    sounds::sound(posx(), posy(), 12, _("beep-beep-beep!"));
                    if( !can_hear( pos(), 12 ) ) {
                        // 10 minute automatic snooze
                        it.mod_duration(100);
                    } else {
                        add_msg_if_player(_("You turn off your alarm-clock."));
                    }
                }
            }
        }
    }
}

double player::vomit_mod()
{
    double mod = 1;
    if (has_effect("weed_high")) {
        mod *= .1;
    }
    if (has_trait("STRONGSTOMACH")) {
        mod *= .5;
    }
    if (has_trait("WEAKSTOMACH")) {
        mod *= 2;
    }
    if (has_trait("NAUSEA")) {
        mod *= 3;
    }
    if (has_trait("VOMITOUS")) {
        mod *= 3;
    }

    return mod;
}

void player::suffer()
{
    for (size_t i = 0; i < my_bionics.size(); i++) {
        if (my_bionics[i].powered) {
            process_bionic(i);
        }
    }

    for( auto &mut : my_mutations ) {
        auto &tdata = mut.second;
        if (!tdata.powered ) {
            continue;
        }
        const auto &mdata = mutation_branch::get( mut.first );
        if (tdata.powered && tdata.charge > 0) {
        // Already-on units just lose a bit of charge
        tdata.charge--;
        } else {
            // Not-on units, or those with zero charge, have to pay the power cost
            if (mdata.cooldown > 0) {
                tdata.powered = true;
                tdata.charge = mdata.cooldown - 1;
            }
            if (mdata.hunger){
                hunger += mdata.cost;
                if (hunger >= 700) { // Well into Famished
                    add_msg(m_warning, _("You're too famished to keep your %s going."), mdata.name.c_str());
                    tdata.powered = false;
                }
            }
            if (mdata.thirst){
                thirst += mdata.cost;
                if (thirst >= 260) { // Well into Dehydrated
                    add_msg(m_warning, _("You're too dehydrated to keep your %s going."), mdata.name.c_str());
                    tdata.powered = false;
                }
            }
            if (mdata.fatigue){
                fatigue += mdata.cost;
                if (fatigue >= 575) { // Exhausted
                    add_msg(m_warning, _("You're too exhausted to keep your %s going."), mdata.name.c_str());
                    tdata.powered = false;
                }
            }
<<<<<<< HEAD

            if (traits[mut].powered == false) {
                apply_mods(mut, false);
=======
            
            if (tdata.powered == false) {
                apply_mods(mut.first, false);
>>>>>>> 45de8883
            }
        }
    }

    if (underwater) {
        if (!has_trait("GILLS") && !has_trait("GILLS_CEPH")) {
            oxygen--;
        }
        if (oxygen < 12 && worn_with_flag("REBREATHER")) {
                oxygen += 12;
            }
        if (oxygen < 0) {
            if (has_bionic("bio_gills") && power_level >= 25) {
                oxygen += 5;
                power_level -= 25;
            } else {
                add_msg(m_bad, _("You're drowning!"));
                apply_damage( nullptr, bp_torso, rng( 1, 4 ) );
            }
        }
    }

    if(has_active_mutation("WINGS_INSECT")){
        //~Sound of buzzing Insect Wings
        sounds::sound(posx(), posy(), 10, "BZZZZZ");
    }

    double shoe_factor = footwear_factor();
    if( has_trait("ROOTS3") && g->m.has_flag("DIGGABLE", posx(), posy()) && !shoe_factor) {
        if (one_in(100)) {
            add_msg(m_good, _("This soil is delicious!"));
            if (hunger > -20) {
                hunger -= 2;
            }
            if (thirst > -20) {
                thirst -= 2;
            }
            mod_healthy_mod(10);
            // No losing oneself in the fertile embrace of rich
            // New England loam.  But it can be a near thing.
            if ( (one_in(int_cur)) && (focus_pool >= 25) ) {
                focus_pool--;
            }
        } else if (one_in(50)){
            if (hunger > -20) {
                hunger--;
            }
            if (thirst > -20) {
                thirst--;
            }
            mod_healthy_mod(5);
        }
    }

    for( auto &elem : illness ) {
        if( elem.duration <= 0 ) {
            continue;
        }
        dis_effect( *this, elem );
    }

    // Diseases may remove themselves as part of applying (MA buffs do) so do a
    // separate loop through the remaining ones for duration, decay, etc..
    for( auto it = illness.begin(); it != illness.end(); ) {
        auto &next_illness = *it;
        if( next_illness.duration < 0 ) {
            it = illness.erase( it );
            continue;
        }
        if (!next_illness.permanent) {
            next_illness.duration--;
        }
        if (next_illness.decay > 0 && one_in(next_illness.decay)) {
            next_illness.intensity--;
        }
        if (next_illness.duration <= 0 || next_illness.intensity == 0) {
            it = illness.erase( it );
        } else {
            it++;
        }
    }

    if (!in_sleep_state()) {
        if (weight_carried() > weight_capacity()) {
            // Starts at 1 in 25, goes down by 5 for every 50% more carried
            if (one_in(35 - 5 * weight_carried() / (weight_capacity() / 2))) {
                add_msg_if_player(m_bad, _("Your body strains under the weight!"));
                // 1 more pain for every 800 grams more (5 per extra STR needed)
                if ( ((weight_carried() - weight_capacity()) / 800 > pain && pain < 100)) {
                    mod_pain(1);
                }
            }
        }
        if (weight_carried() > 4 * weight_capacity()) {
            if (has_trait("LEG_TENT_BRACE")){
                add_msg_if_player(m_bad, _("Your tentacles buckle under the weight!"));
            }
            if (has_effect("downed")) {
                add_effect("downed", 1);
            } else {
                add_effect("downed", 2);
            }
        }
        int timer = -3600;
        if (has_trait("ADDICTIVE")) {
            timer = -4000;
        }
        if (has_trait("NONADDICTIVE")) {
            timer = -3200;
        }
        for (size_t i = 0; i < addictions.size(); i++) {
            if (addictions[i].sated <= 0 &&
                addictions[i].intensity >= MIN_ADDICTION_LEVEL) {
                addict_effect(*this, addictions[i], [&](char const *const msg) {
                    if (msg) {
                        g->cancel_activity_query(msg);
                    } else {
                        g->cancel_activity();
                    }
                });
            }
            addictions[i].sated--;
            if (!one_in(addictions[i].intensity - 2) && addictions[i].sated > 0) {
                addictions[i].sated -= 1;
            }
            if (addictions[i].sated < timer - (100 * addictions[i].intensity)) {
                if (addictions[i].intensity <= 2) {
                    addictions.erase(addictions.begin() + i);
                    i--;
                } else {
                    addictions[i].intensity = int(addictions[i].intensity / 2);
                    addictions[i].intensity--;
                    addictions[i].sated = 0;
                }
            }
        }
        if (has_trait("CHEMIMBALANCE")) {
            if (one_in(3600) && (!(has_trait("NOPAIN")))) {
                add_msg(m_bad, _("You suddenly feel sharp pain for no reason."));
                mod_pain( 3 * rng(1, 3) );
            }
            if (one_in(3600)) {
                int pkilladd = 5 * rng(-1, 2);
                if (pkilladd > 0) {
                    add_msg(m_bad, _("You suddenly feel numb."));
                } else if ((pkilladd < 0) && (!(has_trait("NOPAIN")))) {
                    add_msg(m_bad, _("You suddenly ache."));
                }
                pkill += pkilladd;
            }
            if (one_in(3600)) {
                add_msg(m_bad, _("You feel dizzy for a moment."));
                moves -= rng(10, 30);
            }
            if (one_in(3600)) {
                int hungadd = 5 * rng(-1, 3);
                if (hungadd > 0) {
                    add_msg(m_bad, _("You suddenly feel hungry."));
                } else {
                    add_msg(m_good, _("You suddenly feel a little full."));
                }
                hunger += hungadd;
            }
            if (one_in(3600)) {
                add_msg(m_bad, _("You suddenly feel thirsty."));
                thirst += 5 * rng(1, 3);
            }
            if (one_in(3600)) {
                add_msg(m_good, _("You feel fatigued all of a sudden."));
                fatigue += 10 * rng(2, 4);
            }
            if (one_in(4800)) {
                if (one_in(3)) {
                    add_morale(MORALE_FEELING_GOOD, 20, 100);
                } else {
                    add_morale(MORALE_FEELING_BAD, -20, -100);
                }
            }
            if (one_in(3600)) {
                if (one_in(3)) {
                    add_msg(m_bad, _("You suddenly feel very cold."));
                    for (int i = 0 ; i < num_bp ; i++) {
                        temp_cur[i] = BODYTEMP_VERY_COLD;
                    }
                } else {
                    add_msg(m_bad, _("You suddenly feel cold."));
                    for (int i = 0 ; i < num_bp ; i++) {
                        temp_cur[i] = BODYTEMP_COLD;
                    }
                }
            }
            if (one_in(3600)) {
                if (one_in(3)) {
                    add_msg(m_bad, _("You suddenly feel very hot."));
                    for (int i = 0 ; i < num_bp ; i++) {
                        temp_cur[i] = BODYTEMP_VERY_HOT;
                    }
                } else {
                    add_msg(m_bad, _("You suddenly feel hot."));
                    for (int i = 0 ; i < num_bp ; i++) {
                        temp_cur[i] = BODYTEMP_HOT;
                    }
                }
            }
        }
        if ((has_trait("SCHIZOPHRENIC") || has_artifact_with(AEP_SCHIZO)) &&
            one_in(2400)) { // Every 4 hours or so
            monster phantasm;
            int i;
            switch(rng(0, 11)) {
                case 0:
                    add_effect("hallu", 3600);
                    break;
                case 1:
                    add_effect("visuals", rng(15, 60));
                    break;
                case 2:
                    add_msg(m_warning, _("From the south you hear glass breaking."));
                    break;
                case 3:
                    add_msg(m_warning, _("YOU SHOULD QUIT THE GAME IMMEDIATELY."));
                    add_morale(MORALE_FEELING_BAD, -50, -150);
                    break;
                case 4:
                    for (i = 0; i < 10; i++) {
                        add_msg("XXXXXXXXXXXXXXXXXXXXXXXXXXX");
                    }
                    break;
                case 5:
                    add_msg(m_bad, _("You suddenly feel so numb..."));
                    pkill += 25;
                    break;
                case 6:
                    add_msg(m_bad, _("You start to shake uncontrollably."));
                    add_effect("shakes", 10 * rng(2, 5));
                    break;
                case 7:
                    for (i = 0; i < 10; i++) {
                        g->spawn_hallucination();
                    }
                    break;
                case 8:
                    add_msg(m_bad, _("It's a good time to lie down and sleep."));
                    add_effect("lying_down", 200);
                    break;
                case 9:
                    add_msg(m_bad, _("You have the sudden urge to SCREAM!"));
                    sounds::sound(posx(), posy(), 10 + 2 * str_cur, "AHHHHHHH!");
                    break;
                case 10:
                    add_msg(std::string(name + name + name + name + name + name + name +
                        name + name + name + name + name + name + name +
                        name + name + name + name + name + name).c_str());
                    break;
                case 11:
                    body_part bp = random_body_part(true);
                    add_effect("formication", 600, bp);
                    break;
            }
        }
        if (has_trait("JITTERY") && !has_effect("shakes")) {
            if (stim > 50 && one_in(300 - stim)) {
                add_effect("shakes", 300 + stim);
            } else if (hunger > 80 && one_in(500 - hunger)) {
                add_effect("shakes", 400);
            }
        }

        if (has_trait("MOODSWINGS") && one_in(3600)) {
            if (rng(1, 20) > 9) { // 55% chance
                add_morale(MORALE_MOODSWING, -100, -500);
            } else {  // 45% chance
                add_morale(MORALE_MOODSWING, 100, 500);
            }
        }

        if (has_trait("VOMITOUS") && one_in(4200)) {
            vomit();
        }
        if (has_trait("SHOUT1") && one_in(3600)) {
            sounds::sound(posx(), posy(), 10 + 2 * str_cur, _("You shout loudly!"));
        }
        if (has_trait("SHOUT2") && one_in(2400)) {
            sounds::sound(posx(), posy(), 15 + 3 * str_cur, _("You scream loudly!"));
        }
        if (has_trait("SHOUT3") && one_in(1800)) {
            sounds::sound(posx(), posy(), 20 + 4 * str_cur, _("You let out a piercing howl!"));
        }
        if (has_trait("M_SPORES") && one_in(2400)) {
            spores();
        }
        if (has_trait("M_BLOSSOMS") && one_in(1800)) {
            blossoms();
        }
    } // Done with while-awake-only effects

    if (has_trait("ASTHMA") && one_in(3600 - stim * 50)) {
        bool auto_use = has_charges("inhaler", 1);
        if (underwater) {
            oxygen = int(oxygen / 2);
            auto_use = false;
        }

        if (has_effect("sleep")) {
            add_msg_if_player(_("You have an asthma attack!"));
            wake_up();
            auto_use = false;
        } else {
            add_msg_if_player( m_bad, _( "You have an asthma attack!" ) );
        }

        if (auto_use) {
            use_charges("inhaler", 1);
            moves -= 40;
            const auto charges = charges_of( "inhaler" );
            if( charges == 0 ) {
                add_msg_if_player( m_bad, _( "You use your last inhaler charge." ) );
            } else {
                add_msg_if_player( m_info, ngettext( "You use your inhaler, only %d charge left.",
                                                     "You use your inhaler, only %d charges left.", charges ),
                                   charges );
            }
        } else {
            add_effect("asthma", 50 * rng(1, 4));
            if (!is_npc()) {
                g->cancel_activity_query(_("You have an asthma attack!"));
            }
        }
    }

    if (has_trait("LEAVES") && g->is_in_sunlight(posx(), posy()) && one_in(600)) {
        hunger--;
    }

    if (pain > 0) {
        if (has_trait("PAINREC1") && one_in(600)) {
            pain--;
        }
        if (has_trait("PAINREC2") && one_in(300)) {
            pain--;
        }
        if (has_trait("PAINREC3") && one_in(150)) {
            pain--;
        }
    }

    if( (has_trait("ALBINO") || has_effect("datura")) &&
        g->is_in_sunlight(posx(), posy()) && one_in(10) ) {
        // Umbrellas and rain gear can also keep the sun off!
        // (No, really, I know someone who uses an umbrella when it's sunny out.)
        if (!((worn_with_flag("RAINPROOF")) || (weapon.has_flag("RAIN_PROTECT"))) ) {
            add_msg(m_bad, _("The sunlight is really irritating."));
            if (in_sleep_state()) {
                wake_up();
            }
            if (one_in(10)) {
                mod_pain(1);
            }
            else focus_pool --;
        }
    }

    if (has_trait("SUNBURN") && g->is_in_sunlight(posx(), posy()) && one_in(10)) {
        if (!((worn_with_flag("RAINPROOF")) || (weapon.has_flag("RAIN_PROTECT"))) ) {
        add_msg(m_bad, _("The sunlight burns your skin!"));
        if (in_sleep_state()) {
            wake_up();
        }
        mod_pain(1);
        hurtall(1, nullptr);
        }
    }

    if ((has_trait("TROGLO") || has_trait("TROGLO2")) &&
        g->is_in_sunlight(posx(), posy()) && g->weather == WEATHER_SUNNY) {
        mod_str_bonus(-1);
        mod_dex_bonus(-1);
        add_miss_reason(_("The sunlight distracts you."), 1);
        mod_int_bonus(-1);
        mod_per_bonus(-1);
    }
    if (has_trait("TROGLO2") && g->is_in_sunlight(posx(), posy())) {
        mod_str_bonus(-1);
        mod_dex_bonus(-1);
        add_miss_reason(_("The sunlight distracts you."), 1);
        mod_int_bonus(-1);
        mod_per_bonus(-1);
    }
    if (has_trait("TROGLO3") && g->is_in_sunlight(posx(), posy())) {
        mod_str_bonus(-4);
        mod_dex_bonus(-4);
        add_miss_reason(_("You can't stand the sunlight!"), 4);
        mod_int_bonus(-4);
        mod_per_bonus(-4);
    }

    if (has_trait("SORES")) {
        for (int i = bp_head; i < num_bp; i++) {
            if ((pain < 5 + 4 * abs(encumb(body_part(i)))) && (!(has_trait("NOPAIN")))) {
                pain = 0;
                mod_pain( 5 + 4 * abs(encumb(body_part(i))) );
            }
        }
    }

    if (has_trait("SLIMY") && !in_vehicle) {
        g->m.add_field(posx(), posy(), fd_slime, 1);
    }
        //Web Weavers...weave web
    if (has_active_mutation("WEB_WEAVER") && !in_vehicle) {
      g->m.add_field(posx(), posy(), fd_web, 1); //this adds density to if its not already there.

     }

    if (has_trait("VISCOUS") && !in_vehicle) {
        if (one_in(3)){
            g->m.add_field(posx(), posy(), fd_slime, 1);
        }
        else {
            g->m.add_field(posx(), posy(), fd_slime, 2);
        }
    }

    // Blind/Deaf for brief periods about once an hour,
    // and visuals about once every 30 min.
    if (has_trait("PER_SLIME")) {
        if (one_in(600) && !has_effect("deaf")) {
            add_msg(m_bad, _("Suddenly, you can't hear anything!"));
            add_effect("deaf", 20 * rng (2, 6)) ;
        }
        if (one_in(600) && !(has_effect("blind"))) {
            add_msg(m_bad, _("Suddenly, your eyes stop working!"));
            add_effect("blind", 10 * rng (2, 6)) ;
        }
        // Yes, you can be blind and hallucinate at the same time.
        // Your post-human biology is truly remarkable.
        if (one_in(300) && !(has_effect("visuals"))) {
            add_msg(m_bad, _("Your visual centers must be acting up..."));
            add_effect("visuals", 120 * rng (3, 6)) ;
        }
    }

    if (has_trait("WEB_SPINNER") && !in_vehicle && one_in(3)) {
        g->m.add_field(posx(), posy(), fd_web, 1); //this adds density to if its not already there.
    }

    if( has_trait("RADIOGENIC") && int(calendar::turn) % MINUTES(30) == 0 && radiation > 0 ) {
        // At 100 irradiation, twice as fast as REGEN
        if( x_in_y( radiation, 100 ) ) {
            healall( 1 );
            radiation -= 5;
        }
    }

    int rad_mut = 0;
    if (has_trait("RADIOACTIVE3") ) {
        rad_mut = 3;
    } else if (has_trait("RADIOACTIVE2")) {
        rad_mut = 2;
    } else if (has_trait("RADIOACTIVE1")) {
        rad_mut = 1;
    }
    if( rad_mut > 0 ) {
        if( g->m.get_radiation(posx(), posy()) < rad_mut - 1 && one_in( 600 / rad_mut ) ) {
            g->m.adjust_radiation(posx(), posy(), 1);
        } else if( one_in( 300 / rad_mut ) ) {
            radiation++;
        }
    }

    if (has_trait("UNSTABLE") && one_in(28800)) { // Average once per 2 days
        mutate();
    }
    if (has_trait("CHAOTIC") && one_in(7200)) { // Should be once every 12 hours
        mutate();
    }
    if (has_artifact_with(AEP_MUTAGENIC) && one_in(28800)) {
        mutate();
    }
    if (has_artifact_with(AEP_FORCE_TELEPORT) && one_in(600)) {
        g->teleport(this);
    }

    // checking for radioactive items in inventory
    int selfRadiation = 0;
    selfRadiation = leak_level("RADIOACTIVE");

    int localRadiation = g->m.get_radiation(posx(), posy());

    if (localRadiation || selfRadiation) {
        bool has_helmet = false;

        bool power_armored = is_wearing_power_armor(&has_helmet);

        double rads;
        if ((power_armored && has_helmet) || worn_with_flag("RAD_PROOF")) {
            rads = 0; // Power armor protects completely from radiation
        } else if (power_armored || worn_with_flag("RAD_RESIST")) {
            rads = localRadiation / 200.0f + selfRadiation / 10.0f;
        } else {
            rads = localRadiation / 32.0f + selfRadiation / 3.0f;
        }
        if( rads > 0 ) {
            int rads_trunc = static_cast<int>( rads );
            if( x_in_y( rads - rads_trunc, 1 ) ) {
                rads_trunc++;
            }
            radiation += rng( 0, rads_trunc );
        }

        // Apply rads to any radiation badges.
        const int rad_delta_min = 0;
        const int rad_delta_max = localRadiation / 16;

        for (item *const it : inv_dump()) {
            if (it->type->id != "rad_badge") {
                continue;
            }

            // Actual irradiation levels of badges and the player aren't precisely matched.
            // This is intentional.
            int const before = it->irridation;

            const int delta = rng(rad_delta_min, rad_delta_max);
            if (delta == 0) {
                continue;
            }

            it->irridation += static_cast<int>(delta);

            // If in inventory (not worn), don't print anything.
            if (inv.has_item(it)) {
                continue;
            }

            // If the color hasn't changed, don't print anything.
            const std::string &col_before = rad_badge_color(before);
            const std::string &col_after  = rad_badge_color(it->irridation);
            if (col_before == col_after) {
                continue;
            }

            add_msg_if_player(m_warning, _("Your radiation badge changes from %s to %s!"),
                col_before.c_str(), col_after.c_str() );
        }
    }

    if( int(calendar::turn) % 150 == 0 ) {
        if (radiation < 0) {
            radiation = 0;
        } else if (radiation > 2000) {
            radiation = 2000;
        }
        if (OPTIONS["RAD_MUTATION"] && rng(60, 2500) < radiation) {
            mutate();
            radiation /= 2;
            radiation -= 5;
        } else if (radiation > 100 && rng(1, 1500) < radiation) {
            vomit();
            radiation -= 50;
        }
    }

    if( radiation > 150 && ( int(calendar::turn) % MINUTES(10) == 0 ) ) {
        hurtall(radiation / 100, nullptr);
    }

    // Negative bionics effects
    if (has_bionic("bio_dis_shock") && one_in(1200)) {
        add_msg(m_bad, _("You suffer a painful electrical discharge!"));
        mod_pain(1);
        moves -= 150;

        if (weapon.type->id == "e_handcuffs" && weapon.charges > 0) {
            weapon.charges -= rng(1, 3) * 50;
            if (weapon.charges < 1) weapon.charges = 1;
            add_msg(m_good, _("The %s seems to be affected by the discharge."), weapon.tname().c_str());
        }
    }
    if (has_bionic("bio_dis_acid") && one_in(1500)) {
        add_msg(m_bad, _("You suffer a burning acidic discharge!"));
        hurtall(1, nullptr);
    }
    if (has_bionic("bio_drain") && power_level > 24 && one_in(600)) {
        add_msg(m_bad, _("Your batteries discharge slightly."));
        power_level -= 25;
    }
    if (has_bionic("bio_noise") && one_in(500)) {
        if(!is_deaf()) {
            add_msg(m_bad, _("A bionic emits a crackle of noise!"));
        } else {
            add_msg(m_bad, _("A bionic shudders, but you hear nothing."));
        }
        sounds::sound(posx(), posy(), 60, "");
    }
    if (has_bionic("bio_power_weakness") && max_power_level > 0 &&
        power_level >= max_power_level * .75) {
        mod_str_bonus(-3);
    }
    if (has_bionic("bio_trip") && one_in(500) && !has_effect("visuals")) {
        add_msg(m_bad, _("Your vision pixelates!"));
        add_effect("visuals", 100);
    }
    if (has_bionic("bio_spasm") && one_in(3000) && !has_effect("downed")) {
        add_msg(m_bad, _("Your malfunctioning bionic causes you to spasm and fall to the floor!"));
        mod_pain(1);
        add_effect("stunned", 1);
        add_effect("downed", 1);
    }
    if (has_bionic("bio_shakes") && power_level > 24 && one_in(1200)) {
        add_msg(m_bad, _("Your bionics short-circuit, causing you to tremble and shiver."));
        power_level -= 25;
        add_effect("shakes", 50);
    }
    if (has_bionic("bio_leaky") && one_in(500)) {
        mod_healthy_mod(-50);
    }
    if (has_bionic("bio_sleepy") && one_in(500)) {
        fatigue++;
    }
    if (has_bionic("bio_itchy") && one_in(500) && !has_effect("formication")) {
        add_msg(m_bad, _("Your malfunctioning bionic itches!"));
      body_part bp = random_body_part(true);
        add_effect("formication", 100, bp);
    }

    // Artifact effects
    if (has_artifact_with(AEP_ATTENTION)) {
        add_effect("attention", 3);
    }

    // check for limb mending every 1000 turns (~1.6 hours)
    if(calendar::turn.get_turn() % 1000 == 0) {
        mend();
    }
}

void player::mend()
{
    // Wearing splints can slowly mend a broken limb back to 1 hp.
    // 2 weeks is faster than a fracture would heal IRL,
    // but 3 weeks average (a generous estimate) was tedious and no fun.
    for(int i = 0; i < num_hp_parts; i++) {
        int broken = (hp_cur[i] <= 0);
        if(broken) {
            double mending_odds = 200.0; // 2 weeks, on average. (~20160 minutes / 100 minutes)
            double healing_factor = 1.0;
            if (has_trait("REGEN_LIZ")) {
                healing_factor = 20.0;
            }
            // Studies have shown that alcohol and tobacco use delay fracture healing time
            if(has_effect("cig") || addiction_level(ADD_CIG)) {
                healing_factor *= 0.5;
            }
            if(has_effect("drunk") || addiction_level(ADD_ALCOHOL)) {
                healing_factor *= 0.5;
            }

            // Bed rest speeds up mending
            if(has_effect("sleep")) {
                healing_factor *= 4.0;
            } else if(fatigue > 383) {
            // but being dead tired does not...
                healing_factor *= 0.75;
            }

            // Being healthy helps.
            if(get_healthy() > 0) {
                healing_factor *= 2.0;
            }

            // And being well fed...
            if(hunger < 0) {
                healing_factor *= 2.0;
            }

            if(thirst < 0) {
                healing_factor *= 2.0;
            }

            // Mutagenic healing factor!
            if(has_trait("REGEN")) {
                healing_factor *= 16.0;
            } else if (has_trait("FASTHEALER2")) {
                healing_factor *= 4.0;
            } else if (has_trait("FASTHEALER")) {
                healing_factor *= 2.0;
            } else if (has_trait("SLOWHEALER")) {
                healing_factor *= 0.5;
            }

            bool mended = false;
            body_part part;
            switch(i) {
                case hp_arm_r:
                    part = bp_arm_r;
                    mended = is_wearing_on_bp("arm_splint", bp_arm_r) && x_in_y(healing_factor, mending_odds);
                    if (mended == false && has_trait("REGEN_LIZ")) {
                        healing_factor *= 0.2; // Splints aren't *strictly* necessary for your anatomy
                        mended = x_in_y(healing_factor, mending_odds);
                    }
                    break;
                case hp_arm_l:
                    part = bp_arm_l;
                    mended = is_wearing_on_bp("arm_splint", bp_arm_l) && x_in_y(healing_factor, mending_odds);
                    if (mended == false && has_trait("REGEN_LIZ")) {
                        healing_factor *= 0.2; // But without them, you're looking at a much longer recovery.
                        mended = x_in_y(healing_factor, mending_odds);
                    }
                    break;
                case hp_leg_r:
                    part = bp_leg_r;
                    mended = is_wearing_on_bp("leg_splint", bp_leg_r) && x_in_y(healing_factor, mending_odds);
                    if (mended == false && has_trait("REGEN_LIZ")) {
                        healing_factor *= 0.2;
                        mended = x_in_y(healing_factor, mending_odds);
                    }
                    break;
                case hp_leg_l:
                    part = bp_leg_l;
                    mended = is_wearing_on_bp("leg_splint", bp_leg_l) && x_in_y(healing_factor, mending_odds);
                    if (mended == false && has_trait("REGEN_LIZ")) {
                        healing_factor *= 0.2;
                        mended = x_in_y(healing_factor, mending_odds);
                    }
                    break;
                default:
                    // No mending for you!
                    break;
            }
            if(mended) {
                hp_cur[i] = 1;
                //~ %s is bodypart
                add_memorial_log(pgettext("memorial_male", "Broken %s began to mend."),
                                  pgettext("memorial_female", "Broken %s began to mend."),
                                  body_part_name(part).c_str());
                //~ %s is bodypart
                add_msg(m_good, _("Your %s has started to mend!"),
                body_part_name(part).c_str());
            }
        }
    }
}

void player::vomit()
{
    add_memorial_log(pgettext("memorial_male", "Threw up."),
                     pgettext("memorial_female", "Threw up."));

    if (stomach_food != 0 || stomach_water != 0) {
        add_msg(m_bad, _("You throw up heavily!"));
    } else {
        add_msg(m_warning, _("You feel nauseous, but your stomach is empty."));
    }
    int nut_loss = stomach_food;
    int quench_loss = stomach_water;
    stomach_food = 0;
    stomach_water = 0;
    hunger += nut_loss;
    thirst += quench_loss;
    moves -= 100;
    for( auto &elem : effects ) {
        for( auto &_effect_it : elem.second ) {
            auto &it = _effect_it.second;
            if (it.get_id() == "foodpoison") {
                it.mod_duration(-300);
            } else if (it.get_id() == "drunk" ) {
                it.mod_duration(rng(-100, -500));
            }
        }
    }
    remove_effect("pkill1");
    remove_effect("pkill2");
    remove_effect("pkill3");
    wake_up();
}

void player::drench(int saturation, int flags)
{
    // OK, water gets in your AEP suit or whatever.  It wasn't built to keep you dry.
    if ( (has_trait("DEBUG_NOTEMP")) || (has_active_mutation("SHELL2")) ||
      ((is_waterproof(flags)) && (!(g->m.has_flag(TFLAG_DEEP_WATER, posx(), posy())))) ) {
        return;
    }

    // Make the body wet
    for (int i = 0; i < num_bp; ++i) {
        // Different body parts have different size, they can only store so much water
        int bp_wetness_max = 0;
        if (mfb(i) & flags){
            bp_wetness_max = mDrenchEffect[i];
        }
        if (bp_wetness_max == 0){
            continue;
        }
        // Different sources will only make the bodypart wet to a limit
        int source_wet_max = saturation / 2;
        int wetness_increment = source_wet_max / 8;
        // Make sure increment is at least 1
        if (source_wet_max != 0 && wetness_increment == 0) {
            wetness_increment = 1;
        }
        // Respect maximums
        if (body_wetness[i] < source_wet_max && body_wetness[i] < bp_wetness_max){
            body_wetness[i] += wetness_increment;
        }
    }

    // Apply morale results from getting wet
    int effected = 0;
    int tot_ignored = 0; //Always ignored
    int tot_neut = 0; //Ignored for good wet bonus
    int tot_good = 0; //Increase good wet bonus

    for (std::map<int, int>::iterator iter = mDrenchEffect.begin(); iter != mDrenchEffect.end(); ++iter) {
        if (mfb(iter->first) & flags) {
            effected += iter->second;
            tot_ignored += mMutDrench[iter->first]["ignored"];
            tot_neut += mMutDrench[iter->first]["neutral"];
            tot_good += mMutDrench[iter->first]["good"];
        }
    }

    if (effected == 0) {
        return;
    }

    bool wants_drench = false;
    // If not protected by mutations then check clothing
    if (tot_good + tot_neut + tot_ignored < effected) {
        wants_drench = is_water_friendly(flags);
    } else {
        wants_drench = true;
    }

    int morale_cap;
    if (wants_drench) {
        morale_cap = g->get_temperature() - std::min(65, 65 + (tot_ignored - tot_good) / 2) * saturation / 100;
    } else {
        morale_cap = -(saturation / 2);
    }

    // Good increases pos and cancels neg, neut cancels neg, ignored cancels both
    if (morale_cap > 0) {
        morale_cap = morale_cap * (effected - tot_ignored + tot_good) / effected;
    } else if (morale_cap < 0) {
        morale_cap = morale_cap * (effected - tot_ignored - tot_neut - tot_good) / effected;
    }

    if (morale_cap == 0) {
        return;
    }

    int morale_effect = morale_cap / 8;
    if (morale_effect == 0) {
        if (morale_cap > 0) {
            morale_effect = 1;
        } else {
            morale_effect = -1;
        }
    }

    int dur = 60;
    int d_start = 30;
    if (morale_cap < 0) {
        if (has_trait("LIGHTFUR") || has_trait("FUR") || has_trait("FELINE_FUR") ||
          has_trait("LUPINE_FUR") || has_trait("CHITIN_FUR") || has_trait("CHITIN_FUR2") ||
          has_trait("CHITIN_FUR3")) {
            dur /= 5;
            d_start /= 5;
        }
        // Shaggy fur holds water longer.  :-/
        if (has_trait("URSINE_FUR")) {
            dur /= 3;
            d_start /= 3;
        }
    } else {
        if (has_trait("SLIMY")) {
            dur *= 1.2;
            d_start *= 1.2;
        }
    }

    add_morale(MORALE_WET, morale_effect, morale_cap, dur, d_start);
}

void player::drench_mut_calc()
{
    mMutDrench.clear();
    int ignored, neutral, good;

    for( auto &elem : mDrenchEffect ) {
        ignored = 0;
        neutral = 0;
        good = 0;

        for( const auto &_iter : my_mutations ) {
            const auto &mdata = mutation_branch::get( _iter.first );
            for( auto &_wp_iter : mdata.protection ) {
                if( body_parts[_wp_iter.first] == elem.first ) {
                    ignored += _wp_iter.second.second.x;
                    neutral += _wp_iter.second.second.y;
                    good += _wp_iter.second.second.z;
                }
            }
        }

        mMutDrench[elem.first]["good"] = good;
        mMutDrench[elem.first]["neutral"] = neutral;
        mMutDrench[elem.first]["ignored"] = ignored;
    }
}

void player::update_body_wetness()
{
    /**
    * Issue : morale and wetness still aren't linked ... they are two seperate things that mostly coincide
    **/

    /*
    * Mutations and weather can affect the duration of the player being wet.
    */
    int delay = 10;
    if( has_trait("LIGHTFUR") || has_trait("FUR") || has_trait("FELINE_FUR") ||
        has_trait("LUPINE_FUR") || has_trait("CHITIN_FUR") || has_trait("CHITIN_FUR2") ||
        has_trait("CHITIN_FUR3")) {
        delay += 2;
    }
    if (has_trait("URSINE_FUR")) {
        delay += 5;
    }
    if (has_trait("SLIMY")) {
        delay -= 5;
    }
    if (g->weather == WEATHER_SUNNY) {
        delay -= 2;
    }

    if (calendar::turn % delay != 0) {
        return;
    }

    for (int i = 0; i < num_bp; ++i) {
        if (body_wetness[i] == 0) {
            continue;
        }
        body_wetness[i] -= 1;
        if (body_wetness[i] < 0) {
            body_wetness[i] = 0;
        }
    }
}

double player::convert_weight(int weight)
{
    double ret;
    ret = double(weight);
    if (OPTIONS["USE_METRIC_WEIGHTS"] == "kg") {
        ret /= 1000;
    } else {
        ret /= 453.6;
    }
    return ret;
}

int player::net_morale(morale_point effect)
{
    double bonus = effect.bonus;

    // If the effect is old enough to have started decaying,
    // reduce it appropriately.
    if (effect.age > effect.decay_start)
    {
        bonus *= logistic_range(effect.decay_start,
                                effect.duration, effect.age);
    }

    // Optimistic characters focus on the good things in life,
    // and downplay the bad things.
    if (has_trait("OPTIMISTIC"))
    {
        if (bonus >= 0)
        {
            bonus *= 1.25;
        }
        else
        {
            bonus *= 0.75;
        }
    }

     // Again, those grouchy Bad-Tempered folks always focus on the negative.
     // They can't handle positive things as well.  They're No Fun.  D:
    if (has_trait("BADTEMPER"))
    {
        if (bonus < 0)
        {
            bonus *= 1.25;
        }
        else
        {
            bonus *= 0.75;
        }
    }
    return bonus;
}

int player::morale_level()
{
    // Add up all of the morale bonuses (and penalties).
    int ret = 0;
    for (auto &i : morale) {
        ret += net_morale(i);
    }

    // Prozac reduces negative morale by 75%.
    if (has_effect("took_prozac") && ret < 0) {
        ret = int(ret / 4);
    }

    return ret;
}

void player::add_morale(morale_type type, int bonus, int max_bonus,
                        int duration, int decay_start,
                        bool cap_existing, itype* item_type)
{
    bool placed = false;

    // Search for a matching morale entry.
    for (auto &i : morale) {
        if (i.type == type && i.item_type == item_type) {
            // Found a match!
            placed = true;

            // Scale the morale bonus to its current level.
            if (i.age > i.decay_start) {
                i.bonus *= logistic_range(i.decay_start, i.duration, i.age);
            }

            // If we're capping the existing effect, we can use the new duration
            // and decay start.
            if (cap_existing) {
                i.duration = duration;
                i.decay_start = decay_start;
            } else {
                // Otherwise, we need to figure out whether the existing effect had
                // more remaining duration and decay-resistance than the new one does.
                // Only takes the new duration if new bonus and old are the same sign.
                if (i.duration - i.age <= duration &&
                   ((i.bonus > 0) == (max_bonus > 0)) ) {
                    i.duration = duration;
                } else {
                    // This will give a longer duration than above.
                    i.duration -= i.age;
                }

                if (i.decay_start - i.age <= decay_start &&
                   ((i.bonus > 0) == (max_bonus > 0)) ) {
                    i.decay_start = decay_start;
                } else {
                    // This will give a later decay start than above.
                    i.decay_start -= i.age;
                }
            }

            // Now that we've finished using it, reset the age to 0.
            i.age = 0;

            // Is the current morale level for this entry below its cap, if any?
            if (abs(i.bonus) < abs(max_bonus) || max_bonus == 0) {
                // Add the requested morale boost.
                i.bonus += bonus;

                // If we passed the cap, pull back to it.
                if (abs(i.bonus) > abs(max_bonus) && max_bonus != 0) {
                    i.bonus = max_bonus;
                }
            } else if (cap_existing) {
                // The existing bonus is above the new cap.  Reduce it.
                i.bonus = max_bonus;
            }
            //Found a match, so no need to check further
            break;
        }
    }

    // No matching entry, so add a new one
    if (!placed)
    {
        morale_point tmp(type, item_type, bonus, duration, decay_start, 0);
        morale.push_back(tmp);
    }
}

int player::has_morale( morale_type type ) const
{
    for( auto &elem : morale ) {
        if( elem.type == type ) {
            return elem.bonus;
        }
    }
    return 0;
}

void player::rem_morale(morale_type type, itype* item_type)
{
    for( size_t i = 0; i < morale.size(); ++i ) {
        if (morale[i].type == type && morale[i].item_type == item_type) {
            morale.erase(morale.begin() + i);
            break;
        }
    }
}

void player::process_active_items()
{
    if( weapon.needs_processing() && weapon.process( this, pos(), false ) ) {
        weapon = ret_null;
    }

    std::vector<item *> inv_active = inv.active_items();
    for( auto tmp_it : inv_active ) {

        if( tmp_it->process( this, pos(), false ) ) {
            inv.remove_item(tmp_it);
        }
    }

    // worn items
    for (size_t i = 0; i < worn.size(); i++) {
        if( worn[i].needs_processing() && worn[i].process( this, pos(), false ) ) {
            worn.erase(worn.begin() + i);
            i--;
        }
    }

    long ch_UPS = charges_of( "UPS" );
    item *cloak = nullptr;
    item *power_armor = nullptr;
    // Manual iteration because we only care about *worn* active items.
    for( auto &w : worn ) {
        if( !w.active ) {
            continue;
        }
        if( w.typeId() == OPTICAL_CLOAK_ITEM_ID ) {
            cloak = &w;
        }
        // Only the main power armor item can be active, the other ones (hauling frame, helmet) aren't.
        if( power_armor == nullptr && w.is_power_armor() ) {
            power_armor = &w;
        }
    }
    if( cloak != nullptr ) {
        if( ch_UPS >= 40 ) {
            use_charges( "UPS", 40 );
            if( ch_UPS < 200 && one_in( 3 ) ) {
                add_msg_if_player( m_warning, _( "Your optical cloak flickers for a moment!" ) );
            }
        } else if( ch_UPS > 0 ) {
            use_charges( "UPS", ch_UPS );
        } else {
            add_msg_if_player( m_warning, _( "Your optical cloak flickers for a moment as it becomes opaque." ) );
            // Bypass the "you deactivate the ..." message
            cloak->active = false;
        }
    }
    static const std::string BIO_POWER_ARMOR_INTERFACE( "bio_power_armor_interface" );
    static const std::string BIO_POWER_ARMOR_INTERFACE_MK_II( "bio_power_armor_interface_mkII" );
    const bool has_power_armor_interface = ( has_active_bionic( BIO_POWER_ARMOR_INTERFACE ) ||
                                             has_active_bionic( BIO_POWER_ARMOR_INTERFACE_MK_II ) ) &&
                                           power_level > 0;
    // For power armor that is powered via the armor interface bionic, energy is consumed by that bionic
    // (it's an active bionic consuming power on its own). The bionic is preferred over UPS usage.
    // Only if the character does not have that bionic it falls back to the UPS.
    if( power_armor != nullptr && !has_power_armor_interface ) {
        if( ch_UPS > 0 ) {
            use_charges( "UPS", 4 );
        } else {
            add_msg_if_player( m_warning, _( "Your power armor disengages." ) );
            // Bypass the "you deactivate the ..." message
            power_armor->active = false;
        }
    }
    // Load all items that use the UPS to their minimal functional charge,
    // The tool is not really useful if its charges are below charges_to_use
    ch_UPS = charges_of( "UPS" ); // might have been changed by cloak
    long ch_UPS_used = 0;
    for( size_t i = 0; i < inv.size() && ch_UPS_used < ch_UPS; i++ ) {
        item &it = inv.find_item(i);
        if( !it.has_flag( "USE_UPS" ) ) {
            continue;
        }
        if( it.charges < it.type->maximum_charges() ) {
            ch_UPS_used++;
            it.charges++;
        }
    }
    if( weapon.has_flag( "USE_UPS" ) &&  ch_UPS_used < ch_UPS &&
        weapon.charges < weapon.type->maximum_charges() ) {
        ch_UPS_used++;
        weapon.charges++;
    }

    for( size_t i = 0; i < worn.size() && ch_UPS_used < ch_UPS; ++i ) {
        item& worn_item = worn[i];

        if( !worn_item.has_flag( "USE_UPS" ) ) {
            continue;
        }
        if( worn_item.charges < worn_item.type->maximum_charges() ) {
            ch_UPS_used++;
            worn_item.charges++;
        }
    }
    if( ch_UPS_used > 0 ) {
        use_charges( "UPS", ch_UPS_used );
    }
}

item player::reduce_charges( int position, long quantity )
{
    item &it = i_at( position );
    if( it.is_null() ) {
        debugmsg( "invalid item position %d for reduce_charges", position );
        return ret_null;
    }
    if( it.reduce_charges( quantity ) ) {
        return i_rem( position );
    }
    item tmp( it );
    tmp.charges = quantity;
    return tmp;
}

item player::reduce_charges( item *it, long quantity )
{
    if( !has_item( it ) ) {
        debugmsg( "invalid item (name %s) for reduce_charges", it->tname().c_str() );
        return ret_null;
    }
    if( const_cast<item *>( it )->reduce_charges( quantity ) ) {
        return i_rem( it );
    }
    item result( *it );
    result.charges = quantity;
    return result;
}

// Negative positions indicate weapon/clothing, 0 & positive indicate inventory
item& player::i_at(int position)
{
    if (position == -1) {
        return weapon;
    }
    if (position < -1) {
        int worn_index = worn_position_to_index(position);
        if (size_t(worn_index) < worn.size()) {
            return worn[worn_index];
        }
    }
    return inv.find_item(position);
}

int player::invlet_to_position( char invlet ) const
{
    if( is_npc() ) {
        DebugLog( D_WARNING,  D_GAME ) << "Why do you need to call player::invlet_to_position on npc " << name;
    }
    if( weapon.invlet == invlet ) {
        return -1;
    }
    for( size_t i = 0; i < worn.size(); i++ ) {
        if( worn[i].invlet == invlet ) {
            return worn_position_to_index( i );
        }
    }
    return inv.invlet_to_position( invlet );
}

int player::get_item_position(const item* it) {
    if (&weapon == it) {
        return -1;
    }
    for (size_t i = 0; i < worn.size(); i++) {
        if (&worn[i] == it) {
            return worn_position_to_index(i);
        }
    }
    return inv.position_by_item(it);
}


const martialart &player::get_combat_style() const
{
    auto it = martialarts.find( style_selected );
    if( it != martialarts.end() ) {
        return it->second;
    }
    debugmsg( "unknown martial art style %s selected", style_selected.c_str() );
    return martialarts["style_none"];
}

std::vector<item *> player::inv_dump()
{
    std::vector<item *> ret;
    if (!weapon.is_null() && !weapon.has_flag("NO_UNWIELD")) {
        ret.push_back(&weapon);
    }
    for (auto &i : worn) {
        ret.push_back(&i);
    }
    inv.dump(ret);
    return ret;
}

std::list<item> player::use_amount(itype_id it, int quantity, bool use_container)
{
    std::list<item> ret;
    if (weapon.use_amount(it, quantity, use_container, ret)) {
        remove_weapon();
    }
    for( auto a = worn.begin(); a != worn.end() && quantity > 0; ) {
        if( a->use_amount( it, quantity, use_container, ret ) ) {
            a = worn.erase( a );
        } else {
            ++a;
        }
    }
    if (quantity <= 0) {
        return ret;
    }
    std::list<item> tmp = inv.use_amount(it, quantity, use_container);
    ret.splice(ret.end(), tmp);
    return ret;
}

bool player::use_charges_if_avail(itype_id it, long quantity)
{
    if (has_charges(it, quantity))
    {
        use_charges(it, quantity);
        return true;
    }
    return false;
}

bool player::has_fire(const int quantity) const
{
// TODO: Replace this with a "tool produces fire" flag.

    if (g->m.has_nearby_fire(posx(), posy())) {
        return true;
    } else if (has_charges("torch_lit", 1)) {
        return true;
    } else if (has_charges("battletorch_lit", quantity)) {
        return true;
    } else if (has_charges("handflare_lit", 1)) {
        return true;
    } else if (has_charges("candle_lit", 1)) {
        return true;
    } else if (has_bionic("bio_tools")) {
        return true;
    } else if (has_bionic("bio_lighter")) {
        return true;
    } else if (has_bionic("bio_laser")) {
        return true;
    } else if (has_charges("ref_lighter", quantity)) {
        return true;
    } else if (has_charges("matches", quantity)) {
        return true;
    } else if (has_charges("lighter", quantity)) {
        return true;
    } else if (has_charges("flamethrower", quantity)) {
        return true;
    } else if (has_charges("flamethrower_simple", quantity)) {
        return true;
    } else if (has_charges("hotplate", quantity)) {
        return true;
    } else if (has_charges("welder", quantity)) {
        return true;
    } else if (has_charges("welder_crude", quantity)) {
        return true;
    } else if (has_charges("shishkebab_on", quantity)) {
        return true;
    } else if (has_charges("firemachete_on", quantity)) {
        return true;
    } else if (has_charges("broadfire_on", quantity)) {
        return true;
    } else if (has_charges("firekatana_on", quantity)) {
        return true;
    } else if (has_charges("zweifire_on", quantity)) {
        return true;
    }
    return false;
}

void player::use_fire(const int quantity)
{
//Ok, so checks for nearby fires first,
//then held lit torch or candle, bio tool/lighter/laser
//tries to use 1 charge of lighters, matches, flame throwers
// (home made, military), hotplate, welder in that order.
// bio_lighter, bio_laser, bio_tools, has_bionic("bio_tools"

    if (g->m.has_nearby_fire(posx(), posy())) {
        return;
    } else if (has_charges("torch_lit", 1)) {
        return;
    } else if (has_charges("battletorch_lit", 1)) {
        return;
    } else if (has_charges("handflare_lit", 1)) {
        return;
    } else if (has_charges("candle_lit", 1)) {
        return;
    } else if (has_charges("shishkebab_on", quantity)) {
        return;
    } else if (has_charges("firemachete_on", quantity)) {
        return;
    } else if (has_charges("broadfire_on", quantity)) {
        return;
    } else if (has_charges("firekatana_on", quantity)) {
        return;
    } else if (has_charges("zweifire_on", quantity)) {
        return;
    } else if (has_bionic("bio_tools")) {
        return;
    } else if (has_bionic("bio_lighter")) {
        return;
    } else if (has_bionic("bio_laser")) {
        return;
    } else if (has_charges("ref_lighter", quantity)) {
        use_charges("ref_lighter", quantity);
        return;
    } else if (has_charges("matches", quantity)) {
        use_charges("matches", quantity);
        return;
    } else if (has_charges("lighter", quantity)) {
        use_charges("lighter", quantity);
        return;
    } else if (has_charges("flamethrower", quantity)) {
        use_charges("flamethrower", quantity);
        return;
    } else if (has_charges("flamethrower_simple", quantity)) {
        use_charges("flamethrower_simple", quantity);
        return;
    } else if (has_charges("hotplate", quantity)) {
        use_charges("hotplate", quantity);
        return;
    } else if (has_charges("welder", quantity)) {
        use_charges("welder", quantity);
        return;
    } else if (has_charges("welder_crude", quantity)) {
        use_charges("welder_crude", quantity);
        return;
    } else if (has_charges("shishkebab_off", quantity)) {
        use_charges("shishkebab_off", quantity);
        return;
    } else if (has_charges("firemachete_off", quantity)) {
        use_charges("firemachete_off", quantity);
        return;
    } else if (has_charges("broadfire_off", quantity)) {
        use_charges("broadfire_off", quantity);
        return;
    } else if (has_charges("firekatana_off", quantity)) {
        use_charges("firekatana_off", quantity);
        return;
    } else if (has_charges("zweifire_off", quantity)) {
        use_charges("zweifire_off", quantity);
        return;
    }
}

// does NOT return anything if the item is integrated toolset or fire!
std::list<item> player::use_charges(itype_id it, long quantity)
{
    std::list<item> ret;
    // the first two cases *probably* don't need to be tracked for now...
    if (it == "toolset") {
        power_level -= quantity;
        if (power_level < 0) {
            power_level = 0;
        }
        return ret;
    }
    if (it == "fire") {
        use_fire(quantity);
        return ret;
    }
    if ( it == "UPS" ) {
        const long charges_off = std::min( quantity, charges_of( "UPS_off" ) );
        if ( charges_off > 0 ) {
            std::list<item> tmp = use_charges( "UPS_off", charges_off );
            ret.splice(ret.end(), tmp);
            quantity -= charges_off;
            if (quantity <= 0) {
                return ret;
            }
        }
        return ret;
    }
    if (weapon.use_charges(it, quantity, ret)) {
        remove_weapon();
    }
    for( auto a = worn.begin(); a != worn.end() && quantity > 0; ) {
        if( a->use_charges( it, quantity, ret ) ) {
            a = worn.erase( a );
        } else {
            ++a;
        }
    }
    if (quantity <= 0) {
        return ret;
    }
    std::list<item> tmp = inv.use_charges(it, quantity);
    ret.splice(ret.end(), tmp);
    if (quantity <= 0) {
        return ret;
    }
    // Threat requests for UPS charges as request for adv. UPS charges
    // and as request for bionic UPS charges, both with their own modificators
    // If we reach this, the regular UPS could not provide all the requested
    // charges, so we *have* to remove as many as charges as we can (but not
    // more than requested) to not let any charges un-consumed.
    if ( it == "UPS_off" ) {
        // Request for 8 UPS charges:
        // 8 UPS = 8 * 6 / 10 == 48/10 == 4.8 adv. UPS
        // consume 5 adv. UPS charges, see player::charges_of, if the adv. UPS
        // had only 4 charges, it would report as floor(4/0.6)==6 normal UPS
        // charges
        long quantity_adv = ceil(quantity * 0.6);
        long avail_adv = charges_of("adv_UPS_off");
        long adv_charges_to_use = std::min(avail_adv, quantity_adv);
        if (adv_charges_to_use > 0) {
            std::list<item> tmp = use_charges("adv_UPS_off", adv_charges_to_use);
            ret.splice(ret.end(), tmp);
            quantity -= static_cast<long>(adv_charges_to_use / 0.6);
            if (quantity <= 0) {
                return ret;
            }
        }
    }
    if ( power_level > 0 && it == "UPS_off" && has_bionic( "bio_ups" ) ) {
        // Need always at least 1 power unit, to prevent exploits
        // and make sure power_level does not get negative
        long ch = std::max(1l, quantity / 10);
        ch = std::min<long>(power_level, ch);
        power_level -= ch;
        quantity -= ch * 10;
        // TODO: add some(pseudo?) item to resulting list?
    }
    return ret;
}

int player::butcher_factor() const
{
    int result = INT_MIN;
    if (has_bionic("bio_tools")) {
        item tmp( "toolset", 0 );
        result = tmp.butcher_factor();
    }
    result = std::max( result, inv.butcher_factor() );
    result = std::max( result, weapon.butcher_factor() );
    for( const auto &elem : worn ) {
        result = std::max( result, elem.butcher_factor() );
    }
    return result;
}

item* player::pick_usb()
{
    std::vector<std::pair<item*, int> > drives = inv.all_items_by_type("usb_drive");

    if (drives.empty()) {
        return NULL; // None available!
    }

    std::vector<std::string> selections;
    for (size_t i = 0; i < drives.size() && i < 9; i++) {
        selections.push_back( drives[i].first->tname() );
    }

    int select = menu_vec(false, _("Choose drive:"), selections);

    return drives[ select - 1 ].first;
}

bool player::covered_with_flag(const std::string flag, std::bitset<num_bp> parts) const
{
    std::bitset<num_bp> covered = 0;

    for (std::vector<item>::const_reverse_iterator armorPiece = worn.rbegin(); armorPiece != worn.rend(); ++armorPiece) {
        std::bitset<num_bp> cover = armorPiece->get_covered_body_parts() & parts;

        if (cover.none()) {
            continue; // For our purposes, this piece covers nothing.
        }
        if ((cover & covered).any()) {
            continue; // the body part(s) is already covered.
        }

        bool hasFlag = armorPiece->has_flag(flag);
        if (!hasFlag) {
            return false; // The item is the top layer on a relevant body part, and isn't tagged, so we fail.
        } else {
            covered |= cover; // The item is the top layer on a relevant body part, and is tagged.
        }
    }

    return (covered == parts);
}

bool player::covered_with_flag_exclusively(const std::string flag, std::bitset<num_bp> parts) const
{
    for( const auto &elem : worn ) {
        if( ( elem.get_covered_body_parts() & parts ).any() && !elem.has_flag( flag ) ) {
            return false;
        }
    }
    return true;
}

bool player::is_water_friendly(std::bitset<num_bp> parts) const
{
    return covered_with_flag_exclusively("WATER_FRIENDLY", parts);
}

bool player::is_waterproof(std::bitset<num_bp> parts) const
{
    return covered_with_flag("WATERPROOF", parts);
}

bool player::has_amount(const itype_id &it, int quantity) const
{
    if (it == "toolset")
    {
        return has_bionic("bio_tools");
    }
    return (amount_of(it) >= quantity);
}

int player::amount_of(const itype_id &it) const
{
    if (it == "toolset" && has_bionic("bio_tools")) {
        return 1;
    }
    if (it == "apparatus") {
        if (has_amount("crackpipe", 1) ||
            has_amount("can_drink", 1) ||
            has_amount("pipe_glass", 1) ||
            has_amount("pipe_tobacco", 1)) {
            return 1;
        }
    }
    int quantity = weapon.amount_of(it, true);
    for( const auto &elem : worn ) {
        quantity += elem.amount_of( it, true );
    }
    quantity += inv.amount_of(it);
    return quantity;
}

bool player::has_charges(const itype_id &it, long quantity) const
{
    if (it == "fire" || it == "apparatus") {
        return has_fire(quantity);
    }
    return (charges_of(it) >= quantity);
}

long player::charges_of(const itype_id &it) const
{
    if (it == "toolset") {
        if (has_bionic("bio_tools")) {
            return power_level;
        } else {
            return 0;
        }
    }
    // Handle requests for UPS charges as request for adv. UPS charges
    // and as request for bionic UPS charges, both with their own multiplier
    if ( it == "UPS" ) {
        // This includes the UPS bionic (regardless of active state)
        return charges_of( "UPS_off" );
    }
    // Now regular charges from all items (weapone,worn,inventory)
    long quantity = weapon.charges_of(it);
    for( const auto &armor : worn ) {
        quantity += armor.charges_of(it);
    }
    quantity += inv.charges_of(it);
    // Now include charges from advanced UPS if the request was UPS
    if ( it == "UPS_off" ) {
        // Round charges from adv. UPS down, if this reports there are N
        // charges available, we must be able to remove at least N charges.
        quantity += static_cast<long>( floor( charges_of( "adv_UPS_off" ) / 0.6 ) );
    }
    if ( power_level > 0 ) {
        if ( it == "UPS_off" && has_bionic( "bio_ups" ) ) {
            quantity += power_level * 10;
        }
    }
    return quantity;
}

int  player::leak_level( std::string flag ) const
{
    int leak_level = 0;
    leak_level = inv.leak_level(flag);
    return leak_level;
}

bool player::has_item(int position) {
    return !i_at(position).is_null();
}

bool player::has_item( const item *it ) const
{
    return has_item_with( [&it]( const item & i ) {
        return &i == it;
    } );
}

bool player::has_mission_item(int mission_id) const
{
    return mission_id != -1 && has_item_with( has_mission_item_filter{ mission_id } );
}

hint_rating player::rate_action_eat(item *it)
{
 //TODO more cases, for HINT_IFFY
 if (it->is_food_container() || it->is_food()) {
  return HINT_GOOD;
 }
 return HINT_CANT;
}

//Returns the amount of charges that were consumed byt he player
int player::drink_from_hands(item& water) {
    int charges_consumed = 0;
    if (query_yn(_("Drink from your hands?")))
        {
            // Create a dose of water no greater than the amount of water remaining.
            item water_temp(water);
            inv.push_back(water_temp);
            // If player is slaked water might not get consumed.
            if (consume(inv.position_by_type(water_temp.typeId())))
            {
                moves -= 350;

                charges_consumed = 1;// for some reason water_temp doesn't seem to have charges consumed, jsut set this to 1
            }
            inv.remove_item(inv.position_by_type(water_temp.typeId()));
        }
    return charges_consumed;
}


bool player::consume(int target_position)
{
    auto &target = i_at( target_position );
    if( target.is_null() ) {
        add_msg_if_player( m_info, _("You do not have that item."));
        return false;
    }
    if (is_underwater()) {
        add_msg_if_player( m_info, _("You can't do that while underwater."));
        return false;
    }
    item *to_eat = nullptr;
    if( target.is_food_container( this ) ) {
        to_eat = &target.contents[0];
    } else if( target.is_food( this ) ) {
        to_eat = &target;
    } else {
        add_msg_if_player(m_info, _("You can't eat your %s."), target.tname().c_str());
        if(is_npc()) {
            debugmsg("%s tried to eat a %s", name.c_str(), target.tname().c_str());
        }
        return false;
    }
    it_comest *comest = dynamic_cast<it_comest*>( to_eat->type );

    int amount_used = 1;
    bool was_consumed = false;
    if (comest != NULL) {
        if (comest->comesttype == "FOOD" || comest->comesttype == "DRINK") {
            was_consumed = eat(to_eat, comest);
            if (!was_consumed) {
                return was_consumed;
            }
        } else if (comest->comesttype == "MED") {
            if (comest->tool != "null") {
                // Check tools
                bool has = has_amount(comest->tool, 1);
                // Tools with charges need to have charges, not just be present.
                if( item::count_by_charges( comest->tool ) ) {
                    has = has_charges(comest->tool, 1);
                }
                if (!has) {
                    add_msg_if_player(m_info, _("You need a %s to consume that!"),
                                         item::nname( comest->tool ).c_str());
                    return false;
                }
                use_charges(comest->tool, 1); // Tools like lighters get used
            }
            if (comest->has_use()) {
                //Check special use
                amount_used = comest->invoke( this, to_eat, pos() );
                if( amount_used <= 0 ) {
                    return false;
                }
            }
            consume_effects(to_eat, comest);
            moves -= 250;
            was_consumed = true;
        } else {
            debugmsg("Unknown comestible type of item: %s\n", to_eat->tname().c_str());
        }
    } else {
 // Consume other type of items.
        // For when bionics let you eat fuel
        if (to_eat->is_ammo() && has_active_bionic("bio_batteries") &&
            to_eat->ammo_type() == "battery") {
            const int factor = 1;
            int max_change = max_power_level - power_level;
            if (max_change == 0) {
                add_msg_if_player(m_info, _("Your internal power storage is fully powered."));
            }
            charge_power(to_eat->charges / factor);
            to_eat->charges -= max_change * factor; //negative charges seem to be okay
            to_eat->charges++; //there's a flat subtraction later
        } else if (!to_eat->is_food() && !to_eat->is_food_container(this)) {
            if (to_eat->is_book()) {
                if (to_eat->type->book->skill != NULL && !query_yn(_("Really eat %s?"), to_eat->tname().c_str())) {
                    return false;
                }
            }
            int charge = (to_eat->volume() + to_eat->weight()) / 9;
            if (to_eat->made_of("leather")) {
                charge /= 4;
            }
            if (to_eat->made_of("wood")) {
                charge /= 2;
            }
            charge_power(charge);
            to_eat->charges = 0;
            add_msg_player_or_npc( _("You eat your %s."), _("<npcname> eats a %s."),
                                     to_eat->tname().c_str());
        }
        moves -= 250;
        was_consumed = true;
    }

    if (!was_consumed) {
        return false;
    }

    // Actions after consume
    to_eat->charges -= amount_used;
    if (to_eat->charges <= 0) {
        const bool was_in_container = &target != to_eat;
        i_rem( to_eat );
        if( was_in_container && target_position == -1 ) {
            add_msg_if_player(_("You are now wielding an empty %s."), weapon.tname().c_str());
        } else if( was_in_container && target_position < -1 ) {
            add_msg_if_player(_("You are now wearing an empty %s."), target.tname().c_str());
        } else if( was_in_container && !is_npc() ) {
            bool drop_it = false;
            if (OPTIONS["DROP_EMPTY"] == "no") {
                drop_it = false;
            } else if (OPTIONS["DROP_EMPTY"] == "watertight") {
                drop_it = !target.is_watertight_container();
            } else if (OPTIONS["DROP_EMPTY"] == "all") {
                drop_it = true;
            }
            if (drop_it) {
                add_msg(_("You drop the empty %s."), target.tname().c_str());
                g->m.add_item_or_charges(posx(), posy(), inv.remove_item(&target));
            } else {
                add_msg(m_info, _("%c - an empty %s"), (target.invlet ? target.invlet : ' '), target.tname().c_str());
            }
        }
    }
    if( target_position >= 0 ) {
        // Always restack and resort the inventory when items in it have been changed.
        inv.restack( this );
        inv.unsort();
    }
    return true;
}

bool player::eat(item *eaten, it_comest *comest)
{
    int to_eat = 1;
    if (comest == NULL) {
        debugmsg("player::eat(%s); comest is NULL!", eaten->tname().c_str());
        return false;
    }
    if (comest->tool != "null") {
        bool has = has_amount(comest->tool, 1);
        if( item::count_by_charges( comest->tool ) ) {
            has = has_charges(comest->tool, 1);
        }
        if (!has) {
            add_msg_if_player(m_info, _("You need a %s to consume that!"),
                       item::nname( comest->tool ).c_str());
            return false;
        }
    }
    if (is_underwater()) {
        add_msg_if_player(m_info, _("You can't do that while underwater."));
        return false;
    }
    // For all those folks who loved eating marloss berries.  D:< mwuhahaha
    if (has_trait("M_DEPENDENT") && (eaten->type->id != "mycus_fruit")) {
        add_msg_if_player(m_info, _("We can't eat that.  It's not right for us."));
        return false;
    }
    // Here's why PROBOSCIS is such a negative trait.
    if ( (has_trait("PROBOSCIS")) && (comest->comesttype == "FOOD" ||
        eaten->has_flag("USE_EAT_VERB")) ) {
        add_msg_if_player(m_info,  _("Ugh, you can't drink that!"));
        return false;
    }
    bool overeating = (!has_trait("GOURMAND") && hunger < 0 &&
                       comest->nutr >= 5);
    bool hiberfood = (has_active_mutation("HIBERNATE") && (hunger > -60 && thirst > -60 ));
    eaten->calc_rot(pos()); // check if it's rotten before eating!
    bool spoiled = eaten->rotten();

    last_item = itype_id(eaten->type->id);

    if (overeating && !has_trait("HIBERNATE") && !has_trait("EATHEALTH") && !is_npc() &&
        !has_trait("SLIMESPAWNER") && !query_yn(_("You're full.  Force yourself to eat?"))) {
        return false;
    } else if (has_trait("GOURMAND") && hunger < 0 && comest->nutr >= 5) {
        if (!query_yn(_("You're fed.  Try to pack more in anyway?"))) {
            return false;
        }
    }

    int temp_nutr = comest->nutr;
    int temp_quench = comest->quench;
    if (hiberfood && !is_npc() && (((hunger - temp_nutr) < -60) || ((thirst - temp_quench) < -60)) && has_active_mutation("HIBERNATE")){
       if (!query_yn(_("You're adequately fueled. Prepare for hibernation?"))) {
        return false;
       }
       else
       if(!is_npc()) {add_memorial_log(pgettext("memorial_male", "Began preparing for hibernation."),
                                       pgettext("memorial_female", "Began preparing for hibernation."));
                      add_msg(_("You've begun stockpiling calories and liquid for hibernation. You get the feeling that you should prepare for bed, just in case, but...you're hungry again, and you could eat a whole week's worth of food RIGHT NOW."));
      }
    }
    if (has_trait("CARNIVORE") && (eaten->made_of("veggy") || eaten->made_of("fruit") || eaten->made_of("wheat")) &&
      !(eaten->made_of("flesh") ||eaten->made_of("hflesh") || eaten->made_of("iflesh") || eaten->made_of("milk") ||
      eaten->made_of("egg")) && comest->nutr > 0) {
        add_msg_if_player(m_info, _("Eww.  Inedible plant stuff!"));
        return false;
    }
    if ((!has_trait("SAPIOVORE") && !has_trait("CANNIBAL") && !has_trait("PSYCHOPATH")) && eaten->made_of("hflesh")&&
        !is_npc() && !query_yn(_("The thought of eating that makes you feel sick. Really do it?"))) {
        return false;
    }
    if ((!has_trait("SAPIOVORE") && has_trait("CANNIBAL") && !has_trait("PSYCHOPATH") && !has_trait("SPIRITUAL")) && eaten->made_of("hflesh")&& !is_npc() &&
        !query_yn(_("The thought of eating that makes you feel both guilty and excited. Really do it?"))) {
        return false;
    }

    if ((!has_trait("SAPIOVORE") && has_trait("CANNIBAL") && !has_trait("PSYCHOPATH") && has_trait("SPIRITUAL")) &&
         eaten->made_of("hflesh")&& !is_npc() &&
        !query_yn(_("Cannibalism is such a universal taboo.  Will you break it?"))) {
        return false;
    }

    if (has_trait("VEGETARIAN") && eaten->made_of("flesh") && !is_npc() &&
        !query_yn(_("Really eat that %s? Your stomach won't be happy."), eaten->tname().c_str())) {
        return false;
    }
    if (has_trait("MEATARIAN") && eaten->made_of("veggy") && !is_npc() &&
        !query_yn(_("Really eat that %s? Your stomach won't be happy."), eaten->tname().c_str())) {
        return false;
    }
    if (has_trait("LACTOSE") && eaten->made_of("milk") && (!has_bionic("bio_digestion")) && !is_npc() &&
        !query_yn(_("Really eat that %s? Your stomach won't be happy."), eaten->tname().c_str())) {
        return false;
    }
    if (has_trait("ANTIFRUIT") && eaten->made_of("fruit") && !is_npc() &&
        !query_yn(_("Really eat that %s? Your stomach won't be happy."), eaten->tname().c_str())) {
        return false;
    }
    if (has_trait("ANTIJUNK") && eaten->made_of("junk") && (!has_bionic("bio_digestion")) && !is_npc() &&
        !query_yn(_("Really eat that %s? Your stomach won't be happy."), eaten->tname().c_str())) {
        return false;
    }
    if (has_trait("ANTIWHEAT") && eaten->made_of("wheat") &&
        (!has_bionic("bio_digestion")) && !is_npc() &&
        !query_yn(_("Really eat that %s? Your stomach won't be happy."), eaten->tname().c_str())) {
        return false;
    }
    if (has_trait("CARNIVORE") && ((eaten->made_of("junk")) && !(eaten->made_of("flesh") ||
      eaten->made_of("hflesh") || eaten->made_of("iflesh") || eaten->made_of("milk") ||
      eaten->made_of("egg")) ) && (!has_bionic("bio_digestion")) && !is_npc() &&
        !query_yn(_("Really eat that %s? It smells completely unappealing."), eaten->tname().c_str()) ) {
        return false;
    }
    // Check for eating/Food is so water and other basic liquids that do not rot don't cause problems.
    // I'm OK with letting plants drink coffee. (Whether it would count as cannibalism is another story.)
    if ((has_trait("SAPROPHAGE") && (!spoiled) && (!has_bionic("bio_digestion")) && !is_npc() &&
      (eaten->has_flag("USE_EAT_VERB") || comest->comesttype == "FOOD") &&
      !query_yn(_("Really eat that %s? Your stomach won't be happy."), eaten->tname().c_str()))) {
        //~ No, we don't eat "rotten" food. We eat properly aged food, like a normal person.
        //~ Semantic difference, but greatly facilitates people being proud of their character.
        add_msg_if_player(m_info,  _("It's too fresh, let it age a little first.  "));
        return false;
    }

    if (spoiled) {
        if (is_npc()) {
            return false;
        }
        if ((!(has_trait("SAPROVORE") || has_trait("SAPROPHAGE"))) &&
            !query_yn(_("This %s smells awful!  Eat it?"), eaten->tname().c_str())) {
            return false;
        }
    }

    //not working directly in the equation... can't imagine why
    int temp_hunger = hunger - comest->nutr;
    int temp_thirst = thirst - comest->quench;
    int capacity = has_trait("GOURMAND") ? -60 : -20;
    if( has_active_mutation("HIBERNATE") && !is_npc() &&
        // If BOTH hunger and thirst are above the capacity...
        ( hunger > capacity && thirst > capacity ) &&
        // ...and EITHER of them crosses under the capacity...
        ( temp_hunger < capacity || temp_thirst < capacity ) ) {
        // Prompt to make sure player wants to gorge for hibernation...
        if( query_yn(_("Start gorging in preperation for hibernation?")) ) {
            // ...and explain what that means.
            add_msg(m_info, _("As you force yourself to eat, you have the feeling that you'll just be able to keep eating and then sleep for a long time."));
        } else {
            return false;
        }
    }

    if ( has_active_mutation("HIBERNATE") ) {
        capacity = -620;
    }
    if ( has_trait("GIZZARD") ) {
        capacity = 0;
    }

    if( has_trait("SLIMESPAWNER") && !is_npc() ) {
        capacity -= 40;
        if ( (temp_hunger < capacity && temp_thirst <= (capacity + 10) ) ||
        (temp_thirst < capacity && temp_hunger <= (capacity + 10) ) ) {
            add_msg(m_mixed, _("You feel as though you're going to split open! In a good way??"));
            mod_pain(5);
            std::vector<point> valid;
            for (int x = posx() - 1; x <= posx() + 1; x++) {
                for (int y = posy() - 1; y <= posy() + 1; y++) {
                    if (g->is_empty(x, y)) {
                        valid.push_back( point(x, y) );
                    }
                }
            }
            monster slime(GetMType("mon_player_blob"));
            int numslime = 1;
            for (int i = 0; i < numslime; i++) {
                int index = rng(0, valid.size() - 1);
                point sp = valid[index];
                valid.erase(valid.begin() + index);
                slime.spawn(sp.x, sp.y);
                slime.friendly = -1;
                g->add_zombie(slime);
            }
            hunger += 40;
            thirst += 40;
            //~slimespawns have *small voices* which may be the Nice equivalent
            //~of the Rat King's ALL CAPS invective.  Probably shared-brain telepathy.
            add_msg(m_good, _("hey, you look like me! let's work together!"));
        }
    }

    if( ( comest->nutr > 0 && temp_hunger < capacity ) ||
        ( comest->quench > 0 && temp_thirst < capacity ) ) {
        if ((spoiled) && !(has_trait("SAPROPHAGE")) ){//rotten get random nutrification
            if (!query_yn(_("You can hardly finish it all. Consume it?"))) {
                return false;
            }
        } else {
            if ( (( comest->nutr > 0 && temp_hunger < capacity ) ||
              ( comest->quench > 0 && temp_thirst < capacity )) &&
              ( (!(has_trait("EATHEALTH"))) || (!(has_trait("SLIMESPAWNER"))) ) ) {
                if (!query_yn(_("You will not be able to finish it all. Consume it?"))) {
                return false;
                }
            }
        }
    }

    if (comest->has_use()) {
        to_eat = comest->invoke( this, eaten, pos() );
        if( to_eat <= 0 ) {
            return false;
        }
    }

    if ( (spoiled) && !(has_trait("SAPROPHAGE")) ) {
        add_msg(m_bad, _("Ick, this %s doesn't taste so good..."), eaten->tname().c_str());
        if (!has_trait("SAPROVORE") && !has_trait("EATDEAD") &&
       (!has_bionic("bio_digestion") || one_in(3))) {
            add_effect("foodpoison", rng(60, (comest->nutr + 1) * 60));
        }
        consume_effects(eaten, comest, spoiled);
    } else if ((spoiled) && has_trait("SAPROPHAGE")) {
        add_msg(m_good, _("Mmm, this %s tastes delicious..."), eaten->tname().c_str());
        consume_effects(eaten, comest, spoiled);
    } else {
        consume_effects(eaten, comest);
        if (!(has_trait("GOURMAND") || has_active_mutation("HIBERNATE") || has_trait("EATHEALTH"))) {
            if ((overeating && rng(-200, 0) > hunger)) {
                vomit();
            }
        }
    }
    // At this point, we've definitely eaten the item, so use up some turns.
    int mealtime = 250;
      if (has_trait("MOUTH_TENTACLES")  || has_trait ("MANDIBLES")) {
        mealtime /= 2;
    } if (has_trait("GOURMAND")) {
        mealtime -= 100;
    } if ((has_trait("BEAK_HUM")) &&
      (comest->comesttype == "FOOD" || eaten->has_flag("USE_EAT_VERB")) ) {
        mealtime += 200; // Much better than PROBOSCIS but still optimized for fluids
    } if (has_trait("SABER_TEETH")) {
        mealtime += 250; // They get In The Way
    } if (has_trait("AMORPHOUS")) {
        mealtime *= 1.1; // Minor speed penalty for having to flow around it
                          // rather than just grab & munch
    }
        moves -= (mealtime);

    // If it's poisonous... poison us.  TODO: More several poison effects
    if (eaten->poison > 0) {
        if (!has_trait("EATPOISON") && !has_trait("EATDEAD")) {
            if (eaten->poison >= rng(2, 4)) {
                add_effect("poison", eaten->poison * 100);
            }
            add_effect("foodpoison", eaten->poison * 300);
        }
    }


    if (has_trait("AMORPHOUS")) {
        add_msg_player_or_npc(_("You assimilate your %s."), _("<npcname> assimilates a %s."),
                                  eaten->tname().c_str());
    } else if (comest->comesttype == "DRINK" && !eaten->has_flag("USE_EAT_VERB")) {
        add_msg_player_or_npc( _("You drink your %s."), _("<npcname> drinks a %s."),
                                  eaten->tname().c_str());
    } else if (comest->comesttype == "FOOD" || eaten->has_flag("USE_EAT_VERB")) {
        add_msg_player_or_npc( _("You eat your %s."), _("<npcname> eats a %s."),
                                  eaten->tname().c_str());
    }

    // Moved this later in the process, so you actually eat it before converting to HP
    if ( (has_trait("EATHEALTH")) && ( comest->nutr > 0 && temp_hunger < capacity ) ) {
        int room = (capacity - temp_hunger);
        int excess_food = ((comest->nutr) - room);
        add_msg_player_or_npc( _("You feel the %s filling you out."),
                                 _("<npcname> looks better after eating the %s."),
                                  eaten->tname().c_str());
        // Guaranteed 1 HP healing, no matter what.  You're welcome.  ;-)
        if (excess_food <= 5) {
            healall(1);
        }
        // Straight conversion, except it's divided amongst all your body parts.
        else healall(excess_food /= 5);
    }

    if (item::find_type( comest->tool )->is_tool() ) {
        use_charges(comest->tool, 1); // Tools like lighters get used
    }

    if( has_bionic("bio_ethanol") && comest->can_use( "ALCOHOL" ) ) {
        charge_power(rng(50, 200));
    }
    if( has_bionic("bio_ethanol") && comest->can_use( "ALCOHOL_WEAK" ) ) {
        charge_power(rng(25, 100));
    }
    if( has_bionic("bio_ethanol") && comest->can_use( "ALCOHOL_STRONG" ) ) {
        charge_power(rng(75, 300));
    }
    //eating plant fertilizer stops here
    if (has_trait("THRESH_PLANT") && comest->can_use( "PLANTBLECH" )){
        return true;
    }
    if (eaten->made_of("hflesh") && !has_trait("SAPIOVORE")) {
    // Sapiovores don't recognize humans as the same species.
    // It's not cannibalism if you're not eating your own kind.
      if (has_trait("CANNIBAL") && has_trait("PSYCHOPATH") && has_trait("SPIRITUAL")) {
          add_msg_if_player(m_good, _("You feast upon the human flesh, and in doing so, devour their spirit."));
          add_morale(MORALE_CANNIBAL, 25, 300); // You're not really consuming anything special; you just think you are.
      } else if (has_trait("CANNIBAL") && has_trait("PSYCHOPATH")) {
          add_msg_if_player(m_good, _("You feast upon the human flesh."));
          add_morale(MORALE_CANNIBAL, 15, 200);
      } else if (has_trait("PSYCHOPATH") && !has_trait("CANNIBAL") && has_trait("SPIRITUAL")) {
          add_msg_if_player( _("You greedily devour the taboo meat."));
          add_morale(MORALE_CANNIBAL, 5, 50); // Small bonus for violating a taboo.
      } else if (has_trait("PSYCHOPATH") && !has_trait("CANNIBAL")) {
          add_msg_if_player( _("Meh. You've eaten worse."));
      } else if (!has_trait("PSYCHOPATH") && has_trait("CANNIBAL") && has_trait("SPIRITUAL")) {
          add_msg_if_player(m_good, _("You consume the sacred human flesh."));
          add_morale(MORALE_CANNIBAL, 15, 200); // Boosted because you understand the philosophical implications of your actions, and YOU LIKE THEM.
      } else if (!has_trait("PSYCHOPATH") && has_trait("CANNIBAL")) {
          add_msg_if_player(m_good, _("You indulge your shameful hunger."));
          add_morale(MORALE_CANNIBAL, 10, 50);
      } else if (!has_trait("PSYCHOPATH") && has_trait("SPIRITUAL")) {
          add_msg_if_player(m_bad, _("This is probably going to count against you if there's still an afterlife."));
          add_morale(MORALE_CANNIBAL, -60, -400, 600, 300);
      } else {
          add_msg_if_player(m_bad, _("You feel horrible for eating a person."));
          add_morale(MORALE_CANNIBAL, -60, -400, 600, 300);
      }
    }
    if (has_trait("VEGETARIAN") && (eaten->made_of("flesh") || eaten->made_of("hflesh") || eaten->made_of("iflesh"))) {
        add_msg_if_player(m_bad, _("Yuck! How can anybody eat this stuff?"));
        add_morale(MORALE_VEGETARIAN, -75, -400, 300, 240);
    }
    if (has_trait("MEATARIAN") && eaten->made_of("veggy")) {
        add_msg_if_player(m_bad, _("Yuck! How can anybody eat this stuff?"));
        add_morale(MORALE_MEATARIAN, -75, -400, 300, 240);
    }
    if (has_trait("LACTOSE") && eaten->made_of("milk")) {
        add_msg_if_player(m_bad, _("Your stomach begins gurgling and you feel bloated and ill."));
        add_morale(MORALE_LACTOSE, -75, -400, 300, 240);
    }
    if (has_trait("ANTIFRUIT") && eaten->made_of("fruit")) {
        add_msg_if_player(m_bad, _("Yuck! How can anybody eat this stuff?"));
        add_morale(MORALE_ANTIFRUIT, -75, -400, 300, 240);
    }
    if (has_trait("ANTIJUNK") && eaten->made_of("junk")) {
        add_msg_if_player(m_bad, _("Yuck! How can anybody eat this stuff?"));
        add_morale(MORALE_ANTIJUNK, -75, -400, 300, 240);
    }
    if (has_trait("ANTIWHEAT") && eaten->made_of("wheat")) {
        add_msg_if_player(m_bad, _("Your stomach begins gurgling and you feel bloated and ill."));
        add_morale(MORALE_ANTIWHEAT, -75, -400, 300, 240);
    }
    // Carnivores CAN eat junk food, but they won't like it much.
    // Pizza-scraping happens in consume_effects.
    if (has_trait("CARNIVORE") && ((eaten->made_of("junk")) && !(eaten->made_of("flesh") ||
    eaten->made_of("hflesh") || eaten->made_of("iflesh") || eaten->made_of("milk") ||
    eaten->made_of("egg")) ) ) {
        add_msg_if_player(m_bad, _("Your stomach begins gurgling and you feel bloated and ill."));
        add_morale(MORALE_NO_DIGEST, -25, -125, 300, 240);
    }
    if (has_trait("SAPROPHAGE") && !(spoiled) && (eaten->has_flag("USE_EAT_VERB") ||
    comest->comesttype == "FOOD")) {
    // It's OK to *drink* things that haven't rotted.  Alternative is to ban water.  D:
        add_msg_if_player(m_bad, _("Your stomach begins gurgling and you feel bloated and ill."));
        add_morale(MORALE_NO_DIGEST, -75, -400, 300, 240);
    }
    if ((!crossed_threshold() || has_trait("THRESH_URSINE")) && mutation_category_level["MUTCAT_URSINE"] > 40
        && eaten->made_of("honey")) {
        //Need at least 5 bear muts for effect to show, to filter out mutations in common with other mutcats
        int honey_fun = has_trait("THRESH_URSINE") ?
            std::min(mutation_category_level["MUTCAT_URSINE"]/8, 20) :
            mutation_category_level["MUTCAT_URSINE"]/12;
        if (honey_fun < 10)
            add_msg_if_player(m_good, _("You find the sweet taste of honey surprisingly palatable."));
        else
            add_msg_if_player(m_good, _("You feast upon the sweet honey."));
        add_morale(MORALE_HONEY, honey_fun, 100);
    }
    if( (has_trait("HERBIVORE") || has_trait("RUMINANT")) &&
        (eaten->made_of("flesh") || eaten->made_of("egg")) ) {
        add_msg_if_player(m_bad, _("Your stomach immediately revolts, you can't keep this disgusting stuff down."));
        if( !one_in(3) && (stomach_food || stomach_water) ) {
            vomit();
        }
    }
    return true;
}

void player::consume_effects(item *eaten, it_comest *comest, bool rotten)
{
    if (has_trait("THRESH_PLANT") && comest->can_use( "PLANTBLECH" )) {
        return;
    }
    if( (has_trait("HERBIVORE") || has_trait("RUMINANT")) &&
        (eaten->made_of("flesh") || eaten->made_of("egg")) ) {
        // No good can come of this.
        return;
    }
    if ( !(has_trait("GIZZARD")) && (rotten) && !(has_trait("SAPROPHAGE")) ) {
        hunger -= rng(0, comest->nutr);
        thirst -= comest->quench;
        if (!has_trait("SAPROVORE") && !has_bionic("bio_digestion")) {
            mod_healthy_mod(-30);
        }
    } else if (has_trait("GIZZARD")) {
        // Carrion-eating Birds might have Saprovore; Saprophage is unlikely,
        // but best to code defensively.
        // Thanks for the warning, i2amroy.
        if ((rotten) && !(has_trait("SAPROPHAGE")) ) {
            int nut = (rng(0, comest->nutr) * 0.66 );
            int que = (comest->quench) * 0.66;
            hunger -= nut;
            thirst -= que;
            stomach_food += nut;
            stomach_water += que;
            if (!has_trait("SAPROVORE") && !has_bionic("bio_digestion")) {
                mod_healthy_mod(-30);
            }
        } else {
        // Shorter GI tract, so less nutrients captured.
            int giz_nutr = (comest->nutr) * 0.66;
            int giz_quench = (comest->quench) * 0.66;
            int giz_healthy = (comest->healthy) * 0.66;
            hunger -= (giz_nutr);
            thirst -= (giz_quench);
            mod_healthy_mod(giz_healthy);
            stomach_food += (giz_nutr);
            stomach_water += (giz_quench);
        }
    } else if (has_trait("CARNIVORE") && (eaten->made_of("veggy") || eaten->made_of("fruit") || eaten->made_of("wheat")) &&
      (eaten->made_of("flesh") || eaten->made_of("hflesh") || eaten->made_of("iflesh") || eaten->made_of("milk") ||
      eaten->made_of("egg")) ) {
          // Carnivore is stripping the good stuff out of that plant crap it's mixed up with.
          // They WILL eat the Meat Pizza.
          int carn_nutr = (comest->nutr) * 0.5;
          int carn_quench = (comest->quench) * 0.5;
          int carn_healthy = (comest->healthy) * 0.5;
          hunger -= (carn_nutr);
          thirst -= (carn_quench);
          mod_healthy_mod(carn_healthy);
          stomach_food += (carn_nutr);
          stomach_water += (carn_quench);
          add_msg_if_player(m_good, _("You eat the good parts and leave that indigestible plant stuff behind."));
    } else if (has_trait("CARNIVORE") && ((eaten->made_of("flesh") || eaten->made_of("hflesh") ||
      eaten->made_of("iflesh") || eaten->made_of("egg"))) ) {
          // Carnivores, being specialized to consume meat, get more nutrients from a wholly-meat or egg meal.
          if (comest->healthy < 1) {
              int carn_healthy = (comest->healthy) + 1;
              mod_healthy_mod(carn_healthy);
          }
          hunger -= comest->nutr;
          thirst -= comest->quench;
          mod_healthy_mod(comest->healthy);
          stomach_food += comest->nutr;
          stomach_water += comest->quench;
    } else {
    // Saprophages get the same boost from rotten food that others get from fresh.
        hunger -= comest->nutr;
        thirst -= comest->quench;
        mod_healthy_mod(comest->healthy);
        stomach_food += comest->nutr;
        stomach_water += comest->quench;
    }

    if (has_bionic("bio_digestion")) {
        hunger -= rng(0, comest->nutr);
    }

    if (comest->stim != 0) {
        if (abs(stim) < (abs(comest->stim) * 3)) {
            if (comest->stim < 0) {
                stim = std::max(comest->stim * 3, stim + comest->stim);
            } else {
                stim = std::min(comest->stim * 3, stim + comest->stim);
            }
        }
    }
    add_addiction(comest->add, comest->addict);
    if (addiction_craving(comest->add) != MORALE_NULL) {
        rem_morale(addiction_craving(comest->add));
    }
    if (eaten->has_flag("HOT") && eaten->has_flag("EATEN_HOT")) {
        add_morale(MORALE_FOOD_HOT, 5, 10);
    }
    auto fun = comest->fun;
    if (eaten->has_flag("COLD") && eaten->has_flag("EATEN_COLD") && fun > 0) {
            add_morale(MORALE_FOOD_GOOD, fun * 3, fun * 3, 60, 30, false, comest);
    }
    if (eaten->has_flag("COLD") && eaten->has_flag("EATEN_COLD") && fun <= 0) {
            fun = 1;
    }
    if (has_trait("GOURMAND")) {
        if (fun < -2) {
            add_morale(MORALE_FOOD_BAD, fun * 0.5, fun, 60, 30, false, comest);
        } else if (fun > 0) {
            add_morale(MORALE_FOOD_GOOD, fun * 3, fun * 6, 60, 30, false, comest);
        }
        if (has_trait("GOURMAND") && !(has_active_mutation("HIBERNATE"))) {
        if ((comest->nutr > 0 && hunger < -60) || (comest->quench > 0 && thirst < -60)) {
            add_msg_if_player(_("You can't finish it all!"));
        }
        if (hunger < -60) {
            hunger = -60;
        }
        if (thirst < -60) {
            thirst = -60;
        }
    }
    } if (has_active_mutation("HIBERNATE")) {
         if ((comest->nutr > 0 && hunger < -60) || (comest->quench > 0 && thirst < -60)) { //Tell the player what's going on
            add_msg_if_player(_("You gorge yourself, preparing to hibernate."));
            if (one_in(2)) {
                (fatigue += (comest->nutr)); //50% chance of the food tiring you
            }
        }
        if ((comest->nutr > 0 && hunger < -200) || (comest->quench > 0 && thirst < -200)) { //Hibernation should cut burn to 60/day
            add_msg_if_player(_("You feel stocked for a day or two. Got your bed all ready and secured?"));
            if (one_in(2)) {
                (fatigue += (comest->nutr)); //And another 50%, intended cumulative
            }
        }
        if ((comest->nutr > 0 && hunger < -400) || (comest->quench > 0 && thirst < -400)) {
            add_msg_if_player(_("Mmm.  You can stil fit some more in...but maybe you should get comfortable and sleep."));
             if (!(one_in(3))) {
                (fatigue += (comest->nutr)); //Third check, this one at 66%
            }
        }
        if ((comest->nutr > 0 && hunger < -600) || (comest->quench > 0 && thirst < -600)) {
            add_msg_if_player(_("That filled a hole!  Time for bed..."));
            fatigue += (comest->nutr); //At this point, you're done.  Schlaf gut.
        }
        if ((comest->nutr > 0 && hunger < -620) || (comest->quench > 0 && thirst < -620)) {
            add_msg_if_player(_("You can't finish it all!"));
        }
        if (hunger < -620) {
            hunger = -620;
        }
        if (thirst < -620) {
            thirst = -620;
        }
    } else {
        if (fun < 0) {
            add_morale(MORALE_FOOD_BAD, fun, fun * 6, 60, 30, false, comest);
        } else if (fun > 0) {
            add_morale(MORALE_FOOD_GOOD, fun, fun * 4, 60, 30, false, comest);
        }
        if ((comest->nutr > 0 && hunger < -20) || (comest->quench > 0 && thirst < -20)) {
            add_msg_if_player(_("You can't finish it all!"));
        }
        if (hunger < -20) {
            hunger = -20;
        }
        if (thirst < -20) {
            thirst = -20;
        }
    }
}

void player::rooted_message() const
{
    if( (has_trait("ROOTS2") || has_trait("ROOTS3") ) &&
        g->m.has_flag("DIGGABLE", posx(), posy()) &&
        !footwear_factor() ) {
        add_msg(m_info, _("You sink your roots into the soil."));
    }
}

void player::rooted()
// Should average a point every two minutes or so; ground isn't uniformly fertile
// Overfiling triggered hibernation checks, so capping.
{
    double shoe_factor = footwear_factor();
    if( (has_trait("ROOTS2") || has_trait("ROOTS3")) &&
        g->m.has_flag("DIGGABLE", posx(), posy()) &&
        !shoe_factor ) {
        if( one_in(20 / shoe_factor) ) {
            if (hunger > -20) {
                hunger--;
            }
            if (thirst > -20) {
                thirst--;
            }
            mod_healthy_mod(5);
        }
    }
}

bool player::wield(item* it, bool autodrop)
{
 if (weapon.has_flag("NO_UNWIELD")) {
  add_msg(m_info, _("You cannot unwield your %s!  Withdraw them with 'p'."),
             weapon.tname().c_str());
  return false;
 }
 if (it == NULL || it->is_null()) {
  if(weapon.is_null()) {
   return false;
  }
  if (autodrop || volume_carried() + weapon.volume() < volume_capacity()) {
   inv.add_item_keep_invlet(remove_weapon());
   inv.unsort();
   moves -= 20;
   recoil = MIN_RECOIL;
   return true;
  } else if (query_yn(_("No space in inventory for your %s.  Drop it?"),
                      weapon.tname().c_str())) {
   g->m.add_item_or_charges(posx(), posy(), remove_weapon());
   recoil = MIN_RECOIL;
   return true;
  } else
   return false;
 }
 if (&weapon == it) {
  add_msg(m_info, _("You're already wielding that!"));
  return false;
 } else if (it == NULL || it->is_null()) {
  add_msg(m_info, _("You don't have that item."));
  return false;
 }

 if (it->is_two_handed(this) && !has_two_arms()) {
  add_msg(m_info, _("You cannot wield a %s with only one arm."),
             it->tname().c_str());
  return false;
 }
 if (!is_armed()) {
  weapon = i_rem(it);
  moves -= 30;
  weapon.on_wield( *this );
  last_item = itype_id(weapon.type->id);
  return true;
 } else if (volume_carried() + weapon.volume() - it->volume() <
            volume_capacity()) {
  item tmpweap = remove_weapon();
  weapon = i_rem(it);
  inv.add_item_keep_invlet(tmpweap);
  inv.unsort();
  moves -= 45;
  weapon.on_wield( *this );
  last_item = itype_id(weapon.type->id);
  return true;
 } else if (query_yn(_("No space in inventory for your %s.  Drop it?"),
                     weapon.tname().c_str())) {
  g->m.add_item_or_charges(posx(), posy(), remove_weapon());
  weapon = i_rem(it);
  inv.unsort();
  moves -= 30;
  weapon.on_wield( *this );
  last_item = itype_id(weapon.type->id);
  return true;
 }

 return false;

}

// ids of martial art styles that are available with the bio_cqb bionic.
static const std::array<std::string, 4> bio_cqb_styles {{
"style_karate", "style_judo", "style_muay_thai", "style_biojutsu"
}};

class ma_style_callback : public uimenu_callback
{
public:
    virtual bool key(int key, int entnum, uimenu *menu) {
        if( key != '?' ) {
            return false;
        }
        std::string style_selected;
        const size_t index = entnum;
        if( g->u.has_active_bionic( "bio_cqb" ) && index < menu->entries.size() ) {
            const size_t id = menu->entries[index].retval - 2;
            if( id < bio_cqb_styles.size() ) {
                style_selected = bio_cqb_styles[id];
            }
        } else if( index >= 3 && index - 3 < g->u.ma_styles.size() ) {
            style_selected = g->u.ma_styles[index - 3];
        }
        if( !style_selected.empty() ) {
            const martialart &ma = martialarts[style_selected];
            std::ostringstream buffer;
            buffer << ma.name << "\n\n";
            buffer << ma.description << "\n\n";
            if( !ma.techniques.empty() ) {
                buffer << ngettext( "Technique:", "Techniques:", ma.techniques.size() ) << " ";
                for( auto technique = ma.techniques.cbegin();
                     technique != ma.techniques.cend(); ++technique ) {
                    buffer << ma_techniques[*technique].name;
                    if( ma.techniques.size() > 1 && technique == ----ma.techniques.cend() ) {
                        //~ Seperators that comes before last element of a list.
                        buffer << _(" and ");
                    } else if( technique != --ma.techniques.cend() ) {
                        //~ Seperator for a list of items.
                        buffer << _(", ");
                    }
                }
                buffer << "\n";
            }
            if( !ma.weapons.empty() ) {
                buffer << ngettext( "Weapon:", "Weapons:", ma.weapons.size() ) << " ";
                for( auto weapon = ma.weapons.cbegin(); weapon != ma.weapons.cend(); ++weapon ) {
                    buffer << item::nname( *weapon );
                    if( ma.weapons.size() > 1 && weapon == ----ma.weapons.cend() ) {
                        //~ Seperators that comes before last element of a list.
                        buffer << _(" and ");
                    } else if( weapon != --ma.weapons.cend() ) {
                        //~ Seperator for a list of items.
                        buffer << _(", ");
                    }
                }
            }
            popup(buffer.str(), PF_NONE);
            menu->redraw();
        }
        else if( index == 1 ) { // description of the "keep hands free" option
            std::ostringstream buffer;
            buffer << _("Keep hands free") << "\n\n";
            buffer << _("When this is enabled, player won't wield things unless explicitly told to.");
            popup(buffer.str(), PF_NONE);
            menu->redraw();
        }
        return true;
    }
    virtual ~ma_style_callback() { }
};

void player::pick_style() // Style selection menu
{
    //Create menu
    // Entries:
    // 0: Cancel
    // 1: No style
    // x: dynamic list of selectable styles

    //If there are style already, cursor starts there
    // if no selected styles, cursor starts from no-style

    // Any other keys quit the menu

    uimenu kmenu;
    kmenu.text = _("Select a style (press ? for style info)");
    std::auto_ptr<ma_style_callback> ma_style_info(new ma_style_callback());
    kmenu.callback = ma_style_info.get();
    kmenu.addentry( 0, true, 'c', _("Cancel") );
    if (keep_hands_free) {
      kmenu.addentry( 1, true, 'h', _("Keep hands free (on)") );
    }
    else {
      kmenu.addentry( 1, true, 'h', _("Keep hands free (off)") );
    }

    if (has_active_bionic("bio_cqb")) {
        for(size_t i = 0; i < bio_cqb_styles.size(); i++) {
            if (martialarts.find(bio_cqb_styles[i]) != martialarts.end()) {
                kmenu.addentry( i + 2, true, -1, martialarts[bio_cqb_styles[i]].name );
            }
        }

        kmenu.query();
        const size_t selection = kmenu.ret;
        if ( selection >= 2 && selection - 2 < bio_cqb_styles.size() ) {
            style_selected = bio_cqb_styles[selection - 2];
        }
        else if ( selection == 1 ) {
            keep_hands_free = !keep_hands_free;
        }
    }
    else {
        kmenu.addentry( 2, true, 'n', _("No style") );
        kmenu.selected = 2;
        kmenu.return_invalid = true; //cancel with any other keys

        for (size_t i = 0; i < ma_styles.size(); i++) {
            if(martialarts.find(ma_styles[i]) == martialarts.end()) {
                debugmsg ("Bad hand to hand style: %s",ma_styles[i].c_str());
            } else {
                //Check if this style is currently selected
                if( ma_styles[i] == style_selected ) {
                    kmenu.selected =i+3; //+3 because there are "cancel", "keep hands free" and "no style" first in the list
                }
                kmenu.addentry( i+3, true, -1, martialarts[ma_styles[i]].name );
            }
        }

        kmenu.query();
        int selection = kmenu.ret;

        //debugmsg("selected %d",choice);
        if (selection >= 3)
            style_selected = ma_styles[selection - 3];
        else if (selection == 2)
            style_selected = "style_none";
        else if (selection == 1)
            keep_hands_free = !keep_hands_free;

        //else
        //all other means -> don't change, keep current.
    }
}

hint_rating player::rate_action_wear(item *it)
{
    //TODO flag already-worn items as HINT_IFFY

    if (!it->is_armor()) {
        return HINT_CANT;
    }

    // are we trying to put on power armor? If so, make sure we don't have any other gear on.
    if (it->is_power_armor() && worn.size()) {
        if (it->covers(bp_torso)) {
            return HINT_IFFY;
        } else if (it->covers(bp_head) && !worn[0].is_power_armor()) {
            return HINT_IFFY;
        }
    }
    // are we trying to wear something over power armor? We can't have that, unless it's a backpack, or similar.
    if (worn.size() && worn[0].is_power_armor() && !(it->covers(bp_head))) {
        if (!(it->covers(bp_torso) && it->color() == c_green)) {
            return HINT_IFFY;
        }
    }

    // Make sure we're not wearing 2 of the item already
    int count = 0;
    for (auto &i : worn) {
        if (i.type->id == it->type->id) {
            count++;
        }
    }
    if (count == 2) {
        return HINT_IFFY;
    }
    if (has_trait("WOOLALLERGY") && (it->made_of("wool") || it->item_tags.count("wooled") > 0)) {
        return HINT_IFFY; //should this be HINT_CANT? I kinda think not, because HINT_CANT is more for things that can NEVER happen
    }
    if (it->covers(bp_head) && encumb(bp_head) != 0) {
        return HINT_IFFY;
    }
    if ((it->covers(bp_hand_l) || it->covers(bp_hand_r)) && has_trait("WEBBED")) {
        return HINT_IFFY;
    }
    if ((it->covers(bp_hand_l) || it->covers(bp_hand_r)) && has_trait("TALONS")) {
        return HINT_IFFY;
    }
    if ((it->covers(bp_hand_l) || it->covers(bp_hand_r)) && (has_trait("ARM_TENTACLES") ||
            has_trait("ARM_TENTACLES_4") || has_trait("ARM_TENTACLES_8")) ) {
        return HINT_IFFY;
    }
    if (it->covers(bp_mouth) && (has_trait("BEAK") ||
            has_trait("BEAK_PECK") || has_trait("BEAK_HUM")) ) {
        return HINT_IFFY;
    }
    if ((it->covers(bp_foot_l) || it->covers(bp_foot_r)) && has_trait("HOOVES")) {
        return HINT_IFFY;
    }
    if ((it->covers(bp_foot_l) || it->covers(bp_foot_r)) && has_trait("LEG_TENTACLES")) {
        return HINT_IFFY;
     }
    if (it->covers(bp_head) && has_trait("HORNS_CURLED")) {
        return HINT_IFFY;
    }
    if (it->covers(bp_torso) && (has_trait("SHELL") || has_trait("SHELL2")))  {
        return HINT_IFFY;
    }
    if (it->covers(bp_head) && !it->made_of("wool") &&
          !it->made_of("cotton") && !it->made_of("leather") && !it->made_of("nomex") &&
          (has_trait("HORNS_POINTED") || has_trait("ANTENNAE") || has_trait("ANTLERS"))) {
        return HINT_IFFY;
    }
    // Checks to see if the player is wearing shoes
    if (((it->covers(bp_foot_l) && is_wearing_shoes("left")) ||
          (it->covers(bp_foot_r) && is_wearing_shoes("right"))) &&
          !it->has_flag("BELTED") && !it->has_flag("SKINTIGHT")) {
    return HINT_IFFY;
    }

    return HINT_GOOD;
}

bool player::wear(int inventory_position, bool interactive)
{
    item* to_wear = NULL;
    if (inventory_position == -1)
    {
        to_wear = &weapon;
    }
    else if( inventory_position < -1 ) {
        if( interactive ) {
            add_msg( m_info, _( "You are already wearing that." ) );
        }
        return false;
    }
    else
    {
        to_wear = &inv.find_item(inventory_position);
    }

    if (to_wear->is_null())
    {
        if(interactive)
        {
            add_msg(m_info, _("You don't have that item."));
        }

        return false;
    }

    if (!wear_item(to_wear, interactive))
    {
        return false;
    }

    if (inventory_position == -1)
    {
        weapon = ret_null;
    }
    else
    {
        // it has been copied into worn vector, but assigned an invlet,
        // in case it's a stack, reset the invlet to avoid duplicates
        to_wear->invlet = 0;
        inv.remove_item(to_wear);
        inv.restack(this);
    }

    return true;
}

bool player::wear_item(item *to_wear, bool interactive)
{
    if( !to_wear->is_armor() ) {
        add_msg(m_info, _("Putting on a %s would be tricky."), to_wear->tname().c_str());
        return false;
    }

    // are we trying to put on power armor? If so, make sure we don't have any other gear on.
    if (to_wear->is_power_armor())
    {
        for( auto &elem : worn ) {
            if( ( elem.get_covered_body_parts() & to_wear->get_covered_body_parts() ).any() ) {
                if(interactive)
                {
                    add_msg(m_info, _("You can't wear power armor over other gear!"));
                }
                return false;
            }
        }

        if (!(to_wear->covers(bp_torso)))
        {
            bool power_armor = false;

            if (worn.size())
            {
                for( auto &elem : worn ) {
                    if( elem.is_power_armor() ) {
                        power_armor = true;
                        break;
                    }
                }
            }

            if (!power_armor)
            {
                if(interactive)
                {
                    add_msg(m_info, _("You can only wear power armor components with power armor!"));
                }
                return false;
            }
        }

        for (auto &i : worn)
        {
            if (i.is_power_armor() && i.typeId() == to_wear->typeId() )
            {
                if(interactive)
                {
                    add_msg(m_info, _("You cannot wear more than one %s!"), to_wear->tname().c_str());
                }
                return false;
            }
        }
    }
    else
    {
        // Only headgear can be worn with power armor, except other power armor components
        if(!to_wear->covers(bp_head) && !to_wear->covers(bp_eyes) &&
             !to_wear->covers(bp_head)) {
            for (auto &i : worn)
            {
                if( i.is_power_armor() )
                {
                    if(interactive)
                    {
                        add_msg(m_info, _("You can't wear %s with power armor!"), to_wear->tname().c_str());
                    }
                    return false;
                }
            }
        }
    }

    // Make sure we're not wearing 2 of the item already
    int count = 0;

    for (auto &i : worn) {
        if (i.type->id == to_wear->type->id) {
            count++;
        }
    }

    if (count == 2) {
        if(interactive) {
            add_msg(m_info, _("You can't wear more than two %s at once."),
                    to_wear->tname(count).c_str());
        }
        return false;
    }

    if (!to_wear->has_flag("OVERSIZE")) {
        if (has_trait("WOOLALLERGY") && (to_wear->made_of("wool") || to_wear->item_tags.count("wooled"))) {
            if(interactive) {
                add_msg(m_info, _("You can't wear that, it's made of wool!"));
            }
            return false;
        }

        if (to_wear->covers(bp_head) && encumb(bp_head) != 0 && to_wear->get_encumber() > 0) {
            if(interactive) {
                add_msg(m_info, wearing_something_on(bp_head) ?
                                _("You can't wear another helmet!") : _("You can't wear a helmet!"));
            }
            return false;
        }

        if ((to_wear->covers(bp_hand_l) || to_wear->covers(bp_hand_r) ||
              to_wear->covers(bp_arm_l) || to_wear->covers(bp_arm_r) ||
              to_wear->covers(bp_leg_l) || to_wear->covers(bp_leg_r) ||
              to_wear->covers(bp_foot_l) || to_wear->covers(bp_foot_r) ||
              to_wear->covers(bp_torso) || to_wear->covers(bp_head)) &&
            (has_trait("HUGE") || has_trait("HUGE_OK"))) {
            if(interactive) {
                add_msg(m_info, _("The %s is much too small to fit your huge body!"),
                        to_wear->type_name().c_str());
            }
            return false;
        }

        if ((to_wear->covers(bp_hand_l) || to_wear->covers(bp_hand_r)) && has_trait("WEBBED"))
        {
            if(interactive)
            {
                add_msg(m_info, _("You cannot put %s over your webbed hands."), to_wear->type_name().c_str());
            }
            return false;
        }

        if ( (to_wear->covers(bp_hand_l) || to_wear->covers(bp_hand_r)) &&
             (has_trait("ARM_TENTACLES") || has_trait("ARM_TENTACLES_4") ||
              has_trait("ARM_TENTACLES_8")) )
        {
            if(interactive)
            {
                add_msg(m_info, _("You cannot put %s over your tentacles."), to_wear->type_name().c_str());
            }
            return false;
        }

        if ((to_wear->covers(bp_hand_l) || to_wear->covers(bp_hand_r)) && has_trait("TALONS"))
        {
            if(interactive)
            {
                add_msg(m_info, _("You cannot put %s over your talons."), to_wear->type_name().c_str());
            }
            return false;
        }

        if ((to_wear->covers(bp_hand_l) || to_wear->covers(bp_hand_r)) && (has_trait("PAWS") || has_trait("PAWS_LARGE")) )
        {
            if(interactive)
            {
                add_msg(m_info, _("You cannot get %s to stay on your paws."), to_wear->type_name().c_str());
            }
            return false;
        }

        if (to_wear->covers(bp_mouth) && (has_trait("BEAK") || has_trait("BEAK_PECK") ||
        has_trait("BEAK_HUM")) )
        {
            if(interactive)
            {
                add_msg(m_info, _("You cannot put a %s over your beak."), to_wear->type_name().c_str());
            }
            return false;
        }

        if (to_wear->covers(bp_mouth) &&
            (has_trait("MUZZLE") || has_trait("MUZZLE_BEAR") || has_trait("MUZZLE_LONG") ||
            has_trait("MUZZLE_RAT")))
        {
            if(interactive)
            {
                add_msg(m_info, _("You cannot fit the %s over your muzzle."), to_wear->type_name().c_str());
            }
            return false;
        }

        if (to_wear->covers(bp_mouth) && has_trait("MINOTAUR"))
        {
            if(interactive)
            {
                add_msg(m_info, _("You cannot fit the %s over your snout."), to_wear->type_name().c_str());
            }
            return false;
        }

        if (to_wear->covers(bp_mouth) && has_trait("SABER_TEETH"))
        {
            if(interactive)
            {
                add_msg(m_info, _("Your saber teeth are simply too large for %s to fit."), to_wear->type_name().c_str());
            }
            return false;
        }

        if (to_wear->covers(bp_mouth) && has_trait("MANDIBLES"))
        {
            if(interactive)
            {
                add_msg(_("Your mandibles are simply too large for %s to fit."), to_wear->type_name().c_str());
            }
            return false;
        }

        if (to_wear->covers(bp_mouth) && has_trait("PROBOSCIS"))
        {
            if(interactive)
            {
                add_msg(m_info, _("Your proboscis is simply too large for %s to fit."), to_wear->type_name().c_str());
            }
            return false;
        }

        if ((to_wear->covers(bp_foot_l) || to_wear->covers(bp_foot_r)) && has_trait("HOOVES"))
        {
            if(interactive)
            {
                add_msg(m_info, _("You cannot wear footwear on your hooves."));
            }
            return false;
        }

        if ((to_wear->covers(bp_foot_l) || to_wear->covers(bp_foot_r)) && has_trait("LEG_TENTACLES"))
        {
            if(interactive)
            {
                add_msg(m_info, _("You cannot wear footwear on your tentacles."));
            }
            return false;
        }

        if ((to_wear->covers(bp_foot_l) || to_wear->covers(bp_foot_r)) && has_trait("RAP_TALONS"))
        {
            if(interactive)
            {
                add_msg(m_info, _("Your talons are much too large for footgear."));
            }
            return false;
        }

        if (to_wear->covers(bp_head) && has_trait("HORNS_CURLED"))
        {
            if(interactive)
            {
                add_msg(m_info, _("You cannot wear headgear over your horns."));
            }
            return false;
        }

        if (to_wear->covers(bp_torso) && (has_trait("SHELL") || has_trait("SHELL2")) )
        {
            if(interactive)
            {
                add_msg(m_info, _("You cannot fit that over your shell."));
            }
            return false;
        }

        if (to_wear->covers(bp_torso) && ((has_trait("INSECT_ARMS")) || (has_trait("ARACHNID_ARMS"))) )
        {
            if(interactive)
            {
                add_msg(m_info, _("Your new limbs are too wriggly to fit under that."));
            }
            return false;
        }

        if (to_wear->covers(bp_head) &&
            !to_wear->made_of("wool") && !to_wear->made_of("cotton") &&
            !to_wear->made_of("nomex") && !to_wear->made_of("leather") &&
            (has_trait("HORNS_POINTED") || has_trait("ANTENNAE") || has_trait("ANTLERS")))
        {
            if(interactive)
            {
                add_msg(m_info, _("You cannot wear a helmet over your %s."),
                           (has_trait("HORNS_POINTED") ? _("horns") :
                            (has_trait("ANTENNAE") ? _("antennae") : _("antlers"))));
            }
            return false;
        }

        if (((to_wear->covers(bp_foot_l) && is_wearing_shoes("left")) ||
              (to_wear->covers(bp_foot_r) && is_wearing_shoes("right"))) &&
              !to_wear->has_flag("BELTED") && !to_wear->has_flag("SKINTIGHT")) {
            // Checks to see if the player is wearing shoes
            if(interactive){
                add_msg(m_info, _("You're already wearing footwear!"));
            }
            return false;
        }
    }

    if (to_wear->invlet == 0) {
        inv.assign_empty_invlet( *to_wear, false );
    }

    const bool was_deaf = is_deaf();
    last_item = itype_id(to_wear->type->id);
    worn.push_back(*to_wear);

    if(interactive)
    {
        add_msg(_("You put on your %s."), to_wear->tname().c_str());
        moves -= 350; // TODO: Make this variable?

        worn.back().on_wear( *this );

        for (body_part i = bp_head; i < num_bp; i = body_part(i + 1))
        {
            if (to_wear->covers(i) && encumb(i) >= 4)
            {
                add_msg(m_warning,
                    i == bp_eyes ?
                    _("Your %s are very encumbered! %s"):_("Your %s is very encumbered! %s"),
                    body_part_name(body_part(i)).c_str(), encumb_text(body_part(i)).c_str());
            }
        }
        if( !was_deaf && is_deaf() ) {
            add_msg( m_info, _( "You're deafened!" ) );
        }
    }

    recalc_sight_limits();

    return true;
}

hint_rating player::rate_action_takeoff(item *it) {
    if (!it->is_armor()) {
        return HINT_CANT;
    }

    for (auto &i : worn) {
        if (i.invlet == it->invlet) { //surely there must be an easier way to do this?
            return HINT_GOOD;
        }
    }

    return HINT_IFFY;
}

bool player::takeoff( item *target, bool autodrop, std::vector<item> *items)
{
    return takeoff( get_item_position( target ), autodrop, items );
}

bool player::takeoff(int inventory_position, bool autodrop, std::vector<item> *items)
{
    bool taken_off = false;
    if (inventory_position == -1) {
        taken_off = wield(NULL, autodrop);
    } else {
        int worn_index = worn_position_to_index(inventory_position);
        if (worn_index >= 0 && size_t(worn_index) < worn.size()) {
            item &w = worn[worn_index];

            // Handle power armor.
            if (w.is_power_armor() && w.covers(bp_torso)) {
                // We're trying to take off power armor, but cannot do that if we have a power armor component on!
                for (int j = worn.size() - 1; j >= 0; j--) {
                    if (worn[j].is_power_armor() &&
                            j != worn_index) {
                        if( autodrop || items != nullptr ) {
                            if( items != nullptr ) {
                                items->push_back( worn[j] );
                            } else {
                                g->m.add_item_or_charges( posx(), posy(), worn[j] );
                            }
                            add_msg(_("You take off your %s."), worn[j].tname().c_str());
                            worn.erase(worn.begin() + j);
                            // If we are before worn_index, erasing this element shifted its position by 1.
                            if (worn_index > j) {
                                worn_index -= 1;
                                w = worn[worn_index];
                            }
                            taken_off = true;
                        } else {
                            add_msg(m_info, _("You can't take off power armor while wearing other power armor components."));
                            return false;
                        }
                    }
                }
            }

            if( items != nullptr ) {
                items->push_back( w );
                taken_off = true;
            } else if (autodrop || volume_capacity() - w.get_storage() > volume_carried() + w.volume()) {
                inv.add_item_keep_invlet(w);
                taken_off = true;
            } else if (query_yn(_("No room in inventory for your %s.  Drop it?"),
                    w.tname().c_str())) {
                g->m.add_item_or_charges(posx(), posy(), w);
                taken_off = true;
            } else {
                taken_off = false;
            }
            if( taken_off ) {
                add_msg(_("You take off your %s."), w.tname().c_str());
                worn.erase(worn.begin() + worn_index);
            }
        } else {
            add_msg(m_info, _("You are not wearing that item."));
        }
    }

    recalc_sight_limits();

    return taken_off;
}

void player::use_wielded() {
  use(-1);
}

hint_rating player::rate_action_reload(item *it) {
    if (it->has_flag("NO_RELOAD")) {
        return HINT_CANT;
    }
    if (it->is_gun()) {
        if (it->has_flag("RELOAD_AND_SHOOT") || it->ammo_type() == "NULL") {
            return HINT_CANT;
        }
        if (it->charges == it->clip_size()) {
            bool alternate_magazine = false;
            for (auto &i : it->contents) {
                if ((i.is_gunmod() && (i.typeId() == "spare_mag" &&
                      i.charges < it->type->gun->clip)) ||
                      (i.is_auxiliary_gunmod() && i.charges < i.clip_size())) {
                    alternate_magazine = true;
                }
            }
            if(alternate_magazine == false) {
                return HINT_IFFY;
            }
        }
        return HINT_GOOD;
    } else if (it->is_tool()) {
        it_tool* tool = dynamic_cast<it_tool*>(it->type);
        if (tool->ammo_id == "NULL") {
            return HINT_CANT;
        }
        return HINT_GOOD;
    }
    return HINT_CANT;
}

hint_rating player::rate_action_unload( const item &it ) const
{
    if( ( it.is_container() || it.is_gun() ) && !it.contents.empty() ) {
        return HINT_GOOD;
    }
    if( !it.is_gun() &&
        !it.is_auxiliary_gunmod() &&
        !( it.typeId() == "spare_mag" ) &&
        ( !it.is_tool() || it.ammo_type() == "NULL" ) ) {
        return HINT_CANT;
    }
    for( auto &gunmod : it.contents ) {
        if( gunmod.is_auxiliary_gunmod() && gunmod.charges > 0 ) {
            return HINT_GOOD;
        } else if( gunmod.typeId() == "spare_mag" && gunmod.charges > 0 ) {
            return HINT_GOOD;
        }
    }
    if( it.charges <= 0 ) {
        return HINT_CANT;
    }
    return HINT_GOOD;
}

//TODO refactor stuff so we don't need to have this code mirroring game::disassemble
hint_rating player::rate_action_disassemble(item *it) {
    for( auto &recipes_cat_iter : recipes ) {
        for( auto cur_recipe : recipes_cat_iter.second ) {

            if (it->type->id == cur_recipe->result && cur_recipe->reversible) {
                /* ok, a valid recipe exists for the item, and it is reversible
                   assign the activity
                   check tools are available
                   loop over the tools and see what's required...again */
                const inventory &crafting_inv = crafting_inventory();
                for (const auto &j : cur_recipe->requirements.tools) {
                    bool have_tool = false;
                    if (j.empty()) { // no tools required, may change this
                        have_tool = true;
                    } else {
                        for (const auto &k : j) {
                            itype_id type = k.type;
                            int req = k.count; // -1 => 1

                            // if crafting recipe required a welder, disassembly requires a hacksaw or super toolkit
                            if (type == "welder") {
                                if( crafting_inv.has_items_with_quality( "SAW_M_FINE", 1, 1 ) ) {
                                    have_tool = true;
                                } else {
                                    have_tool = false;
                                }
                            } else if ((req <= 0 && crafting_inv.has_amount (type, 1)) ||
                                (req > 0 && crafting_inv.has_charges(type, req))) {
                                have_tool = true;
                                break;
                            }
                        }
                    }
                    if (!have_tool) {
                       return HINT_IFFY;
                    }
                }
                // all tools present
                return HINT_GOOD;
            }
        }
    }
    if(it->is_book()) {
        return HINT_GOOD;
    }
    // no recipe exists, or the item cannot be disassembled
    return HINT_CANT;
}

hint_rating player::rate_action_use(const item *it) const
{
    if (it->is_tool()) {
        it_tool *tool = dynamic_cast<it_tool*>(it->type);
        if (tool->charges_per_use != 0 && it->charges < tool->charges_per_use) {
            return HINT_IFFY;
        } else {
            return HINT_GOOD;
        }
    } else if (it->is_gunmod()) {
        if (get_skill_level("gun") == 0) {
            return HINT_IFFY;
        } else {
            return HINT_GOOD;
        }
    } else if (it->is_bionic()) {
        return HINT_GOOD;
    } else if (it->is_food() || it->is_food_container() || it->is_book() || it->is_armor()) {
        return HINT_IFFY; //the rating is subjective, could be argued as HINT_CANT or HINT_GOOD as well
    } else if (it->is_gun()) {
        if (!it->contents.empty()) {
            return HINT_GOOD;
        } else {
            return HINT_IFFY;
        }
    } else if( it->type->has_use() ) {
        return HINT_GOOD;
    }

    return HINT_CANT;
}

bool player::has_enough_charges( const item &it, bool show_msg ) const
{
    const it_tool *tool = dynamic_cast<const it_tool *>( it.type );
    if( tool == NULL || tool->charges_per_use <= 0 ) {
        // If the item is not a tool, it can always be invoked as it does not consume charges.
        return true;
    }
    if( it.has_flag( "USE_UPS" ) ) {
        if( has_charges( "UPS", tool->charges_per_use ) ) {
            return true;
        }
        if( show_msg ) {
            add_msg_if_player( m_info,
                    ngettext( "Your %s needs %d charge from some UPS.",
                              "Your %s needs %d charges from some UPS.",
                              tool->charges_per_use ),
                    it.tname().c_str(), tool->charges_per_use );
        }
        return false;
    } else if( it.charges < tool->charges_per_use ) {
        if( show_msg ) {
            add_msg_if_player( m_info,
                    ngettext( "Your %s has %d charge but needs %d.",
                              "Your %s has %d charges but needs %d.",
                              it.charges ),
                    it.tname().c_str(), it.charges, tool->charges_per_use );
        }
        return false;
    }
    return true;
}

bool player::consume_charges(item *used, long charges_used)
{
    it_tool *tool = dynamic_cast<it_tool*>(used->type);
    if( tool == nullptr || charges_used <= 0 ) {
        // Non-tools don't use charges
        // Canceled or not used up or whatever
        return false;
    }

    if( tool->charges_per_use <= 0 ) {
        // An item that doesn't normally expend charges is destroyed instead.
        /* We can't be certain the item is still in the same position,
         * as other items may have been consumed as well, so remove
         * the item directly instead of by its position. */
        i_rem(used);
        return true;
    }
    if( used->has_flag( "USE_UPS" ) ) {
        use_charges( "UPS", charges_used );
        //Replace 1 with charges it needs to use.
        if( used->active && used->charges <= 1 && !has_charges( "UPS", 1 ) ) {
            add_msg_if_player( m_info, _( "You need an UPS of some kind for this %s to work continuously." ), used->tname().c_str() );
        }
    } else {
        used->charges -= std::min( used->charges, charges_used );
    }
    // We may have fiddled with the state of the item in the iuse method,
    // so restack to sort things out.
    inv.restack();
    return false;
}

void player::use(int inventory_position)
{
    item* used = &i_at(inventory_position);
    item copy;

    if (used->is_null()) {
        add_msg(m_info, _("You do not have that item."));
        return;
    }

    last_item = itype_id(used->type->id);

    if (used->is_tool()) {
        if( !used->type->has_use() ) {
            add_msg_if_player( _( "You can't do anything interesting with your %s." ), used->tname().c_str() );
            return;
        }

        invoke_item( used );
    } else if (used->is_gunmod()) {
        const auto mod = used->type->gunmod.get();
        if (!(skillLevel("gun") >= mod->req_skill)) {
            add_msg(m_info, _("You need to be at least level %d in the marksmanship skill before you \
can install this mod."), mod->req_skill);
            return;
        }
        int gunpos = g->inv(_("Select gun to modify:"));
        item* gun = &(i_at(gunpos));
        if (gun->is_null()) {
            add_msg(m_info, _("You do not have that item."));
            return;
        } else if (!gun->is_gun()) {
            add_msg(m_info, _("That %s is not a weapon."), gun->tname().c_str());
            return;
        } else if( gun->is_gunmod() ) {
            add_msg(m_info, _("That %s is a gunmod, it can not be modded."), gun->tname().c_str());
            return;
        }
        islot_gun* guntype = gun->type->gun.get();
        if (guntype->skill_used == Skill::skill("pistol") && !mod->used_on_pistol) {
            add_msg(m_info, _("That %s cannot be attached to a handgun."),
                       used->tname().c_str());
            return;
        } else if (guntype->skill_used == Skill::skill("shotgun") && !mod->used_on_shotgun) {
            add_msg(m_info, _("That %s cannot be attached to a shotgun."),
                       used->tname().c_str());
            return;
        } else if (guntype->skill_used == Skill::skill("smg") && !mod->used_on_smg) {
            add_msg(m_info, _("That %s cannot be attached to a submachine gun."),
                       used->tname().c_str());
            return;
        } else if (guntype->skill_used == Skill::skill("rifle") && !mod->used_on_rifle) {
            add_msg(m_info, _("That %s cannot be attached to a rifle."),
                       used->tname().c_str());
            return;
        } else if (guntype->skill_used == Skill::skill("archery") && !mod->used_on_bow && guntype->ammo == "arrow") {
            add_msg(m_info, _("That %s cannot be attached to a bow."),
                       used->tname().c_str());
            return;
        } else if (guntype->skill_used == Skill::skill("archery") && !mod->used_on_crossbow && guntype->ammo == "bolt") {
            add_msg(m_info, _("That %s cannot be attached to a crossbow."),
                       used->tname().c_str());
            return;
        } else if (guntype->skill_used == Skill::skill("launcher") && !mod->used_on_launcher) {
            add_msg(m_info, _("That %s cannot be attached to a launcher."),
                       used->tname().c_str());
            return;
        } else if ( !mod->acceptible_ammo_types.empty() &&
                    mod->acceptible_ammo_types.count(guntype->ammo) == 0 ) {
                add_msg(m_info, _("That %s cannot be used on a %s."), used->tname().c_str(),
                       ammo_name(guntype->ammo).c_str());
                return;
        } else if (guntype->valid_mod_locations.count(mod->location) == 0) {
            add_msg(m_info, _("Your %s doesn't have a slot for this mod."), gun->tname().c_str());
            return;
        } else if (gun->get_free_mod_locations(mod->location) <= 0) {
            add_msg(m_info, _("Your %s doesn't have enough room for another %s mod. To remove the mods, \
activate your weapon."), gun->tname().c_str(), _(mod->location.c_str()));
            return;
        }
        if (used->typeId() == "spare_mag" && gun->has_flag("RELOAD_ONE")) {
            add_msg(m_info, _("You can not use a spare magazine in your %s."),
                       gun->tname().c_str());
            return;
        }
        if (mod->location == "magazine" &&
            gun->clip_size() <= 2) {
            add_msg(m_info, _("You can not extend the ammo capacity of your %s."),
                       gun->tname().c_str());
            return;
        }
        if (used->typeId() == "waterproof_gunmod" && gun->has_flag("WATERPROOF_GUN")) {
            add_msg(m_info, _("Your %s is already waterproof."),
                       gun->tname().c_str());
            return;
        }
        if (used->typeId() == "tuned_mechanism" && gun->has_flag("NEVER_JAMS")) {
            add_msg(m_info, _("This %s is eminently reliable. You can't improve upon it this way."),
                       gun->tname().c_str());
            return;
        }
        if (gun->typeId() == "hand_crossbow" && !mod->used_on_pistol) {
          add_msg(m_info, _("Your %s isn't big enough to use that mod.'"), gun->tname().c_str(),
          used->tname().c_str());
          return;
        }
        if (used->typeId() == "brass_catcher" && gun->has_flag("RELOAD_EJECT")) {
            add_msg(m_info, _("You cannot attach a brass catcher to your %s."),
                       gun->tname().c_str());
            return;
        }
        for (auto &i : gun->contents) {
            if (i.type->id == used->type->id) {
                add_msg(m_info, _("Your %s already has a %s."), gun->tname().c_str(),
                           used->tname().c_str());
                return;
            } else if ((used->typeId() == "clip" || used->typeId() == "clip2") &&
                       (i.type->id == "clip" || i.type->id == "clip2")) {
                add_msg(m_info, _("Your %s already has an extended magazine."),
                           gun->tname().c_str());
                return;
            }
        }
        add_msg(_("You attach the %s to your %s."), used->tname().c_str(),
                   gun->tname().c_str());
        gun->contents.push_back(i_rem(used));
        return;

    } else if (used->is_bionic()) {
        if( install_bionics( *used->type ) ) {
            i_rem(inventory_position);
        }
        return;
    } else if (used->is_food() || used->is_food_container()) {
        consume(inventory_position);
        return;
    } else if (used->is_book()) {
        read(inventory_position);
        return;
    } else if (used->is_gun()) {
        std::vector<item> &mods = used->contents;
        // Get weapon mod names.
        if (mods.empty()) {
            add_msg(m_info, _("Your %s doesn't appear to be modded."), used->tname().c_str());
            return;
        }
        if( inventory_position < -1 ) {
            // Prevent removal of shoulder straps and thereby making the gun un-wearable again.
            add_msg( _( "You can not modify your %s while it's worn." ), used->tname().c_str() );
            return;
        }
        // Create menu.
        int choice = -1;

        uimenu kmenu;
        kmenu.selected = 0;
        kmenu.text = _("Remove which modification?");
        for (size_t i = 0; i < mods.size(); i++) {
            kmenu.addentry( i, true, -1, mods[i].tname() );
        }
        kmenu.addentry( mods.size(), true, 'r', _("Remove all") );
        kmenu.addentry( mods.size() + 1, true, 'q', _("Cancel") );
        kmenu.query();
        choice = kmenu.ret;

        if (choice < int(mods.size())) {
            const std::string mod = used->contents[choice].tname();
            remove_gunmod(used, unsigned(choice));
            add_msg(_("You remove your %s from your %s."), mod.c_str(), used->tname().c_str());
        } else if (choice == int(mods.size())) {
            for (int i = used->contents.size() - 1; i >= 0; i--) {
                remove_gunmod(used, i);
            }
            add_msg(_("You remove all the modifications from your %s."), used->tname().c_str());
        } else {
            add_msg(_("Never mind."));
            return;
        }
        // Removing stuff from a gun takes time.
        moves -= int(used->reload_time(*this) / 2);
        return;
    } else if ( used->type->has_use() ) {
        invoke_item( used );
        return;
    } else {
        add_msg(m_info, _("You can't do anything interesting with your %s."),
                used->tname().c_str());
        return;
    }
}

bool player::invoke_item( item* used )
{
    if( !has_enough_charges( *used, true ) ) {
        return false;
    }
        
    if( used->type->use_methods.size() < 2 ) {
        return used->type->invoke( this, used, pos() );
    }

    uimenu umenu;
    umenu.text = string_format( _("What to do with your %s?"), used->tname().c_str() );
    int num_total = 0;
    for( const auto &um : used->type->use_methods ) {
        bool usable = um.can_call( this, used, false, pos() );
        const std::string &aname = um.get_name();
        umenu.addentry( num_total, usable, MENU_AUTOASSIGN, aname );
        num_total++;
    }

    umenu.addentry( num_total, true, 'q', _("Cancel") );
    umenu.query();
    int choice = umenu.ret;
    if( choice < 0 || choice >= num_total ) {
        return false;
    }

    const std::string &method = used->type->use_methods[choice].get_type_name();
    long charges_used = used->type->invoke( this, used, pos(), method );
    return consume_charges( used, charges_used );
}

bool player::invoke_item( item* used, const std::string &method )
{
    if( !has_enough_charges( *used, true ) ) {
        debugmsg( "Invoked %s on %s, which doesn't have enough charges", method.c_str(), used->tname().c_str() );
        return false;
    }

    long charges_used = used->type->invoke( this, used, pos(), method );
    return consume_charges( used, charges_used );
}

void player::remove_gunmod(item *weapon, unsigned id)
{
    if (id >= weapon->contents.size()) {
        return;
    }
    item *gunmod = &weapon->contents[id];
    item ammo;
    if (gunmod->charges > 0) {
        if( gunmod->has_curammo() ) {
            ammo = item( gunmod->get_curammo_id(), calendar::turn );
        } else {
            ammo = item(default_ammo(weapon->ammo_type()), calendar::turn);
        }
        ammo.charges = gunmod->charges;
        if (ammo.made_of(LIQUID)) {
            while(!g->handle_liquid(ammo, false, false)) {
                // handled only part of it, retry
            }
        } else {
            i_add_or_drop(ammo);
        }
        gunmod->unset_curammo();
        gunmod->charges = 0;
    }
    if( gunmod->is_in_auxiliary_mode() ) {
        weapon->next_mode();
    }
    i_add_or_drop(*gunmod);
    weapon->contents.erase(weapon->contents.begin()+id);
}

hint_rating player::rate_action_read(item *it)
{
 if (!it->is_book()) {
  return HINT_CANT;
 }

 if (g && g->light_level() < 8 && LL_LIT > g->m.light_at(posx(), posy())) {
  return HINT_IFFY;
 } else if (morale_level() < MIN_MORALE_READ && it->type->book->fun <= 0) {
  return HINT_IFFY; //won't read non-fun books when sad
 } else if (it->type->book->intel > 0 && has_trait("ILLITERATE")) {
  return HINT_IFFY;
 } else if (has_trait("HYPEROPIC") && !is_wearing("glasses_reading")
            && !is_wearing("glasses_bifocal") && !has_effect("contacts")) {
  return HINT_IFFY;
 }

 return HINT_GOOD;
}

void player::read(int inventory_position)
{
    vehicle *veh = g->m.veh_at (posx(), posy());
    if (veh && veh->player_in_control (this)) {
        add_msg(m_info, _("It's a bad idea to read while driving!"));
        return;
    }

    // Check if reading is okay
    // check for light level
    if (fine_detail_vision_mod() > 4) { //minimum LL_LOW or LL_DARK + (ELFA_NV or atomic_light)
        add_msg(m_info, _("You can't see to read!"));
        return;
    }

    // check for traits
    if (has_trait("HYPEROPIC") && !is_wearing("glasses_reading") &&
        !is_wearing("glasses_bifocal") && !has_effect("contacts")) {
        add_msg(m_info, _("Your eyes won't focus without reading glasses."));
        return;
    }

    // Find the object
    item* it = &i_at(inventory_position);

    if (it == NULL || it->is_null()) {
        add_msg(m_info, _("You do not have that item."));
        return;
    }

    if (!it->is_book()) {
        add_msg(m_info, _("Your %s is not good reading material."),
        it->tname().c_str());
        return;
    }

    auto tmp = it->type->book.get();
    int time; //Declare this here so that we can change the time depending on whats needed
    // activity.get_value(0) == 1: see below at player_activity(ACT_READ)
    const bool continuous = (activity.get_value(0) == 1);
    bool study = continuous;
    if (tmp->intel > 0 && has_trait("ILLITERATE")) {
        add_msg(m_info, _("You're illiterate!"));
        return;
    }

    // Now we've established that the player CAN read.

    // If the player hasn't read this book before, skim it to get an idea of what's in it.
    if( !has_identified( it->type->id ) ) {
        // Base read_speed() is 1000 move points (1 minute per tmp->time)
        time = tmp->time * read_speed() * (fine_detail_vision_mod());
        if (tmp->intel > int_cur) {
            // Lower int characters can read, at a speed penalty
            time += (tmp->time * (tmp->intel - int_cur) * 100);
        }
        // We're just skimming, so it's 10x faster.
        time /= 10;

        activity = player_activity(ACT_READ, time - moves, -1, inventory_position, "");
        // Never trigger studying when skimming the book.
        activity.values.push_back(0);
        moves = 0;
        return;
    }


    const auto skill = tmp->skill;
    if( skill == nullptr ) {
        // special guidebook effect: print a misc. hint when read
        if (it->typeId() == "guidebook") {
            add_msg(m_info, get_hint().c_str());
            moves -= 100;
            return;
        }
        // otherwise do nothing as there's no associated skill
    } else if (morale_level() < MIN_MORALE_READ && tmp->fun <= 0) { // See morale.h
        add_msg(m_info, _("What's the point of studying?  (Your morale is too low!)"));
        return;
    } else if( skillLevel( skill ) < tmp->req ) {
        add_msg(_("The %s-related jargon flies over your head!"),
                   skill->name().c_str());
        if (tmp->recipes.empty()) {
            return;
        } else {
            add_msg(m_info, _("But you might be able to learn a recipe or two."));
        }
    } else if (skillLevel(skill) >= tmp->level && !can_study_recipe(*it->type) &&
               !query_yn(tmp->fun > 0 ?
                         _("It would be fun, but your %s skill won't be improved.  Read anyway?") :
                         _("Your %s skill won't be improved.  Read anyway?"),
                         skill->name().c_str())) {
        return;
    } else if( !continuous && ( skillLevel(skill) < tmp->level || can_study_recipe(*it->type) ) &&
                         !query_yn( skillLevel(skill) < tmp->level ?
                         _("Study %s until you learn something? (gain a level)") :
                         _("Study the book until you learn all recipes?"),
                         skill->name().c_str()) ) {
        study = false;
    } else {
        //If we just started studying, tell the player how to stop
        if(!continuous) {
            add_msg(m_info, _("Now studying %s, %s to stop early."),
                    it->tname().c_str(), press_x(ACTION_PAUSE).c_str());
            if ( (has_trait("ROOTS2") || (has_trait("ROOTS3"))) &&
                 g->m.has_flag("DIGGABLE", posx(), posy()) &&
                 (!(footwear_factor())) ) {
                add_msg(m_info, _("You sink your roots into the soil."));
            }
        }
        study = true;
    }

    if (!tmp->recipes.empty() && !continuous) {
        if( can_study_recipe( *it->type ) ) {
            add_msg(m_info, _("This book has more recipes for you to learn."));
        } else if( studied_all_recipes( *it->type ) ) {
            add_msg(m_info, _("You know all the recipes this book has to offer."));
        } else {
            add_msg(m_info, _("This book has more recipes, but you don't have the skill to learn them yet."));
        }
    }

    // Base read_speed() is 1000 move points (1 minute per tmp->time)
    time = tmp->time * read_speed() * (fine_detail_vision_mod());
    if (fine_detail_vision_mod() > 1.0) {
        add_msg(m_warning, _("It's difficult to see fine details right now. Reading will take longer than usual."));
    }

    if (tmp->intel > int_cur && !continuous) {
        add_msg(m_warning, _("This book is too complex for you to easily understand. It will take longer to read."));
        // Lower int characters can read, at a speed penalty
        time += (tmp->time * (tmp->intel - int_cur) * 100);
    }

    activity = player_activity(ACT_READ, time, -1, inventory_position, "");
    // activity.get_value(0) == 1 means continuous studing until
    // the player gained the next skill level, this ensured by this:
    activity.values.push_back(study ? 1 : 0);
    moves = 0;

    // Reinforce any existing morale bonus/penalty, so it doesn't decay
    // away while you read more.
    int minutes = time / 1000;
    // If you don't have a problem with eating humans, To Serve Man becomes rewarding
    if ((has_trait("CANNIBAL") || has_trait("PSYCHOPATH") || has_trait("SAPIOVORE")) &&
        it->typeId() == "cookbook_human") {
        add_morale(MORALE_BOOK, 0, 75, minutes + 30, minutes, false, it->type);
    } else if ( has_trait("SPIRITUAL") && it->has_flag("INSPIRATIONAL") ) {
        add_morale(MORALE_BOOK, 15, 90, minutes + 60, minutes, false, it->type);
    } else {
        add_morale(MORALE_BOOK, 0, tmp->fun * 15, minutes + 30, minutes, false, it->type);
    }
}

void player::do_read( item *book )
{
    auto reading = book->type->book.get();
    const auto skill = reading->skill;

    if( !has_identified( book->type->id ) ) {
        // Note that we've read the book.
        items_identified.insert( book->type->id );

        add_msg(_("You skim %s to find out what's in it."), book->type_name().c_str());
        if( skill != nullptr ) {
            add_msg(m_info, _("Can bring your %s skill to %d."),
                    skill->name().c_str(), reading->level);
            if( reading->req != 0 ){
                add_msg(m_info, _("Requires %s level %d to understand."),
                        skill->name().c_str(), reading->req);
            }
        }

        add_msg(m_info, _("Requires intelligence of %d to easily read."), reading->intel);
        if (reading->fun != 0) {
            add_msg(m_info, _("Reading this book affects your morale by %d"), reading->fun);
        }
        add_msg(m_info, ngettext("This book takes %d minute to read.",
                         "This book takes %d minutes to read.", reading->time),
                reading->time );

        if (!(reading->recipes.empty())) {
            std::string recipes = "";
            size_t index = 1;
            for( auto iter = reading->recipes.begin();
                 iter != reading->recipes.end(); ++iter, ++index ) {
                recipes += item::nname( iter->first->result );
                if(index == reading->recipes.size() - 1) {
                    recipes += _(" and "); // Who gives a fuck about an oxford comma?
                } else if(index != reading->recipes.size()) {
                    recipes += _(", ");
                }
            }
            std::string recipe_line = string_format(
                ngettext("This book contains %1$d crafting recipe: %2$s",
                         "This book contains %1$d crafting recipes: %2$s", reading->recipes.size()),
                reading->recipes.size(), recipes.c_str());
            add_msg(m_info, "%s", recipe_line.c_str());
        }
        activity.type = ACT_NULL;
        return;
    }

    if( reading->fun != 0 ) {
        int fun_bonus = 0;
        const int chapters = book->get_chapters();
        const int remain = book->get_remaining_chapters( *this );
        if( chapters > 0 && remain == 0 ) {
            //Book is out of chapters -> re-reading old book, less fun
            add_msg(_("The %s isn't as much fun now that you've finished it."), book->tname().c_str());
            if( one_in(6) ) { //Don't nag incessantly, just once in a while
                add_msg(m_info, _("Maybe you should find something new to read..."));
            }
            //50% penalty
            fun_bonus = (reading->fun * 5) / 2;
        } else {
            fun_bonus = reading->fun * 5;
        }
        // If you don't have a problem with eating humans, To Serve Man becomes rewarding
        if( (has_trait("CANNIBAL") || has_trait("PSYCHOPATH") || has_trait("SAPIOVORE")) &&
            book->typeId() == "cookbook_human" ) {
            fun_bonus = 25;
            add_morale(MORALE_BOOK, fun_bonus, fun_bonus * 3, 60, 30, true, book->type);
        } else if ( has_trait("SPIRITUAL") && book->has_flag("INSPIRATIONAL") ) {
            fun_bonus = 15;
            add_morale(MORALE_BOOK, fun_bonus, fun_bonus * 5, 90, 90, true, book->type);
        } else {
            add_morale(MORALE_BOOK, fun_bonus, reading->fun * 15, 60, 30, true, book->type);
        }
    }

    book->mark_chapter_as_read( *this );

    bool no_recipes = true;
    if( !reading->recipes.empty() ) {
        bool recipe_learned = try_study_recipe( *book->type );
        if( !studied_all_recipes( *book->type ) ) {
            no_recipes = false;
        }

        // for books that the player cannot yet read due to skill level or have no skill component,
        // but contain lower level recipes, break out once recipe has been studied
        if( skill == nullptr || (skillLevel(skill) < reading->req) ) {
            if( recipe_learned ) {
                add_msg(m_info, _("The rest of the book is currently still beyond your understanding."));
            }

            activity.type = ACT_NULL;
            return;
        }
    }

    if( skill != nullptr && skillLevel(skill) < reading->level ) {
        int originalSkillLevel = skillLevel( skill );
        int min_ex = reading->time / 10 + int_cur / 4;
        int max_ex = reading->time /  5 + int_cur / 2 - originalSkillLevel;
        if (min_ex < 1) {
            min_ex = 1;
        }
        if (max_ex < 2) {
            max_ex = 2;
        }
        if (max_ex > 10) {
            max_ex = 10;
        }
        if (max_ex < min_ex) {
            max_ex = min_ex;
        }

        min_ex *= originalSkillLevel + 1;
        max_ex *= originalSkillLevel + 1;

        skillLevel(skill).readBook( min_ex, max_ex, reading->level );

        add_msg(_("You learn a little about %s! (%d%%)"), skill->name().c_str(),
                skillLevel(skill).exercise());

        if (skillLevel(skill) == originalSkillLevel && activity.get_value(0) == 1) {
            // continuously read until player gains a new skill level
            activity.type = ACT_NULL;
            read(activity.position);
            // Rooters root (based on time spent reading)
            int root_factor = (reading->time / 20);
            double foot_factor = footwear_factor();
            if( (has_trait("ROOTS2") || has_trait("ROOTS3")) &&
                g->m.has_flag("DIGGABLE", posx(), posy()) &&
                !foot_factor ) {
                if (hunger > -20) {
                    hunger -= root_factor * foot_factor;
                }
                if (thirst > -20) {
                    thirst -= root_factor * foot_factor;
                }
                mod_healthy_mod(root_factor * foot_factor);
            }
            if (activity.type != ACT_NULL) {
                return;
            }
        }

        int new_skill_level = skillLevel(skill);
        if (new_skill_level > originalSkillLevel) {
            add_msg(m_good, _("You increase %s to level %d."),
                    skill->name().c_str(),
                    new_skill_level);

            if(new_skill_level % 4 == 0) {
                //~ %s is skill name. %d is skill level
                add_memorial_log(pgettext("memorial_male", "Reached skill level %1$d in %2$s."),
                                   pgettext("memorial_female", "Reached skill level %1$d in %2$s."),
                                   new_skill_level, skill->name().c_str());
            }
        }

        if( skillLevel(skill) == reading->level ) {
            if( no_recipes ) {
                add_msg(m_info, _("You can no longer learn from %s."), book->type_name().c_str());
            } else {
                add_msg(m_info, _("Your skill level won't improve, but %s has more recipes for you."),
                        book->type_name().c_str());
            }
        }
    } else if( can_study_recipe(*book->type) && activity.get_value(0) == 1 ) {
        // continuously read until player gains a new recipe
        activity.type = ACT_NULL;
        read(activity.position);
        // Rooters root (based on time spent reading)
        int root_factor = (reading->time / 20);
        double foot_factor = footwear_factor();
        if( (has_trait("ROOTS2") || has_trait("ROOTS3")) &&
            g->m.has_flag("DIGGABLE", posx(), posy()) &&
            !foot_factor ) {
            if (hunger > -20) {
                hunger -= root_factor * foot_factor;
            }
            if (thirst > -20) {
                thirst -= root_factor * foot_factor;
            }
            mod_healthy_mod(root_factor * foot_factor);
        }
        if (activity.type != ACT_NULL) {
            return;
        }
    } else if ( !reading->recipes.empty() && no_recipes ) {
        add_msg(m_info, _("You can no longer learn from %s."), book->type_name().c_str());
    }

    for( auto &m : reading->use_methods ) {
        m.call( this, book, false, pos() );
    }

    activity.type = ACT_NULL;
}

bool player::has_identified( std::string item_id ) const
{
    return items_identified.count( item_id ) > 0;
}

bool player::can_study_recipe(const itype &book)
{
    if( !book.book ) {
        return false;
    }
    for( auto &elem : book.book->recipes ) {
        if( !knows_recipe( elem.first ) &&
            ( elem.first->skill_used == NULL ||
              skillLevel( elem.first->skill_used ) >= elem.second ) ) {
            return true;
        }
    }
    return false;
}

bool player::studied_all_recipes(const itype &book) const
{
    if( !book.book ) {
        return true;
    }
    for( auto &elem : book.book->recipes ) {
        if( !knows_recipe( elem.first ) ) {
            return false;
        }
    }
    return true;
}

bool player::try_study_recipe( const itype &book )
{
    if( !book.book ) {
        return false;
    }
    for( auto iter = book.book->recipes.begin(); iter != book.book->recipes.end(); ++iter ) {
        if (!knows_recipe(iter->first) &&
            (iter->first->skill_used == NULL ||
             skillLevel(iter->first->skill_used) >= iter->second)) {
            if (iter->first->skill_used == NULL ||
                rng(0, 4) <= (skillLevel(iter->first->skill_used) - iter->second) / 2) {
                learn_recipe((recipe *)iter->first);
                add_msg(m_good, _("Learned a recipe for %s from the %s."),
                                item::nname( iter->first->result ).c_str(), book.nname(1).c_str());
                return true;
            } else {
                add_msg(_("Failed to learn a recipe from the %s."), book.nname(1).c_str());
                return false;
            }
        }
    }
    return true; // _("false") seems to mean _("attempted and failed")
}

void player::try_to_sleep()
{
    int vpart = -1;
    vehicle *veh = g->m.veh_at (posx(), posy(), vpart);
    const trap_id trap_at_pos = g->m.tr_at(posx(), posy());
    const ter_id ter_at_pos = g->m.ter(posx(), posy());
    const furn_id furn_at_pos = g->m.furn(posx(), posy());
    bool plantsleep = false;
    bool websleep = false;
    bool webforce = false;
    bool websleeping = false;
    bool in_shell = false;
    if (has_trait("CHLOROMORPH")) {
        plantsleep = true;
        if( (ter_at_pos == t_dirt || ter_at_pos == t_pit ||
              ter_at_pos == t_dirtmound || ter_at_pos == t_pit_shallow ||
              ter_at_pos == t_grass) && !veh &&
              furn_at_pos == f_null ) {
            add_msg(m_good, _("You relax as your roots embrace the soil."));
        } else if (veh) {
            add_msg(m_bad, _("It's impossible to sleep in this wheeled pot!"));
        } else if (furn_at_pos != f_null) {
            add_msg(m_bad, _("The humans' furniture blocks your roots. You can't get comfortable."));
        } else { // Floor problems
            add_msg(m_bad, _("Your roots scrabble ineffectively at the unyielding surface."));
        }
    }
    if (has_trait("WEB_WALKER")) {
        websleep = true;
    }
    // Not sure how one would get Arachnid w/o web-making, but Just In Case
    if (has_trait("THRESH_SPIDER") && (has_trait("WEB_SPINNER") || (has_trait("WEB_WEAVER"))) ) {
        webforce = true;
    }
    if (websleep || webforce) {
        int web = g->m.get_field_strength( pos(), fd_web );
            if (!webforce) {
            // At this point, it's kinda weird, but surprisingly comfy...
            if (web >= 3) {
                add_msg(m_good, _("These thick webs support your weight, and are strangely comfortable..."));
                websleeping = true;
            }
            else if (web > 0) {
                add_msg(m_info, _("You try to sleep, but the webs get in the way.  You brush them aside."));
                g->m.remove_field( posx(), posy(), fd_web );
            }
        } else {
            // Here, you're just not comfortable outside a nice thick web.
            if (web >= 3) {
                add_msg(m_good, _("You relax into your web."));
                websleeping = true;
            }
            else {
                add_msg(m_bad, _("You try to sleep, but you feel exposed and your spinnerets keep twitching."));
                add_msg(m_info, _("Maybe a nice thick web would help you sleep."));
            }
        }
    }
    if (has_active_mutation("SHELL2")) {
        // Your shell's interior is a comfortable place to sleep.
        in_shell = true;
    }
    if(!plantsleep && (furn_at_pos == f_bed || furn_at_pos == f_makeshift_bed ||
         trap_at_pos == tr_cot || trap_at_pos == tr_rollmat ||
         trap_at_pos == tr_fur_rollmat || furn_at_pos == f_armchair ||
         furn_at_pos == f_sofa || furn_at_pos == f_hay || furn_at_pos == f_straw_bed ||
         ter_at_pos == t_improvised_shelter || (in_shell) || (websleeping) ||
         (veh && veh->part_with_feature (vpart, "SEAT") >= 0) ||
         (veh && veh->part_with_feature (vpart, "BED") >= 0)) ) {
        add_msg(m_good, _("This is a comfortable place to sleep."));
    } else if (ter_at_pos != t_floor && !plantsleep) {
        add_msg( terlist[ter_at_pos].movecost <= 2 ?
                 _("It's a little hard to get to sleep on this %s.") :
                 _("It's hard to get to sleep on this %s."),
                 terlist[ter_at_pos].name.c_str() );
    }
    add_effect("lying_down", 300);
}

bool player::can_sleep()
{
    int sleepy = 0;
    bool plantsleep = false;
    bool websleep = false;
    bool webforce = false;
    bool in_shell = false;
    if (has_addiction(ADD_SLEEP)) {
        sleepy -= 3;
    }
    if (has_trait("INSOMNIA")) {
        sleepy -= 8;
    }
    if (has_trait("EASYSLEEPER")) {
        sleepy += 8;
    }
    if (has_trait("CHLOROMORPH")) {
        plantsleep = true;
    }
    if (has_trait("WEB_WALKER")) {
        websleep = true;
    }
    // Not sure how one would get Arachnid w/o web-making, but Just In Case
    if (has_trait("THRESH_SPIDER") && (has_trait("WEB_SPINNER") || (has_trait("WEB_WEAVER"))) ) {
        webforce = true;
    }
    if (has_active_mutation("SHELL2")) {
        // Your shell's interior is a comfortable place to sleep.
        in_shell = true;
    }
    int vpart = -1;
    vehicle *veh = g->m.veh_at(posx(), posy(), vpart);
    const trap_id trap_at_pos = g->m.tr_at(posx(), posy());
    const ter_id ter_at_pos = g->m.ter(posx(), posy());
    const furn_id furn_at_pos = g->m.furn(posx(), posy());
    int web = g->m.get_field_strength( pos(), fd_web );
    // Plant sleepers use a different method to determine how comfortable something is
    // Web-spinning Arachnids do too
    if (!plantsleep && !webforce) {
        // Shells are comfortable and get used anywhere
        if (in_shell) {
            sleepy += 4;
        // Else use the vehicle tile if we are in one
        } else if (veh) {
            if (veh->part_with_feature (vpart, "BED") >= 0) {
                sleepy += 4;
            } else if (veh->part_with_feature (vpart, "SEAT") >= 0) {
                sleepy += 3;
            } else {
                // Sleeping elsewhere is uncomfortable
                sleepy -= g->m.move_cost(posx(), posy());
            }
        // Not in a vehicle, start checking furniture/terrain/traps at this point in decreasing order
        } else if (furn_at_pos == f_bed) {
            sleepy += 5;
        } else if (furn_at_pos == f_makeshift_bed || trap_at_pos == tr_cot ||
                    furn_at_pos == f_sofa) {
            sleepy += 4;
        } else if (websleep && web >= 3) {
            sleepy += 4;
        } else if (trap_at_pos == tr_rollmat || trap_at_pos == tr_fur_rollmat ||
              furn_at_pos == f_armchair || ter_at_pos == t_improvised_shelter) {
            sleepy += 3;
        } else if (furn_at_pos == f_straw_bed || furn_at_pos == f_hay || furn_at_pos == f_tatami) {
            sleepy += 2;
        } else if (ter_at_pos == t_floor || ter_at_pos == t_floor_waxed ||
                    ter_at_pos == t_carpet_red || ter_at_pos == t_carpet_yellow ||
                    ter_at_pos == t_carpet_green || ter_at_pos == t_carpet_purple) {
            sleepy += 1;
        } else {
            // Not a comfortable sleeping spot
            sleepy -= g->m.move_cost(posx(), posy());
        }
    // Has plantsleep
    } else if (plantsleep) {
        if (veh || furn_at_pos != f_null) {
            // Sleep ain't happening in a vehicle or on furniture
            sleepy -= 999;
        } else {
            // It's very easy for Chloromorphs to get to sleep on soil!
            if (ter_at_pos == t_dirt || ter_at_pos == t_pit || ter_at_pos == t_dirtmound ||
                  ter_at_pos == t_pit_shallow) {
                sleepy += 10;
            // Not as much if you have to dig through stuff first
            } else if (ter_at_pos == t_grass) {
                sleepy += 5;
            // Sleep ain't happening
            } else {
                sleepy -= 999;
            }
        }
    // Has webforce
    } else {
        if (web >= 3) {
            // Thick Web and you're good to go
            sleepy += 10;
        }
        else {
            sleepy -= 999;
        }
    }
    if (fatigue < 192) {
        sleepy -= int( (192 - fatigue) / 4);
    } else {
        sleepy += int((fatigue - 192) / 16);
    }
    sleepy += rng(-8, 8);
    sleepy -= 2 * stim;
    if (sleepy > 0) {
        return true;
    }
    return false;
}

void player::fall_asleep(int duration)
{
    add_effect("sleep", duration);
}

void player::wake_up()
{
    remove_effect("sleep");
    remove_effect("lying_down");
}

std::string player::is_snuggling()
{
    auto begin = g->m.i_at( posx(), posy() ).begin();
    auto end = g->m.i_at( posx(), posy() ).end();

    if( in_vehicle ) {
        int vpart;
        vehicle *veh = g->m.veh_at( posx(), posy(), vpart );
        if( veh != nullptr ) {
            int cargo = veh->part_with_feature( vpart, VPFLAG_CARGO, false );
            if( cargo >= 0 ) {
                if( !veh->get_items(cargo).empty() ) {
                    begin = veh->get_items(cargo).begin();
                    end = veh->get_items(cargo).end();
                }
            }
        }
    }
    const item* floor_armor = NULL;
    int ticker = 0;

    // If there are no items on the floor, return nothing
    if( begin == end ) {
        return "nothing";
    }

    for( auto candidate = begin; candidate != end; ++candidate ) {
        if( !candidate->is_armor() ) {
            continue;
        } else if( candidate->volume() > 1 &&
                   ( candidate->covers( bp_torso ) || candidate->covers( bp_leg_l ) ||
                     candidate->covers( bp_leg_r ) ) ) {
            floor_armor = &*candidate;
            ticker++;
        }
    }

    if ( ticker == 0 ) {
        return "nothing";
    }
    else if ( ticker == 1 ) {
        return floor_armor->type_name();
    }
    else if ( ticker > 1 ) {
        return "many";
    }

    return "nothing";
}

// Returned values range from 1.0 (unimpeded vision) to 5.0 (totally blind).
// 2.5 is enough light for detail work.
float player::fine_detail_vision_mod()
{
    // PER_SLIME_OK implies you can get enough eyes around the bile
    // that you can generaly see.  There'll still be the haze, but
    // it's annoying rather than limiting.
    if (has_effect("blind") || ((has_effect("boomered")) &&
    !(has_trait("PER_SLIME_OK"))))
    {
        return 5;
    }
    if ( has_nv() )
    {
        return 1.5;
    }
    // flashlight is handled by the light level check below
    if (has_active_item("lightstrip"))
    {
        return 1;
    }
    if (LL_LIT <= g->m.light_at(posx(), posy()))
    {
        return 1;
    }

    float vision_ii = 0;
    if (g->m.light_at(posx(), posy()) == LL_LOW) { vision_ii = 4; }
    else if (g->m.light_at(posx(), posy()) == LL_DARK) { vision_ii = 5; }

    if (has_item_with_flag("LIGHT_2")){
        vision_ii -= 2;
    } else if (has_item_with_flag("LIGHT_1")){
        vision_ii -= 1;
    }

    if (has_trait("NIGHTVISION")) { vision_ii -= .5; }
    else if (has_trait("ELFA_NV")) { vision_ii -= 1; }
    else if (has_trait("NIGHTVISION2") || has_trait("FEL_NV") || has_trait("URSINE_EYE")) { vision_ii -= 2; }
    else if (has_trait("NIGHTVISION3") || has_trait("ELFA_FNV") || is_wearing("rm13_armor_on") ||
      has_trait("CEPH_VISION")) {
        vision_ii -= 3;
    }

    if (vision_ii < 1) { vision_ii = 1; }
    return vision_ii;
}

int player::get_wind_resistance(body_part bp) const
{
    int coverage = 0;
    float totalExposed = 1.0;
    int totalCoverage = 0;
    int penalty = 100;

    for (auto &i : worn)
    {
        if (i.covers(bp))
        {
            if (i.made_of("leather") || i.made_of("plastic") || i.made_of("bone") || i.made_of("chitin") || i.made_of("nomex"))
            {
                penalty = 10; // 90% effective
            }
            else if (i.made_of("cotton"))
            {
                penalty = 30;
            }
            else if (i.made_of("wool"))
            {
                penalty = 40;
            }
            else
            {
                penalty = 1; // 99% effective
            }

            coverage = std::max(0, i.get_coverage() - penalty);
            totalExposed *= (1.0 - coverage/100.0); // Coverage is between 0 and 1?
        }
    }

    // Your shell provides complete wind protection if you're inside it
    if (has_active_mutation("SHELL2")) {
        totalCoverage = 100;
        return totalCoverage;
    }

    totalCoverage = 100 - totalExposed*100;

    return totalCoverage;
}

int player::warmth(body_part bp) const
{
    int ret = 0, warmth = 0;

    for (auto &i : worn) {
        if( i.covers( bp ) ) {
            warmth = i.get_warmth();
            // Wool items do not lose their warmth due to being wet.
            // Warmth is reduced by 0 - 66% based on wetness.
            if (!i.made_of("wool"))
            {
                warmth *= 1.0 - 0.66 * body_wetness[bp] / mDrenchEffect.at(bp);
            }
            ret += warmth;
        }
    }
    return ret;
}

int bestwarmth( const std::vector< item > &its, const std::string &flag )
{
    int best = 0;
    for( auto &w : its ) {
        if( w.has_flag( flag ) && w.get_warmth() > best ) {
            best = w.get_warmth();
        }
    }
    return best;
}

int player::bonus_warmth(body_part bp) const
{
    int ret = 0;

    // If the player is not wielding anything big, check if hands can be put in pockets
    if( ( bp == bp_hand_l || bp == bp_hand_r ) && weapon.volume() < 2 ) {
        ret += bestwarmth( worn, "POCKETS" );
    }

    // If the player's head is not encumbered, check if hood can be put up
    if( bp == bp_head && encumb( bp_head ) < 1 ) {
        ret += bestwarmth( worn, "HOOD" );
    }

    // If the player's mouth is not encumbered, check if collar can be put up
    if( bp == bp_mouth && encumb( bp_mouth ) < 1 ) {
        ret += bestwarmth( worn, "COLLAR" );
    }

    return ret;
}

int player::encumb( body_part bp ) const
{
    int iArmorEnc = 0;
    double iLayers = 0;
    return encumb(bp, iLayers, iArmorEnc);
}


/*
 * Encumbrance logic:
 * Some clothing is intrinsically encumbering, such as heavy jackets, backpacks, body armor, etc.
 * These simply add their encumbrance value to each body part they cover.
 * In addition, each article of clothing after the first in a layer imposes an additional penalty.
 * e.g. one shirt will not encumber you, but two is tight and starts to restrict movement.
 * Clothes on seperate layers don't interact, so if you wear e.g. a light jacket over a shirt,
 * they're intended to be worn that way, and don't impose a penalty.
 * The default is to assume that clothes do not fit, clothes that are "fitted" either
 * reduce the encumbrance penalty by one, or if that is already 0, they reduce the layering effect.
 *
 * Use cases:
 * What would typically be considered normal "street clothes" should not be considered encumbering.
 * Tshirt, shirt, jacket on torso/arms, underwear and pants on legs, socks and shoes on feet.
 * This is currently handled by each of these articles of clothing
 * being on a different layer and/or body part, therefore accumulating no encumbrance.
 */
int player::encumb(body_part bp, double &layers, int &armorenc) const
{
    int ret = 0;
    double layer[MAX_CLOTHING_LAYER] = { };
    int level = 0;
    bool is_wearing_active_power_armor = false;
    for( auto &w : worn ) {
        if( w.active && w.is_power_armor() ) {
            is_wearing_active_power_armor = true;
            break;
        }
    }

    for (size_t i = 0; i < worn.size(); ++i) {
        if( worn[i].covers(bp) ) {
            if( worn[i].has_flag( "SKINTIGHT" ) ) {
                level = UNDERWEAR;
            } else if ( worn[i].has_flag( "WAIST" ) ) {
                level = WAIST_LAYER;
            } else if ( worn[i].has_flag( "OUTER" ) ) {
                level = OUTER_LAYER;
            } else if ( worn[i].has_flag( "BELTED") ) {
                level = BELTED_LAYER;
            } else {
                level = REGULAR_LAYER;
            }

            layer[level]++;
            if( worn[i].is_power_armor() && is_wearing_active_power_armor ) {
                armorenc += std::max( 0, worn[i].get_encumber() - 4);
            } else {
                armorenc += worn[i].get_encumber();
                // Fitted clothes will reduce either encumbrance or layering.
                if( worn[i].has_flag( "FIT" ) ) {
                    if( worn[i].get_encumber() > 0 && armorenc > 0 ) {
                        armorenc--;
                    } else if (layer[level] > 0) {
                        layer[level] -= .5;
                    }
                }
            }
        }
    }
    if (armorenc < 0) {
        armorenc = 0;
    }
    ret += armorenc;

    for( auto &elem : layer ) {
        layers += std::max( 0.0, elem - 1.0 );
    }

    if (layers > 0.0) {
        ret += layers;
    }

    if (volume_carried() > volume_capacity() - 2 && bp != bp_head) {
        ret += 3;
    }

    // Bionics and mutation
    if ( has_bionic("bio_stiff") && bp != bp_head && bp != bp_mouth && bp != bp_eyes ) {
        ret += 1;
    }
    if ( (has_trait("CHITIN3") || has_trait("CHITIN_FUR3") ) &&
      bp != bp_eyes && bp != bp_mouth ) {
        ret += 1;
    }
    if ( has_trait("SLIT_NOSTRILS") && bp == bp_mouth ) {
        ret += 1;
    }
    if ( has_trait("ARM_FEATHERS") && (bp == bp_arm_l || bp == bp_arm_r) ) {
        ret += 2;
    }
    if ( has_trait("INSECT_ARMS") && (bp == bp_arm_l || bp == bp_arm_r) ) {
        ret += 3;
    }
    if ( has_trait("ARACHNID_ARMS") && (bp == bp_arm_l || bp == bp_arm_r) ) {
        ret += 4;
    }
    if ( has_trait("PAWS") && (bp == bp_hand_l || bp == bp_hand_r) ) {
        ret += 1;
    }
    if ( has_trait("PAWS_LARGE") && (bp == bp_hand_l || bp == bp_hand_r) ) {
        ret += 2;
    }
    if ( has_trait("LARGE") && (bp == bp_arm_l || bp == bp_arm_r || bp == bp_torso )) {
        ret += 1;
    }
    if ( has_trait("WINGS_BUTTERFLY") && (bp == bp_torso )) {
        ret += 1;
    }
    if ( has_trait("SHELL2") && (bp == bp_torso )) {
        ret += 1;
    }
    if ((bp == bp_hand_l || bp == bp_hand_r) &&
        (has_trait("ARM_TENTACLES") || has_trait("ARM_TENTACLES_4") ||
         has_trait("ARM_TENTACLES_8")) ) {
        ret += 3;
    }
    if ((bp == bp_hand_l || bp == bp_hand_r) &&
        (has_trait("CLAWS_TENTACLE") )) {
        ret += 2;
    }
    if (bp == bp_mouth &&
        ( has_bionic("bio_nostril") ) ) {
        ret += 1;
    }
    if ((bp == bp_hand_l || bp == bp_hand_r) &&
        ( has_bionic("bio_thumbs") ) ) {
        ret += 2;
    }
    if (bp == bp_eyes &&
        ( has_bionic("bio_pokedeye") ) ) {
        ret += 1;
    }
    if ( ret < 0 ) {
        ret = 0;
    }
    return ret;
}

int player::get_armor_bash(body_part bp) const
{
    return get_armor_bash_base(bp) + armor_bash_bonus;
}

int player::get_armor_cut(body_part bp) const
{
    return get_armor_cut_base(bp) + armor_cut_bonus;
}

int player::get_armor_bash_base(body_part bp) const
{
    int ret = 0;
    for (auto &i : worn) {
        if (i.covers(bp)) {
            ret += i.bash_resist();
        }
    }
    if (has_bionic("bio_carbon")) {
        ret += 2;
    }
    if (bp == bp_head && has_bionic("bio_armor_head")) {
        ret += 3;
    }
    if ((bp == bp_arm_l || bp == bp_arm_r) && has_bionic("bio_armor_arms")) {
        ret += 3;
    }
    if (bp == bp_torso && has_bionic("bio_armor_torso")) {
        ret += 3;
    }
    if ((bp == bp_leg_l || bp == bp_leg_r) && has_bionic("bio_armor_legs")) {
        ret += 3;
    }
    if (bp == bp_eyes && has_bionic("bio_armor_eyes")) {
        ret += 3;
    }
    if (has_trait("FUR") || has_trait("LUPINE_FUR") || has_trait("URSINE_FUR")) {
        ret++;
    }
    if (bp == bp_head && has_trait("LYNX_FUR")) {
        ret++;
    }
    if (has_trait("FAT")) {
        ret ++;
    }
    if (has_trait("M_SKIN")) {
        ret += 2;
    }
    if (has_trait("M_SKIN2")) {
        ret += 3;
    }
    if (has_trait("CHITIN")) {
        ret += 2;
    }
    if (has_trait("SHELL") && bp == bp_torso) {
        ret += 6;
    }
    if (has_trait("SHELL2") && !has_active_mutation("SHELL2") && bp == bp_torso) {
        ret += 9;
    }
    if (has_active_mutation("SHELL2")) {
        // Limbs & head are safe inside the shell! :D
        ret += 9;
    }
    return ret;
}

int player::get_armor_cut_base(body_part bp) const
{
    int ret = 0;
    for (auto &i : worn) {
        if (i.covers(bp)) {
            ret += i.cut_resist();
        }
    }
    if (has_bionic("bio_carbon")) {
        ret += 4;
    }
    if (bp == bp_head && has_bionic("bio_armor_head")) {
        ret += 3;
    } else if ((bp == bp_arm_l || bp == bp_arm_r) && has_bionic("bio_armor_arms")) {
        ret += 3;
    } else if (bp == bp_torso && has_bionic("bio_armor_torso")) {
        ret += 3;
    } else if ((bp == bp_leg_l || bp == bp_leg_r) && has_bionic("bio_armor_legs")) {
        ret += 3;
    } else if (bp == bp_eyes && has_bionic("bio_armor_eyes")) {
        ret += 3;
    }
    if (has_trait("THICKSKIN")) {
        ret++;
    }
    if (has_trait("THINSKIN")) {
        ret--;
    }
    if (has_trait("M_SKIN")) {
        ret ++;
    }
    if (has_trait("M_SKIN2")) {
        ret += 3;
    }
    if (has_trait("SCALES")) {
        ret += 2;
    }
    if (has_trait("THICK_SCALES")) {
        ret += 4;
    }
    if (has_trait("SLEEK_SCALES")) {
        ret += 1;
    }
    if (has_trait("CHITIN") || has_trait("CHITIN_FUR")) {
        ret += 2;
    }
    if (has_trait("CHITIN2") || has_trait("CHITIN_FUR2")) {
        ret += 4;
    }
    if (has_trait("CHITIN3") || has_trait("CHITIN_FUR3")) {
        ret += 8;
    }
    if (has_trait("SHELL") && bp == bp_torso) {
        ret += 14;
    }
    if (has_trait("SHELL2") && !has_active_mutation("SHELL2") && bp == bp_torso) {
        ret += 17;
    }
    if (has_active_mutation("SHELL2")) {
        // Limbs & head are safe inside the shell! :D
        ret += 17;
    }
    return ret;
}

void get_armor_on(player* p, body_part bp, std::vector<int>& armor_indices) {
    for (size_t i = 0; i < p->worn.size(); i++) {
        if (p->worn[i].covers(bp)) {
            armor_indices.push_back(i);
        }
    }
}

void player::armor_absorb(damage_unit& du, item& armor) {
    if (rng(0,100) <= armor.get_coverage()) {
        if (armor.is_power_armor()) { // TODO: add some check for power armor
        }

        const float effective_resist = resistances(armor).get_effective_resist(du);
        // Amount of damage mitigated
        const float mitigation = std::min(effective_resist, du.amount);
        du.amount -= mitigation; // mitigate the damage first

        // Scale chance of article taking damage based on the number of parts it covers.
        // This represents large articles being able to take more punishment
        // before becoming inneffective or being destroyed.
        const int num_parts_covered = armor.get_covered_body_parts().count();
        if( !one_in( num_parts_covered ) ) {
            return;
        }

        // if the post-mitigation amount is greater than the amount
        if( (du.amount > effective_resist && !one_in(du.amount) && one_in(2)) ||
            // or if it isn't, but 1/50 chance
            (du.amount <= effective_resist && !armor.has_flag("STURDY") &&
             !armor.is_power_armor() && one_in(200)) ) {

            armor.damage++;
            auto &material = armor.get_random_material();
            std::string damage_verb = ( du.type == DT_BASH ) ?
                material.bash_dmg_verb() : material.cut_dmg_verb();

            const std::string pre_damage_name = armor.tname();
            const std::string pre_damage_adj = armor.get_base_material().
                dmg_adj(armor.damage);

            // add "further" if the damage adjective and verb are the same
            std::string format_string = ( pre_damage_adj == damage_verb ) ?
                _("Your %s is %s further!") : _("Your %s is %s!");
            add_msg_if_player( m_bad, format_string.c_str(), pre_damage_name.c_str(),
                               damage_verb.c_str());
            //item is damaged
            if( is_player() ) {
                SCT.add(posx(), posy(), NORTH, remove_color_tags( pre_damage_name ),
                        m_neutral, damage_verb, m_info);
            }
        }
    }
}

void player::absorb_hit(body_part bp, damage_instance &dam) {
    for( auto &elem : dam.damage_units ) {

        // Recompute the armor indices for every damage unit because we may have
        // destroyed armor earlier in the loop.
        std::vector<int> armor_indices;

        get_armor_on( this,bp,armor_indices );

        // CBMs absorb damage first before hitting armor
        if( has_active_bionic("bio_ads") ) {
            if( elem.amount > 0 && power_level > 24 ) {
                if( elem.type == DT_BASH ) {
                    elem.amount -= rng( 1, 8 );
                } else if( elem.type == DT_CUT ) {
                    elem.amount -= rng( 1, 4 );
                } else if( elem.type == DT_STAB ) {
                    elem.amount -= rng( 1, 2 );
                }
                power_level -= 25;
            }
            if( elem.amount < 0 ) {
                elem.amount = 0;
            }
        }

        // The worn vector has the innermost item first, so
        // iterate reverse to damage the outermost (last in worn vector) first.
        for( std::vector<int>::reverse_iterator armor_it = armor_indices.rbegin();
             armor_it != armor_indices.rend(); ++armor_it ) {

            const int index = *armor_it;

            armor_absorb( elem, worn[index] );

            // now check if armor was completely destroyed and display relevant messages
            // TODO: use something less janky than the old code for this check
            if( worn[index].damage >= 5 ) {
                //~ %s is armor name
                add_memorial_log(pgettext("memorial_male", "Worn %s was completely destroyed."),
                                 pgettext("memorial_female", "Worn %s was completely destroyed."),
                                 worn[index].tname( 1, false ).c_str());
                add_msg_player_or_npc( m_bad, _("Your %s is completely destroyed!"),
                                              _("<npcname>'s %s is completely destroyed!"),
                                              worn[index].tname( 1, false ).c_str() );
                worn.erase(worn.begin() + index);
            }
        }

        // Next, apply reductions from bionics and traits.
        if( has_bionic("bio_carbon") ) {
            switch (elem.type) {
            case DT_BASH:
                elem.amount -= 2;
                break;
            case DT_CUT:
                elem.amount -= 4;
                break;
            case DT_STAB:
                elem.amount -= 3.2;
                break;
            default:
                break;
            }
        }
        if( bp == bp_head && has_bionic("bio_armor_head") ) {
            switch (elem.type) {
            case DT_BASH:
            case DT_CUT:
                elem.amount -= 3;
                break;
            case DT_STAB:
                elem.amount -= 2.4;
                break;
            default:
                break;
            }
        } else if( (bp == bp_arm_l || bp == bp_arm_r) && has_bionic("bio_armor_arms") ) {
            switch (elem.type) {
            case DT_BASH:
            case DT_CUT:
                elem.amount -= 3;
                break;
            case DT_STAB:
                elem.amount -= 2.4;
                break;
            default:
                break;
            }
        } else if( bp == bp_torso && has_bionic("bio_armor_torso") ) {
            switch (elem.type) {
            case DT_BASH:
            case DT_CUT:
                elem.amount -= 3;
                break;
            case DT_STAB:
                elem.amount -= 2.4;
                break;
            default:
                break;
            }
        } else if( (bp == bp_leg_l || bp == bp_leg_r) && has_bionic("bio_armor_legs") ) {
            switch (elem.type) {
            case DT_BASH:
            case DT_CUT:
                elem.amount -= 3;
                break;
            case DT_STAB:
                elem.amount -= 2.4;
                break;
            default:
                break;
            }
        } else if( bp == bp_eyes && has_bionic("bio_armor_eyes") ) {
            switch (elem.type) {
            case DT_BASH:
            case DT_CUT:
                elem.amount -= 3;
                break;
            case DT_STAB:
                elem.amount -= 2.4;
                break;
            default:
                break;
            }
        }
        if( elem.type == DT_CUT ) {
            if( has_trait("THICKSKIN") ) {
                elem.amount -= 1;
            }
            if( has_trait("THINSKIN") ) {
                elem.amount += 1;
            }
            if (has_trait("SCALES")) {
                elem.amount -= 2;
            }
            if (has_trait("THICK_SCALES")) {
                elem.amount -= 4;
            }
            if (has_trait("SLEEK_SCALES")) {
                elem.amount -= 1;
            }
            if (has_trait("FAT")) {
                elem.amount --;
            }
            if (has_trait("CHITIN") || has_trait("CHITIN_FUR") || has_trait("CHITIN_FUR2")) {
                elem.amount -= 2;
            }
            if ((bp == bp_foot_l || bp == bp_foot_r) && has_trait("HOOVES")) {
                elem.amount--;
            }
            if (has_trait("CHITIN2")) {
                elem.amount -= 4;
            }
            if (has_trait("CHITIN3") || has_trait("CHITIN_FUR3")) {
                elem.amount -= 8;
            }
            elem.amount -= mabuff_arm_cut_bonus();
        }
        if( elem.type == DT_BASH ) {
            if (has_trait("FEATHERS")) {
                elem.amount--;
            }
            if (has_trait("AMORPHOUS")) {
                elem.amount--;
                if (!(has_trait("INT_SLIME"))) {
                    elem.amount -= 3;
                }
            }
            if ((bp == bp_arm_l || bp == bp_arm_r) && has_trait("ARM_FEATHERS")) {
                elem.amount--;
            }
            if (has_trait("FUR") || has_trait("LUPINE_FUR") || has_trait("URSINE_FUR")) {
                elem.amount--;
            }
            if (bp == bp_head && has_trait("LYNX_FUR")) {
                elem.amount--;
            }
            if (has_trait("CHITIN2")) {
                elem.amount--;
            }
            if (has_trait("CHITIN3") || has_trait("CHITIN_FUR3")) {
                elem.amount -= 2;
            }
            if (has_trait("PLANTSKIN")) {
                elem.amount--;
            }
            if (has_trait("BARK")) {
                elem.amount -= 2;
            }
            if (has_trait("LIGHT_BONES")) {
                elem.amount *= 1.4;
            }
            if (has_trait("HOLLOW_BONES")) {
                elem.amount *= 1.8;
            }
            elem.amount -= mabuff_arm_bash_bonus();
        }

        if( elem.amount < 0 ) {
            elem.amount = 0;
        }
    }
}

int player::get_env_resist(body_part bp) const
{
    int ret = 0;
    for (auto &i : worn) {
        // Head protection works on eyes too (e.g. baseball cap)
        if (i.covers(bp) || (bp == bp_eyes && i.covers(bp_head))) {
            ret += i.get_env_resist();
        }
    }

    if (bp == bp_mouth && has_bionic("bio_purifier") && ret < 5) {
        ret += 2;
        if (ret > 5) {
            ret = 5;
        }
    }

    if (bp == bp_eyes && has_bionic("bio_armor_eyes") && ret < 5) {
        ret += 2;
        if (ret > 5) {
            ret = 5;
        }
    }
    return ret;
}

bool player::wearing_something_on(body_part bp) const
{
    for (auto &i : worn) {
        if (i.covers(bp))
            return true;
    }
    return false;
}

bool player::is_wearing_shoes(std::string side) const
{
    bool left = true;
    bool right = true;
    if (side == "left" || side == "both") {
        left = false;
        for (auto &i : worn) {
            const item *worn_item = &i;
            if (i.covers(bp_foot_l) &&
                !worn_item->has_flag("BELTED") &&
                !worn_item->has_flag("SKINTIGHT")) {
                left = true;
                break;
            }
        }
    }
    if (side == "right" || side == "both") {
        right = false;
        for (auto &i : worn) {
            const item *worn_item = &i;
            if (i.covers(bp_foot_r) &&
                !worn_item->has_flag("BELTED") &&
                !worn_item->has_flag("SKINTIGHT")) {
                right = true;
                break;
            }
        }
    }
    return (left && right);
}

double player::footwear_factor() const
{
    double ret = 0;
    if (wearing_something_on(bp_foot_l)) {
        ret += .5;
    }
    if (wearing_something_on(bp_foot_r)) {
        ret += .5;
    }
    return ret;
}

int player::shoe_type_count(const itype_id & it) const
{
    int ret = 0;
    if (is_wearing_on_bp(it, bp_foot_l)) {
        ret++;
    }
    if (is_wearing_on_bp(it, bp_foot_r)) {
        ret++;
    }
    return ret;
}

bool player::is_wearing_power_armor(bool *hasHelmet) const {
    bool result = false;
    for( auto &elem : worn ) {
        if( !elem.is_power_armor() ) {
            continue;
        }
        if (hasHelmet == NULL) {
            // found power armor, helmet not requested, cancel loop
            return true;
        }
        // found power armor, continue search for helmet
        result = true;
        if( elem.covers( bp_head ) ) {
            *hasHelmet = true;
            return true;
        }
    }
    return result;
}

int player::adjust_for_focus(int amount)
{
    int effective_focus = focus_pool;
    if (has_trait("FASTLEARNER"))
    {
        effective_focus += 15;
    }
    if (has_trait("SLOWLEARNER"))
    {
        effective_focus -= 15;
    }
    double tmp = amount * (effective_focus / 100.0);
    int ret = int(tmp);
    if (rng(0, 100) < 100 * (tmp - ret))
    {
        ret++;
    }
    return ret;
}

void player::practice( const Skill* s, int amount, int cap )
{
    SkillLevel& level = skillLevel(s);
    // Double amount, but only if level.exercise isn't a small negative number?
    if (level.exercise() < 0) {
        if (amount >= -level.exercise()) {
            amount -= level.exercise();
        } else {
            amount += amount;
        }
    }

    bool isSavant = has_trait("SAVANT");

    const Skill* savantSkill = NULL;
    SkillLevel savantSkillLevel = SkillLevel();

    if (isSavant) {
        for( auto &skill : Skill::skills ) {
            if( skillLevel( skill ) > savantSkillLevel ) {
                savantSkill = skill;
                savantSkillLevel = skillLevel( skill );
            }
        }
    }

    amount = adjust_for_focus(amount);

    if (has_trait("PACIFIST") && s->is_combat_skill()) {
        if(!one_in(3)) {
          amount = 0;
        }
    }
    if (has_trait("PRED2") && s->is_combat_skill()) {
        if(one_in(3)) {
          amount *= 2;
        }
    }
    if (has_trait("PRED3") && s->is_combat_skill()) {
        amount *= 2;
    }

    if (has_trait("PRED4") && s->is_combat_skill()) {
        amount *= 3;
    }

    if (isSavant && s != savantSkill) {
        amount /= 2;
    }

    if (skillLevel(s) > cap) { //blunt grinding cap implementation for crafting
        amount = 0;
        int curLevel = skillLevel(s);
        if(is_player() && one_in(5)) {//remind the player intermittently that no skill gain takes place
            add_msg(m_info, _("This task is too simple to train your %s beyond %d."),
                    s->name().c_str(), curLevel);
        }
    }

    if (amount > 0 && level.isTraining()) {
        int oldLevel = skillLevel(s);
        skillLevel(s).train(amount);
        int newLevel = skillLevel(s);
        if (is_player() && newLevel > oldLevel) {
            add_msg(m_good, _("Your skill in %s has increased to %d!"), s->name().c_str(), newLevel);
        }
        if(is_player() && newLevel > cap) {
            //inform player immediately that the current recipe can't be used to train further
            add_msg(m_info, _("You feel that %s tasks of this level are becoming trivial."),
                    s->name().c_str());
        }

        int chance_to_drop = focus_pool;
        focus_pool -= chance_to_drop / 100;
        // Apex Predators don't think about much other than killing.
        // They don't lose Focus when practicing combat skills.
        if ((rng(1, 100) <= (chance_to_drop % 100)) && (!(has_trait("PRED4") &&
                                                          s->is_combat_skill()))) {
            focus_pool--;
        }
    }

    skillLevel(s).practice();
}

void player::practice( std::string s, int amount, int cap )
{
    const Skill* aSkill = Skill::skill(s);
    practice( aSkill, amount, cap );
}

bool player::knows_recipe(const recipe *rec) const
{
    // do we know the recipe by virtue of it being autolearned?
    if( rec->autolearn ) {
        // Can the skill being trained can handle the difficulty of the task
        bool meets_requirements = false;
        if(rec->skill_used == NULL || get_skill_level(rec->skill_used) >= rec->difficulty){
            meets_requirements = true;
            //If there are required skills, insure their requirements are met, or we can't craft
            if(!rec->required_skills.empty()){
                for( auto iter = rec->required_skills.cbegin();
                     iter != rec->required_skills.cend(); ++iter ){
                    if( get_skill_level(iter->first) < iter->second ){
                        meets_requirements = false;
                    }
                }
            }
        }
        if(meets_requirements){
            return true;
        }
    }

    if( learned_recipes.find( rec->ident ) != learned_recipes.end() ) {
        return true;
    }

    return false;
}

int player::has_recipe( const recipe *r, const inventory &crafting_inv ) const
{
    // Iterate over the nearby items and see if there's a book that has the recipe.
    const_invslice slice = crafting_inv.const_slice();
    int difficulty = -1;
    for( auto stack = slice.cbegin(); stack != slice.cend(); ++stack ) {
        // We are only checking qualities, so we only care about the first item in the stack.
        const item &candidate = (*stack)->front();
        if( candidate.is_book() && items_identified.count(candidate.type->id) ) {
            const auto &recipes = candidate.type->book->recipes;
            for( auto book_recipe = recipes.cbegin();
                 book_recipe != recipes.cend(); ++book_recipe ) {
                // Does it have the recipe, and do we meet it's requirements?
                if( book_recipe->first->ident == r->ident &&
                    ( book_recipe->first->skill_used == NULL ||
                      get_skill_level(book_recipe->first->skill_used) >= book_recipe->second ) &&
                    ( difficulty == -1 || book_recipe->second < difficulty ) ) {
                    difficulty = book_recipe->second;
                }
            }
        } else {
            if (candidate.has_flag("HAS_RECIPE")){
                if (candidate.get_var("RECIPE") == r->ident){
                    if (difficulty == -1) difficulty = r->difficulty;
                }
            }
        }
    }
    return difficulty;
}

void player::learn_recipe(recipe *rec)
{
    learned_recipes[rec->ident] = rec;
}

void player::assign_activity(activity_type type, int moves, int index, int pos, std::string name)
{
    if( !backlog.empty() && backlog.front().type == type && backlog.front().index == index &&
        backlog.front().position == pos && backlog.front().name == name &&
        !backlog.front().auto_resume) {
        add_msg_if_player( _("You resume your task."));
        activity = backlog.front();
        backlog.pop_front();
    } else {
        if( activity.type != ACT_NULL ) {
            backlog.push_front( activity );
        }
        activity = player_activity(type, moves, index, pos, name);
    }
    if( this->moves <= activity.moves_left ) {
        activity.moves_left -= this->moves;
        this->moves = 0;
    } else {
        this->moves -= activity.moves_left;
        activity.moves_left = 0;
    }
    activity.warned_of_proximity = false;
}

bool player::has_activity(const activity_type type) const
{
    if (activity.type == type) {
        return true;
    }

    return false;
}

void player::cancel_activity()
{
    // Clear any backlog items that aren't auto-resume.
    for( auto backlog_item = backlog.begin(); backlog_item != backlog.end(); ) {
        if( backlog_item->auto_resume ) {
            backlog_item++;
        } else {
            backlog_item = backlog.erase( backlog_item );
        }
    }
    if( activity.is_suspendable() ) {
        backlog.push_front( activity );
    }
    activity = player_activity();
}

std::vector<item*> player::has_ammo(ammotype at)
{
    std::vector<item*> result = inv.all_ammo(at);
    if (weapon.is_of_ammo_type_or_contains_it(at)) {
        result.push_back(&weapon);
    }
    for( auto &elem : worn ) {
        if( elem.is_of_ammo_type_or_contains_it( at ) ) {
            result.push_back( &elem );
        }
    }
    return result;
}

std::vector<item *> player::has_exact_ammo( const ammotype &at, const itype_id &id )
{
    auto result = has_ammo( at );
    for( auto it = result.begin(); it != result.end(); ) {
        if( ( *it )->is_of_type_or_contains_it( id ) ) {
            ++it;
        } else {
            it = result.erase( it );
        }
    }
    return result;
}

bool player::has_gun_for_ammo( const ammotype &at ) const
{
    return has_item_with( [at]( const item & it ) {
        // item::ammo_type considers the active gunmod.
        return it.is_gun() && it.ammo_type() == at;
    } );
}

std::string player::weapname(bool charges)
{
    if (!(weapon.is_tool() && dynamic_cast<it_tool*>(weapon.type)->max_charges <= 0) &&
          weapon.charges >= 0 && charges) {
        std::stringstream dump;
        int spare_mag = weapon.has_gunmod("spare_mag");
        // For guns, just print the unadorned name.
        dump << weapon.type_name(1).c_str();
        if (!(weapon.has_flag("NO_AMMO") || weapon.has_flag("RELOAD_AND_SHOOT"))) {
            dump << " (" << weapon.charges;
            if( -1 != spare_mag ) {
                dump << "+" << weapon.contents[spare_mag].charges;
            }
            for (auto &i : weapon.contents) {
                if( i.is_auxiliary_gunmod() ) {
                    dump << "+" << i.charges;
                }
            }
            dump << ")";
        }
        return dump.str();
    } else if (weapon.is_container()) {
        std::stringstream dump;
        dump << weapon.tname().c_str();
        if(weapon.contents.size() == 1) {
            dump << " (" << weapon.contents[0].charges << ")";
        }
        return dump.str();
    } else if (weapon.is_null()) {
        return _("fists");
    } else {
        return weapon.tname();
    }
}

void player::wield_contents(item *container, bool force_invlet,
                            std::string /*skill_used*/, int /*volume_factor*/)
{
    if(!(container->contents.empty())) {
        item& weap = container->contents[0];
        inv.assign_empty_invlet(weap, force_invlet);
        wield(&(i_add(weap)));
        container->contents.erase(container->contents.begin());
    } else {
        debugmsg("Tried to wield contents of empty container (player::wield_contents)");
    }
}

void player::store(item* container, item* put, std::string skill_used, int volume_factor)
{
    int lvl = skillLevel(skill_used);
    moves -= (lvl == 0) ? ((volume_factor + 1) * put->volume()) : (volume_factor * put->volume()) / lvl;
    container->put_in(i_rem(put));
}

nc_color encumb_color(int level)
{
 if (level < 0)
  return c_green;
 if (level == 0)
  return c_ltgray;
 if (level < 4)
  return c_yellow;
 if (level < 7)
  return c_ltred;
 return c_red;
}

void player::copy_skill_levels(const player *rhs)
{
    _skills = rhs->_skills;
}

void player::set_skill_level(const Skill* _skill, int level)
{
    skillLevel(_skill).level(level);
}

void player::set_skill_level(std::string ident, int level)
{
    skillLevel(ident).level(level);
}

void player::boost_skill_level(const Skill* _skill, int level)
{
    skillLevel(_skill).level(level+skillLevel(_skill));
}

void player::boost_skill_level(std::string ident, int level)
{
    skillLevel(ident).level(level+skillLevel(ident));
}

int player::get_melee() const
{
    return get_skill_level("melee");
}

void player::setID (int i)
{
    if( id >= 0 ) {
        debugmsg( "tried to set id of a npc/player, but has already a id: %d", id );
    } else if( i < -1 ) {
        debugmsg( "tried to set invalid id of a npc/player: %d", i );
    } else {
        id = i;
    }
}

int player::getID () const
{
    return this->id;
}

bool player::uncanny_dodge()
{
    bool is_u = this == &g->u;
    bool seen = g->u.sees( *this );
    if( this->power_level < 74 || !this->has_active_bionic("bio_uncanny_dodge") ) { return false; }
    point adjacent = adjacent_tile();
    power_level -= 75;
    if( adjacent.x != posx() || adjacent.y != posy()) {
        position.x = adjacent.x;
        position.y = adjacent.y;
        if( is_u ) {
            add_msg( _("Time seems to slow down and you instinctively dodge!") );
        } else if( seen ) {
            add_msg( _("%s dodges... so fast!"), this->disp_name().c_str() );

        }
        return true;
    }
    if( is_u ) {
        add_msg( _("You try to dodge but there's no room!") );
    } else if( seen ) {
        add_msg( _("%s tries to dodge but there's no room!"), this->disp_name().c_str() );
    }
    return false;
}

// adjacent_tile() returns a safe, unoccupied adjacent tile. If there are no such tiles, returns player position instead.
point player::adjacent_tile()
{
    std::vector<point> ret;
    trap_id curtrap;
    int dangerous_fields;
    for( int i = posx() - 1; i <= posx() + 1; i++ ) {
        for( int j = posy() - 1; j <= posy() + 1; j++ ) {
            if( i == posx() && j == posy() ) {
                // don't consider player position
                continue;
            }
            curtrap = g->m.tr_at(i, j);
            if( g->mon_at(i, j) == -1 && g->npc_at(i, j) == -1 && g->m.move_cost(i, j) > 0 &&
                (curtrap == tr_null || traplist[curtrap]->is_benign()) ) {
                // only consider tile if unoccupied, passable and has no traps
                dangerous_fields = 0;
                auto &tmpfld = g->m.field_at(i, j);
                for( auto &fld : tmpfld ) {
                    const field_entry &cur = fld.second;
                    if( cur.is_dangerous() ) {
                        dangerous_fields++;
                    }
                }
                if (dangerous_fields == 0) {
                    ret.push_back(point(i, j));
                }
            }
        }
    }
    if( ret.size() ) {
        return ret[ rng( 0, ret.size() - 1 ) ];   // return a random valid adjacent tile
    }
    return pos(); // or return player position if no valid adjacent tiles
}

// --- Library functions ---
// This stuff could be moved elsewhere, but there
// doesn't seem to be a good place to put it right now.

// Basic logistic function.
double player::logistic(double t)
{
    return 1 / (1 + exp(-t));
}

// Logistic curve [-6,6], flipped and scaled to
// range from 1 to 0 as pos goes from min to max.
double player::logistic_range(int min, int max, int pos)
{
    const double LOGI_CUTOFF = 4;
    const double LOGI_MIN = logistic(-LOGI_CUTOFF);
    const double LOGI_MAX = logistic(+LOGI_CUTOFF);
    const double LOGI_RANGE = LOGI_MAX - LOGI_MIN;
    // Anything beyond [min,max] gets clamped.
    if (pos < min)
    {
        return 1.0;
    }
    else if (pos > max)
    {
        return 0.0;
    }

    // Normalize the pos to [0,1]
    double range = max - min;
    double unit_pos = (pos - min) / range;

    // Scale and flip it to [+LOGI_CUTOFF,-LOGI_CUTOFF]
    double scaled_pos = LOGI_CUTOFF - 2 * LOGI_CUTOFF * unit_pos;

    // Get the raw logistic value.
    double raw_logistic = logistic(scaled_pos);

    // Scale the output to [0,1]
    return (raw_logistic - LOGI_MIN) / LOGI_RANGE;
}

// Calculates portions favoring x, then y, then z
void player::calculate_portions(int &x, int &y, int &z, int maximum)
{
    z = std::min(z, std::max(maximum - x - y, 0));
    y = std::min(y, std::max(maximum - x , 0));
    x = std::min(x, std::max(maximum, 0));
}

void player::environmental_revert_effect()
{
    illness.clear();
    addictions.clear();
    morale.clear();

    for (int part = 0; part < num_hp_parts; part++) {
        hp_cur[part] = hp_max[part];
    }
    hunger = 0;
    thirst = 0;
    fatigue = 0;
    set_healthy(0);
    set_healthy_mod(0);
    stim = 0;
    pain = 0;
    pkill = 0;
    radiation = 0;

    recalc_sight_limits();
}

bool player::is_invisible() const {
    static const std::string str_bio_cloak("bio_cloak"); // This function used in monster::plan_moves
    static const std::string str_bio_night("bio_night");
    return (
        has_active_bionic(str_bio_cloak) ||
        has_active_bionic(str_bio_night) ||
        has_active_optcloak() ||
        has_trait("DEBUG_CLOAK") ||
        has_artifact_with(AEP_INVISIBLE)
    );
}

int player::visibility( bool, int ) const { // 0-100 %
    if ( is_invisible() ) {
        return 0;
    }
    // todo:
    // if ( dark_clothing() && light check ...
    return 100;
}

void player::set_destination(const std::vector<point> &route)
{
    auto_move_route = route;
}

void player::clear_destination()
{
    auto_move_route.clear();
    next_expected_position.x = -1;
    next_expected_position.y = -1;
}

bool player::has_destination() const
{
    return !auto_move_route.empty();
}

std::vector<point> &player::get_auto_move_route()
{
    return auto_move_route;
}

action_id player::get_next_auto_move_direction()
{
    if (!has_destination()) {
        return ACTION_NULL;
    }

    if (next_expected_position.x != -1) {
        if (posx() != next_expected_position.x || posy() != next_expected_position.y) {
            // We're off course, possibly stumbling or stuck, cancel auto move
            return ACTION_NULL;
        }
    }

    next_expected_position = auto_move_route.front();
    auto_move_route.erase(auto_move_route.begin());

    int dx = next_expected_position.x - posx();
    int dy = next_expected_position.y - posy();

    if (abs(dx) > 1 || abs(dy) > 1) {
        // Should never happen, but check just in case
        return ACTION_NULL;
    }

    return get_movement_direction_from_delta(dx, dy);
}

void player::shift_destination(int shiftx, int shifty)
{
    if (next_expected_position.x != -1) {
        next_expected_position.x += shiftx;
        next_expected_position.y += shifty;
    }

    for( auto &elem : auto_move_route ) {
        elem.x += shiftx;
        elem.y += shifty;
    }
}

bool player::has_weapon() const {
    return !unarmed_attack();
}

m_size player::get_size() const {
    return MS_MEDIUM;
}

int player::get_hp( hp_part bp ) const
{
    if( bp < num_hp_parts ) {
        return hp_cur[bp];
    }
    int hp_total = 0;
    for( int i = 0; i < num_hp_parts; ++i ) {
        hp_total += hp_cur[i];
    }
    return hp_total;
}

int player::get_hp_max( hp_part bp ) const
{
    if( bp < num_hp_parts ) {
        return hp_max[bp];
    }
    int hp_total = 0;
    for( int i = 0; i < num_hp_parts; ++i ) {
        hp_total += hp_max[i];
    }
    return hp_total;
}

field_id player::playerBloodType() const {
    if (has_trait("THRESH_PLANT"))
        return fd_blood_veggy;
    if (has_trait("THRESH_INSECT") || has_trait("THRESH_SPIDER"))
        return fd_blood_insect;
    if (has_trait("THRESH_CEPHALOPOD"))
        return fd_blood_invertebrate;
    return fd_blood;
}

Creature::Attitude player::attitude_to( const Creature &other ) const
{
    const auto m = dynamic_cast<const monster *>( &other );
    const auto p = dynamic_cast<const npc *>( &other );
    if( m != nullptr ) {
        if( m->friendly != 0 ) {
            return A_FRIENDLY;
        }
        switch( m->attitude( const_cast<player *>( this ) ) ) {
                // player probably does not want to harm them, but doesn't care much at all.
            case MATT_FOLLOW:
            case MATT_FPASSIVE:
            case MATT_IGNORE:
            case MATT_FLEE:
                return A_NEUTRAL;
                // player does not want to harm those.
            case MATT_FRIEND:
            case MATT_ZLAVE: // Don't want to harm your zlave!
                return A_FRIENDLY;
            case MATT_ATTACK:
                return A_HOSTILE;
            case MATT_NULL:
            case NUM_MONSTER_ATTITUDES:
                break;
        }
    } else if( p != nullptr ) {
        if( p->attitude == NPCATT_KILL ) {
            return A_HOSTILE;
        } else if( p->is_friend() ) {
            return A_FRIENDLY;
        } else {
            return A_NEUTRAL;
        }
    }
    return A_NEUTRAL;
}

bool player::sees( const point t, int &bresenham_slope ) const
{
    static const std::string str_bio_night("bio_night");
    const int wanted_range = rl_dist( pos(), t );
    bool can_see = Creature::sees( t, bresenham_slope );
    // Only check if we need to override if we already came to the opposite conclusion.
    if( can_see && wanted_range < 15 && wanted_range > sight_range(1) &&
        has_active_bionic(str_bio_night) ) {
        can_see = false;
    }
    // Clairvoyance is a really expensive check,
    // so try to avoid making it if at all possible.
    if( !can_see && wanted_range < MAX_CLAIRVOYANCE && wanted_range < clairvoyance() ) {
        return true;
    }
    return can_see;
}

bool player::sees( const Creature &critter, int &bresenham_slope ) const
{
    // This handles only the player/npc specific stuff (monsters don't have traits or bionics).
    const int dist = rl_dist( pos(), critter.pos() );
    if (dist <= 3 && has_trait("ANTENNAE")) {
        return true;
    }
    if( critter.digging() && has_active_bionic( "bio_ground_sonar" ) ) {
        // Bypass the check below, the bionic sonar also bypasses the sees(point) check because
        // walls don't block sonar which is transmitted in the ground, not the air.
        // TODO: this might need checks whether the player is in the air, or otherwise not connected
        // to the ground. It also might need a range check.
        return true;
    }
    return Creature::sees( critter, bresenham_slope );
}

bool player::can_pickup(bool print_msg) const
{
    if (weapon.has_flag("NO_PICKUP")) {
        if( print_msg && is_player() ) {
            add_msg(m_info, _("You cannot pick up items with your %s!"), weapon.tname().c_str());
        }
        return false;
    }
    return true;
}

bool player::has_container_for(const item &newit)
{
    if (!newit.made_of(LIQUID)) {
        // Currently only liquids need a container
        return true;
    }
    unsigned charges = newit.charges;
    charges -= weapon.get_remaining_capacity_for_liquid(newit);
    for (size_t i = 0; i < worn.size() && charges > 0; i++) {
        charges -= worn[i].get_remaining_capacity_for_liquid(newit);
    }
    for (size_t i = 0; i < inv.size() && charges > 0; i++) {
        const std::list<item>&items = inv.const_stack(i);
        // Assume that each item in the stack has the same remaining capacity
        charges -= items.front().get_remaining_capacity_for_liquid(newit) * items.size();
    }
    return charges <= 0;
}




nc_color player::bodytemp_color(int bp)
{
  nc_color color =  c_ltgray; // default
    if (bp == bp_eyes) {
        color = c_ltgray;    // Eyes don't count towards warmth
    } else if (temp_conv[bp] >  BODYTEMP_SCORCHING) {
        color = c_red;
    } else if (temp_conv[bp] >  BODYTEMP_VERY_HOT) {
        color = c_ltred;
    } else if (temp_conv[bp] >  BODYTEMP_HOT) {
        color = c_yellow;
    } else if (temp_conv[bp] >  BODYTEMP_COLD) {
        color = c_green;
    } else if (temp_conv[bp] >  BODYTEMP_VERY_COLD) {
        color = c_ltblue;
    } else if (temp_conv[bp] >  BODYTEMP_FREEZING) {
        color = c_cyan;
    } else if (temp_conv[bp] <= BODYTEMP_FREEZING) {
        color = c_blue;
    }
    return color;
}

//message related stuff
void player::add_msg_if_player(const char* msg, ...) const
{
    va_list ap;
    va_start(ap, msg);
    Messages::vadd_msg(msg, ap);
    va_end(ap);
}
void player::add_msg_player_or_npc(const char* player_str, const char* npc_str, ...) const
{
    va_list ap;
    va_start(ap, npc_str);
    Messages::vadd_msg(player_str, ap);
    va_end(ap);
}
void player::add_msg_if_player(game_message_type type, const char* msg, ...) const
{
    va_list ap;
    va_start(ap, msg);
    Messages::vadd_msg(type, msg, ap);
    va_end(ap);
}
void player::add_msg_player_or_npc(game_message_type type, const char* player_str, const char* npc_str, ...) const
{
    va_list ap;
    va_start(ap, npc_str);
    Messages::vadd_msg(type, player_str, ap);
    va_end(ap);
}

bool player::knows_trap(int x, int y) const
{
    const point a = g->m.getabs( x, y );
    const tripoint p( a.x, a.y, g->get_abs_levz() );
    return known_traps.count(p) > 0;
}

void player::add_known_trap(int x, int y, const std::string &t)
{
    const point a = g->m.getabs( x, y );
    const tripoint p( a.x, a.y, g->get_abs_levz() );
    if (t == "tr_null") {
        known_traps.erase(p);
    } else {
        known_traps[p] = t;
    }
}

bool player::is_deaf() const
{
    return has_effect("deaf") || worn_with_flag("DEAF");
}

bool player::can_hear( const point source, const int volume ) const
{
    if( is_deaf() ) {
        return false;
    }
    const int dist = rl_dist( source, pos() );
    const float volume_multiplier = hearing_ability();
    return volume * volume_multiplier < dist;
}

// This method intentionally does not factor in deafness.
float player::hearing_ability() const
{
    float volume_multiplier = 1.0;

    // Mutation/Bionic volume modifiers
    if( has_bionic("bio_ears") ) {
        volume_multiplier *= 3.5;
    }
    if( has_trait("PER_SLIME") ) {
        // Random hearing :-/
        // (when it's working at all, see player.cpp)
        // changed from 0.5 to fix Mac compiling error
        volume_multiplier *= (rng(1, 2));
    }
    if( has_trait("BADHEARING") ) {
        volume_multiplier *= .5;
    }
    if( has_trait("GOODHEARING") ) {
        volume_multiplier *= 1.25;
    }
    if( has_trait("CANINE_EARS") ) {
        volume_multiplier *= 1.5;
    }
    if( has_trait("URSINE_EARS") || has_trait("FELINE_EARS") ) {
        volume_multiplier *= 1.25;
    }
    if( has_trait("LUPINE_EARS") ) {
        volume_multiplier *= 1.75;
    }
    return volume_multiplier;
}

int player::print_info(WINDOW* w, int vStart, int, int column) const
{
    mvwprintw( w, vStart++, column, _( "You (%s)" ), name.c_str() );
    return vStart;
}

bool player::is_visible_in_range( const Creature &critter, const int range ) const
{
    return sees( critter ) && rl_dist( pos(), critter.pos() ) <= range;
}

std::vector<Creature *> player::get_visible_creatures( const int range ) const
{
    std::vector<Creature *> result;
    for( size_t i = 0; i < g->num_zombies(); i++ ) {
        auto &critter = g->zombie( i );
        if( !critter.is_dead() && is_visible_in_range( critter, range ) ) {
            result.push_back( &critter );
        }
    }
    for( auto & n : g->active_npc ) {
        if( n != this && is_visible_in_range( *n, range ) ) {
            result.push_back( n );
        }
    }
    if( this != &g->u && is_visible_in_range( g->u, range ) ) {
        result.push_back( &g->u );
    }
    return result;
}

void player::place_corpse()
{
    std::vector<item *> tmp = inv_dump();
    item body;
    body.make_corpse( GetMType( "mon_null" ), calendar::turn, name );
    for( auto itm : tmp ) {
        g->m.add_item_or_charges( posx(), posy(), *itm );
    }
    for( auto & bio : my_bionics ) {
        if( item::type_is_defined( bio.id ) ) {
            body.put_in( item( bio.id, calendar::turn ) );
        }
    }
    int pow = max_power_level;
    while( pow >= 100 ) {
        if( pow >= 250 ) {
            pow -= 250;
            body.contents.push_back( item( "bio_power_storage_mkII", calendar::turn ) );
        } else {
            pow -= 100;
            body.contents.push_back( item( "bio_power_storage", calendar::turn ) );
        }
    }
    g->m.add_item_or_charges( posx(), posy(), body );
}

bool player::sees_with_infrared( const Creature &critter ) const
{
    const bool has_ir = has_active_bionic( "bio_infrared" ) ||
                        has_trait( "INFRARED" ) ||
                        has_trait( "LIZ_IR" ) ||
                        worn_with_flag( "IR_EFFECT" );
    if( !has_ir || !critter.is_warm() ) {
        return false;
    }
    const auto range = sight_range( DAYLIGHT_LEVEL );
    if( is_player() ) {
        return g->m.pl_sees(critter.posx(), critter.posy(), range );
    } else {
        int bresenham_slope;
        return g->m.sees(critter.posx(), critter.posy(), range, bresenham_slope );
    }
}

std::vector<std::string> player::get_overlay_ids() const {
    std::vector<std::string> rval;

    // first get mutations
    for( auto & mutation : get_mutations() ) {
        rval.push_back("mutation_"+mutation);
    }

    // next clothing
    // TODO: worry about correct order of clothing overlays
    for(const item& worn_item : worn) {
        rval.push_back("worn_"+worn_item.typeId());
    }

    // last weapon
    // TODO: might there be clothing that covers the weapon?
    if(!weapon.is_null()) {
        rval.push_back("wielded_"+weapon.typeId());
    }
    return rval;
}

void player::spores()
{
    sounds::sound(posx(), posy(), 10, _("Pouf!")); //~spore-release sound
    monster spore(GetMType("mon_spore"));
    int sporex, sporey;
    int mondex;
    for (int i = -1; i <= 1; i++) {
        for (int j = -1; j <= 1; j++) {
            if (i == 0 && j == 0) {
                continue;
            }
            sporex = posx() + i;
            sporey = posy() + j;
            mondex = g->mon_at(sporex, sporey);
            if (g->m.move_cost(sporex, sporey) > 0) {
                if (mondex != -1) { // Spores hit a monster
                    if (g->u.sees(sporex, sporey) &&
                        !g->zombie(mondex).type->in_species("FUNGUS")) {
                        add_msg(_("The %s is covered in tiny spores!"),
                                g->zombie(mondex).name().c_str());
                    }
                    monster &critter = g->zombie( mondex );
                    if( !critter.make_fungus() ) {
                        critter.die( this );
                    }
                } else if (one_in(3) && g->num_zombies() <= 1000) { // Spawn a spore
                    spore.spawn(sporex, sporey);
                    spore.friendly = -1;
                    g->add_zombie(spore);
                }
            }
        }
    }
}

void player::blossoms()
{
    // Player blossoms are shorter-ranged, but you can fire much more frequently if you like.
    sounds::sound(posx(), posy(), 10, _("Pouf!"));
     for (int i = posx() - 2; i <= posx() + 2; i++) {
        for (int j = posy() - 2; j <= posy() + 2; j++) {
            g->m.add_field( i, j, fd_fungal_haze, rng(1, 2));
        }
    }
}

int player::add_ammo_to_worn_quiver( item &ammo )
{
    std::vector<item *>quivers;
    for( auto & worn_item : worn) {
        if( worn_item.type->can_use( "QUIVER")) {
            quivers.push_back( &worn_item);
        }
    }

    // sort quivers by contents, such that empty quivers go last
    std::sort( quivers.begin(), quivers.end(), item_compare_by_charges);

    int quivered_sum = 0;
    int move_cost_per_arrow = 10;
    for( std::vector<item *>::iterator it = quivers.begin(); it != quivers.end(); it++) {
        item *quiver = *it;
        int stored = quiver->quiver_store_arrow( ammo);
        if( stored > 0) {
            add_msg_if_player( ngettext( "You store %d %s in your %s.", "You store %d %s in your %s.", stored),
                               stored, quiver->contents[0].type_name(stored).c_str(), quiver->type_name().c_str());
        }
        moves -= std::min( 100, stored * move_cost_per_arrow);
        quivered_sum += stored;
    }

    return quivered_sum;
}

float player::power_rating() const
{
    int ret = 2;
    // Small guns can be easily hidden from view
    if( weapon.volume() <= 1 ) {
        ret = 2;
    } else if( weapon.is_gun() ) {
        ret = 4;
    } else if( weapon.damage_bash() + weapon.damage_cut() > 20 ) {
        ret = 3; // Melee weapon or weapon-y tool
    }
    if( has_trait("HUGE") || has_trait("HUGE_OK") ) {
        ret += 1;
    }
    if( is_wearing_power_armor( nullptr ) ) {
        ret = 5; // No mercy!
    }
    return ret;
}

std::vector<const item *> player::all_items_with_flag( const std::string flag ) const
{
    return items_with( [&flag]( const item & it ) {
        return it.has_flag( flag );
    } );
}

bool player::has_item_with_flag( std::string flag ) const
{
    return has_item_with( [&flag]( const item & it ) {
        return it.has_flag( flag );
    } );
}

bool player::has_items_with_quality( const std::string &quality_id, int level, int amount ) const
{
    return has_item_with( [&quality_id, level, &amount]( const item &it ) {
        if( it.has_quality( quality_id, level ) ) {
            // Each suitable item decreases the require count until it reaches 0, where the requirement is fulfilled.
            amount--;
        }
        return amount <= 0;
    } );
}<|MERGE_RESOLUTION|>--- conflicted
+++ resolved
@@ -7076,15 +7076,9 @@
                     tdata.powered = false;
                 }
             }
-<<<<<<< HEAD
-
-            if (traits[mut].powered == false) {
-                apply_mods(mut, false);
-=======
             
             if (tdata.powered == false) {
                 apply_mods(mut.first, false);
->>>>>>> 45de8883
             }
         }
     }
