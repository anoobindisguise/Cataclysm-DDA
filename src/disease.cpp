#include "rng.h"
#include "game.h"
#include "monster.h"
#include "bodypart.h"
#include "disease.h"
#include "weather.h"
#include "translations.h"
#include "martialarts.h"
#include "monstergenerator.h"
#include "messages.h"
#include <stdlib.h>
#include <sstream>
#include <algorithm>

// Used only internally for fast lookups.
enum dis_type_enum {
 DI_NULL,
// Weather
// Temperature, the order is important (dependant on bodypart.h)
 DI_COLD,
 DI_FROSTBITE,
 DI_HOT,
 DI_BLISTERS,
// Diseases
 DI_INFECTION,
 DI_COMMON_COLD, DI_FLU, DI_RECOVER, DI_TAPEWORM, DI_BLOODWORMS, DI_BRAINWORM, DI_PAINCYSTS,
 DI_TETANUS,
// Fields - onfire moved to effects
 DI_CRUSHED, DI_BOULDERING,
// Monsters
 DI_SAP, DI_SPORES, DI_FUNGUS, DI_SLIMED,
 DI_LYING_DOWN, DI_SLEEP, DI_ALARM_CLOCK,
 DI_PARALYZEPOISON, DI_BLEED, DI_BADPOISON, DI_FOODPOISON, DI_SHAKES,
 DI_DERMATIK, DI_FORMICATION,
 DI_WEBBED,
 DI_RAT, DI_BITE,
// Food & Drugs
 DI_PKILL1, DI_PKILL2, DI_PKILL3, DI_PKILL_L, DI_DRUNK, DI_CIG, DI_HIGH, DI_WEED_HIGH,
  DI_HALLU, DI_VISUALS, DI_IODINE, DI_TOOK_XANAX, DI_TOOK_PROZAC,
  DI_TOOK_FLUMED, DI_ADRENALINE, DI_JETINJECTOR, DI_ASTHMA, DI_GRACK, DI_METH, DI_VALIUM,
// Traps
 DI_BEARTRAP, DI_LIGHTSNARE, DI_HEAVYSNARE, DI_IN_PIT, DI_STUNNED, DI_DOWNED,
// Other
 DI_AMIGARA, DI_STEMCELL_TREATMENT, DI_TELEGLOW, DI_ATTENTION, DI_EVIL,
// Bite wound infected (dependent on bodypart.h)
 DI_INFECTED,
// Inflicted by an NPC
 DI_ASKED_TO_FOLLOW, DI_ASKED_TO_LEAD, DI_ASKED_FOR_ITEM,
 DI_ASKED_TO_TRAIN, DI_ASKED_PERSONAL_INFO,
// Martial arts-related buffs
 DI_MA_BUFF,
// NPC-only
 DI_CATCH_UP,
 // Lack/sleep
 DI_LACKSLEEP,
 // Grabbed (from MA or monster)
 DI_GRABBED
};

std::map<std::string, dis_type_enum> disease_type_lookup;

// Todo: Move helper functions into a DiseaseHandler Class.
// Should standardize parameters so we can make function pointers.
static void manage_fungal_infection(player& p, disease& dis);
static void manage_sleep(player& p, disease& dis);

static void handle_alcohol(player& p, disease& dis);
static void handle_bite_wound(player& p, disease& dis);
static void handle_infected_wound(player& p, disease& dis);
static void handle_recovery(player& p, disease& dis);
static void handle_cough(player& p, int intensity = 1, int volume = 4, bool harmful = false);
static void handle_deliriant(player& p, disease& dis);
static void handle_evil(player& p, disease& dis);
static void handle_insect_parasites(player& p, disease& dis);

static bool will_vomit(player& p, int chance = 1000);

void game::init_diseases() {
    // Initialize the disease lookup table.

    disease_type_lookup["null"] = DI_NULL;
    disease_type_lookup["cold"] = DI_COLD;
    disease_type_lookup["frostbite"] = DI_FROSTBITE;
    disease_type_lookup["hot"] = DI_HOT;
    disease_type_lookup["blisters"] = DI_BLISTERS;
    disease_type_lookup["infection"] = DI_INFECTION;
    disease_type_lookup["common_cold"] = DI_COMMON_COLD;
    disease_type_lookup["flu"] = DI_FLU;
    disease_type_lookup["recover"] = DI_RECOVER;
    disease_type_lookup["tapeworm"] = DI_TAPEWORM;
    disease_type_lookup["bloodworms"] = DI_BLOODWORMS;
    disease_type_lookup["brainworm"] = DI_BRAINWORM;
    disease_type_lookup["tetanus"] = DI_TETANUS;
    disease_type_lookup["paincysts"] = DI_PAINCYSTS;
    disease_type_lookup["crushed"] = DI_CRUSHED;
    disease_type_lookup["bouldering"] = DI_BOULDERING;
    disease_type_lookup["sap"] = DI_SAP;
    disease_type_lookup["spores"] = DI_SPORES;
    disease_type_lookup["fungus"] = DI_FUNGUS;
    disease_type_lookup["slimed"] = DI_SLIMED;
    disease_type_lookup["lying_down"] = DI_LYING_DOWN;
    disease_type_lookup["sleep"] = DI_SLEEP;
    disease_type_lookup["alarm_clock"] = DI_ALARM_CLOCK;
    disease_type_lookup["bleed"] = DI_BLEED;
    disease_type_lookup["badpoison"] = DI_BADPOISON;
    disease_type_lookup["paralyzepoison"] = DI_PARALYZEPOISON;
    disease_type_lookup["foodpoison"] = DI_FOODPOISON;
    disease_type_lookup["shakes"] = DI_SHAKES;
    disease_type_lookup["dermatik"] = DI_DERMATIK;
    disease_type_lookup["formication"] = DI_FORMICATION;
    disease_type_lookup["webbed"] = DI_WEBBED;
    disease_type_lookup["rat"] = DI_RAT;
    disease_type_lookup["bite"] = DI_BITE;
    disease_type_lookup["pkill1"] = DI_PKILL1;
    disease_type_lookup["pkill2"] = DI_PKILL2;
    disease_type_lookup["pkill3"] = DI_PKILL3;
    disease_type_lookup["pkill_l"] = DI_PKILL_L;
    disease_type_lookup["drunk"] = DI_DRUNK;
    disease_type_lookup["valium"] = DI_VALIUM;
    disease_type_lookup["cig"] = DI_CIG;
    disease_type_lookup["high"] = DI_HIGH;
    disease_type_lookup["hallu"] = DI_HALLU;
    disease_type_lookup["visuals"] = DI_VISUALS;
    disease_type_lookup["iodine"] = DI_IODINE;
    disease_type_lookup["took_xanax"] = DI_TOOK_XANAX;
    disease_type_lookup["took_prozac"] = DI_TOOK_PROZAC;
    disease_type_lookup["took_flumed"] = DI_TOOK_FLUMED;
    disease_type_lookup["adrenaline"] = DI_ADRENALINE;
    disease_type_lookup["jetinjector"] = DI_JETINJECTOR;
    disease_type_lookup["asthma"] = DI_ASTHMA;
    disease_type_lookup["grack"] = DI_GRACK;
    disease_type_lookup["meth"] = DI_METH;
    disease_type_lookup["beartrap"] = DI_BEARTRAP;
    disease_type_lookup["lightsnare"] = DI_LIGHTSNARE;
    disease_type_lookup["heavysnare"] = DI_HEAVYSNARE;
    disease_type_lookup["in_pit"] = DI_IN_PIT;
    disease_type_lookup["stunned"] = DI_STUNNED;
    disease_type_lookup["downed"] = DI_DOWNED;
    disease_type_lookup["amigara"] = DI_AMIGARA;
    disease_type_lookup["stemcell_treatment"] = DI_STEMCELL_TREATMENT;
    disease_type_lookup["teleglow"] = DI_TELEGLOW;
    disease_type_lookup["attention"] = DI_ATTENTION;
    disease_type_lookup["evil"] = DI_EVIL;
    disease_type_lookup["infected"] = DI_INFECTED;
    disease_type_lookup["asked_to_follow"] = DI_ASKED_TO_FOLLOW;
    disease_type_lookup["asked_to_lead"] = DI_ASKED_TO_LEAD;
    disease_type_lookup["asked_for_item"] = DI_ASKED_FOR_ITEM;
    disease_type_lookup["asked_to_train"] = DI_ASKED_TO_TRAIN;
    disease_type_lookup["asked_personal_info"] = DI_ASKED_PERSONAL_INFO;
    disease_type_lookup["catch_up"] = DI_CATCH_UP;
    disease_type_lookup["weed_high"] = DI_WEED_HIGH;
    disease_type_lookup["ma_buff"] = DI_MA_BUFF;
    disease_type_lookup["lack_sleep"] = DI_LACKSLEEP;
    disease_type_lookup["grabbed"] = DI_GRABBED;
}

bool dis_msg(dis_type type_string) {
    dis_type_enum type = disease_type_lookup[type_string];
    switch (type) {
    case DI_COMMON_COLD:
        add_msg(m_bad, _("You feel a cold coming on..."));
        g->u.add_memorial_log(pgettext("memorial_male", "Caught a cold."),
                              pgettext("memorial_female", "Caught a cold."));
        break;
    case DI_FLU:
        add_msg(m_bad, _("You feel a flu coming on..."));
        g->u.add_memorial_log(pgettext("memorial_male", "Caught the flu."),
                              pgettext("memorial_female", "Caught the flu."));
        break;
    case DI_CRUSHED:
        add_msg(m_bad, _("The ceiling collapses on you!"));
        break;
    case DI_BOULDERING:
        add_msg(m_warning, _("You are slowed by the rubble."));
        break;
    case DI_SAP:
        add_msg(m_bad, _("You're coated in sap!"));
        break;
    case DI_SLIMED:
        add_msg(m_bad, _("You're covered in thick goo!"));
        break;
    case DI_LYING_DOWN:
        add_msg(_("You lie down to go to sleep..."));
        break;
    case DI_FORMICATION:
        add_msg(m_bad, _("Your skin feels extremely itchy!"));
        break;
    case DI_WEBBED:
        add_msg(m_bad, _("You're covered in webs!"));
        break;
    case DI_DRUNK:
    case DI_HIGH:
    case DI_WEED_HIGH:
        add_msg(m_warning, _("You feel lightheaded."));
        break;
    case DI_ADRENALINE:
        add_msg(m_good, _("You feel a surge of adrenaline!"));
        break;
    case DI_JETINJECTOR:
        add_msg(_("You feel a rush as the chemicals flow through your body!"));
        break;
    case DI_ASTHMA:
        add_msg(m_bad, _("You can't breathe... asthma attack!"));
        break;
    case DI_STUNNED:
        add_msg(m_bad, _("You're stunned!"));
        break;
    case DI_DOWNED:
        add_msg(m_bad, _("You're knocked to the floor!"));
        break;
    case DI_AMIGARA:
        add_msg(m_bad, _("You can't look away from the faultline..."));
        break;
    case DI_STEMCELL_TREATMENT:
        add_msg(m_good, _("You receive a pureed bone & enamel injection into your eyeball."));
        if (!(g->u.has_trait("NOPAIN"))) {
            add_msg(m_bad, _("It is excruciating."));
        }
        break;
    case DI_BITE:
        add_msg(m_bad, _("The bite wound feels really deep..."));
        g->u.add_memorial_log(pgettext("memorial_male", "Received a deep bite wound."),
                              pgettext("memorial_female", "Received a deep bite wound."));
        break;
    case DI_INFECTED:
        add_msg(m_bad, _("Your bite wound feels infected."));
        g->u.add_memorial_log(pgettext("memorial_male", "Contracted an infection."),
                              pgettext("memorial_female", "Contracted an infection."));
        break;
    case DI_LIGHTSNARE:
        add_msg(m_bad, _("You are snared."));
        break;
    case DI_HEAVYSNARE:
        add_msg(m_bad, _("You are snared."));
        break;
    case DI_LACKSLEEP:
        add_msg(m_warning, _("You are too tired to function well."));
        break;
    case DI_GRABBED:
        add_msg(m_bad, _("You have been grabbed."));
        break;
    default:
        return false;
        break;
    }

    return true;
}

void weed_msg(player *p) {
    int howhigh = p->disease_duration("weed_high");
    int smarts = p->get_int();
    if(howhigh > 125 && one_in(7)) {
        int msg = rng(0,5);
        switch(msg) {
        case 0: // Freakazoid
            p->add_msg_if_player(_("The scariest thing in the world would be... if all the air in the world turned to WOOD!"));
            return;
        case 1: // Simpsons
            p->add_msg_if_player(_("Could Jesus microwave a burrito so hot, that he himself couldn't eat it?"));
            p->hunger += 2;
            return;
        case 2:
            if(smarts > 8) { // Timothy Leary
                p->add_msg_if_player(_("Science is all metaphor."));
            } else if(smarts < 3){ // It's Always Sunny in Phildelphia
                p->add_msg_if_player(_("Science is a liar sometimes."));
            } else { // Durr
                p->add_msg_if_player(_("Science is... wait, what was I talking about again?"));
            }
            return;
        case 3: // Dazed and Confused
            p->add_msg_if_player(_("Behind every good man there is a woman, and that woman was Martha Washington, man."));
            if(one_in(2)) {
                p->add_msg_if_player(_("Every day, George would come home, and she would have a big fat bowl waiting for him when he came in the door, man."));
                if(one_in(2)) {
                    p->add_msg_if_player(_("She was a hip, hip, hip lady, man."));
                }
            }
            return;
        case 4:
            if(p->has_amount("money_bundle", 1)) { // Half Baked
                p->add_msg_if_player(_("You ever see the back of a twenty dollar bill... on weed?"));
                if(one_in(2)) {
                    p->add_msg_if_player(_("Oh, there's some crazy shit, man. There's a dude in the bushes. Has he got a gun? I dunno!"));
                    if(one_in(3)) {
                        p->add_msg_if_player(_("RED TEAM GO, RED TEAM GO!"));
                    }
                }
            } else if(p->has_amount("holybook_bible", 1)) {
                p->add_msg_if_player(_("You have a sudden urge to flip your bible open to Genesis 1:29..."));
            } else { // Big Lebowski
                p->add_msg_if_player(_("That rug really tied the room together..."));
            }
            return;
        case 5:
            p->add_msg_if_player(_("I used to do drugs...  I still do, but I used to, too."));
        default:
            return;
        }
    } else if(howhigh > 100 && one_in(5)) {
        int msg = rng(0, 5);
        switch(msg) {
        case 0: // Bob Marley
            p->add_msg_if_player(_("The herb reveals you to yourself."));
            return;
        case 1: // Freakazoid
            p->add_msg_if_player(_("Okay, like, the scariest thing in the world would be... if like you went to grab something and it wasn't there!"));
            return;
        case 2: // Simpsons
            p->add_msg_if_player(_("They call them fingers, but I never see them fing."));
            if(smarts > 2 && one_in(2)) {
                p->add_msg_if_player(_("... oh, there they go."));
            }
            return;
        case 3: // Bill Hicks
            p->add_msg_if_player(_("You suddenly realize that all matter is merely energy condensed to a slow vibration, and we are all one consciousness experiencing itself subjectively."));
            return;
        case 4: // Steve Martin
            p->add_msg_if_player(_("I usually only smoke in the late evening."));
            if(one_in(4)) {
                p->add_msg_if_player(_("Oh, occasionally the early evening, but usually the late evening, or the mid-evening."));
            }
            if(one_in(4)) {
                p->add_msg_if_player(_("Just the early evening, mid-evening and late evening."));
            }
            if(one_in(4)) {
                p->add_msg_if_player(_("Occasionally, early afternoon, early mid-afternoon, or perhaps the late mid-afternoon."));
            }
            if(one_in(4)) {
                p->add_msg_if_player(_("Oh, sometimes the early-mid-late-early-morning."));
            }
            if(smarts > 2) {
                p->add_msg_if_player(_("...But never at dusk."));
            }
            return;
        case 5:
        default:
            return;
        }
    } else if(howhigh > 50 && one_in(3)) {
        int msg = rng(0, 5);
        switch(msg) {
        case 0: // Cheech and Chong
            p->add_msg_if_player(_("Dave's not here, man."));
            return;
        case 1: // Real Life
            p->add_msg_if_player(_("Man, a cheeseburger sounds SO awesome right now."));
            p->hunger += 4;
            if(p->has_trait("VEGETARIAN")) {
               p->add_msg_if_player(_("Eh... maybe not."));
            } else if(p->has_trait("LACTOSE")) {
                p->add_msg_if_player(_("I guess, maybe, without the cheese... yeah."));
            }
            return;
        case 2: // Dazed and Confused
            p->add_msg_if_player( _("Walkin' down the hall, by myself, smokin' a j with fifty elves."));
            return;
        case 3: // Half Baked
            p->add_msg_if_player(_("That weed was the shiz-nittlebam snip-snap-sack."));
            return;
        case 4:
            weed_msg(p); // re-roll
        case 5:
        default:
            return;
        }
    }
}

void dis_end_msg(player &p, disease &dis)
{
    switch (disease_type_lookup[dis.type]) {
    case DI_SLEEP:
        p.add_msg_if_player(_("You wake up."));
        break;
    default:
        break;
    }
}

void dis_remove_memorial(dis_type type_string) {

  dis_type_enum type = disease_type_lookup[type_string];

  switch(type) {
    case DI_COMMON_COLD:
      g->u.add_memorial_log(pgettext("memorial_male", "Got over the cold."),
                            pgettext("memorial_female", "Got over the cold."));
      break;
    case DI_FLU:
      g->u.add_memorial_log(pgettext("memorial_male", "Got over the flu."),
                            pgettext("memorial_female", "Got over the flu."));
      break;
    case DI_FUNGUS:
      g->u.add_memorial_log(pgettext("memorial_male", "Cured the fungal infection."),
                            pgettext("memorial_female", "Cured the fungal infection."));
      break;
    case DI_BITE:
      g->u.add_memorial_log(pgettext("memorial_male", "Recovered from a bite wound."),
                            pgettext("memorial_female", "Recovered from a bite wound."));
      break;
    case DI_INFECTED:
      g->u.add_memorial_log(pgettext("memorial_male", "Recovered from an infection... this time."),
                            pgettext("memorial_female", "Recovered from an infection... this time."));
      break;

    default:
        break;
  }

}

void dis_effect(player &p, disease &dis)
{
    bool sleeping = p.has_disease("sleep");
    bool tempMsgTrigger = one_in(400);
    int bonus;
    dis_type_enum disType = disease_type_lookup[dis.type];
    int grackPower = 500;
    int BMB = 0; // Body Mass Bonus
    if (p.has_trait("FAT")) {
        BMB += 25;
    }
    if (p.has_trait("LARGE") || p.has_trait("LARGE_OK")) {
        BMB += 100;
    }
    if (p.has_trait("HUGE") || p.has_trait("HUGE_OK")) {
        BMB += 200;
    }
    bool inflictBadPsnPain = (!p.has_trait("POISRESIST") && one_in(100 + BMB)) ||
                                (p.has_trait("POISRESIST") && one_in(500 + BMB));
    switch(disType) {
        case DI_COLD:
            switch(dis.bp) {
                case bp_head:
                    switch(dis.intensity) {
                        case 3:
                            p.mod_int_bonus(-2);
                            if (!sleeping && tempMsgTrigger) {
                                add_msg(_("Your thoughts are unclear."));
                            }
                        case 2:
                            p.mod_int_bonus(-1);
                        default:
                            break;
                    }
                    break;
                case bp_mouth:
                    switch(dis.intensity) {
                        case 3:
                            p.mod_per_bonus(-2);
                        case 2:
                            p.mod_per_bonus(-1);
                            if (!sleeping && tempMsgTrigger) {
                                add_msg(m_bad, _("Your face is stiff from the cold."));
                            }
                        default:
                            break;
                    }
                    break;
                case bp_torso:
                    switch(dis.intensity) {
                        case 3:
                            // Speed -20
                            p.mod_dex_bonus(-2);
                            if (!sleeping && tempMsgTrigger) {
                                add_msg(m_bad, _("Your torso is freezing cold. \
                                     You should put on a few more layers."));
                            }
                        case 2:
                            p.mod_dex_bonus(-2);
                    }
                    break;
                case bp_arm_l:
                    switch(dis.intensity) {
                        case 3:
                            p.mod_dex_bonus(-1);
                        case 2:
                            p.mod_dex_bonus(-1);
                            if (!sleeping && tempMsgTrigger && one_in(2)) {
                                add_msg(m_bad, _("Your left arm is shivering."));
                            }
                        default:
                            break;
                    }
                    break;
                case bp_arm_r:
                    switch(dis.intensity) {
                        case 3:
                            p.mod_dex_bonus(-1);
                        case 2:
                            p.mod_dex_bonus(-1);
                            if (!sleeping && tempMsgTrigger && one_in(2)) {
                                add_msg(m_bad, _("Your right arm is shivering."));
                            }
                        default:
                            break;
                    }
                    break;
                case bp_hand_l:
                    switch(dis.intensity) {
                        case 3:
                            p.mod_dex_bonus(-1);
                        case 2:
                            p.mod_dex_bonus(-1);
                            if (!sleeping && tempMsgTrigger && one_in(2)) {
                                add_msg(m_bad, _("Your left hand feels like ice."));
                            }
                        default:
                            break;
                    }
                    break;
                case bp_hand_r:
                    switch(dis.intensity) {
                        case 3:
                            p.mod_dex_bonus(-1);
                        case 2:
                            p.mod_dex_bonus(-1);
                            if (!sleeping && tempMsgTrigger && one_in(2)) {
                                add_msg(m_bad, _("Your right hand feels like ice."));
                            }
                        default:
                            break;
                    }
                    break;
                case bp_leg_l:
                    switch(dis.intensity) {
                        case 3:
                            p.mod_dex_bonus(-1);
                            p.mod_str_bonus(-1);
                            if (!sleeping && tempMsgTrigger && one_in(2)) {
                                add_msg(m_bad, _("Your left leg trembles against the relentless cold."));
                            }
                        case 2:
                            p.mod_dex_bonus(-1);
                            p.mod_str_bonus(-1);
                        default:
                            break;
                    }
                    break;
                case bp_leg_r:
                    switch(dis.intensity) {
                        case 3:
                            p.mod_dex_bonus(-1);
                            p.mod_str_bonus(-1);
                            if (!sleeping && tempMsgTrigger && one_in(2)) {
                                add_msg(m_bad, _("Your right leg trembles against the relentless cold."));
                            }
                        case 2:
                            p.mod_dex_bonus(-1);
                            p.mod_str_bonus(-1);
                        default:
                            break;
                    }
                    break;
                case bp_foot_l:
                    switch(dis.intensity) {
                        case 3:
                            p.mod_dex_bonus(-1);
                            p.mod_str_bonus(-1);
                            break;
                        case 2:
                            p.mod_dex_bonus(-1);
                            if (!sleeping && tempMsgTrigger && one_in(2)) {
                                add_msg(m_bad, _("Your left foot feels frigid."));
                            }
                        default:
                            break;
                    }
                    break;
                case bp_foot_r:
                    switch(dis.intensity) {
                        case 3:
                            p.mod_dex_bonus(-1);
                            p.mod_str_bonus(-1);
                            break;
                        case 2:
                            p.mod_dex_bonus(-1);
                            if (!sleeping && tempMsgTrigger && one_in(2)) {
                                add_msg(m_bad, _("Your right foot feels frigid."));
                            }
                        default:
                            break;
                    }
                    break;
                case bp_eyes:// Eyes are not susceptible to this disease.
                case num_bp: // Suppress compiler warning [-Wswitch]
                    break;
            }
            break;

        case DI_FROSTBITE:
            switch(dis.bp) {
                case bp_hand_l:
                    switch(dis.intensity) {
                        case 2:
                            p.mod_dex_bonus(-2);
                        case 1:
                            if (one_in(2)) {
                                if ((p.temp_cur[bp_hand_l] > BODYTEMP_COLD ||
                                        p.temp_cur[bp_hand_r] > BODYTEMP_COLD) && p.pain < 40) {
                                    p.mod_pain(1);
                                }
                                if (!sleeping && tempMsgTrigger) {
                                    add_msg(m_bad, _("Your fingers itch."));
                                }
                            }
                        default:
                            break;
                    }
                    break;
                case bp_hand_r:
                    switch(dis.intensity) {
                        case 2:
                            p.mod_dex_bonus(-2);
                        case 1:
                            if (one_in(2)) {
                                if ((p.temp_cur[bp_hand_l] > BODYTEMP_COLD ||
                                        p.temp_cur[bp_hand_r] > BODYTEMP_COLD) && p.pain < 40) {
                                    p.mod_pain(1);
                                }
                                if (!sleeping && tempMsgTrigger) {
                                    add_msg(m_bad, _("Your fingers itch."));
                                }
                            }
                        default:
                            break;
                    }
                    break;
                case bp_foot_l:
                    switch(dis.intensity) {
                        case 2:
                            if ((p.temp_cur[bp_foot_l] > BODYTEMP_COLD ||
                                  p.temp_cur[bp_foot_r] > BODYTEMP_COLD) && p.pain < 40 &&
                                  one_in(2)) {
                                p.mod_pain(1);
                            }
                            // Fall-through
                        case 1:
                            if (!sleeping && tempMsgTrigger && one_in(2)) {
                                add_msg(m_bad, _("Your toes itch."));
                            }
                        default:
                            break;
                    }
                    break;
                case bp_foot_r:
                    switch(dis.intensity) {
                        case 2:
                            if ((p.temp_cur[bp_foot_l] > BODYTEMP_COLD ||
                                  p.temp_cur[bp_foot_r] > BODYTEMP_COLD) && p.pain < 40 &&
                                  one_in(2)) {
                                p.mod_pain(1);
                            }
                            // Fall-through
                        case 1:
                            if (!sleeping && tempMsgTrigger && one_in(2)) {
                                add_msg(m_bad, _("Your toes itch."));
                            }
                        default:
                            break;
                    }
                    break;
                case bp_mouth:
                    switch(dis.intensity) {
                        case 2:
                            p.mod_per_bonus(-2);
                            if ((p.temp_cur[bp_mouth] > BODYTEMP_COLD && p.pain < 40)) {
                                p.mod_pain(1);
                            }
                        case 1:
                            p.mod_per_bonus(-1);
                            if (!sleeping && tempMsgTrigger) {
                                add_msg(m_bad, _("Your face feels numb."));
                            }
                        default:
                            break;
                    }
                    break;
                default: // Suppress compiler warnings [-Wswitch]
                    break;
            }
            break;

        case DI_BLISTERS:
            switch(dis.bp) {
                case bp_hand_l:
                    p.mod_dex_bonus(-1);
                    if ( p.pain < 35 && one_in(2)) {
                        p.mod_pain(1);
                    }
                    if (one_in(4)) {
                        p.hp_cur[hp_arm_r]--;
                    } else {
                        p.hp_cur[hp_arm_l]--;
                    }
                    break;
                case bp_hand_r:
                    p.mod_dex_bonus(-1);
                    if ( p.pain < 35 && one_in(2)) {
                        p.mod_pain(1);
                    }
                    if (one_in(4)) {
                        p.hp_cur[hp_arm_r]--;
                    } else {
                        p.hp_cur[hp_arm_l]--;
                    }
                    break;
                case bp_foot_l:
                    p.mod_str_bonus(-1);
                    if (p.pain < 35 && one_in(2)) {
                        p.mod_pain(1);
                    }
                    if (one_in(4)) {
                        p.hp_cur[hp_leg_r]--;
                    } else {
                        p.hp_cur[hp_leg_l]--;
                    }
                    break;
                case bp_foot_r:
                    p.mod_str_bonus(-1);
                    if (p.pain < 35 && one_in(2)) {
                        p.mod_pain(1);
                    }
                    if (one_in(4)) {
                        p.hp_cur[hp_leg_r]--;
                    } else {
                        p.hp_cur[hp_leg_l]--;
                    }
                    break;
                case bp_mouth:
                    p.mod_per_bonus(-1);
                    p.hp_cur[hp_head]--;
                    if (p.pain < 35) {
                        p.mod_pain(1);
                    }
                    break;
                default: // Suppress compiler warnings [-Wswitch]
                    break;
            }
            break;

        case DI_HOT:
            switch(dis.bp) {
                case bp_head:
                    switch(dis.intensity) {
                        case 3:
                            if (int(calendar::turn) % 150 == 0) {
                                p.thirst++;
                            }
                            if (p.pain < 40) {
                                p.mod_pain(1);
                            }
                            if (!sleeping && tempMsgTrigger) {
                                add_msg(m_bad, _("Your head is pounding from the heat."));
                            }
                        case 2:
                            if (int(calendar::turn) % 300 == 0) {
                                p.thirst++;
                            }
                            // Hallucinations handled in game.cpp
                            if (one_in(std::min(14500, 15000 - p.temp_cur[bp_head]))) {
                                p.vomit();
                            }
                            if (p.pain < 20) {
                                p.mod_pain(1);
                            }
                            if (!sleeping && tempMsgTrigger) {
                                add_msg(m_bad, _("The heat is making you see things."));
                            }
                    }
                    break;
                case bp_mouth:
                    switch(dis.intensity) {
                        case 3:
                            if (int(calendar::turn) % 150 == 0) {
                                p.thirst++;
                            }
                            if (p.pain < 30) {
                                p.mod_pain(1);
                            }
                        case 2:
                            if (int(calendar::turn) % 300 == 0) {
                                p.thirst++;
                            }
                    }
                    break;
                case bp_torso:
                    switch(dis.intensity) {
                        case 3:
                            if (int(calendar::turn) % 150 == 0) {
                                p.thirst++;
                            }
                            p.mod_str_bonus(-1);
                            if (!sleeping && tempMsgTrigger) {
                                add_msg(m_bad, _("You are sweating profusely."));
                            }
                        case 2:
                            if (int(calendar::turn) % 300 == 0) {
                                p.thirst++;
                            }
                            p.mod_str_bonus(-1);
                        default:
                            break;
                    }
                    break;
                case bp_arm_l:
                    switch(dis.intensity) {
                        case 3 :
                            if (one_in(2)) {
                                if (int(calendar::turn) % 150 == 0) {
                                    p.thirst++;
                                }
                                if (p.pain < 30) {
                                    p.mod_pain(1);
                                }
                            }
                            // Fall-through
                        case 2:
                            if (one_in(2)) {
                                if (int(calendar::turn) % 300 == 0) {
                                    p.thirst++;
                                }
                            }
                        default:
                            break;
                    }
                    break;
                case bp_arm_r:
                    switch(dis.intensity) {
                        case 3 :
                            if (one_in(2)) {
                                if (int(calendar::turn) % 150 == 0) {
                                    p.thirst++;
                                }
                                if (p.pain < 30) {
                                    p.mod_pain(1);
                                }
                            }
                            // Fall-through
                        case 2:
                            if (one_in(2)) {
                                if (int(calendar::turn) % 300 == 0) {
                                    p.thirst++;
                                }
                            }
                        default:
                            break;
                    }
                    break;
                case bp_hand_l:
                    switch(dis.intensity) {
                        case 3:
                            p.mod_dex_bonus(-1);
                            // Fall-through
                        case 2:
                            p.mod_dex_bonus(-1);
                        default:
                            break;
                    }
                    break;
                case bp_hand_r:
                    switch(dis.intensity) {
                        case 3:
                            p.mod_dex_bonus(-1);
                            // Fall-through
                        case 2:
                            p.mod_dex_bonus(-1);
                        default:
                            break;
                    }
                    break;
                case bp_leg_l:
                    switch (dis.intensity) {
                        case 3 :
                            if (one_in(2)) {
                                if (int(calendar::turn) % 150 == 0) {
                                    p.thirst++;
                                }
                                if (p.pain < 30) {
                                    p.mod_pain(1);
                                }
                                if (!sleeping && tempMsgTrigger) {
                                    add_msg(m_bad, _("Your left leg is cramping up."));
                                }
                            }
                            // Fall-through
                        case 2:
                            if (one_in(2)) {
                                if (int(calendar::turn) % 300 == 0) {
                                    p.thirst++;
                                }
                            }
                    }
                    break;
                case bp_leg_r:
                    switch (dis.intensity) {
                        case 3 :
                            if (one_in(2)) {
                                if (int(calendar::turn) % 150 == 0) {
                                    p.thirst++;
                                }
                                if (p.pain < 30) {
                                    p.mod_pain(1);
                                }
                                if (!sleeping && tempMsgTrigger) {
                                    add_msg(m_bad, _("Your right leg is cramping up."));
                                }
                            }
                            // Fall-through
                        case 2:
                            if (one_in(2)) {
                                if (int(calendar::turn) % 300 == 0) {
                                    p.thirst++;
                                }
                            }
                    }
                    break;
                case bp_foot_l:
                    switch (dis.intensity) {
                        case 3 :
                            if (one_in(2)) {
                                if (p.pain < 30) {
                                    p.mod_pain(1);
                                }
                                if (!sleeping && tempMsgTrigger) {
                                    add_msg(m_bad, _("Your left foot is swelling in the heat."));
                                }
                            }
                    }
                    break;
                case bp_foot_r:
                    switch (dis.intensity) {
                        case 3 :
                            if (one_in(2)) {
                                if (p.pain < 30) {
                                    p.mod_pain(1);
                                }
                                if (!sleeping && tempMsgTrigger) {
                                    add_msg(m_bad, _("Your right foot is swelling in the heat."));
                                }
                            }
                    }
                    break;
                case bp_eyes:// Eyes are not susceptible by this disease.
                case num_bp: // Suppress compiler warning [-Wswitch]
                    break;
            }
            break;
        case DI_COMMON_COLD:
            if (int(calendar::turn) % 300 == 0) {
                p.thirst++;
            }
            if (int(calendar::turn) % 50 == 0) {
                p.fatigue++;
            }
            if (p.has_disease("took_flumed")) {
            p.mod_str_bonus(-1);
            p.mod_int_bonus(-1);
            } else {
                p.mod_str_bonus(-3);
                p.mod_dex_bonus(-1);
                p.mod_int_bonus(-2);
                p.mod_per_bonus(-1);
            }

            if (one_in(300)) {
                handle_cough(p);
            }
            break;

        case DI_FLU:
            if (int(calendar::turn) % 300 == 0) {
                p.thirst++;
            }
            if (int(calendar::turn) % 50 == 0) {
                p.fatigue++;
            }
            if (p.has_disease("took_flumed")) {
                p.mod_str_bonus(-2);
                p.mod_int_bonus(-1);
                } else {
                    p.mod_str_bonus(-4);
                    p.mod_dex_bonus(-2);
                    p.mod_int_bonus(-2);
                    p.mod_per_bonus(-1);
                    if (p.pain < 15) {
                        p.mod_pain(1);
                    }
                }
            if (one_in(300)) {
                handle_cough(p);
            }
            if (!p.has_disease("took_flumed") || one_in(2)) {
                if (one_in(3600) || will_vomit(p)) {
                    p.vomit();
                }
            }
            break;

        case DI_CRUSHED:
            p.hurtall(10);
            /*  This could be developed on later, for instance
                to deal different damage amounts to different body parts and
                to account for helmets and other armor
            */
            break;

        case DI_BOULDERING:
            switch(dis.intensity) {
                case 3:
                    p.mod_dex_bonus(-2);
                case 2:
                    p.mod_dex_bonus(-2);
                case 1:
                    p.mod_dex_bonus(-1);
                    break;
                default:
                    debugmsg("Something went wrong with DI_BOULDERING.");
                    debugmsg("Check disease.cpp");
            }
            if (p.get_dex() < 1) {
                // Add to dexterity current + 1 so it's at least 1
                p.mod_dex_bonus(abs(p.get_dex())+1);
            }
            break;

        case DI_SAP:
            p.mod_dex_bonus(-3);
            break;

        case DI_SPORES:
            // Equivalent to X in 150000 + health * 1000
            if (one_in(100) && x_in_y(dis.intensity, 150 + p.health)) {
                p.add_disease("fungus", 3601, false, 1, 1, 0, -1);
                g->u.add_memorial_log(pgettext("memorial_male", "Contracted a fungal infection."),
                                      pgettext("memorial_female", "Contracted a fungal infection."));
            }
            break;

        case DI_FUNGUS:
            manage_fungal_infection(p, dis);
            break;

        case DI_SLIMED:
            p.mod_dex_bonus(-2);
            if (will_vomit(p, 2100)) {
                p.vomit();
            } else if (one_in(4800)) {
                p.add_msg_if_player(m_bad, _("You gag and retch."));
            }
            break;

        case DI_LYING_DOWN:
            p.moves = 0;
            if (p.can_sleep()) {
                dis.duration = 1;
                p.add_msg_if_player(_("You fall asleep."));
                // Communicate to the player that he is using items on the floor
                std::string item_name = p.is_snuggling();
                if (item_name == "many") {
                    if (one_in(15) ) {
                        add_msg(_("You nestle your pile of clothes for warmth."));
                    } else {
                        add_msg(_("You use your pile of clothes for warmth."));
                    }
                } else if (item_name != "nothing") {
                    if (one_in(15)) {
                        add_msg(_("You snuggle your %s to keep warm."), item_name.c_str());
                    } else {
                        add_msg(_("You use your %s to keep warm."), item_name.c_str());
                    }
                }
                if (p.has_trait("HIBERNATE") && (p.hunger < -60)) {
                    p.add_memorial_log(pgettext("memorial_male", "Entered hibernation."),
                                       pgettext("memorial_female", "Entered hibernation."));
                    // 10 days' worth of round-the-clock Snooze.  Cata seasons default to 14 days.
                    p.fall_asleep(144000);
                }
                // If you're not fatigued enough for 10 days, you won't sleep the whole thing.
                // In practice, the fatigue from filling the tank from (no msg) to Time For Bed
                // will last about 8 days.
                if (p.hunger >= -60) {
                p.fall_asleep(6000); //10 hours, default max sleep time.
                }
            }
            if (dis.duration == 1 && !p.has_disease("sleep")) {
                p.add_msg_if_player(_("You try to sleep, but can't..."));
            }
            break;

        case DI_ALARM_CLOCK:
            {
                if (p.has_disease("sleep")) {
                    if (dis.duration == 1) {
                        if(p.has_bionic("bio_watch")) {
                            // Normal alarm is volume 12, tested against (2/3/6)d15 for
                            // normal/HEAVYSLEEPER/HEAVYSLEEPER2.
                            //
                            // It's much harder to ignore an alarm inside your own skull,
                            // so this uses an effective volume of 20.
                            const int volume = 20;
                            if ((!(p.has_trait("HEAVYSLEEPER") ||
                                   p.has_trait("HEAVYSLEEPER2")) && dice(2, 15) < volume) ||
                                (p.has_trait("HEAVYSLEEPER") && dice(3, 15) < volume) ||
                                (p.has_trait("HEAVYSLEEPER2") && dice(6, 15) < volume)) {
                                p.rem_disease("sleep");
                                add_msg(_("Your internal chronometer wakes you up."));
                            } else {
                                // 10 minute cyber-snooze
                                dis.duration += 100;
                            }
                        } else {
                            if(!g->sound(p.posx, p.posy, 12, _("beep-beep-beep!"))) {
                                // 10 minute automatic snooze
                                dis.duration += 100;
                            } else {
                                add_msg(_("You turn off your alarm-clock."));
                            }
                        }
                    }
                } else if (!p.has_disease("lying_down")) {
                    // Turn the alarm-clock off if you woke up before the alarm
                    dis.duration = 1;
                }
            }

        case DI_SLEEP:
            manage_sleep(p, dis);
            break;

        case DI_STEMCELL_TREATMENT:
            // slightly repair broken limbs. (also nonbroken limbs (unless they're too healthy))
            for (int i = 0; i < num_hp_parts; i++) {
                if (one_in(6)) {
                    if (p.hp_cur[i] < rng(0, 40)) {
                        add_msg(m_good, _("Your bones feel like rubber as they melt and remend."));
                        p.hp_cur[i]+= rng(1,8);
                    } else if (p.hp_cur[i] > rng(10, 2000)) {
                        add_msg(m_bad, _("Your bones feel like they're crumbling."));
                        p.hp_cur[i] -= rng(0,8);
                    }
                }
            }
            break;

        case DI_PKILL1:
            if (dis.duration <= 70 && dis.duration % 7 == 0 && p.pkill < 15) {
                p.pkill++;
            }
            break;

        case DI_PKILL2:
            if (dis.duration % 7 == 0 && (one_in(p.addiction_level(ADD_PKILLER)*2))) {
                p.pkill += 2;
            }
            break;

        case DI_PKILL3:
            if (dis.duration % 2 == 0 && (one_in(p.addiction_level(ADD_PKILLER)*2))) {
                p.pkill++;
            }
            break;

        case DI_PKILL_L:
            {
                bool painkillerOK = p.pkill < 40 && (one_in(p.addiction_level(ADD_PKILLER)*2));
                if (dis.duration % 20 == 0 && painkillerOK) {
                    p.pkill++;
                }
            }
            break;

        case DI_IODINE:
            if (p.radiation > 0 && one_in(16)) {
                p.radiation--;
            }
            break;

        case DI_TOOK_XANAX:
            if (dis.duration % 25 == 0 && (p.stim > 0 || one_in(2))) {
                p.stim--;
            }
            break;

        case DI_DRUNK:
            handle_alcohol(p, dis);
            break;

        case DI_VALIUM:
            if (dis.duration % 25 == 0 && (p.stim > 0 || one_in(2))) {
                p.stim--;
            }
            break;

        case DI_CIG:
            if (dis.duration >= 600) { // Smoked too much
                p.mod_str_bonus(-1);
                p.mod_dex_bonus(-1);
                if (dis.duration >= 1200 && (one_in(50) || will_vomit(p, 10))) {
                    p.vomit();
                }
            } else {
                // p.dex_cur++;
                p.mod_int_bonus(1);
                p.mod_per_bonus(1);
            }
            break;

        case DI_HIGH:
            p.mod_int_bonus(-1);
            p.mod_per_bonus(-1);
            break;

        case DI_WEED_HIGH:
            p.mod_str_bonus(-1);
            p.mod_dex_bonus(-1);
            p.mod_per_bonus(-1);
            break;

        case DI_BLEED:
            // Presuming that during the first-aid process you're putting pressure
            // on the wound or otherwise suppressing the flow. (Kits contain either
            // quikclot or bandages per the recipe.)
            if ( (one_in(6 / dis.intensity)) && (!(p.activity.type == ACT_FIRSTAID)) ) {
                p.add_msg_player_or_npc(m_bad, _("You lose some blood."),
                                               _("<npcname> loses some blood.") );
                p.mod_pain(1);
                p.hurt(dis.bp, 1);
                p.mod_per_bonus(-1);
                p.mod_str_bonus(-1);
                g->m.add_field(p.posx, p.posy, p.playerBloodType(), 1);
            }
            break;

        case DI_BADPOISON:
            if( inflictBadPsnPain && !p.has_trait("NOPAIN") ) {
                p.add_msg_if_player(m_bad, _("You're suddenly wracked with pain!"));
                p.mod_pain( 2 );
                p.hurt(bp_torso, rng(0, 2));
            }
            p.mod_per_bonus(-2);
            p.mod_dex_bonus(-2);
            if (!p.has_trait("POISRESIST")) {
                p.mod_str_bonus(-3);
            } else {
                p.mod_str_bonus(-1);
            }
            break;

        case DI_PARALYZEPOISON:
            p.mod_dex_bonus(-(dis.intensity / 3));
            break;

        case DI_FOODPOISON:
            bonus = 0;
            p.mod_str_bonus(-3);
            p.mod_dex_bonus(-1);
            p.mod_per_bonus(-1);
            if (p.has_trait("POISRESIST")) {
                bonus += 600;
                p.mod_str_bonus(2);
            }
            if ((one_in(300 + bonus)) && (!(p.has_trait("NOPAIN")))) {
                p.add_msg_if_player(m_bad, _("You're suddenly wracked with pain and nausea!"));
                p.hurt(bp_torso, 1);
            }
            if (will_vomit(p, 100+bonus) || one_in(600 + bonus)) {
                p.vomit();
            }
            break;

        case DI_TAPEWORM:
            if (p.has_trait("PARAIMMUNE") || p.has_trait("EATHEALTH")) {
               p.rem_disease("tapeworm");
            } else {
                if(one_in(512)) {
                    p.hunger++;
                }
            }
            break;

        case DI_TETANUS:
            if (p.has_trait("INFIMMUNE")) {
               p.rem_disease("tetanus");
            }
            if (!p.has_disease("valium")) {
            p.mod_dex_bonus(-4);
            if (one_in(512)) {
                add_msg(m_bad, "Your muscles spasm.");
                p.add_effect("downed",rng(1,4));
                p.add_effect("stunned",rng(1,4));
                if (one_in(10)) {
                    p.mod_pain(rng(1, 10));
                }
            }
            }
            break;

        case DI_BLOODWORMS:
            if (p.has_trait("PARAIMMUNE")) {
               p.rem_disease("bloodworms");
            } else {
                if(one_in(512)) {
                    p.health--;
                }
            }
            break;

        case DI_BRAINWORM:
            if (p.has_trait("PARAIMMUNE")) {
               p.rem_disease("brainworm");
            } else {
                if((one_in(512)) && (!p.has_trait("NOPAIN"))) {
                    add_msg(m_bad, _("Your head hurts."));
                    p.mod_pain(rng(2, 8));
                }
                if(one_in(1024)) {
                    p.health--;
                    p.hurt(bp_head, rng(0, 1));
                    if (!p.has_disease("visuals")) {
                    add_msg(m_bad, _("Your vision is getting fuzzy."));
                    p.add_disease("visuals", rng(10, 600));
                  }
                }
                if(one_in(4096)) {
                    p.health--;
                    p.hurt(bp_head, rng(1, 2));
                    if (!p.has_effect("blind")) {
                    p.add_msg_if_player(m_bad, _("You can't see!"));
                    p.add_effect("blind", rng(5, 20));
                  }
                }
            }
            break;

        case DI_PAINCYSTS:
            if (p.has_trait("PARAIMMUNE")) {
               p.rem_disease("paincysts");
            } else {
                if((one_in(256)) && (!p.has_trait("NOPAIN"))) {
                    add_msg(m_bad, _("Your joints ache."));
                    p.mod_pain(rng(1, 4));
                }
                if(one_in(256)) {
                    p.fatigue++;
                }
            }
            break;

        case DI_SHAKES:
            if (p.has_disease("valium")) {
               p.rem_disease("shakes");
            }
            p.mod_dex_bonus(-4);
            p.mod_str_bonus(-1);
            break;

        case DI_DERMATIK:
            if (p.has_trait("PARAIMMUNE")) {
               p.rem_disease("dermatik");
            } else {
                handle_insect_parasites(p, dis);
            }
            break;

        case DI_WEBBED:
            p.mod_str_bonus(-2);
            p.mod_dex_bonus(-4);
            break;

        case DI_RAT:
            p.mod_int_bonus(-(int(dis.duration / 20)));
            p.mod_str_bonus(-(int(dis.duration / 50)));
            p.mod_per_bonus(-(int(dis.duration / 25)));
            if (rng(0, 100) < dis.duration / 10) {
                if (!one_in(5)) {
                    p.mutate_category("MUTCAT_RAT");
                    dis.duration /= 5;
                } else {
                    p.mutate_category("MUTCAT_TROGLOBITE");
                    dis.duration /= 3;
                }
            } else if (rng(0, 100) < dis.duration / 8) {
                if (one_in(3)) {
                    p.vomit();
                    dis.duration -= 10;
                } else {
                    add_msg(m_bad, _("You feel nauseous!"));
                    dis.duration += 3;
                }
            }
            break;

        case DI_FORMICATION:
            p.mod_int_bonus(-(dis.intensity));
            p.mod_str_bonus(-(int(dis.intensity / 3)));
            if (x_in_y(dis.intensity, 100 + 50 * p.get_int())) {
                if (!p.is_npc()) {
<<<<<<< HEAD
                     add_msg(m_warning, _("You start scratching your %s!"),
                                              body_part_name(dis.bp).c_str());
                     g->cancel_activity();
                } else if (g->u_see(p.posx, p.posy)) {
                    add_msg(_("%s starts scratching their %s!"), p.name.c_str(),
                                       body_part_name(dis.bp).c_str());
=======
                    //~ %s is bodypart in accusative.
                    add_msg(m_warning, _("You start scratching your %s!"),
                            body_part_name_accusative(dis.bp, dis.side).c_str());
                    g->cancel_activity();
                } else if (g->u_see(p.posx, p.posy)) {
                    //~ 1$s is NPC name, 2$s is bodypart in accusative. 
                    add_msg(_("%1$s starts scratching their %2$s!"), p.name.c_str(),
                            body_part_name_accusative(dis.bp, dis.side).c_str());
>>>>>>> 3d1a8f42
                }
                p.moves -= 150;
                p.hurt(dis.bp, 1);
            }
            break;

        case DI_HALLU:
            handle_deliriant(p, dis);
        break;

        case DI_ADRENALINE:
            if (dis.duration > 150) {
                // 5 minutes positive effects
                p.mod_str_bonus(5);
                p.mod_dex_bonus(3);
                p.mod_int_bonus(-8);
                p.mod_per_bonus(1);
            } else if (dis.duration == 150) {
                // 15 minutes come-down
                p.add_msg_if_player(m_bad, _("Your adrenaline rush wears off.  You feel AWFUL!"));
            } else {
                p.mod_str_bonus(-2);
                p.mod_dex_bonus(-1);
                p.mod_int_bonus(-1);
                p.mod_per_bonus(-1);
            }
            break;

        case DI_JETINJECTOR:
            if (dis.duration > 50) {
                // 15 minutes positive effects
                p.mod_str_bonus(1);
                p.mod_dex_bonus(1);
                p.mod_per_bonus(1);
            } else if (dis.duration == 50) {
                // 5 minutes come-down
                p.add_msg_if_player(m_bad, _("The jet injector's chemicals wear off.  You feel AWFUL!"));
            } else {
                p.mod_str_bonus(-1);
                p.mod_dex_bonus(-2);
                p.mod_int_bonus(-1);
                p.mod_per_bonus(-2);
            }
            break;

        case DI_ASTHMA:
            if (dis.duration > 1200) {
                p.add_msg_if_player(m_bad, _("Your asthma overcomes you.\nYou asphyxiate."));
                g->u.add_memorial_log(pgettext("memorial_male", "Succumbed to an asthma attack."),
                                      pgettext("memorial_female", "Succumbed to an asthma attack."));
                p.hurtall(500);
            } else if (dis.duration > 700) {
                if (one_in(20)) {
                    p.add_msg_if_player(m_bad, _("You wheeze and gasp for air."));
                }
            }
            p.mod_str_bonus(-2);
            p.mod_dex_bonus(-3);
            break;

        case DI_GRACK:
            p.mod_str_bonus(grackPower);
            p.mod_dex_bonus(grackPower);
            p.mod_int_bonus(grackPower);
            p.mod_per_bonus(grackPower);
            break;

        case DI_METH:
            if (dis.duration > 200) {
                p.mod_str_bonus(1);
                p.mod_dex_bonus(2);
                p.mod_int_bonus(2);
                p.mod_per_bonus(3);
            } else {
                p.mod_str_bonus(-3);
                p.mod_dex_bonus(-2);
                p.mod_int_bonus(-1);
                p.mod_per_bonus(-2);
                if (one_in(150)) {
                    p.add_msg_if_player(m_bad, _("You feel paranoid. They're watching you."));
                    p.mod_pain(1);
                    p.fatigue += dice(1,6);
                } else if (one_in(500)) {
                    p.add_msg_if_player(m_bad, _("You feel like you need less teeth. You pull one out, and it is rotten to the core."));
                    p.mod_pain(1);
                } else if (one_in(500)) {
                    p.add_msg_if_player(m_bad, _("You notice a large abscess. You pick at it."));
                    body_part bp = random_body_part(true);
                    p.add_disease("formication", 600, false, 1, 3, 0, 1, bp, true);
                    p.mod_pain(1);
                } else if (one_in(500)) {
                    p.add_msg_if_player(m_bad, _("You feel so sick, like you've been poisoned, but you need more. So much more."));
                    p.vomit();
                    p.fatigue += dice(1,6);
                }
                p.fatigue += 1;
            }
            if (will_vomit(p, 2000)) {
                p.vomit();
            }
            break;

        case DI_TELEGLOW:
            // Default we get around 300 duration points per teleport (possibly more
            // depending on the source).
            // TODO: Include a chance to teleport to the nether realm.
            // TODO: This this with regards to NPCS
            if(&p != &(g->u)) {
                // NO, no teleporting around the player because an NPC has teleglow!
                return;
            }
            if (dis.duration > 6000) {
                // 20 teles (no decay; in practice at least 21)
                if (one_in(1000 - ((dis.duration - 6000) / 10))) {
                    if (!p.is_npc()) {
                        add_msg(_("Glowing lights surround you, and you teleport."));
                        g->u.add_memorial_log(pgettext("memorial_male", "Spontaneous teleport."),
                                              pgettext("memorial_female", "Spontaneous teleport."));
                    }
                    g->teleport();
                    if (one_in(10)) {
                        p.rem_disease("teleglow");
                    }
                }
                if (one_in(1200 - ((dis.duration - 6000) / 5)) && one_in(20)) {
                    if (!p.is_npc()) {
                        add_msg(m_bad, _("You pass out."));
                    }
                    p.fall_asleep(1200);
                    if (one_in(6)) {
                        p.rem_disease("teleglow");
                    }
                }
            }
            if (dis.duration > 3600) {
                // 12 teles
                if (one_in(4000 - int(.25 * (dis.duration - 3600)))) {
                    MonsterGroupResult spawn_details = MonsterGroupManager::GetResultFromGroup("GROUP_NETHER");
                    monster beast(GetMType(spawn_details.name));
                    int x, y;
                    int tries = 0;
                    do {
                        x = p.posx + rng(-4, 4);
                        y = p.posy + rng(-4, 4);
                        tries++;
                        if (tries >= 10) {
                            break;
                        }
                    } while (((x == p.posx && y == p.posy) || g->mon_at(x, y) != -1));
                    if (tries < 10) {
                        if (g->m.move_cost(x, y) == 0) {
                            g->m.ter_set(x, y, t_rubble);
                        }
                        beast.spawn(x, y);
                        g->add_zombie(beast);
                        if (g->u_see(x, y)) {
                            g->cancel_activity_query(_("A monster appears nearby!"));
                            add_msg(m_warning, _("A portal opens nearby, and a monster crawls through!"));
                        }
                        if (one_in(2)) {
                            p.rem_disease("teleglow");
                        }
                    }
                }
                if (one_in(3500 - int(.25 * (dis.duration - 3600)))) {
                    p.add_msg_if_player(m_bad, _("You shudder suddenly."));
                    p.mutate();
                    if (one_in(4))
                    p.rem_disease("teleglow");
                }
            } if (dis.duration > 2400) {
                // 8 teleports
                if (one_in(10000 - dis.duration) && !p.has_disease("valium")) {
                    p.add_disease("shakes", rng(40, 80));
                }
                if (one_in(12000 - dis.duration)) {
                    p.add_msg_if_player(m_bad, _("Your vision is filled with bright lights..."));
                    p.add_effect("blind", rng(10, 20));
                    if (one_in(8)) {
                        p.rem_disease("teleglow");
                    }
                }
                if (one_in(5000) && !p.has_disease("hallu")) {
                    p.add_disease("hallu", 3600);
                    if (one_in(5)) {
                        p.rem_disease("teleglow");
                    }
                }
            }
            if (one_in(4000)) {
                p.add_msg_if_player(m_bad, _("You're suddenly covered in ectoplasm."));
                p.add_disease("boomered", 100);
                if (one_in(4)) {
                    p.rem_disease("teleglow");
                }
            }
            if (one_in(10000)) {
                p.add_disease("fungus", 3601, false, 1, 1, 0, -1);
                p.rem_disease("teleglow");
            }
            break;

        case DI_ATTENTION:
            if (one_in(100000 / dis.duration) && one_in(100000 / dis.duration) && one_in(250)) {
                MonsterGroupResult spawn_details = MonsterGroupManager::GetResultFromGroup("GROUP_NETHER");
                monster beast(GetMType(spawn_details.name));
                int x, y;
                int tries = 0;
                do {
                    x = p.posx + rng(-4, 4);
                    y = p.posy + rng(-4, 4);
                    tries++;
                } while (((x == p.posx && y == p.posy) || g->mon_at(x, y) != -1) && tries < 10);
                if (tries < 10) {
                    if (g->m.move_cost(x, y) == 0) {
                        g->m.ter_set(x, y, t_rubble);
                    }
                    beast.spawn(x, y);
                    g->add_zombie(beast);
                    if (g->u_see(x, y)) {
                        g->cancel_activity_query(_("A monster appears nearby!"));
                        add_msg(m_warning, _("A portal opens nearby, and a monster crawls through!"));
                    }
                    dis.duration /= 4;
                }
            }
            break;

        case DI_EVIL:
            handle_evil(p, dis);
            break;

        case DI_BITE:
            handle_bite_wound(p, dis);
            break;

        case DI_LIGHTSNARE:
            p.moves = -500;
            if(one_in(10)) {
                add_msg(_("You attempt to free yourself from the snare."));
            }
            break;

        case DI_HEAVYSNARE:
            p.moves = -500;
            if(one_in(20)) {
                add_msg(_("You attempt to free yourself from the snare."));
            }
            break;

        case DI_INFECTED:
            handle_infected_wound(p, dis);
            break;

        case DI_RECOVER:
            handle_recovery(p, dis);
            break;

        case DI_MA_BUFF:
            if (ma_buffs.find(dis.buff_id) != ma_buffs.end()) {
              ma_buff b = ma_buffs[dis.buff_id];
              if (b.is_valid_player(p)) {
                b.apply_player(p);
              }
              else {
                p.rem_disease(dis.type);
              }
            }
            break;

        case DI_LACKSLEEP:
            p.mod_str_bonus(-1);
            p.mod_dex_bonus(-1);
            p.mod_int_bonus(-2);
            p.mod_per_bonus(-2);
            break;

        case DI_GRABBED:
            p.blocks_left -= dis.intensity;
            p.dodges_left = 0;
            p.rem_disease(dis.type);
            break;
        default: // Other diseases don't have any effects. Suppress warning.
            break;
    }
}

int disease_speed_boost(disease dis)
{
    dis_type_enum type = disease_type_lookup[dis.type];
    switch (type) {
        case DI_COLD:
            switch (dis.bp) {
                case bp_torso:
                    switch (dis.intensity) {
                        case 1 : return  -2;
                        case 2 : return  -5;
                        case 3 : return -20;
                    }
                case bp_leg_l:
                case bp_leg_r:
                    switch (dis.intensity) {
                        case 1 : return  -1;
                        case 2 : return  -3;
                        case 3 : return -10;
                    }
                default:
                    return 0;
            }
            break;
        case DI_FROSTBITE:
            switch (dis.bp) {
                case bp_foot_l:
                case bp_foot_r:
                    switch (dis.intensity) {
                        case 2 : return -2;
                    }
                default:
                    return 0;
            }
            break;
        case DI_HOT:
            switch(dis.bp) {
                case bp_head:
                    switch (dis.intensity) {
                        case 1 : return  -2;
                        case 2 : return  -5;
                        case 3 : return -20;
                    }
                case bp_torso:
                    switch (dis.intensity) {
                        case 1 : return  -2;
                        case 2 : return  -5;
                        case 3 : return -20;
                    }
                default:
                    return 0;
            }
        break;

        case DI_SPORES:
            switch (dis.bp) {
                case bp_head:
                    switch (dis.intensity) {
                        case 1: return -10;
                        case 2: return -15;
                        case 3: return -20;
                    }
                case bp_torso:
                    switch (dis.intensity) {
                        case 1: return -15;
                        case 2: return -20;
                        case 3: return -25;
                    }
                case bp_arm_l:
                case bp_arm_r:
                    switch (dis.intensity) {
                        case 1: return -3;
                        case 2: return -5;
                        case 3: return -8;
                    }
                case bp_leg_l:
                case bp_leg_r:
                    switch (dis.intensity) {
                        case 1: return -3;
                        case 2: return -5;
                        case 3: return -8;
                    }
                default:
                    return 0;
            }

        case DI_PARALYZEPOISON:
            return dis.intensity * -5;

        case DI_INFECTION:  return -80;
        case DI_SAP:        return -25;
        case DI_SLIMED:     return -25;
        case DI_BADPOISON:  return -10;
        case DI_FOODPOISON: return -20;
        case DI_WEBBED:     return -25;
        case DI_ADRENALINE: return (dis.duration > 150 ? 40 : -10);
        case DI_ASTHMA:     return 0 - int(dis.duration / 5);
        case DI_GRACK:      return +20000;
        case DI_METH:       return (dis.duration > 600 ? 50 : -40);
        case DI_BOULDERING: return ( 0 - (dis.intensity * 10));
        case DI_LACKSLEEP:  return -5;
        case DI_GRABBED:    return -25;
        default:            break;
    }
    return 0;
}

std::string dis_name(disease& dis)
{
    // Maximum length of returned string is 26 characters
    dis_type_enum type = disease_type_lookup[dis.type];
    switch (type) {
    case DI_NULL: return "";
    case DI_COLD:
        switch (dis.bp) {
            case bp_head:
                switch (dis.intensity) {
                case 1: return _("Chilly head");
                case 2: return _("Cold head!");
                case 3: return _("Freezing head!!");}
            case bp_mouth:
                switch (dis.intensity) {
                case 1: return _("Chilly face");
                case 2: return _("Cold face!");
                case 3: return _("Freezing face!!");}
            case bp_torso:
                switch (dis.intensity) {
                case 1: return _("Chilly torso");
                case 2: return _("Cold torso!");
                case 3: return _("Freezing torso!!");}
            case bp_arm_l:
            case bp_arm_r:
                switch (dis.intensity) {
                case 1: return _("Chilly arm");
                case 2: return _("Cold arm!");
                case 3: return _("Freezing arm!!");}
            case bp_hand_l:
            case bp_hand_r:
                switch (dis.intensity) {
                case 1: return _("Chilly hand");
                case 2: return _("Cold hand!");
                case 3: return _("Freezing hand!!");}
            case bp_leg_l:
            case bp_leg_r:
                switch (dis.intensity) {
                case 1: return _("Chilly leg");
                case 2: return _("Cold leg!");
                case 3: return _("Freezing leg!!");}
            case bp_foot_l:
            case bp_foot_r:
                switch (dis.intensity) {
                case 1: return _("Chilly foot");
                case 2: return _("Cold foot!");
                case 3: return _("Freezing foot!!");}
            case bp_eyes: // Eyes are not susceptible by this disease.
            case num_bp: // Suppress compiler warninig [-Wswitch]
                break; // function return "" in this case
        }

    case DI_FROSTBITE:
        switch(dis.bp) {
            case bp_hand_l:
            case bp_hand_r:
                switch (dis.intensity) {
                case 1: return _("Frostnip - hand");
                case 2: return _("Frostbite - hand");}
            case bp_foot_l:
            case bp_foot_r:
                switch (dis.intensity) {
                case 1: return _("Frostnip - foot");
                case 2: return _("Frostbite - foot");}
            case bp_mouth:
                switch (dis.intensity) {
                case 1: return _("Frostnip - face");
                case 2: return _("Frostbite - face");}
            default: // Suppress compiler warning [-Wswitch]
                break; // function return "" in this case
        }

    case DI_HOT:
        switch (dis.bp) {
            case bp_head:
                switch (dis.intensity) {
                case 1: return _("Warm head");
                case 2: return _("Hot head!");
                case 3: return _("Scorching head!!");}
            case bp_mouth:
                switch (dis.intensity) {
                case 1: return _("Warm face");
                case 2: return _("Hot face!");
                case 3: return _("Scorching face!!");}
            case bp_torso:
                switch (dis.intensity) {
                case 1: return _("Warm torso");
                case 2: return _("Hot torso!");
                case 3: return _("Scorching torso!!");}
            case bp_arm_l:
            case bp_arm_r:
                switch (dis.intensity) {
                case 1: return _("Warm arm");
                case 2: return _("Hot arm!");
                case 3: return _("Scorching arm!!");}
            case bp_hand_l:
            case bp_hand_r:
                switch (dis.intensity) {
                case 1: return _("Warm hand");
                case 2: return _("Hot hand!");
                case 3: return _("Scorching hand!!");}
                break;
            case bp_leg_l:
            case bp_leg_r:
                switch (dis.intensity) {
                case 1: return _("Warm leg");
                case 2: return _("Hot leg!");
                case 3: return _("Scorching leg!!");}
            case bp_foot_l:
            case bp_foot_r:
                switch (dis.intensity) {
                case 1: return _("Warm foot");
                case 2: return _("Hot foot!");
                case 3: return _("Scorching foot!!");}
            case bp_eyes: // Eyes are not susceptible by this disease.
            case num_bp: // Suppress compiler warninig [-Wswitch]
                break; // function return "" in this case
        }

    case DI_BLISTERS:
        switch(dis.bp) {
            case bp_mouth:
                return _("Blisters - face");
            case bp_torso:
                return _("Blisters - torso");
            case bp_arm_l:
                return _("Blisters - Left Arm");
            case bp_arm_r:
                return _("Blisters - Right Arm");
            case bp_hand_l:
                return _("Blisters - Left Hand");
            case bp_hand_r:
                return _("Blisters - Right Hand");
            case bp_leg_l:
                return _("Blisters - Left Leg");
            case bp_leg_r:
                return _("Blisters - Right Leg");
            case bp_foot_l:
                return _("Blisters - Left Foot");
            case bp_foot_r:
                return _("Blisters - Right Foot");
            default: // Suppress compiler warning [-Wswitch]
                break;
        }

    case DI_COMMON_COLD: return _("Common Cold");
    case DI_FLU: return _("Influenza");
    case DI_SAP: return _("Sap-coated");

    case DI_SPORES:
    {
        std::string status = "";
        switch (dis.intensity) {
        case 1: status = _("Spore dusted - "); break;
        case 2: status = _("Spore covered - "); break;
        case 3: status = _("Spore coated - "); break;
        }
        switch (dis.bp) {
            case bp_head:
                status += _("Head");
                break;
            case bp_torso:
                status += _("Torso");
                break;
            case bp_arm_l:
                status += _("Left Arm");
                break;
            case bp_arm_r:
                status += _("Right Arm");
                break;
            case bp_leg_l:
                status += _("Left Leg");
                break;
            case bp_leg_r:
                status += _("Right Leg");
                break;
            default: // Suppress compile warning [-Wswitch]
                break;
        }
        return status;
    }

    case DI_SLIMED: return _("Slimed");
    case DI_STUNNED: return _("Stunned");
    case DI_DOWNED: return _("Downed");
    case DI_BLEED:
    {
        std::string status = "";
        switch (dis.intensity) {
        case 1: status = _("Bleeding - "); break;
        case 2: status = _("Bad Bleeding - "); break;
        case 3: status = _("Heavy Bleeding - "); break;
        }
        switch (dis.bp) {
            case bp_head:
                status += _("Head");
                break;
            case bp_torso:
                status += _("Torso");
                break;
            case bp_arm_l:
                status += _("Left Arm");
                break;
            case bp_arm_r:
                status += _("Right Arm");
                break;
            case bp_leg_l:
                status += _("Left Leg");
                break;
            case bp_leg_r:
                status += _("Right Leg");
                break;
            default: // Suppress compiler warning [-Wswitch]
                break;
        }
        return status;
    }
    case DI_PARALYZEPOISON:
    {
        if (dis.intensity > 15) {
                return _("Completely Paralyzed");
        } else if (dis.intensity > 10) {
                return _("Partially Paralyzed");
        } else if (dis.intensity > 5) {
                return _("Sluggish");
        } else {
                return _("Slowed");
        }
    }

    case DI_BADPOISON: return _("Badly Poisoned");
    case DI_FOODPOISON: return _("Food Poisoning");
    case DI_SHAKES: return _("Shakes");
    case DI_FORMICATION:
    {
        std::string status = "";
        switch (dis.intensity) {
        case 1: status = _("Itchy skin - "); break;
        case 2: status = _("Writhing skin - "); break;
        case 3: status = _("Bugs in skin - "); break;
        }
        switch (dis.bp) {
            case bp_head:
                status += _("Head");
                break;
            case bp_torso:
                status += _("Torso");
                break;
            case bp_arm_l:
                status += _("Left Arm");
                break;
            case bp_arm_r:
                status += _("Right Arm");
                break;
            case bp_leg_l:
                status += _("Left Leg");
                break;
            case bp_leg_r:
                status += _("Right Leg");
                break;
            default: // Suppress compiler warning [-Wswitch]
                break;
        }
        return status;
    }
    case DI_WEBBED: return _("Webbed");
    case DI_RAT: return _("Ratting");
    case DI_DRUNK:
        if (dis.duration > 2200) return _("Wasted");
        if (dis.duration > 1400) return _("Trashed");
        if (dis.duration > 800)  return _("Drunk");
        else return _("Tipsy");

    case DI_CIG: return _("Nicotine");
    case DI_HIGH: return _("High");
    case DI_VISUALS: return _("Hallucinating");

    case DI_ADRENALINE:
        if (dis.duration > 150) return _("Adrenaline Rush");
        else return _("Adrenaline Comedown");

    case DI_JETINJECTOR:
        if (dis.duration > 150) return _("Chemical Rush");
        else return _("Chemical Comedown");

    case DI_ASTHMA:
        if (dis.duration > 800) return _("Heavy Asthma");
        else return _("Asthma");

    case DI_GRACK: return _("RELEASE THE GRACKEN!!!!");

    case DI_METH:
        if (dis.duration > 200) return _("High on Meth");
        else return _("Meth Comedown");

    case DI_IN_PIT: return _("Stuck in Pit");
    case DI_BOULDERING: return _("Clambering Over Rubble");

    case DI_STEMCELL_TREATMENT: return _("Stem cell treatment");
    case DI_BITE:
    {
        std::string status = "";
        if ((dis.duration > 2401) || (g->u.has_trait("INFIMMUNE"))) {status = _("Bite - ");
        } else { status = _("Painful Bite - ");
        }
        switch (dis.bp) {
            case bp_head:
                status += _("Head");
                break;
            case bp_torso:
                status += _("Torso");
                break;
            case bp_arm_l:
                status += _("Left Arm");
                break;
            case bp_arm_r:
                status += _("Right Arm");
                break;
            case bp_leg_l:
                status += _("Left Leg");
                break;
            case bp_leg_r:
                status += _("Right Leg");
                break;
            default: // Suppress compiler warning [-Wswitch]
                break;
        }
        return status;
    }
    case DI_INFECTED:
    {
        std::string status = "";
        if (dis.duration > 8401) {
            status = _("Infected - ");
        } else if (dis.duration > 3601) {
            status = _("Badly Infected - ");
        } else {
            status = _("Pus Filled - ");
        }
        switch (dis.bp) {
            case bp_head:
                status += _("Head");
                break;
            case bp_torso:
                status += _("Torso");
                break;
            case bp_arm_l:
                status += _("Left Arm");
                break;
            case bp_arm_r:
                status += _("Right Arm");
                break;
            case bp_leg_l:
                status += _("Left Leg");
                break;
            case bp_leg_r:
                status += _("Right Leg");
                break;
            default: // Suppress compiler warning [-Wswitch]
                break;
        }
        return status;
    }
    case DI_RECOVER: return _("Recovering From Infection");

    case DI_MA_BUFF:
        if (ma_buffs.find(dis.buff_id) != ma_buffs.end()) {
            std::stringstream buf;
            if (ma_buffs[dis.buff_id].max_stacks > 1) {
                buf << ma_buffs[dis.buff_id].name << " (" << dis.intensity << ")";
                return buf.str();
            } else {
                buf << ma_buffs[dis.buff_id].name.c_str();
                return buf.str();
            }
        } else
            return "Invalid martial arts buff";

    case DI_LACKSLEEP: return _("Lacking Sleep");
    case DI_GRABBED: return _("Grabbed");
    default: break;
    }
    return "";
}

std::string dis_combined_name(disease& dis)
{
    // Maximum length of returned string is 19 characters
    dis_type_enum type = disease_type_lookup[dis.type];
    switch (type) {
        case DI_SPORES:
            return _("Spore covered");
        case DI_COLD:
            return _("Cold");
        case DI_FROSTBITE:
            return _("Frostbite");
        case DI_HOT:
            return _("Hot");
        default: // Suppress compiler warnings [-Wswitch]
            break;
    }
    return "";
}

std::string dis_description(disease& dis)
{
    int strpen, dexpen, intpen, perpen, speed_pen;
    std::stringstream stream;
    dis_type_enum type = disease_type_lookup[dis.type];
    switch (type) {

    case DI_NULL:
        return _("None");

    case DI_COLD:
        switch(dis.bp) {
            case bp_head:
                switch (dis.intensity) {
                case 1: return _("Your head is exposed to the cold.");
                case 2: return _("Your head is very exposed to the cold. It is hard to concentrate.");
                case 3: return _("Your head is extremely cold.  You can barely think straight.");
                }
            case bp_mouth:
                switch (dis.intensity) {
                case 1: return _("Your face is exposed to the cold.");
                case 2: return _("Your face is very exposed to the cold.");
                case 3: return _("Your face is dangerously cold.");
                }
            case bp_torso:
                switch (dis.intensity) {
                case 1: return _("Your torso is exposed to the cold.");
                case 2: return _("Your torso is very cold, and your actions are uncoordinated.");
                case 3: return _("Your torso is dangerously cold. Your actions are very uncoordinated.");
                }
            case bp_arm_l:
                switch (dis.intensity) {
                case 1: return _("Your left arm is exposed to the cold.");
                case 2: return _("Your left arm is very exposed to the cold. Your arm is shivering.");
                case 3: return _("Your left arm is dangerously cold. Your arm is shivering uncontrollably");
                }
            case bp_arm_r:
                switch (dis.intensity) {
                case 1: return _("Your right arm is exposed to the cold.");
                case 2: return _("Your right arm is very exposed to the cold. Your arm is shivering.");
                case 3: return _("Your right arm is dangerously cold. Your arm is shivering uncontrollably");
                }
            case bp_hand_l:
                switch (dis.intensity) {
                case 1: return _("Your left hand is exposed to the cold.");
                case 2: return _("Your left hand is shivering from the cold.");
                case 3: return _("Your left hand is shivering uncontrollably from the extreme cold.");
                }
            case bp_hand_r:
                switch (dis.intensity) {
                case 1: return _("Your right hand is exposed to the cold.");
                case 2: return _("Your right hand is shivering from the cold.");
                case 3: return _("Your right hand is shivering uncontrollably from the extreme cold.");
                }
            case bp_leg_l:
                switch (dis.intensity) {
                case 1: return _("Your left leg is exposed to the cold.");
                case 2: return _("Your left leg is very exposed to the cold. Your strength is sapped.");
                case 3: return _("Your left leg is dangerously cold. Your strength is sapped.");
                }
            case bp_leg_r:
                switch (dis.intensity) {
                case 1: return _("Your right leg is exposed to the cold.");
                case 2: return _("Your right leg is very exposed to the cold. Your strength is sapped.");
                case 3: return _("Your right leg is dangerously cold. Your strength is sapped.");
                }
            case bp_foot_l:
                switch (dis.intensity) {
                case 1: return _("Your left foot is exposed to the cold.");
                case 2: return _("Your left foot is very exposed to the cold. Your strength is sapped.");
                case 3: return _("Your left foot is dangerously cold. Your strength is sapped.");
                }
            case bp_foot_r:
                switch (dis.intensity) {
                case 1: return _("Your right foot is exposed to the cold.");
                case 2: return _("Your right foot is very exposed to the cold. Your strength is sapped.");
                case 3: return _("Your right foot is dangerously cold. Your strength is sapped.");
                }
            case bp_eyes:// Eyes are not susceptible by this disease.
            case num_bp: // Suppress compiler warning [-Wswitch]
                break;
        }

    case DI_FROSTBITE:
        if (g->u.has_trait("NOPAIN")) {
            switch(dis.bp) {
            case bp_hand_l:
                switch (dis.intensity) {
                case 1: return _("\
Your left hand is frostnipped from the prolonged exposure to the cold and have gone numb.");
                case 2: return _("\
Your left hand is frostbitten from the prolonged exposure to the cold. The tissues in your hand is frozen.");
                }
            case bp_hand_r:
                switch (dis.intensity) {
                case 1: return _("\
Your right hand is frostnipped from the prolonged exposure to the cold and have gone numb.");
                case 2: return _("\
Your right hand is frostbitten from the prolonged exposure to the cold. The tissues in your hand is frozen.");
                }
            case bp_foot_l:
                switch (dis.intensity) {
                case 1: return _("\
Your left foot is frostnipped from the prolonged exposure to the cold and have gone numb.");
                case 2: return _("\
Your left foot is frostbitten from the prolonged exposure to the cold. The tissues in your foot is frozen.");
                }
            case bp_foot_r:
                switch (dis.intensity) {
                case 1: return _("\
Your right foot is frostnipped from the prolonged exposure to the cold and have gone numb.");
                case 2: return _("\
Your right foot is frostbitten from the prolonged exposure to the cold. The tissues in your foot is frozen.");
                }
            case bp_mouth:
                switch (dis.intensity) {
                case 1: return _("\
Your face is frostnipped from the prolonged exposure to the cold and has gone numb.");
                case 2: return _("\
Your face is frostbitten from the prolonged exposure to the cold. The tissues in your face are frozen.");
                }
            case bp_torso:
                return _("\
Your torso is frostbitten from prolonged exposure to the cold.");
            case bp_arm_l:
                return _("\
Your left arm is frostbitten from prolonged exposure to the cold.");
            case bp_arm_r:
                return _("\
Your right arm is frostbitten from prolonged exposure to the cold.");
            case bp_leg_l:
                return _("\
Your left leg is frostbitten from prolonged exposure to the cold.");
            case bp_leg_r:
                return _("\
Your right leg is frostbitten from prolonged exposure to the cold.");
            default: // Suppress compiler warning [-Wswitch]
                break;
          }
        } else {
            switch(dis.bp) {
            case bp_hand_l:
                switch (dis.intensity) {
                case 1: return _("\
Your left hand is frostnipped from the prolonged exposure to the cold and have gone numb. When the blood begins to flow, it will be painful.");
                case 2: return _("\
Your left hand is frostbitten from the prolonged exposure to the cold. The tissues in your hand is frozen.");
                }
            case bp_hand_r:
                switch (dis.intensity) {
                case 1: return _("\
Your right hand is frostnipped from the prolonged exposure to the cold and have gone numb. When the blood begins to flow, it will be painful.");
                case 2: return _("\
Your right hand is frostbitten from the prolonged exposure to the cold. The tissues in your hand is frozen.");
                }
            case bp_foot_l:
                switch (dis.intensity) {
                case 1: return _("\
Your left foot is frostnipped from the prolonged exposure to the cold and have gone numb. When the blood begins to flow, it will be painful.");
                case 2: return _("\
Your left foot is frostbitten from the prolonged exposure to the cold. The tissues in your foot is frozen.");
                }
            case bp_foot_r:
                switch (dis.intensity) {
                case 1: return _("\
Your right foot is frostnipped from the prolonged exposure to the cold and have gone numb. When the blood begins to flow, it will be painful.");
                case 2: return _("\
Your right foot is frostbitten from the prolonged exposure to the cold. The tissues in your foot is frozen.");
                }
            case bp_mouth:
                switch (dis.intensity) {
                case 1: return _("\
Your face is frostnipped from the prolonged exposure to the cold and has gone numb. When the blood begins to flow, it will be painful.");
                case 2: return _("\
Your face is frostbitten from the prolonged exposure to the cold. The tissues in your face are frozen.");
                }
            case bp_torso:
                return _("\
Your torso is frostbitten from prolonged exposure to the cold. It is extremely painful.");
            case bp_arm_l:
                return _("\
Your left arm is frostbitten from prolonged exposure to the cold. It is extremely painful.");
            case bp_arm_r:
                return _("\
Your right arm is frostbitten from prolonged exposure to the cold. It is extremely painful.");
            case bp_leg_l:
                return _("\
Your left leg is frostbitten from prolonged exposure to the cold. It is extremely painful.");
            case bp_leg_r:
                return _("\
Your right leg is frostbitten from prolonged exposure to the cold. It is extremely painful.");
            default: // Suppress compiler warning [-Wswitch]
                break;
            }
        }

    case DI_HOT:
        switch (dis.bp) {
            case bp_head:
                switch (dis.intensity) {
                case 1: return _("Your head feels warm.");
                case 2: return _("Your head is sweating from the heat. You feel nauseated.");
                case 3: return _("Your head is sweating profusely. You feel very nauseated.");
                }
            case bp_mouth:
                switch (dis.intensity) {
                case 1: return _("Your face feels warm.");
                case 2: return _("Your face is sweating from the heat, making it hard to see.");
                case 3: return _("Your face is sweating profusely, making it hard to see.");
                }
            case bp_torso:
                switch (dis.intensity) {
                case 1: return _("Your torso feels warm.");
                case 2: return _("Your torso is sweating from the heat. You feel weak.");
                case 3: return _("Your torso is sweating profusely. You feel very weak.");
                }
            case bp_arm_l:
                switch (dis.intensity) {
                case 1: return _("Your left arm feels warm.");
                case 2: return _("Your left arm is sweating from the heat.");
                case 3: return _("Your left arm is sweating profusely. Your muscles are cramping.");
                }
            case bp_arm_r:
                switch (dis.intensity) {
                case 1: return _("Your right arm feels warm.");
                case 2: return _("Your right arm is sweating from the heat.");
                case 3: return _("Your right arm is sweating profusely. Your muscles are cramping.");
                }
            case bp_hand_l:
                switch (dis.intensity) {
                case 1: return _("Your left hand feels warm.");
                case 2: return _("Your left hand feels hot and uncoordinated.");
                case 3: return _("Your left hand feels disgustingly hot and is very uncoordinated.");
                }
            case bp_hand_r:
                switch (dis.intensity) {
                case 1: return _("Your right hand feels warm.");
                case 2: return _("Your right hand feels hot and uncoordinated.");
                case 3: return _("Your right hand feels disgustingly hot and is very uncoordinated.");
                }
            case bp_leg_l:
                switch (dis.intensity) {
                case 1: return _("Your left leg feels warm.");
                case 2: return _("Your left leg is sweating from the heat.");
                case 3: return _("Your left leg is sweating profusely. Your muscles are cramping.");
                }
            case bp_leg_r:
                switch (dis.intensity) {
                case 1: return _("Your right leg feels warm.");
                case 2: return _("Your right leg is sweating from the heat.");
                case 3: return _("Your right leg is sweating profusely. Your muscles are cramping.");
                }
            case bp_foot_l:
                switch (dis.intensity) {
                case 1: return _("Your left foot feels warm.");
                case 2: return _("Your left foot is swollen due to the heat.");
                case 3: return _("Your left foot is swollen due to the heat.");
                }
            case bp_foot_r:
                switch (dis.intensity) {
                case 1: return _("Your right foot feels warm.");
                case 2: return _("Your right foot is swollen due to the heat.");
                case 3: return _("Your right foot is swollen due to the heat.");
                }
            case bp_eyes:// Eyes are not susceptible by this disease.
            case num_bp: // Suppress compiler warning [-Wswitch]
                break;
        }

    case DI_BLISTERS:
      if (g->u.has_trait("NOPAIN")) {
        switch (dis.bp) {
            case bp_mouth:
                return _("\
Your face is blistering from the intense heat.");
            case bp_torso:
                return _("\
Your torso is blistering from the intense heat.");
            case bp_arm_l:
                return _("\
Your left arm is blistering from the intense heat.");
            case bp_arm_r:
                return _("\
Your right arm is blistering from the intense heat.");
            case bp_hand_l:
                return _("\
Your left hand is blistering from the intense heat.");
            case bp_hand_r:
                return _("\
Your right hand is blistering from the intense heat.");
            case bp_leg_l:
                return _("\
Your left leg is blistering from the intense heat.");
            case bp_leg_r:
                return _("\
Your right leg is blistering from the intense heat.");
            case bp_foot_l:
                return _("\
Your left foot is blistering from the intense heat.");
            case bp_foot_r:
                return _("\
Your right foot is blistering from the intense heat.");
            default: // Suppress compiler warning [-Wswitch]
                break;
        }
      } else {
          switch (dis.bp) {
            case bp_mouth:
                return _("\
Your face is blistering from the intense heat. It is extremely painful.");
            case bp_torso:
                return _("\
Your torso is blistering from the intense heat. It is extremely painful.");
            case bp_arm_l:
                return _("\
Your left arm is blistering from the intense heat. It is extremely painful.");
            case bp_arm_r:
                return _("\
Your right arm is blistering from the intense heat. It is extremely painful.");
            case bp_hand_l:
                return _("\
Your left hand is blistering from the intense heat. It is extremely painful.");
            case bp_hand_r:
                return _("\
Your right hand is blistering from the intense heat. It is extremely painful.");
            case bp_leg_l:
                return _("\
Your left leg is blistering from the intense heat. It is extremely painful.");
            case bp_leg_r:
                return _("\
Your right leg is blistering from the intense heat. It is extremely painful.");
            case bp_foot_l:
                return _("\
Your left foot is blistering from the intense heat. It is extremely painful.");
            case bp_foot_r:
                return _("\
Your right foot is blistering from the intense heat. It is extremely painful.");
            default: // Suppress compiler warning [-Wswitch]
                break;
          }
      }

    case DI_COMMON_COLD:
        return _(
        "Increased thirst;   Frequent coughing\n"
        "Strength - 3;   Dexterity - 1;   Intelligence - 2;   Perception - 1\n"
        "Symptoms alleviated by medication (cough syrup).");

    case DI_FLU:
        return _(
        "Increased thirst;   Frequent coughing;   Occasional vomiting\n"
        "Strength - 4;   Dexterity - 2;   Intelligence - 2;   Perception - 1\n"
        "Symptoms alleviated by medication (cough syrup).");

    case DI_CRUSHED: return "If you're seeing this, there is a bug in disease.cpp!";

    case DI_BOULDERING:
        switch (dis.intensity){
        case 1:
            stream << _(
            "Dexterity - 1;   Speed -10%\n"
            "You are being slowed by climbing over a pile of rubble.");
        case 2:
            stream << _(
            "Dexterity - 3;   Speed -20%\n"
            "You are being slowed by climbing over a heap of rubble.");
        case 3:
            stream << _(
            "Dexterity - 5;   Speed -30%\n"
            "You are being slowed by climbing over a mountain of rubble.");
        }
        return stream.str();

    case DI_STEMCELL_TREATMENT: return _("Your insides are shifting in strange ways as the treatment takes effect.");

    case DI_SAP:
        return _("Dexterity - 3;   Speed - 25");

    case DI_SPORES:
        speed_pen = disease_speed_boost(dis);
        stream << string_format(_(
                "Speed %d%%\n"
                "You can feel the tiny spores sinking directly into your flesh."), speed_pen);
        return stream.str();

    case DI_SLIMED:
        return _("Speed -25%;   Dexterity - 2");

    case DI_STUNNED: return _("Your movement is randomized.");

    case DI_DOWNED: return _("You're knocked to the ground.  You have to get up before you can move.");

    case DI_BLEED:
        switch (dis.intensity) {
            case 1:
                return _("You are slowly losing blood.");
            case 2:
                return _("You are losing blood.");
            case 3:
                return _("You are rapidly loosing blood.");
        }

    case DI_PARALYZEPOISON:
        dexpen = int(dis.intensity / 3);
        if (dexpen > 0) {
            stream << string_format(_("Dexterity - %d"), dexpen);
        }
        return stream.str();

    case DI_BADPOISON:
        if (g->u.has_trait("NOPAIN")) {
            return _("Perception - 2;   Dexterity - 2;\n"
                     "Strength - 3 IF not resistant, -1 otherwise\n"
                     "Frequent damage.");
        } else {
            return _("Perception - 2;   Dexterity - 2;\n"
                     "Strength - 3 IF not resistant, -1 otherwise\n"
                     "Frequent pain and/or damage.");
        }

    case DI_FOODPOISON:
        if (g->u.has_trait("NOPAIN")) {
            return _("Speed - 35%;   Strength - 3;   Dexterity - 1;   Perception - 1\n"
                     "Your stomach is extremely upset, and you are quite nauseous.");
        } else {
            return _("Speed - 35%;   Strength - 3;   Dexterity - 1;   Perception - 1\n"
                     "Your stomach is extremely upset, and you keep having pangs of pain and nausea.");
        }

    case DI_SHAKES:
        return _("Strength - 1;   Dexterity - 4");

    case DI_FORMICATION:
    {
        intpen = int(dis.intensity);
        strpen = int(dis.intensity / 3);
        stream << _("You stop to scratch yourself frequently; high intelligence helps you resist\n"
        "this urge.\n");
        if (intpen > 0) {
            stream << string_format(_("Intelligence - %d;   "), intpen);
        }
        if (strpen > 0) {
            stream << string_format(_("Strength - %d;   "), strpen);
        }
        return stream.str();
    }

    case DI_WEBBED:
        return _(
        "Strength - 1;   Dexterity - 4;   Speed - 25");

    case DI_RAT:
    {
        intpen = int(dis.duration / 20);
        perpen = int(dis.duration / 25);
        strpen = int(dis.duration / 50);
        stream << _("You feel nauseated and rat-like.\n");
        if (intpen > 0) {
            stream << string_format(_("Intelligence - %d;   "), intpen);
        }
        if (perpen > 0) {
            stream << string_format(_("Perception - %d;   "), perpen);
        }
        if (strpen > 0) {
            stream << string_format(_("Strength - %d;   "), strpen);
        }
        return stream.str();
    }

    case DI_DRUNK:
    {
        perpen = int(dis.duration / 1000);
        dexpen = int(dis.duration / 1000);
        intpen = int(dis.duration /  700);
        strpen = int(dis.duration / 1500);
        if (strpen > 0) {
            stream << string_format(_("Strength - %d;   "), strpen);
        }
        else if (dis.duration <= 600)
            stream << _("Strength + 1;    ");
        if (dexpen > 0) {
            stream << string_format(_("Dexterity - %d;   "), dexpen);
        }
        if (intpen > 0) {
            stream << string_format(_("Intelligence - %d;   "), intpen);
        }
        if (perpen > 0) {
            stream << string_format(_("Perception - %d;   "), perpen);
        }
        return stream.str();
    }

    case DI_CIG:
        if (dis.duration >= 600)
            return _(
            "Strength - 1;   Dexterity - 1\n"
            "You smoked too much.");
        else
            return _(
            "Dexterity + 1;   Intelligence + 1;   Perception + 1");

    case DI_HIGH:
        return _("Intelligence - 1;   Perception - 1");

    case DI_VISUALS: return _("You can't trust everything that you see.");

    case DI_ADRENALINE:
        if (dis.duration > 150)
            return _(
            "Speed +80;   Strength + 5;   Dexterity + 3;\n"
            "Intelligence - 8;   Perception + 1");
        else
            return _(
            "Strength - 2;   Dexterity - 1;   Intelligence - 1;   Perception - 1");

    case DI_JETINJECTOR:
        if (dis.duration > 50)
            return _(
            "Strength + 1;   Dexterity + 1; Perception + 1");
        else
            return _(
            "Strength - 1;   Dexterity - 2;   Intelligence - 1;   Perception - 2");

    case DI_ASTHMA:
        return string_format(_("Speed - %d%%;   Strength - 2;   Dexterity - 3"), int(dis.duration / 5));

    case DI_GRACK: return _("Unleashed the Gracken.");

    case DI_METH:
        if (dis.duration > 200)
            return _(
            "Speed +50;   Strength + 2;   Dexterity + 2;\n"
            "Intelligence + 3;   Perception + 3");
        else
            return _(
            "Speed -40;   Strength - 3;   Dexterity - 2;   Intelligence - 2");

    case DI_IN_PIT: return _("You're stuck in a pit.  Sight distance is limited and you have to climb out.");

    case DI_BITE: return _("You have a nasty bite wound.");
    case DI_INFECTED: return _("You have an infected wound.");
    case DI_RECOVER: return _("You are recovering from an infection.");

    case DI_MA_BUFF:
        if (ma_buffs.find(dis.buff_id) != ma_buffs.end())
          return ma_buffs[dis.buff_id].description.c_str();
        else
          return "This is probably a bug.";

    case DI_LACKSLEEP: return _("You haven't slept in a while, and it shows. \n\
    You can't move as quickly and your stats just aren't where they should be.");
    case DI_GRABBED: return _("You have been grabbed by an attacker. \n\
    You cannot dodge and blocking is very difficult.");
    default: break;
    }
    return "Who knows?  This is probably a bug. (disease.cpp:dis_description)";
}

void manage_fungal_infection(player& p, disease& dis)
{
    int bonus = p.health + (p.has_trait("POISRESIST") ? 100 : 0);
    p.moves -= 10;
    p.mod_str_bonus(-1);
    p.mod_dex_bonus(-1);
    if (!dis.permanent) {
        if (dis.duration > 3001) { // First hour symptoms
            if (one_in(160 + bonus)) {
                handle_cough(p, 5, true);
            }
            if (one_in(100 + bonus)) {
                p.add_msg_if_player(m_warning, _("You feel nauseous."));
            }
            if (one_in(100 + bonus)) {
                p.add_msg_if_player(m_warning, _("You smell and taste mushrooms."));
            }
        } else if (dis.duration > 1) { // Five hours of worse symptoms
            if (one_in(600 + bonus * 3)) {
                p.add_msg_if_player(m_bad,  _("You spasm suddenly!"));
                p.moves -= 100;
                p.hurt(bp_torso, 5);
            }
            if (will_vomit(p, 800 + bonus * 4) || one_in(2000 + bonus * 10)) {
                p.add_msg_player_or_npc(m_bad, _("You vomit a thick, gray goop."),
                                               _("<npcname> vomits a thick, grey goop.") );

                int awfulness = rng(0,70);
                p.moves = -200;
                p.hunger += awfulness;
                p.thirst += awfulness;
                p.hurt(bp_torso, awfulness / std::max(p.str_cur, 1)); // can't be healthy
            }
        } else {
            p.add_disease("fungus", 1, true, 1, 1, 0, -1);
        }
    } else if (one_in(1000 + bonus * 8)) {
        p.add_msg_player_or_npc(m_bad,  _("You vomit thousands of live spores!"),
                                        _("<npcname> vomits thousands of live spores!") );

        p.moves = -500;
        int sporex, sporey;
        monster spore(GetMType("mon_spore"));
        for (int i = -1; i <= 1; i++) {
            for (int j = -1; j <= 1; j++) {
                if (i == 0 && j == 0) {
                    continue;
                }
                sporex = p.posx + i;
                sporey = p.posy + j;
                if (g->m.move_cost(sporex, sporey) > 0) {
                    const int zid = g->mon_at(sporex, sporey);
                    if (zid >= 0) {  // Spores hit a monster
                        if (g->u_see(sporex, sporey) &&
                              !g->zombie(zid).type->in_species("FUNGUS")) {
                            add_msg(_("The %s is covered in tiny spores!"),
                                       g->zombie(zid).name().c_str());
                        }
                        monster &critter = g->zombie( zid );
                        if( !critter.make_fungus() ) {
                            critter.die( &p ); // counts as kill by player
                        }
                    } else if (one_in(4) && g->num_zombies() <= 1000){
                        spore.spawn(sporex, sporey);
                        g->add_zombie(spore);
                    }
                }
            }
        }
    // we're fucked
    } else if (one_in(6000 + bonus * 20)) {
        if(p.hp_cur[hp_arm_l] <= 0 || p.hp_cur[hp_arm_r] <= 0) {
            if(p.hp_cur[hp_arm_l] <= 0 && p.hp_cur[hp_arm_r] <= 0) {
                p.add_msg_player_or_npc(m_bad, _("The flesh on your broken arms bulges. Fungus stalks burst through!"),
                _("<npcname>'s broken arms bulge. Fungus stalks burst out of the bulges!"));
            } else {
                p.add_msg_player_or_npc(m_bad, _("The flesh on your broken arm bulges, your unbroken arm also bulges. Fungus stalks burst through!"),
                _("<npcname>'s arms bulge. Fungus stalks burst out of the bulges!"));
            }
        } else {
            p.add_msg_player_or_npc(m_bad, _("Your hands bulge. Fungus stalks burst through the bulge!"),
                _("<npcname>'s hands bulge. Fungus stalks burst through the bulge!"));
        }
        p.hurt(bp_arm_l, 999);
        p.hurt(bp_arm_r, 999);
    }
}

void manage_sleep(player& p, disease& dis)
{
    p.moves = 0;
    // Hibernating only kicks in whilst Engorged; separate tracking for hunger/thirst here
    // as a safety catch.  One test subject managed to get two Colds during hibernation;
    // since those add fatigue and dry out the character, the subject went for the full 10 days plus
    // a little, and came out of it well into Parched.  Hibernating shouldn't endanger your
    // life like that--but since there's much less fluid reserve than food reserve,
    // simply using the same numbers won't work.
    if((int(calendar::turn) % 350 == 0) && p.has_trait("HIBERNATE") && (p.hunger < -60) && !(p.thirst >= 80)) {
        int recovery_chance;
        // Hibernators' metabolism slows down: you heal and recover Fatigue much more slowly.
        // Accelerated recovery capped to 2x over 2 hours...well, it was ;-P
        // After 16 hours of activity, equal to 7.25 hours of rest
        if (dis.intensity < 24) {
            dis.intensity++;
        } else if (dis.intensity < 1) {
            dis.intensity = 1;
        }
        recovery_chance = 24 - dis.intensity + 1;
        if (p.fatigue > 0) {
            p.fatigue -= 1 + one_in(recovery_chance);
        }
        if ((p.has_trait("FLIMSY") && x_in_y(3 , 4)) || (p.has_trait("FLIMSY2") && one_in(2)) ||
              (p.has_trait("FLIMSY3") && one_in(4)) ||
              (!(p.has_trait("FLIMSY")) && (!(p.has_trait("FLIMSY2"))) &&
               (!(p.has_trait("FLIMSY3"))))) {
            if (p.has_trait("FASTHEALER")) {
                p.healall(1);
            } else if (p.has_trait("FASTHEALER2")) {
                p.healall(1 + one_in(2));
            } else if (p.has_trait("REGEN")) {
                p.healall(2);
            } else if (p.has_trait("SLOWHEALER")) {
                p.healall(one_in(8));
            } else {
                p.healall(one_in(4));
            }
        }

        if (p.fatigue <= 0 && p.fatigue > -20) {
            p.fatigue = -25;
            add_msg(m_good, _("You feel well rested."));
            dis.duration = dice(3, 100);
            p.add_memorial_log(pgettext("memorial_male", "Awoke from hibernation."),
                               pgettext("memorial_female", "Awoke from hibernation."));
        }
    }

    // If you hit Very Thirsty, you kick up into regular Sleep as a safety precaution.
    // See above.  No log note for you. :-/
    if((int(calendar::turn) % 50 == 0) && (!(p.hunger < -60) || (p.thirst >= 80))) {
        int recovery_chance;
        // Accelerated recovery capped to 2x over 2 hours
        // After 16 hours of activity, equal to 7.25 hours of rest
        if (dis.intensity < 24) {
            dis.intensity++;
        } else if (dis.intensity < 1) {
            dis.intensity = 1;
        }
        recovery_chance = 24 - dis.intensity + 1;
        if (p.fatigue > 0) {
            p.fatigue -= 1 + one_in(recovery_chance);
            // You fatigue & recover faster with Sleepy
            // Very Sleepy, you just fatigue faster
            if (p.has_trait("SLEEPY")) {
                p.fatigue -=(1 + one_in(recovery_chance) / 2);
            }
            // Tireless folks recover fatigue really fast
            // as well as gaining it really slowly
            // (Doesn't speed healing any, though...)
            if (p.has_trait("WAKEFUL3")) {
                p.fatigue -=(2 + one_in(recovery_chance) / 2);
            }
        }
        if ((p.has_trait("FLIMSY") && x_in_y(3 , 4)) || (p.has_trait("FLIMSY2") && one_in(2)) ||
              (p.has_trait("FLIMSY3") && one_in(4)) ||
              (!(p.has_trait("FLIMSY")) && (!(p.has_trait("FLIMSY2"))) &&
               (!(p.has_trait("FLIMSY3"))))) {
            if (p.has_trait("FASTHEALER")) {
                p.healall(1);
            } else if (p.has_trait("FASTHEALER2")) {
                p.healall(1 + one_in(2));
            } else if (p.has_trait("REGEN")) {
                p.healall(2);
            } else if (p.has_trait("SLOWHEALER")) {
                p.healall(one_in(8));
            } else {
                p.healall(one_in(4));
            }

            if (p.fatigue <= 0 && p.fatigue > -20) {
                p.fatigue = -25;
                add_msg(m_good, _("You feel well rested."));
                dis.duration = dice(3, 100);
            }
        }
    }

    if (int(calendar::turn) % 100 == 0 && !p.has_bionic("bio_recycler") && !(p.hunger < -60)) {
        // Hunger and thirst advance more slowly while we sleep. This is the standard rate.
        p.hunger--;
        p.thirst--;
    }

    // Hunger and thirst advance *much* more slowly whilst we hibernate.
    // (int (calendar::turn) % 50 would be zero burn.)
    // Very Thirsty catch deliberately NOT applied here, to fend off Dehydration debuffs
    // until the char wakes.  This was time-trial'd quite thoroughly,so kindly don't "rebalance"
    // without a good explanation and taking a night to make sure it works
    // with the extended sleep duration, OK?
    if (int(calendar::turn) % 70 == 0 && !p.has_bionic("bio_recycler") && (p.hunger < -60)) {
        p.hunger--;
        p.thirst--;
    }

    if (int(calendar::turn) % 100 == 0 && p.has_trait("CHLOROMORPH") &&
    g->is_in_sunlight(g->u.posx, g->u.posy) ) {
        // Hunger and thirst fall before your Chloromorphic physiology!
        if (p.hunger >= -30) {
            p.hunger -= 5;
        }
        if (p.thirst >= -30) {
            p.thirst -= 5;
        }
    }

    // Check mutation category strengths to see if we're mutated enough to get a dream
    std::string highcat = p.get_highest_category();
    int highest = p.mutation_category_level[highcat];

    // Determine the strength of effects or dreams based upon category strength
    int strength = 0; // Category too weak for any effect or dream
    if (g->u.crossed_threshold()) {
        strength = 4; // Post-human.
    } else if (highest >= 20 && highest < 35) {
        strength = 1; // Low strength
    } else if (highest >= 35 && highest < 50) {
        strength = 2; // Medium strength
    } else if (highest >= 50) {
        strength = 3; // High strength
    }

    // Get a dream if category strength is high enough.
    if (strength != 0) {
        //Once every 6 / 3 / 2 hours, with a bit of randomness
        if ((int(calendar::turn) % (3600 / strength) == 0) && one_in(3)) {
            // Select a dream
            std::string dream = p.get_category_dream(highcat, strength);
            add_msg("%s",dream.c_str());
        }
    }

    int tirednessVal = rng(5, 200) + rng(0,abs(p.fatigue * 2 * 5));
    if (p.has_trait("HEAVYSLEEPER2") && !p.has_trait("HIBERNATE")) {
        // So you can too sleep through noon
        if ((tirednessVal * 1.25) < g->light_level() && (p.fatigue < 10 || one_in(p.fatigue / 2))) {
        add_msg(_("The light wakes you up."));
        dis.duration = 1;
        }
        return;}
     // Ursine hibernators would likely do so indoors.  Plants, though, might be in the sun.
    if (p.has_trait("HIBERNATE")) {
        if ((tirednessVal * 5) < g->light_level() && (p.fatigue < 10 || one_in(p.fatigue / 2))) {
        add_msg(_("The light wakes you up."));
        dis.duration = 1;
        }
        return;}
    if (tirednessVal < g->light_level() && (p.fatigue < 10 || one_in(p.fatigue / 2))) {
        add_msg(_("The light wakes you up."));
        dis.duration = 1;
        return;
    }

    // Cold or heat may wake you up.
    // Player will sleep through cold or heat if fatigued enough
    for (int i = 0 ; i < num_bp ; i++) {
        if (p.temp_cur[i] < BODYTEMP_VERY_COLD - p.fatigue/2) {
            if (one_in(5000)) {
                add_msg(_("You toss and turn trying to keep warm."));
            }
            if (p.temp_cur[i] < BODYTEMP_FREEZING - p.fatigue/2 ||
                                (one_in(p.temp_cur[i] + 5000))) {
                add_msg(m_bad, _("The cold wakes you up."));
                dis.duration = 1;
                return;
            }
        } else if (p.temp_cur[i] > BODYTEMP_VERY_HOT + p.fatigue/2) {
            if (one_in(5000)) {
                add_msg(_("You toss and turn in the heat."));
            }
            if (p.temp_cur[i] > BODYTEMP_SCORCHING + p.fatigue/2 ||
                                (one_in(15000 - p.temp_cur[i]))) {
                add_msg(m_bad, _("The heat wakes you up."));
                dis.duration = 1;
                return;
            }
        }
    }
}

static void handle_alcohol(player& p, disease& dis)
{
    /*  We get 600 turns, or one hour, of DI_DRUNK for each drink we have (on avg).
        Duration of DI_DRUNK is a good indicator of how much alcohol is in our system.
    */
    p.mod_per_bonus( - int(dis.duration / 1000));
    p.mod_dex_bonus( - int(dis.duration / 1000));
    p.mod_int_bonus( - int(dis.duration /  700));
    p.mod_str_bonus( - int(dis.duration / 1500));
    if (dis.duration <= 600) {
        p.mod_str_bonus(+1);
    }
    if (dis.duration > 2000 + 100 * dice(2, 100) &&
        (will_vomit(p, 1) || one_in(20))) {
        p.vomit();
    }
    bool readyForNap = one_in(500 - int(dis.duration / 80));
    if (!p.has_disease("sleep") && dis.duration >= 4500 && readyForNap) {
        p.add_msg_if_player(m_bad, _("You pass out."));
        p.fall_asleep(dis.duration / 2);
    }
}

static void handle_bite_wound(player& p, disease& dis)
{
    // Recovery chance
    if(int(calendar::turn) % 10 == 1) {
        int recover_factor = 100;
        if (p.has_disease("recover")) {
            recover_factor -= std::min(p.disease_duration("recover") / 720, 100);
        }
        // Infection Resist is exactly that: doesn't make the Deep Bites go away
        // but it does make it much more likely they won't progress
        if (p.has_trait("INFRESIST")) { recover_factor += 1000; }
        recover_factor += p.health; // Health still helps if factor is zero
        recover_factor = std::max(recover_factor, 0); // but can't hurt

        if ((x_in_y(recover_factor, 108000)) || (p.has_trait("INFIMMUNE"))) {
            //~ %s is bodypart name.
            p.add_msg_if_player(m_good, _("Your %s wound begins to feel better."),
<<<<<<< HEAD
                                 body_part_name(dis.bp).c_str());
=======
                                body_part_name(dis.bp, dis.side).c_str());
>>>>>>> 3d1a8f42
             //No recovery time threshold
            if (((3601 - dis.duration) > 2400) && (!(p.has_trait("INFIMMUNE")))) {
                p.add_disease("recover", 2 * (3601 - dis.duration) - 4800);
            }
            p.rem_disease("bite", dis.bp);
        }
    }

    // 3600 (6-hour) lifespan + 1 "tick" for conversion
    if (dis.duration > 2401) {
        // No real symptoms for 2 hours
        if ((one_in(300)) && (!(p.has_trait("NOPAIN")))) {
            //~ %s is bodypart name.
            p.add_msg_if_player(m_bad, _("Your %s wound really hurts."),
                                 body_part_name(dis.bp).c_str());
        }
    } else if (dis.duration > 1) {
        // Then some pain for 4 hours
        if ((one_in(100)) && (!(p.has_trait("NOPAIN")))) {
            if (p.has_disease("sleep")) {
                p.wake_up();
            }
            //~ %s is bodypart name.
            p.add_msg_if_player(m_bad, _("Your %s wound feels swollen and painful."),
                                 body_part_name(dis.bp).c_str());
            if (p.pain < 10) {
                p.mod_pain(1);
            }
        }
        p.mod_dex_bonus(-1);
    } else {
        // Infection starts
         // 1 day of timer + 1 tick
        p.add_disease("infected", 14401, false, 1, 1, 0, 0, dis.bp, true);
        p.rem_disease("bite", dis.bp);
    }
}

static void handle_infected_wound(player& p, disease& dis)
{
    // Recovery chance
    if(int(calendar::turn) % 10 == 1) {
        if(x_in_y(100 + p.health, 864000)) {
            //~ %s is bodypart name.
            p.add_msg_if_player(m_good, _("Your %s wound begins to feel better."),
                                 body_part_name(dis.bp).c_str());
            if (dis.duration > 8401) {
                p.add_disease("recover", 3 * (14401 - dis.duration + 3600) - 4800);
            } else {
                p.add_disease("recover", 4 * (14401 - dis.duration + 3600) - 4800);
            }
            p.rem_disease("infected", dis.bp);
        }
    }

    if (dis.duration > 8401) {
        // 10 hours bad pain
        if ((one_in(100)) && (!(p.has_trait("NOPAIN")))) {
            if (p.has_disease("sleep")) {
                p.wake_up();
            }
            //~ %s is bodypart name.
            p.add_msg_if_player(m_bad, _("Your %s wound is incredibly painful."),
                                 body_part_name(dis.bp).c_str());
            if(p.pain < 30) {
                p.mod_pain(1);
            }
        }
        p.mod_str_bonus(-1);
        p.mod_dex_bonus(-1);
    } else if (dis.duration > 3601) {
        // 8 hours of vomiting + pain
        if (one_in(100)) {
            if (p.has_disease("sleep")) {
                p.wake_up();
            }
            //~ %s is bodypart name.
            p.add_msg_if_player(m_bad, _("You feel feverish and nauseous, your %s wound has begun to turn green."),
                  body_part_name(dis.bp).c_str());
            p.vomit();
            if(p.pain < 50) {
                p.mod_pain(1);
            }
        }
        p.mod_str_bonus(-2);
        p.mod_dex_bonus(-2);
    } else if (dis.duration > 1) {
        // 6 hours extreme symptoms
        if (one_in(100)) {
            if (p.has_disease("sleep")) {
                p.wake_up();
                p.add_msg_if_player(m_warning, _("You feel terribly weak, standing up is nearly impossible."));
            } else {
                p.add_msg_if_player(m_warning, _("You can barely remain standing."));
            }
            p.vomit();
            if(p.pain < 100) {
                p.mod_pain(1);
            }
        }
        p.mod_str_bonus(-3);
        p.mod_dex_bonus(-3);
        if (!p.has_disease("sleep") && one_in(100)) {
            add_msg(m_bad, _("You pass out."));
            p.fall_asleep(60);
        }
    } else {
        // Death. 24 hours after infection. Total time, 30 hours including bite.
        if (p.has_disease("sleep")) {
            p.rem_disease("sleep");
        }
        add_msg(m_bad, _("You succumb to the infection."));
        g->u.add_memorial_log(pgettext("memorial_male", "Succumbed to the infection."),
                              pgettext("memorial_female", "Succumbed to the infection."));
        p.hurtall(500);
    }
}

static void handle_recovery(player& p, disease& dis)
{
    if (dis.duration > 52800) {
        if (one_in(100)) {
            if (p.has_disease("sleep")) {
                p.wake_up();
                p.add_msg_if_player(m_warning, _("You feel terribly weak, standing up is nearly impossible."));
            } else {
                p.add_msg_if_player(m_warning, _("You can barely remain standing."));
            }
            p.vomit();
            if(p.pain < 80) {
                p.mod_pain(1);
            }
        }
        p.mod_str_bonus(-3);
        p.mod_dex_bonus(-3);
        if (!p.has_disease("sleep") && one_in(100)) {
            add_msg(m_bad, _("You pass out."));
            p.fall_asleep(60);
        }
    } else if (dis.duration > 33600) {
        if (one_in(100)) {
            if (p.has_disease("sleep")) {
                p.wake_up();
            }
            p.add_msg_if_player(m_bad, _("You feel feverish and nauseous."));
            p.vomit();
            if(p.pain < 40) {
                p.mod_pain(1);
            }
        }
        p.mod_str_bonus(-2);
        p.mod_dex_bonus(-2);
    } else if (dis.duration > 9600) {
        if ((one_in(100)) && (!(p.has_trait("NOPAIN")))) {
            if (p.has_disease("sleep")) {
                p.wake_up();
            }
            p.add_msg_if_player(m_bad, _("Your healing wound is incredibly painful."));
            if(p.pain < 24) {
                p.mod_pain(1);
            }
        }
        p.mod_str_bonus(-1);
        p.mod_dex_bonus(-1);
    } else {
        if ((one_in(100)) && (!(p.has_trait("NOPAIN")))) {
            if (p.has_disease("sleep")) {
                p.wake_up();
            }
            p.add_msg_if_player(m_bad, _("Your healing wound feels swollen and painful."));
            if(p.pain < 8) {
                p.mod_pain(1);
            }
        }
        p.mod_dex_bonus(-1);
    }
}

static void handle_cough(player &p, int, int loudness, bool harmful)
{
    if (!p.is_npc()) {
        add_msg(m_bad, _("You cough heavily."));
        g->sound(p.posx, p.posy, loudness, "");
    } else {
        g->sound(p.posx, p.posy, loudness, _("a hacking cough."));
    }
    p.moves -= 80;
    if (harmful && !one_in(4)) {
        p.hurt(bp_torso, 1);
    }
    if (p.has_disease("sleep") && ((harmful && one_in(3)) || one_in(10)) ) {
        p.wake_up(_("You wake up coughing."));
    }
}

static void handle_deliriant(player& p, disease& dis)
{
    // To be redone.
    // Time intervals are drawn from the old ones based on 3600 (6-hour) duration.
    static bool puked = false;
    int maxDuration = 3600;
    int comeupTime = int(maxDuration*0.9);
    int noticeTime = int(comeupTime + (maxDuration-comeupTime)/2);
    int peakTime = int(maxDuration*0.8);
    int comedownTime = int(maxDuration*0.3);
    // Baseline
    if (dis.duration == noticeTime) {
        p.add_msg_if_player(m_warning, _("You feel a little strange."));
    } else if (dis.duration == comeupTime) {
        // Coming up
        if (one_in(2)) {
            p.add_msg_if_player(m_warning, _("The world takes on a dreamlike quality."));
        } else if (one_in(3)) {
            p.add_msg_if_player(m_warning, _("You have a sudden nostalgic feeling."));
        } else if (one_in(5)) {
            p.add_msg_if_player(m_warning, _("Everything around you is starting to breathe."));
        } else {
            p.add_msg_if_player(m_warning, _("Something feels very, very wrong."));
        }
    } else if (dis.duration > peakTime && dis.duration < comeupTime) {
        if ((one_in(200) || will_vomit(p, 50)) && !puked) {
            p.add_msg_if_player(m_bad, _("You feel sick to your stomach."));
            p.hunger -= 2;
            if (one_in(6)) {
                p.vomit();
                if (one_in(2)) {
                    // we've vomited enough for now
                    puked = true;
                }
            }
        }
        if (p.is_npc() && one_in(200)) {
            std::string npcText;
            switch(rng(1,4)) {
                case 1:
                    npcText = "\"I think it's starting to kick in.\"";
                    break;
                case 2:
                    npcText = "\"Oh God, what's happening?\"";
                    break;
                case 3:
                    npcText = "\"Of course... it's all fractals!\"";
                    break;
                default:
                    npcText = "\"Huh?  What was that?\"";
                    break;

            }
            int loudness = 20 + p.str_cur - p.int_cur;
            loudness = (loudness > 5 ? loudness : 5);
            loudness = (loudness < 30 ? loudness : 30);
            g->sound(p.posx, p.posy, loudness, _(npcText.c_str()));
        }
    } else if (dis.duration == peakTime) {
        // Visuals start
        p.add_msg_if_player(m_bad, _("Fractal patterns dance across your vision."));
        p.add_disease("visuals", peakTime - comedownTime);
    } else if (dis.duration > comedownTime && dis.duration < peakTime) {
        // Full symptoms
        p.mod_per_bonus(-2);
        p.mod_int_bonus(-1);
        p.mod_dex_bonus(-2);
        p.mod_str_bonus(-1);
        if (one_in(50)) {
            g->spawn_hallucination();
        }
    } else if (dis.duration == comedownTime) {
        if (one_in(42)) {
            p.add_msg_if_player(_("Everything looks SO boring now."));
        } else {
            p.add_msg_if_player(_("Things are returning to normal."));
        }
        puked = false;
    }
}

static void handle_evil(player& p, disease& dis)
{
    bool lesserEvil = false;  // Worn or wielded; diminished effects
    if (p.weapon.is_artifact() && p.weapon.is_tool()) {
        it_artifact_tool *tool = dynamic_cast<it_artifact_tool*>(p.weapon.type);
        for (std::vector<art_effect_passive>::iterator it =
                 tool->effects_carried.begin();
             it != tool->effects_carried.end(); ++it) {
            if (*it == AEP_EVIL) {
                lesserEvil = true;
            }
        }
        for (std::vector<art_effect_passive>::iterator it =
                 tool->effects_wielded.begin();
             it != tool->effects_wielded.end(); ++it) {
            if (*it == AEP_EVIL) {
                lesserEvil = true;
            }
        }
    }
    for (std::vector<item>::iterator it = p.worn.begin();
         !lesserEvil && it != p.worn.end(); ++it) {
        if (it->is_artifact()) {
            it_artifact_armor *armor = dynamic_cast<it_artifact_armor*>(it->type);
            for (std::vector<art_effect_passive>::iterator effect =
                     armor->effects_worn.begin();
                 effect != armor->effects_worn.end(); ++effect) {
                if (*effect == AEP_EVIL) {
                    lesserEvil = true;
                }
            }
        }
    }
    if (lesserEvil) {
        // Only minor effects, some even good!
        p.mod_str_bonus(dis.duration > 4500 ? 10 : int(dis.duration / 450));
        if (dis.duration < 600) {
            p.mod_dex_bonus(1);
        } else {
            p.mod_dex_bonus(-(dis.duration > 3600 ? 10 : int((dis.duration - 600) / 300)));
        }
        p.mod_int_bonus(-(dis.duration > 3000 ? 10 : int((dis.duration - 500) / 250)));
        p.mod_per_bonus(-(dis.duration > 4800 ? 10 : int((dis.duration - 800) / 400)));
    } else {
        // Major effects, all bad.
        p.mod_str_bonus(-(dis.duration > 5000 ? 10 : int(dis.duration / 500)));
        p.mod_dex_bonus(-(dis.duration > 6000 ? 10 : int(dis.duration / 600)));
        p.mod_int_bonus(-(dis.duration > 4500 ? 10 : int(dis.duration / 450)));
        p.mod_per_bonus(-(dis.duration > 4000 ? 10 : int(dis.duration / 400)));
    }
}

static void handle_insect_parasites(player& p, disease& dis)
{
    int formication_chance = 600;
    if (dis.duration > 12001) {
        formication_chance += 2400 - (14401 - dis.duration);
    }
    if (one_in(formication_chance)) {
        p.add_disease("formication", 600, false, 1, 3, 0, 1, dis.bp, true);
    }
    if (dis.duration > 1 && one_in(2400)) {
        p.vomit();
    }
    if (dis.duration == 1) {
        // Spawn some larvae!
        // Choose how many insects; more for large characters
        int num_insects = rng(1, std::min(3, p.str_max / 3));
        p.hurt(dis.bp, rng(2, 4) * num_insects);
        // Figure out where they may be placed
        p.add_msg_player_or_npc( m_bad, _("Your flesh crawls; insects tear through the flesh and begin to emerge!"),
            _("Insects begin to emerge from <npcname>'s skin!") );
        monster grub(GetMType("mon_dermatik_larva"));
        for (int i = p.posx - 1; i <= p.posx + 1; i++) {
            for (int j = p.posy - 1; j <= p.posy + 1; j++) {
                if (num_insects == 0) {
                    break;
                } else if (i == 0 && j == 0) {
                    continue;
                }
                if (g->mon_at(i, j) == -1) {
                    grub.spawn(i, j);
                    if (one_in(3)) {
                        grub.friendly = -1;
                    } else {
                        grub.friendly = 0;
                    }
                    g->add_zombie(grub);
                    num_insects--;
                }
            }
            if (num_insects == 0) {
                break;
            }
        }
        p.add_memorial_log(pgettext("memorial_male", "Dermatik eggs hatched."),
                           pgettext("memorial_female", "Dermatik eggs hatched."));
        p.rem_disease("formication", dis.bp);
        p.moves -= 600;
    }
}

bool will_vomit(player& p, int chance)
{
    bool drunk = p.has_disease("drunk");
    bool antiEmetics = p.has_disease("weed_high");
    bool hasNausea = p.has_trait("NAUSEA") && one_in(chance*2);
    bool stomachUpset = p.has_trait("WEAKSTOMACH") && one_in(chance*3);
    bool suppressed = (p.has_trait("STRONGSTOMACH") && one_in(2)) ||
        (antiEmetics && !drunk && !one_in(chance));
    return ((stomachUpset || hasNausea) && !suppressed);
}<|MERGE_RESOLUTION|>--- conflicted
+++ resolved
@@ -1398,23 +1398,14 @@
             p.mod_str_bonus(-(int(dis.intensity / 3)));
             if (x_in_y(dis.intensity, 100 + 50 * p.get_int())) {
                 if (!p.is_npc()) {
-<<<<<<< HEAD
+                    //~ %s is bodypart in accusative.
                      add_msg(m_warning, _("You start scratching your %s!"),
-                                              body_part_name(dis.bp).c_str());
+                                              body_part_name_accusative(dis.bp).c_str());
                      g->cancel_activity();
-                } else if (g->u_see(p.posx, p.posy)) {
-                    add_msg(_("%s starts scratching their %s!"), p.name.c_str(),
-                                       body_part_name(dis.bp).c_str());
-=======
-                    //~ %s is bodypart in accusative.
-                    add_msg(m_warning, _("You start scratching your %s!"),
-                            body_part_name_accusative(dis.bp, dis.side).c_str());
-                    g->cancel_activity();
                 } else if (g->u_see(p.posx, p.posy)) {
                     //~ 1$s is NPC name, 2$s is bodypart in accusative. 
                     add_msg(_("%1$s starts scratching their %2$s!"), p.name.c_str(),
-                            body_part_name_accusative(dis.bp, dis.side).c_str());
->>>>>>> 3d1a8f42
+                                       body_part_name_accusative(dis.bp).c_str());
                 }
                 p.moves -= 150;
                 p.hurt(dis.bp, 1);
@@ -3099,11 +3090,7 @@
         if ((x_in_y(recover_factor, 108000)) || (p.has_trait("INFIMMUNE"))) {
             //~ %s is bodypart name.
             p.add_msg_if_player(m_good, _("Your %s wound begins to feel better."),
-<<<<<<< HEAD
                                  body_part_name(dis.bp).c_str());
-=======
-                                body_part_name(dis.bp, dis.side).c_str());
->>>>>>> 3d1a8f42
              //No recovery time threshold
             if (((3601 - dis.duration) > 2400) && (!(p.has_trait("INFIMMUNE")))) {
                 p.add_disease("recover", 2 * (3601 - dis.duration) - 4800);
