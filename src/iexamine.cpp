#include "iexamine.h"
#include "game.h"
#include "map.h"
#include "map_iterator.h"
#include "debug.h"
#include "mapdata.h"
#include "output.h"
#include "rng.h"
#include "line.h"
#include "player.h"
#include "translations.h"
#include "uistate.h"
#include "messages.h"
#include "compatibility.h"
#include "sounds.h"
#include "worldfactory.h"
#include "input.h"
#include "monster.h"
#include "event.h"
#include "catacharset.h"
#include "ui.h"
#include "trap.h"
#include "itype.h"
#include "basecamp.h"
#include "mtype.h"
#include "weather.h"
#include "sounds.h"
#include "cata_utility.h"

#include <sstream>
#include <algorithm>
#include <cstdlib>

const mtype_id mon_dark_wyrm( "mon_dark_wyrm" );
const mtype_id mon_fungal_blossom( "mon_fungal_blossom" );
const mtype_id mon_spider_web_s( "mon_spider_web_s" );
const mtype_id mon_spider_widow_giant_s( "mon_spider_widow_giant_s" );
const mtype_id mon_turret( "mon_turret" );
const mtype_id mon_turret_rifle( "mon_turret_rifle" );

const skill_id skill_computer( "computer" );
const skill_id skill_mechanics( "mechanics" );
const skill_id skill_carpentry( "carpentry" );
const skill_id skill_cooking( "cooking" );
const skill_id skill_survival( "survival" );

static void pick_plant( player *p, map *m, const tripoint &examp, std::string itemType, ter_id new_ter,
                        bool seeds = false );

void iexamine::none(player *p, map *m, const tripoint &examp)
{
    (void)p; //unused
    add_msg(_("That is a %s."), m->name(examp).c_str());
}

void iexamine::gaspump(player *p, map *m, const tripoint &examp)
{
    if (!query_yn(_("Use the %s?"), m->tername(examp).c_str())) {
        none(p, m, examp);
        return;
    }

    auto items = m->i_at( examp );
    for( auto item_it = items.begin(); item_it != items.end(); ++item_it ) {
        if( item_it->made_of(LIQUID) ) {
            ///\EFFECT_DEX decreases chance of spilling gas from a pump
            if( one_in(10 + p->dex_cur) ) {
                add_msg(m_bad, _("You accidentally spill the %s."), item_it->type_name(1).c_str());
                item spill( item_it->type->id, calendar::turn );
                const auto min = item_it->liquid_charges( 1 );
                ///\EFFECT_DEX decreases amount of gas spilled from a pump
                const auto max = item_it->liquid_charges( 1 ) * 8.0 / p->dex_cur;
                spill.charges = rng( min, max );
                m->add_item_or_charges( p->pos(), spill, 1 );
                item_it->charges -= spill.charges;
                if( item_it->charges < 1 ) {
                    items.erase( item_it );
                }
            } else {
                p->moves -= 300;
                if( g->handle_liquid( *item_it, true, false ) ) {
                    add_msg(_("With a clang and a shudder, the %s pump goes silent."),
                            item_it->type_name(1).c_str());
                    items.erase( item_it );
                }
            }
            return;
        }
    }
    add_msg(m_info, _("Out of order."));
}

namespace {
//--------------------------------------------------------------------------------------------------
//! Implements iexamine::atm(...)
//--------------------------------------------------------------------------------------------------
class atm_menu {
public:
    // menu choices
    enum options : int {
        cancel, purchase_card, deposit_money, withdraw_money, transfer_money, transfer_all_money
    };

    atm_menu()                           = delete;
    atm_menu(atm_menu const&)            = delete;
    atm_menu(atm_menu&&)                 = delete;
    atm_menu& operator=(atm_menu const&) = delete;
    atm_menu& operator=(atm_menu&&)      = delete;

    explicit atm_menu(player &p) : u(p) {
        reset(false);
    }

    void start() {
        for (bool result = false; !result; ) {
            switch( choose_option() ) {
            case purchase_card:      result = do_purchase_card();      break;
            case deposit_money:      result = do_deposit_money();      break;
            case withdraw_money:     result = do_withdraw_money();     break;
            case transfer_money:     result = do_transfer_money();     break;
            case transfer_all_money: result = do_transfer_all_money(); break;
            default:
                return;
            }
            if( u.activity.type != ACT_NULL ) {
                break;
            }
        }
    }
private:
    void add_choice(int const i, char const *const title) { amenu.addentry(i, true, -1, title); }
    void add_info(int const i, char const *const title) { amenu.addentry(i, false, -1, title); }

    options choose_option()
    {
        if( u.activity.type == ACT_ATM ) {
            return static_cast<options>( u.activity.index );
        }
        amenu.query();
        uistate.iexamine_atm_selected = amenu.ret;
        return static_cast<options>( amenu.ret );
    }

    //! Reset and repopulate the menu; with a fair bit of work this could be more efficient.
    void reset(bool const clear = true) {
        const int card_count   = u.amount_of("cash_card");
        const int charge_count = card_count ? u.charges_of("cash_card") : 0;

        if (clear) {
            amenu.reset();
        }

        amenu.selected = uistate.iexamine_atm_selected;
        amenu.return_invalid = true;
        amenu.text = string_format(_("Welcome to the C.C.B.o.t.T. ATM. What would you like to do?\n"
                                     "Your current balance is: $%ld.%02ld"),
                                     u.cash / 100, u.cash % 100);

        if (u.cash >= 100) {
            add_choice(purchase_card, _("Purchase cash card?"));
        } else {
            add_info(purchase_card, _("You need $1.00 in your account to purchase a card."));
        }

        if (card_count && u.cash > 0) {
            add_choice(withdraw_money, _("Withdraw Money") );
        } else if (u.cash > 0) {
            add_info(withdraw_money, _("You need a cash card before you can withdraw money!"));
        } else {
            add_info(withdraw_money,
                _("You need money in your account before you can withdraw money!"));
        }

        if (charge_count) {
            add_choice(deposit_money, _("Deposit Money"));
        } else {
            add_info(deposit_money,
                _("You need a charged cash card before you can deposit money!"));
        }

        if (card_count >= 2 && charge_count) {
            add_choice(transfer_money, _("Transfer Money"));
            add_choice(transfer_all_money, _("Transfer All Money"));
        } else if (charge_count) {
            add_info(transfer_money, _("You need two cash cards before you can move money!"));
        } else {
            add_info(transfer_money,
                _("One of your cash cards must be charged before you can move money!"));
        }

        amenu.addentry(cancel, true, 'q', _("Cancel"));
    }

    //! print a bank statement for @p print = true;
    void finish_interaction(bool const print = true) {
        if (print) {
            add_msg(m_info, ngettext("Your account now holds %d cent.",
                                     "Your account now holds %d cents.", u.cash), u.cash);
        }

        u.moves -= 100;
    }

    //! Prompt for a card to use (includes worn items).
    item* choose_card(char const *const msg) {
        const int index = g->inv_for_filter(msg, [](item const& itm) {
            return itm.type->id == "cash_card";
        });

        if (index == INT_MIN) {
            add_msg(m_info, _("Never mind."));
            return nullptr; // player canceled
        }

        auto &itm = u.i_at(index);
        if (itm.type->id != "cash_card") {
            popup(_("Please insert cash cards only!"));
            return nullptr; // must have selected an equipped item
        }

        return &itm;
    };

    //! Prompt for an integral value clamped to [0, max].
    static long prompt_for_amount(char const *const msg, long const max) {
        const std::string formatted = string_format(msg, max);
        const int amount = std::atol(string_input_popup(
            formatted, 20, to_string(max), "", "", -1, true).c_str());

        return (amount > max) ? max : (amount <= 0) ? 0 : amount;
    };

    bool do_purchase_card() {
        const char *prompt = _("This will automatically deduct $1.00 from your bank account. Continue?");

        if (!query_yn(prompt)) {
            return false;
        }

        item card("cash_card", calendar::turn);
        card.charges = 0;
        u.i_add(card);
        u.cash -= 100;
        u.moves -= 100;
        finish_interaction();

        return true;
    }

    bool do_deposit_money() {
        item *src = choose_card(_("Insert card for deposit."));
        if (!src) {
            return false;
        }

        if (!src->charges) {
            popup(_("You can only deposit money from charged cash cards!"));
            return false;
        }

        const int amount = prompt_for_amount(ngettext(
            "Deposit how much? Max: %d cent. (0 to cancel) ",
            "Deposit how much? Max: %d cents. (0 to cancel) ", src->charges), src->charges);

        if (!amount) {
            return false;
        }

        src->charges -= amount;
        u.cash += amount;
        u.moves -= 100;
        finish_interaction();

        return true;
    }

    bool do_withdraw_money() {
        item *dst = choose_card(_("Insert card for withdrawal."));
        if (!dst) {
            return false;
        }

        const int amount = prompt_for_amount(ngettext(
            "Withdraw how much? Max: %d cent. (0 to cancel) ",
            "Withdraw how much? Max: %d cents. (0 to cancel) ", u.cash), u.cash);

        if (!amount) {
            return false;
        }

        dst->charges += amount;
        u.cash -= amount;
        u.moves -= 100;
        finish_interaction();

        return true;
    }

    bool do_transfer_money() {
        item *dst = choose_card(_("Insert card for deposit."));
        if (!dst) {
            return false;
        }

        item *src = choose_card(_("Insert card for withdrawal."));
        if (!src) {
            return false;
        } else if (dst == src) {
            popup(_("You must select a different card to move from!"));
            return false;
        } else if (!src->charges) {
            popup(_("You can only move money from charged cash cards!"));
            return false;
        }

        const int amount = prompt_for_amount(ngettext(
            "Transfer how much? Max: %d cent. (0 to cancel) ",
            "Transfer how much? Max: %d cents. (0 to cancel) ", src->charges), src->charges);

        if (!amount) {
            return false;
        }

        src->charges -= amount;
        dst->charges += amount;
        u.moves -= 100;
        finish_interaction();

        return true;
    }

    bool do_transfer_all_money() {
        item *dst;
        if( u.activity.type == ACT_ATM ) {
            u.activity.type = ACT_NULL; // stop for now, if required, it will be created again.
            dst = &u.i_at( u.activity.position );
            if( dst->is_null() || dst->typeId() != "cash_card" ) {
                return false;
            }
        } else {
            dst = choose_card( _("Insert card for bulk deposit.") );
            if( !dst ) {
                return false;
            }
        }

        for (auto &i : u.inv_dump()) {
            if( i == dst || i->charges <= 0 || i->type->id != "cash_card" ) {
                continue;
            }
            if( u.moves < 0 ) {
                // Money from `*i` could be transferred, but we're out of moves, schedule it for
                // the next turn. Putting this here makes sure there will be something to be
                // done next turn.
                u.assign_activity( ACT_ATM, 0, transfer_all_money, u.get_item_position( dst ) );
                break;
            }

            dst->charges += i->charges;
            i->charges =  0;
            u.moves    -= 10;
        }

        return true;
    }

    player &u;
    uimenu amenu;
};
} //namespace

void iexamine::atm(player *const p, map *, const tripoint& )
{
    atm_menu {*p}.start();
}

void iexamine::vending(player * const p, map * const m, const tripoint &examp)
{
    constexpr int moves_cost = 250;

    auto vend_items = m->i_at(examp);
    if (vend_items.empty()) {
        add_msg(m_info, _("The vending machine is empty!"));
        return;
    } else if (!p->has_charges("cash_card", 1)) {
        popup(_("You need a charged cash card to purchase things!"));
        return;
    }

    item *card = &p->i_at(g->inv_for_filter(_("Insert card for purchases."),
        [](item const &i) { return i.type->id == "cash_card"; }));

    if (card->is_null()) {
        return; // player cancelled selection
    } else if (card->type->id != "cash_card") {
        popup(_("Please insert cash cards only!"));
        return;
    } else if (card->charges == 0) {
        popup(_("You must insert a charged cash card!"));
        return;
    }

    int const padding_x  = std::max(0, TERMX - FULL_SCREEN_WIDTH ) / 2;
    int const padding_y  = std::max(0, TERMY - FULL_SCREEN_HEIGHT) / 2;
    int const window_h   = FULL_SCREEN_HEIGHT;
    int const w_items_w  = FULL_SCREEN_WIDTH / 2 - 1; // minus 1 for a gap
    int const w_info_w   = FULL_SCREEN_WIDTH / 2;
    int const list_lines = window_h - 4; // minus for header and footer

    constexpr int first_item_offset = 3; // header size

    WINDOW_PTR const w_ptr {newwin(window_h, w_items_w, padding_y, padding_x)};
    WINDOW_PTR const w_item_info_ptr {
        newwin(window_h, w_info_w,  padding_y, padding_x + w_items_w + 1)};

    WINDOW *w           = w_ptr.get();
    WINDOW *w_item_info = w_item_info_ptr.get();

    bool used_machine = false;
    input_context ctxt("VENDING_MACHINE");
    ctxt.register_updown();
    ctxt.register_action("CONFIRM");
    ctxt.register_action("QUIT");
    ctxt.register_action("HELP_KEYBINDINGS");

    // Collate identical items.
    // First, build a map {item::tname} => {item_it, item_it, item_it...}
    using iterator_t = decltype(std::begin(vend_items)); // map_stack::iterator doesn't exist.

    std::map<std::string, std::vector<iterator_t>> item_map;
    for (auto it = std::begin(vend_items); it != std::end(vend_items); ++it) {
        // |# {name}|
        // 123      4
        item_map[utf8_truncate(it->tname(), static_cast<size_t>(w_items_w - 4))].push_back(it);
    }

    // Next, put pointers to the pairs in the map in a vector to allow indexing.
    std::vector<std::map<std::string, std::vector<iterator_t>>::value_type*> item_list;
    item_list.reserve(item_map.size());
    for (auto &pair : item_map) {
        item_list.emplace_back(&pair);
    }

    int const lines_above = list_lines / 2;                  // lines above the selector
    int const lines_below = list_lines / 2 + list_lines % 2; // lines below the selector

    int cur_pos = 0;
    for (;;) {
        // | {title}|
        // 12       3
        const std::string title = utf8_truncate(string_format(
            _("Money left: %d"), card->charges), static_cast<size_t>(w_items_w - 3));

        int const num_items = item_list.size();
        int const page_size = std::min(num_items, list_lines);

        werase(w);
        wborder(w, LINE_XOXO, LINE_XOXO, LINE_OXOX, LINE_OXOX,
                LINE_OXXO, LINE_OOXX, LINE_XXOO, LINE_XOOX );
        mvwhline(w, first_item_offset - 1, 1, LINE_OXOX, w_items_w - 2);
        mvwaddch(w, first_item_offset - 1, 0, LINE_XXXO); // |-
        mvwaddch(w, first_item_offset - 1, w_items_w - 1, LINE_XOXX); // -|

        mvwprintz(w, 1, 2, c_ltgray, title.c_str());

        // Keep the item selector centered in the page.
        int page_beg = 0;
        int page_end = page_size;
        if (cur_pos < num_items - cur_pos) {
            page_beg = std::max(0, cur_pos - lines_above);
            page_end = std::min(num_items, page_beg + list_lines);
        } else {
            page_end = std::min(num_items, cur_pos + lines_below);
            page_beg = std::max(0, page_end - list_lines);
        }

        for( int line = 0; line < page_size; ++line ) {
            const int i = page_beg + line;
            auto const color = (i == cur_pos) ? h_ltgray : c_ltgray;
            auto const &elem = item_list[i];
            const int count = elem->second.size();
            const char c = (count < 10) ? ('0' + count) : '*';
            trim_and_print(w, first_item_offset + line, 1, w_items_w-3, color, "%c %s", c, elem->first.c_str());
        }

        draw_scrollbar(w, cur_pos, list_lines, num_items, first_item_offset);
        wrefresh(w);

        // Item info
        auto &cur_items = item_list[static_cast<size_t>(cur_pos)]->second;
        auto &cur_item  = cur_items.back();

        werase(w_item_info);
        // | {line}|
        // 12      3
        fold_and_print(w_item_info, 1, 2, w_info_w - 3, c_ltgray, cur_item->info(true));
        wborder(w_item_info, LINE_XOXO, LINE_XOXO, LINE_OXOX, LINE_OXOX,
                LINE_OXXO, LINE_OOXX, LINE_XXOO, LINE_XOOX );

        //+<{name}>+
        //12      34
        const std::string name = utf8_truncate(cur_item->display_name(), static_cast<size_t>(w_info_w - 4));
        mvwprintw(w_item_info, 0, 1, "<%s>", name.c_str());
        wrefresh(w_item_info);

        const std::string &action = ctxt.handle_input();
        if (action == "DOWN") {
            cur_pos = (cur_pos + 1) % num_items;
        } else if (action == "UP") {
            cur_pos = (cur_pos + num_items - 1) % num_items;
        } else if (action == "CONFIRM") {
            if ( cur_item->price() > card->charges ) {
                popup(_("That item is too expensive!"));
                continue;
            }

            if (!used_machine) {
                used_machine = true;
                p->moves -= moves_cost;
            }

            card->charges -= cur_item->price();
            p->i_add_or_drop( *cur_item );

            vend_items.erase( cur_item );
            cur_items.pop_back();
            if (!cur_items.empty()) {
                continue;
            }

            item_list.erase(std::begin(item_list) + cur_pos);
            if (item_list.empty()) {
                add_msg(_("With a beep, the empty vending machine shuts down"));
                return;
            } else if (cur_pos == num_items - 1) {
                cur_pos--;
            }
        } else if (action == "QUIT") {
            break;
        }
    }
}

void iexamine::toilet(player *p, map *m, const tripoint &examp)
{
    auto items = m->i_at(examp);
    auto water = items.begin();
    for( ; water != items.end(); ++water ) {
        if( water->typeId() == "water") {
            break;
        }
    }

    if( water == items.end() ) {
        add_msg(m_info, _("This toilet is empty."));
    } else {
        int initial_charges = water->charges;
        // Use a different poison value each time water is drawn from the toilet.
        water->poison = one_in(3) ? 0 : rng(1, 3);

        // First try handling/bottling, then try drinking, but only try
        // drinking if we don't handle or bottle.
        bool drained = g->handle_liquid( *water, true, false );
        if( drained || initial_charges != water->charges ) {
            // The bottling happens in handle_liquid, but delay of action
            // does not.
            p->moves -= 100;
        } else if( !drained && initial_charges == water->charges ){
            int charges_consumed = p->drink_from_hands( *water );
            // Drink_from_hands handles moves, but doesn't decrease water
            // charges.
            water->charges -= charges_consumed;
        }

        if( drained || water->charges <= 0 ) {
            items.erase( water );
        }
    }
}

void iexamine::elevator(player *p, map *m, const tripoint &examp)
{
    (void)p; //unused
    if (!query_yn(_("Use the %s?"), m->tername(examp).c_str())) {
        return;
    }
    int movez = (examp.z < 0 ? 2 : -2);
    g->vertical_move( movez, false );
}

void iexamine::controls_gate(player *p, map *m, const tripoint &examp)
{
    if (!query_yn(_("Use the %s?"), m->tername( examp ).c_str())) {
        none(p, m, examp);
        return;
    }
    g->open_gate( examp, m->ter( examp ) );
}

void iexamine::cardreader(player *p, map *m, const tripoint &examp)
{
    itype_id card_type = (m->ter(examp) == t_card_science ? "id_science" :
                          "id_military");
    if (p->has_amount(card_type, 1) && query_yn(_("Swipe your ID card?"))) {
        p->moves -= 100;
        for(const tripoint &tmp : m->points_in_radius( examp, 3 ) ) {
            if (m->ter(tmp) == t_door_metal_locked) {
                m->ter_set(tmp, t_floor);
            }
        }
        //TODO only despawn turrets "behind" the door
        for (int i = 0; i < (int)g->num_zombies(); i++) {
            if ( (g->zombie(i).type->id == mon_turret) ||
                 (g->zombie(i).type->id == mon_turret_rifle) ) {
                g->remove_zombie(i);
                i--;
            }
        }
        add_msg(_("You insert your ID card."));
        add_msg(m_good, _("The nearby doors slide into the floor."));
        p->use_amount(card_type, 1);
    } else {
<<<<<<< HEAD
        bool using_electrohack = (p->has_amount("electrohack", 1) &&
                                  query_yn(_("Use electrohack on the reader?")));
        bool using_fingerhack = (!using_electrohack && p->has_bionic("bio_fingerhack") &&
                                 p->power_level > 0 &&
                                 query_yn(_("Use fingerhack on the reader?")));
        if (using_electrohack || using_fingerhack) {
            p->moves -= 500;
            p->practice( skill_computer, 20 );
            ///\EFFECT_COMPUTER increases success chance of hacking card readers
            int success = rng(p->skillLevel( skill_computer ) / 4 - 2, p->skillLevel( skill_computer ) * 2);
            success += rng(-3, 3);
            if (using_fingerhack) {
                success++;
            }
            ///\EFFECT_INT increases success chance of hacking card readers
            if (p->int_cur < 8) {
                success -= rng(0, int((8 - p->int_cur) / 2));
            } else if (p->int_cur > 8) {
                success += rng(0, int((p->int_cur - 8) / 2));
            }
            if (success < 0) {
                add_msg(_("You cause a short circuit!"));
                if (success <= -5) {
                    if (using_electrohack) {
                        add_msg(m_bad, _("Your electrohack is ruined!"));
                        p->use_amount("electrohack", 1);
                    } else {
                        add_msg(m_bad, _("Your power is drained!"));
                        p->charge_power(-rng(0, p->power_level));
                    }
                }
=======
        switch (hack_attempt(*p)) {
            case HACK_FAIL:
>>>>>>> 435e6e36
                m->ter_set(examp, t_card_reader_broken);
                break;
            case HACK_NOTHING:
                add_msg(_("Nothing happens."));
                break;
            case HACK_SUCCESS:
                {
                    add_msg(_("You activate the panel!"));
                    add_msg(m_good, _("The nearby doors slide into the floor."));
                    m->ter_set(examp, t_card_reader_broken);
                    for(const tripoint &tmp : m->points_in_radius( examp, 3 ) ) {
                        if (m->ter(tmp) == t_door_metal_locked) {
                            m->ter_set(tmp, t_floor);
                        }
                    }
                }
                break;
            case HACK_UNABLE:
                add_msg(
                    m_info,
                    p->skillLevel( skill_computer ) > 0 ?
                        _("Looks like you need a %s, or a tool to hack it with.") :
                        _("Looks like you need a %s."),
                    item::nname( card_type ).c_str()
                );
                break;
        }
    }
}

void iexamine::rubble(player *p, map *m, const tripoint &examp)
{
    bool has_digging_tool = p->has_items_with_quality( "DIG", 2, 1 );
    if( !has_digging_tool ) {
        add_msg(m_info, _("If only you had a shovel..."));
        return;
    }

    // Ask if there's something possibly more interesting than this rubble here
    std::string xname = m->furnname(examp);
    if( ( m->veh_at( examp ) != nullptr ||
          !m->tr_at( examp ).is_null() ||
          g->critter_at( examp ) != nullptr ) &&
          !query_yn(_("Clear up that %s?"), xname.c_str() ) ) {
        none(p, m, examp);
        return;
    }

    // "Remove"
    p->moves -= 200;
    m->furn_set(examp, f_null);

    // "Remind"
    add_msg(_("You clear up that %s."), xname.c_str());
}

void iexamine::crate(player *p, map *m, const tripoint &examp)
{
    // Check for a crowbar in the inventory
    const auto has_prying = []( const item it ) {
        const auto fun = it.type->get_use( "CROWBAR" );
        return fun != nullptr;
    };

    bool has_tools = p->has_item_with( has_prying );
    if( !has_tools ) {
        add_msg( m_info, _("If only you had a crowbar...") );
        return;
    }

    // Ask if there's something possibly more interesting than this crate here
    // Shouldn't happen (what kind of creature lives in a crate?), but better safe than getting complaints
    std::string xname = m->furnname(examp);
    if( ( m->veh_at( examp ) != nullptr ||
          !m->tr_at( examp ).is_null() ||
          g->critter_at( examp ) != nullptr ) &&
          !query_yn(_("Pry that %s?"), xname.c_str() ) ) {
        none(p, m, examp);
        return;
    }

    // HACK ALERT: player::items_with returns const item* vector and so can't be used
    // so we'll be making a fake crowbar here
    // Not a problem for now, but if crowbar iuse-s ever get different, this will need a fix
    item fakecrow( "crowbar", 0 );

    iuse dummy;
    dummy.crowbar( p, &fakecrow, false, examp );
}


void iexamine::chainfence( player *p, map *m, const tripoint &examp )
{
    if( !query_yn( _( "Climb %s?" ), m->tername( examp ).c_str() ) ) {
        none( p, m, examp );
        return;
    }
    if( p->has_trait( "ARACHNID_ARMS_OK" ) && !p->wearing_something_on( bp_torso ) ) {
        add_msg( _( "Climbing the fence is trivial for one such as you." ) );
        p->moves -= 75; // Yes, faster than walking.  6-8 limbs are impressive.
    } else if( p->has_trait( "INSECT_ARMS_OK" ) && !p->wearing_something_on( bp_torso ) ) {
        add_msg( _( "You quickly scale the fence." ) );
        p->moves -= 90;
    } else if( p->has_trait( "PARKOUR" ) ) {
        add_msg( _( "The fence is no match for your freerunning abilities." ) );
        p->moves -= 100;
    } else {
        p->moves -= 400;
        ///\EFFECT_DEX decreases chances of slipping while climbing
        int climb = p->dex_cur;
        if (p->has_trait( "BADKNEES" )) {
            climb = climb / 2;
        }
        if( one_in( climb ) ) {
            add_msg( m_bad, _( "You slip while climbing and fall down again." ) );
            if( climb <= 1 ) {
                add_msg( m_bad, _( "Climbing this is impossible in your current state." ) );
            }
            return;
        }
        p->moves += climb * 10;
        sfx::play_variant_sound( "plmove", "clear_obstacle", sfx::get_heard_volume(g->u.pos()) );
    }
    if( p->in_vehicle ) {
        m->unboard_vehicle( p->pos() );
    }
    p->setpos( examp );
    if( examp.x < SEEX * int( MAPSIZE / 2 ) || examp.y < SEEY * int( MAPSIZE / 2 ) ||
        examp.x >= SEEX * ( 1 + int( MAPSIZE / 2 ) ) || examp.y >= SEEY * ( 1 + int( MAPSIZE / 2 ) ) ) {
        if( &g->u == p ) {
            g->update_map( p );
        }
    }
}

void iexamine::bars(player *p, map *m, const tripoint &examp)
{
    if(!(p->has_trait("AMORPHOUS"))) {
        none(p, m, examp);
        return;
    }
    if ( ((p->encumb(bp_torso)) >= 10) && ((p->encumb(bp_head)) >= 10) &&
         (p->encumb(bp_foot_l) >= 10 ||
          p->encumb(bp_foot_r) >= 10) ) { // Most likely places for rigid gear that would catch on the bars.
        add_msg(m_info, _("Your amorphous body could slip though the %s, but your cumbersome gear can't."),
                m->tername(examp).c_str());
        return;
    }
    if (!query_yn(_("Slip through the %s?"), m->tername(examp).c_str())) {
        none(p, m, examp);
        return;
    }
    p->moves -= 200;
    add_msg(_("You slide right between the bars."));
    p->setpos( examp );
}

void iexamine::portable_structure(player *p, map *m, const tripoint &examp)
{
    const auto &fr = m->furn_at( examp );
    std::string name;
    std::string dropped;
    if( fr.id == "f_groundsheet" ) {
        name = "tent";
        dropped = "tent_kit";
    } else if( fr.id == "f_center_groundsheet" ) {
        name = "tent";
        dropped = "large_tent_kit";
    } else if( fr.id == "f_skin_groundsheet" ) {
        name = "shelter";
        dropped = "shelter_kit";
    } else if( fr.id == "f_ladder" ) {
        name = "ladder";
        dropped = "stepladder";
    } else {
        name = "bug";
        dropped = "null";
    }

    if( !query_yn(_("Take down the %s?"), name.c_str() ) ) {
        none( p, m, examp );
        return;
    }

    p->moves -= 200;
    int radius = std::max( 1, fr.bash.collapse_radius );
    for( const tripoint &pt : m->points_in_radius( examp, radius ) ) {
        m->furn_set( pt, f_null );
    }

    m->add_item_or_charges( examp, item( dropped, calendar::turn ) );
}

void iexamine::pit(player *p, map *m, const tripoint &examp)
{
    inventory map_inv;
    map_inv.form_from_map( p->pos3(), 1);

    bool player_has = p->has_amount("2x4", 1);
    bool map_has = map_inv.has_amount("2x4", 1);

    // return if there is no 2x4 around
    if (!player_has && !map_has) {
        none(p, m, examp);
        return;
    }

    if (query_yn(_("Place a plank over the pit?"))) {
        // if both have, then ask to use the one on the map
        if (player_has && map_has) {
            if (query_yn(_("Use the plank at your feet?"))) {
                long quantity = 1;
                m->use_amount( p->pos3(), 1, "2x4", quantity);
            } else {
                p->use_amount("2x4", 1);
            }
        } else if (player_has && !map_has) { // only player has plank
            p->use_amount("2x4", 1);
        } else if (!player_has && map_has) { // only map has plank
            long quantity = 1;
            m->use_amount( p->pos3(), 1, "2x4", quantity);
        }

        if( m->ter(examp) == t_pit ) {
            m->ter_set(examp, t_pit_covered);
        } else if( m->ter(examp) == t_pit_spiked ) {
            m->ter_set(examp, t_pit_spiked_covered);
        } else if( m->ter(examp) == t_pit_glass ) {
            m->ter_set(examp, t_pit_glass_covered);
        }
        add_msg(_("You place a plank of wood over the pit."));
    }
}

void iexamine::pit_covered(player *p, map *m, const tripoint &examp)
{
    if(!query_yn(_("Remove cover?"))) {
        none(p, m, examp);
        return;
    }

    item plank("2x4", calendar::turn);
    add_msg(_("You remove the plank."));
    m->add_item_or_charges(p->pos(), plank);

    if( m->ter(examp) == t_pit_covered ) {
        m->ter_set(examp, t_pit);
    } else if( m->ter(examp) == t_pit_spiked_covered ) {
        m->ter_set(examp, t_pit_spiked);
    } else if( m->ter(examp) == t_pit_glass_covered ) {
        m->ter_set(examp, t_pit_glass);
    }
}

void iexamine::fence_post(player *p, map *m, const tripoint &examp)
{

    int ch = menu(true, _("Fence Construction:"), _("Rope Fence"),
                  _("Wire Fence"), _("Barbed Wire Fence"), _("Cancel"), NULL);
    switch (ch) {
    case 1: {
        if (p->has_amount("rope_6", 2)) {
            p->use_amount("rope_6", 2);
            m->ter_set(examp, t_fence_rope);
            p->moves -= 200;
        } else {
            add_msg(m_info, _("You need 2 six-foot lengths of rope to do that"));
        }
    }
    break;

    case 2: {
        if (p->has_amount("wire", 2)) {
            p->use_amount("wire", 2);
            m->ter_set(examp, t_fence_wire);
            p->moves -= 200;
        } else {
            add_msg(m_info, _("You need 2 lengths of wire to do that!"));
        }
    }
    break;

    case 3: {
        if (p->has_amount("wire_barbed", 2)) {
            p->use_amount("wire_barbed", 2);
            m->ter_set(examp, t_fence_barbed);
            p->moves -= 200;
        } else {
            add_msg(m_info, _("You need 2 lengths of barbed wire to do that!"));
        }
    }
    break;

    case 4:
    default:
        break;
    }
}

void iexamine::remove_fence_rope(player *p, map *m, const tripoint &examp)
{
    if(!query_yn(_("Remove %s?"), m->tername(examp).c_str())) {
        none(p, m, examp);
        return;
    }
    item rope("rope_6", calendar::turn);
    m->add_item_or_charges(p->pos(), rope);
    m->add_item_or_charges(p->pos(), rope);
    m->ter_set(examp, t_fence_post);
    p->moves -= 200;

}

void iexamine::remove_fence_wire(player *p, map *m, const tripoint &examp)
{
    if(!query_yn(_("Remove %s?"), m->tername(examp).c_str())) {
        none(p, m, examp);
        return;
    }

    item rope("wire", calendar::turn);
    m->add_item_or_charges(p->pos(), rope);
    m->add_item_or_charges(p->pos(), rope);
    m->ter_set(examp, t_fence_post);
    p->moves -= 200;
}

void iexamine::remove_fence_barbed(player *p, map *m, const tripoint &examp)
{
    if(!query_yn(_("Remove %s?"), m->tername(examp).c_str())) {
        none(p, m, examp);
        return;
    }

    item rope("wire_barbed", calendar::turn);
    m->add_item_or_charges(p->pos(), rope);
    m->add_item_or_charges(p->pos(), rope);
    m->ter_set(examp, t_fence_post);
    p->moves -= 200;
}

void iexamine::slot_machine(player *p, map*, const tripoint&)
{
    if (p->cash < 10) {
        add_msg(m_info, _("You need $10 to play."));
    } else if (query_yn(_("Insert $10?"))) {
        do {
            if (one_in(5)) {
                popup(_("Three cherries... you get your money back!"));
            } else if (one_in(20)) {
                popup(_("Three bells... you win $50!"));
                p->cash += 40; // Minus the $10 we wagered
            } else if (one_in(50)) {
                popup(_("Three stars... you win $200!"));
                p->cash += 190;
            } else if (one_in(1000)) {
                popup(_("JACKPOT!  You win $3000!"));
                p->cash += 2990;
            } else {
                popup(_("No win."));
                p->cash -= 10;
            }
        } while (p->cash >= 10 && query_yn(_("Play again?")));
    }
}

void iexamine::safe(player *p, map *m, const tripoint &examp)
{
    if (!p->has_amount("stethoscope", 1)) {
        p->moves -= 100;
        // one_in(30^3) chance of guessing
        if (one_in(27000)) {
            p->add_msg_if_player(m_good, _("You mess with the dial for a little bit... and it opens!"));
            m->furn_set(examp, f_safe_o);
            return;
        } else {
            p->add_msg_if_player(m_info, _("You mess with the dial for a little bit."));
            return;
        }
    }

    if (query_yn(_("Attempt to crack the safe?"))) {
        if (p->is_deaf()) {
            add_msg(m_info, _("You can't crack a safe while deaf!"));
            return;
        }
         // 150 minutes +/- 20 minutes per mechanics point away from 3 +/- 10 minutes per
        // perception point away from 8; capped at 30 minutes minimum. *100 to convert to moves
        ///\EFFECT_PER speeds up safe cracking

        ///\EFFECT_MECHANICS speeds up safe cracking
        int moves = std::max(MINUTES(150) + (p->skillLevel( skill_mechanics ) - 3) * MINUTES(-20) +
                             (p->get_per() - 8) * MINUTES(-10), MINUTES(30)) * 100;

         p->assign_activity( ACT_CRACKING, moves );
         p->activity.placement = examp;
    }
}

void iexamine::gunsafe_ml(player *p, map *m, const tripoint &examp)
{
    std::string furn_name = m->tername(examp).c_str();
    if( !( p->has_amount("crude_picklock", 1) || p->has_amount("hairpin", 1) ||
           p->has_amount("picklocks", 1) || p->has_bionic("bio_lockpick") ) ) {
        add_msg(m_info, _("You need a lockpick to open this gun safe."));
        return;
    } else if( !query_yn(_("Pick the gun safe?")) ) {
        return;
    }

    int pick_quality = 1;
    if( p->has_amount("picklocks", 1) || p->has_bionic("bio_lockpick") ) {
        pick_quality = 5;
    } else {
        pick_quality = 3;
    }

    p->practice( skill_mechanics, 1);
    ///\EFFECT_DEX speeds up lock picking gun safe

    ///\EFFECT_MECHANICS speeds up lock picking gun safe
    p->moves -= (1000 - (pick_quality * 100)) - (p->dex_cur + p->skillLevel( skill_mechanics )) * 5;
    ///\EFFECT_DEX increases chance of lock picking gun safe

    ///\EFFECT_MECHANICS increases chance of lock picking gun safe
    int pick_roll = (dice(2, p->skillLevel( skill_mechanics )) + dice(2, p->dex_cur)) * pick_quality;
    int door_roll = dice(4, 30);
    if (pick_roll >= door_roll) {
        p->practice( skill_mechanics, 1);
        add_msg(_("You successfully unlock the gun safe."));
        g->m.furn_set(examp, "f_safe_o");
    } else if (door_roll > (3 * pick_roll)) {
        add_msg(_("Your clumsy attempt jams the lock!"));
        g->m.furn_set(examp, "f_gunsafe_mj");
    } else {
        add_msg(_("The gun safe stumps your efforts to pick it."));
    }
}

void iexamine::gunsafe_el(player *p, map *m, const tripoint &examp)
{
    std::string furn_name = m->tername(examp).c_str();
<<<<<<< HEAD
    bool can_hack = ( !p->has_trait("ILLITERATE") &&
                      ( (p->has_amount("electrohack", 1)) ||
                        (p->has_bionic("bio_fingerhack") && p->power_level > 0) ) );
    if (!can_hack) {
        add_msg(_("You can't hack this gun safe without an electrohack."));
        return;
    }

    bool using_electrohack = (p->has_amount("electrohack", 1) &&
                              query_yn(_("Use electrohack on the gun safe?")));
    bool using_fingerhack = (!using_electrohack && p->has_bionic("bio_fingerhack") &&
                             p->power_level > 0 && query_yn(_("Use fingerhack on the gun safe?")));
    if (using_electrohack || using_fingerhack) {
        p->moves -= 500;
        p->practice( skill_computer, 20);
        ///\EFFECT_COMPUTER increases success chance of hacking electronic gun safe
        int success = rng(p->skillLevel( skill_computer ) / 4 - 2, p->skillLevel( skill_computer ) * 2);
        success += rng(-3, 3);
        if (using_fingerhack) {
            success++;
        }
        ///\EFFECT_INT increases success chance of hacking gun safes
        if (p->int_cur < 8) {
            success -= rng(0, int((8 - p->int_cur) / 2));
        } else if (p->int_cur > 8) {
            success += rng(0, int((p->int_cur - 8) / 2));
        }
        if (success < 0) {
            add_msg(_("You cause a short circuit!"));
            if (success <= -5) {
                if (using_electrohack) {
                    add_msg(m_bad, _("Your electrohack is ruined!"));
                    p->use_amount("electrohack", 1);
                } else {
                    add_msg(m_bad, _("Your power is drained!"));
                    p->charge_power(-rng(0, p->power_level));
                }
            }
=======
    switch (hack_attempt(*p)) {
        case HACK_FAIL:
>>>>>>> 435e6e36
            p->add_memorial_log(pgettext("memorial_male", "Set off an alarm."),
                                pgettext("memorial_female", "Set off an alarm."));
            sounds::sound(p->pos(), 60, _("An alarm sounds!"));
            if (examp.z > 0 && !g->event_queued(EVENT_WANTED)) {
                g->add_event(EVENT_WANTED, int(calendar::turn) + 300, 0, p->global_sm_location());
            }
            break;
        case HACK_NOTHING:
            add_msg(_("Nothing happens."));
            break;
        case HACK_SUCCESS:
            add_msg(_("You successfully hack the gun safe."));
            g->m.furn_set(examp, "f_safe_o");
            break;
        case HACK_UNABLE:
            add_msg(
                m_info,
                p->skillLevel( skill_computer ) > 0 ?
                    _("You can't hack this gun safe without a hacking tool.") :
                    _("This electronic safe looks too complicated to open.")
            );
            break;
    }
}

void iexamine::bulletin_board(player *, map *m, const tripoint &examp)
{
    basecamp *camp = m->camp_at( examp );
    if (camp && camp->board_x() == examp.x && camp->board_y() == examp.y) {
        std::vector<std::string> options;
        options.push_back(_("Cancel"));
        // Causes a warning due to being unused, but don't want to delete
        // since it's clearly what's intended for future functionality.
        //int choice = menu_vec(true, camp->board_name().c_str(), options) - 1;
    } else {
        bool create_camp = m->allow_camp( examp );
        std::vector<std::string> options;
        if (create_camp) {
            options.push_back(_("Create camp"));
        }
        options.push_back(_("Cancel"));
        // TODO: Other Bulletin Boards
        int choice = menu_vec(true, _("Bulletin Board"), options) - 1;
        if (choice >= 0 && size_t(choice) < options.size()) {
            if (options[choice] == _("Create camp")) {
                // TODO: Allow text entry for name
                m->add_camp( examp, _("Home") );
            }
        }
    }
}

void iexamine::fault(player*, map*, const tripoint&)
{
    popup(_("\
This wall is perfectly vertical.  Odd, twisted holes are set in it, leading\n\
as far back into the solid rock as you can see.  The holes are humanoid in\n\
shape, but with long, twisted, distended limbs."));
}

void iexamine::pedestal_wyrm(player *p, map *m, const tripoint &examp)
{
    if (!m->i_at(examp).empty()) {
        none(p, m, examp);
        return;
    }
    // Send in a few wyrms to start things off.
    g->u.add_memorial_log(pgettext("memorial_male", "Awoke a group of dark wyrms!"),
                         pgettext("memorial_female", "Awoke a group of dark wyrms!"));
    int num_wyrms = rng(1, 4);
    for (int i = 0; i < num_wyrms; i++) {
        int tries = 0;
        tripoint monp = examp;
        do {
            monp.x = rng(0, SEEX * MAPSIZE);
            monp.y = rng(0, SEEY * MAPSIZE);
            tries++;
        } while (tries < 10 && !g->is_empty( monp ) &&
                    rl_dist( p->pos(), monp ) <= 2);
        if (tries < 10) {
            g->m.ter_set( monp, t_rock_floor);
            g->summon_mon(mon_dark_wyrm, monp);
        }
    }
    add_msg(_("The pedestal sinks into the ground, with an ominous grinding noise..."));
    sounds::sound(examp, 80, (""));
    m->ter_set(examp, t_rock_floor);
    g->add_event(EVENT_SPAWN_WYRMS, int(calendar::turn) + rng(5, 10));
}

void iexamine::pedestal_temple(player *p, map *m, const tripoint &examp)
{

    if (m->i_at(examp).size() == 1 &&
        m->i_at(examp)[0].type->id == "petrified_eye") {
        add_msg(_("The pedestal sinks into the ground..."));
        m->ter_set(examp, t_dirt);
        m->i_clear(examp);
        g->add_event(EVENT_TEMPLE_OPEN, int(calendar::turn) + 4);
    } else if (p->has_amount("petrified_eye", 1) &&
               query_yn(_("Place your petrified eye on the pedestal?"))) {
        p->use_amount("petrified_eye", 1);
        add_msg(_("The pedestal sinks into the ground..."));
        m->ter_set(examp, t_dirt);
        g->add_event(EVENT_TEMPLE_OPEN, int(calendar::turn) + 4);
    } else
        add_msg(_("This pedestal is engraved in eye-shaped diagrams, and has a \
large semi-spherical indentation at the top."));
}

void iexamine::door_peephole(player *p, map *m, const tripoint &examp) {
    if (m->is_outside(p->pos())) {
        p->add_msg_if_player( _("You cannot look through the peephole from the outside."));
        return;
    }

    // Peek through the peephole, or open the door.
    int choice = menu( true, _("Do what with the door?"),
                       _("Peek through peephole."), _("Open door."),
                       _("Cancel"), NULL );
    if( choice == 1 ) {
        // Peek
        g->peek( examp );
        p->add_msg_if_player( _("You peek through the peephole.") );
    } else if( choice == 2 ) {
        m->open_door( examp, true, false);
        p->add_msg_if_player( _("You open the door.") );
    } else {
        p->add_msg_if_player( _("Never mind."));
    }
}

void iexamine::fswitch(player *p, map *m, const tripoint &examp)
{
    if(!query_yn(_("Flip the %s?"), m->tername(examp).c_str())) {
        none(p, m, examp);
        return;
    }
    ter_id terid = m->ter(examp);
    p->moves -= 100;
    tripoint tmp = examp;
    int &x = tmp.x;
    int &y = tmp.y;
    for (y = examp.y; y <= examp.y + 5; y++ ) {
        for (x = 0; x < SEEX * MAPSIZE; x++) {
            if ( terid == t_switch_rg ) {
                if (m->ter(tmp) == t_rock_red) {
                    m->ter_set(tmp, t_floor_red);
                } else if (m->ter(tmp) == t_floor_red) {
                    m->ter_set(tmp, t_rock_red);
                } else if (m->ter(tmp) == t_rock_green) {
                    m->ter_set(tmp, t_floor_green);
                } else if (m->ter(tmp) == t_floor_green) {
                    m->ter_set(tmp, t_rock_green);
                }
            } else if ( terid == t_switch_gb ) {
                if (m->ter(tmp) == t_rock_blue) {
                    m->ter_set(tmp, t_floor_blue);
                } else if (m->ter(tmp) == t_floor_blue) {
                    m->ter_set(tmp, t_rock_blue);
                } else if (m->ter(tmp) == t_rock_green) {
                    m->ter_set(tmp, t_floor_green);
                } else if (m->ter(tmp) == t_floor_green) {
                    m->ter_set(tmp, t_rock_green);
                }
            } else if ( terid == t_switch_rb ) {
                if (m->ter(tmp) == t_rock_blue) {
                    m->ter_set(tmp, t_floor_blue);
                } else if (m->ter(tmp) == t_floor_blue) {
                    m->ter_set(tmp, t_rock_blue);
                } else if (m->ter(tmp) == t_rock_red) {
                    m->ter_set(tmp, t_floor_red);
                } else if (m->ter(tmp) == t_floor_red) {
                    m->ter_set(tmp, t_rock_red);
                }
            } else if ( terid == t_switch_even ) {
                if ((y - examp.y) % 2 == 1) {
                    if (m->ter(tmp) == t_rock_red) {
                        m->ter_set(tmp, t_floor_red);
                    } else if (m->ter(tmp) == t_floor_red) {
                        m->ter_set(tmp, t_rock_red);
                    } else if (m->ter(tmp) == t_rock_green) {
                        m->ter_set(tmp, t_floor_green);
                    } else if (m->ter(tmp) == t_floor_green) {
                        m->ter_set(tmp, t_rock_green);
                    } else if (m->ter(tmp) == t_rock_blue) {
                        m->ter_set(tmp, t_floor_blue);
                    } else if (m->ter(tmp) == t_floor_blue) {
                        m->ter_set(tmp, t_rock_blue);
                    }
                }
            }
        }
    }
    add_msg(m_warning, _("You hear the rumble of rock shifting."));
    g->add_event(EVENT_TEMPLE_SPAWN, calendar::turn + 3);
}

void iexamine::flower_poppy(player *p, map *m, const tripoint &examp)
{
    if (calendar::turn.get_season() == WINTER) {
        add_msg(m_info, _("This flower is dead. You can't get it."));
        none(p, m, examp);
        return;
    }
    if ( ((p->has_trait("PROBOSCIS")) || (p->has_trait("BEAK_HUM"))) && ((p->get_hunger()) > 0) &&
         (!(p->wearing_something_on(bp_mouth))) ) {
        if (!query_yn(_("You feel woozy as you explore the %s. Drink?"), m->furnname(examp).c_str())) {
            return;
        }
        p->moves -= 150; // You take your time...
        add_msg(_("You slowly suck up the nectar."));
        p->mod_hunger(-25);
        p->add_effect("pkill2", 70);
        p->fatigue += 20;
        // Please drink poppy nectar responsibly.
        if (one_in(20)) {
            p->add_addiction(ADD_PKILLER, 1);
        }
    }
    if(!query_yn(_("Pick %s?"), m->furnname(examp).c_str())) {
        none(p, m, examp);
        return;
    }

    int resist = p->get_env_resist(bp_mouth);

    if (resist < 10) {
        // Can't smell the flowers with a gas mask on!
        add_msg(m_warning, _("This flower has a heady aroma."));
    }

    if (one_in(3) && resist < 5)  {
        // Should user player::infect, but can't!
        // player::infect needs to be restructured to return a bool indicating success.
        add_msg(m_bad, _("You fall asleep..."));
        p->fall_asleep(1200);
        add_msg(m_bad, _("Your legs are covered in the poppy's roots!"));
        p->apply_damage(nullptr, bp_leg_l, 4);
        p->apply_damage(nullptr, bp_leg_r, 4);
        p->moves -= 50;
    }

    m->furn_set(examp, f_null);
    m->spawn_item(examp, "poppy_flower");
    m->spawn_item(examp, "poppy_bud");
}

void iexamine::flower_bluebell(player *p, map *m, const tripoint &examp)
{
    if (calendar::turn.get_season() == WINTER) {
        add_msg(m_info, _("This flower is dead. You can't get it."));
        none(p, m, examp);
        return;
    }
    if ( ((p->has_trait("PROBOSCIS")) || (p->has_trait("BEAK_HUM"))) &&
         ((p->get_hunger()) > 0) && (!(p->wearing_something_on(bp_mouth))) ) {
        p->moves -= 50; // Takes 30 seconds
        add_msg(_("You drink some nectar."));
        p->mod_hunger(-15);
    }
    if(!query_yn(_("Pick %s?"), m->furnname(examp).c_str())) {
        none(p, m, examp);
        return;
    }
    m->furn_set(examp, f_null);
    m->spawn_item(examp, "bluebell_flower");
    m->spawn_item(examp, "bluebell_bud");
}

void iexamine::flower_dahlia(player *p, map *m, const tripoint &examp)
{
    if (calendar::turn.get_season() == WINTER) {
        add_msg(m_info, _("This flower is dead. You can't get it."));
        none(p, m, examp);
        return;
    }
    if ( ((p->has_trait("PROBOSCIS")) || (p->has_trait("BEAK_HUM"))) &&
         ((p->get_hunger()) > 0) && (!(p->wearing_something_on(bp_mouth))) ) {
        p->moves -= 50; // Takes 30 seconds
        add_msg(_("You drink some nectar."));
        p->mod_hunger(-15);
    }
    if(!query_yn(_("Pick %s?"), m->furnname(examp).c_str())) {
        none(p, m, examp);
        return;
    }
    m->furn_set(examp, f_null);
    m->spawn_item(examp, "dahlia_flower");
    m->spawn_item(examp, "dahlia_bud");
    if( p->has_items_with_quality( "DIG", 1, 1 ) ) {
        m->spawn_item(examp, "dahlia_root");
    } else {
        add_msg( m_info, _( "If only you had a shovel to dig up those roots..." ) );
    }
}

void iexamine::flower_datura(player *p, map *m, const tripoint &examp)
{
    if (calendar::turn.get_season() == WINTER) {
        add_msg(m_info, _("This plant is dead. You can't get it."));
        none(p, m, examp);
        return;
    }
    if ( ((p->has_trait("PROBOSCIS")) || (p->has_trait("BEAK_HUM"))) &&
         ((p->get_hunger()) > 0) && (!(p->wearing_something_on(bp_mouth))) ) {
        p->moves -= 50; // Takes 30 seconds
        add_msg(_("You drink some nectar."));
        p->mod_hunger(-15);
    }
    if(!query_yn(_("Pick %s?"), m->furnname(examp).c_str())) {
        none(p, m, examp);
        return;
    }
    m->furn_set(examp, f_null);
    m->spawn_item(examp, "datura_seed", 2, 6 );
}

void iexamine::flower_dandelion(player *p, map *m, const tripoint &examp)
{
    if (calendar::turn.get_season() == WINTER) {
        add_msg(m_info, _("This plant is dead. You can't get it."));
        none(p, m, examp);
        return;
    }
    if ( ((p->has_trait("PROBOSCIS")) || (p->has_trait("BEAK_HUM"))) &&
         ((p->get_hunger()) > 0) && (!(p->wearing_something_on(bp_mouth))) ) {
        p->moves -= 50; // Takes 30 seconds
        add_msg(_("You drink some nectar."));
        p->mod_hunger(-15);
    }
    if(!query_yn(_("Pick %s?"), m->furnname(examp).c_str())) {
        none(p, m, examp);
        return;
    }
    m->furn_set(examp, f_null);
    m->spawn_item(examp, "raw_dandelion", rng( 1, 4 ) );
}

void iexamine::examine_cattails(player *p, map *m, const tripoint &examp)
{
    if(!query_yn(_("Pick %s?"), m->furnname(examp).c_str())) {
        none(p, m, examp);
        return;
    }
    if (calendar::turn.get_season() != WINTER) {
        m->spawn_item( p->pos3(), "cattail_stalk", rng( 1, 4 ), 0, calendar::turn );
    }
    m->furn_set(examp, f_null);
    m->spawn_item( p->pos3(), "cattail_rhizome", 1, 0, calendar::turn );
}

void iexamine::flower_marloss(player *p, map *m, const tripoint &examp)
{
    if (calendar::turn.get_season() == WINTER) {
        add_msg(m_info, _("This flower is still alive, despite the harsh conditions..."));
    }
    if ( ((p->has_trait("PROBOSCIS")) || (p->has_trait("BEAK_HUM"))) &&
         ((p->get_hunger()) > 0) ) {
            if (!(p->wearing_something_on(bp_mouth))) {
                if (!query_yn(_("You feel out of place as you explore the %s. Drink?"), m->furnname(examp).c_str())) {
            return;
        }
            p->moves -= 50; // Takes 30 seconds
            add_msg(m_bad, _("This flower tastes very wrong..."));
            // If you can drink flowers, you're post-thresh and the Mycus does not want you.
            p->add_effect("teleglow", 100);
        }
    }
    if(!query_yn(_("Pick %s?"), m->furnname(examp).c_str())) {
        none(p, m, examp);
        return;
    }
    m->furn_set(examp, f_null);
    m->spawn_item(examp, "marloss_seed", 1, 3);
}

void iexamine::egg_sack_generic( player *p, map *m, const tripoint &examp,
                                 const mtype_id& montype )
{
    const std::string old_furn_name = m->furnname( examp );
    if( !query_yn( _( "Harvest the %s?" ), old_furn_name.c_str() ) ) {
        none( p, m, examp );
        return;
    }
    m->spawn_item( examp, "spider_egg", rng( 1, 4 ) );
    m->furn_set( examp, f_egg_sacke );
    if( one_in( 2 ) ) {
        int monster_count = 0;
        const std::vector<tripoint> pts = closest_tripoints_first( 1, examp );
        for( const auto &pt : pts ) {
            if( g->is_empty( pt ) && one_in( 3 ) ) {
                g->summon_mon( montype, pt );
                monster_count++;
            }
        }
        if( monster_count == 1 ) {
            add_msg( m_warning, _( "A spiderling bursts from the %s!" ), old_furn_name.c_str() );
        } else if( monster_count >= 1 ) {
            add_msg( m_warning, _( "Spiderlings burst from the %s!" ), old_furn_name.c_str() );
        }
    }
}

void iexamine::egg_sackbw( player *p, map *m, const tripoint &examp )
{
    egg_sack_generic( p, m, examp, mon_spider_widow_giant_s );
}

void iexamine::egg_sackws( player *p, map *m, const tripoint &examp )
{
    egg_sack_generic( p, m, examp, mon_spider_web_s );
}

void iexamine::fungus(player *p, map *m, const tripoint &examp)
{
    add_msg(_("The %s crumbles into spores!"), m->furnname(examp).c_str());
    m->create_spores( examp, p);
    m->furn_set(examp, f_null);
    p->moves -= 50;
}

void iexamine::dirtmound(player *p, map *m, const tripoint &examp)
{

    if( !warm_enough_to_plant() ) {
        add_msg(m_info, _("It is too cold to plant anything now."));
        return;
    }
    /* ambient_light_at() not working?
    if (m->ambient_light_at(examp) < LIGHT_AMBIENT_LOW) {
        add_msg(m_info, _("It is too dark to plant anything now."));
        return;
    }*/
    std::vector<item *> seed_inv = p->items_with( []( const item &itm ) {
        return itm.is_seed();
    } );
    if( seed_inv.empty() ) {
        add_msg(m_info, _("You have no seeds to plant."));
        return;
    }
    if (m->i_at(examp).size() != 0) {
        add_msg(_("Something's lying there..."));
        return;
    }

    // Make lists of unique seed types and names for the menu(no multiple hemp seeds etc)
    std::vector<itype_id> seed_types;
    std::vector<std::string> seed_names;
    for( auto &seed : seed_inv ) {
        if( std::find( seed_types.begin(), seed_types.end(), seed->typeId() ) == seed_types.end() ) {
            seed_types.push_back( seed->typeId() );
            seed_names.push_back( seed->tname() );
        }
    }

    // Choose seed if applicable
    int seed_index = 0;
    if (seed_types.size() > 1) {
        seed_names.push_back(_("Cancel"));
        seed_index = menu_vec(false, _("Use which seed?"),
                              seed_names) - 1; // TODO: make cancelable using ESC
        if (seed_index == (int)seed_names.size() - 1) {
            seed_index = -1;
        }
    } else {
        if (!query_yn(_("Plant %s here?"), seed_names[0].c_str())) {
            seed_index = -1;
        }
    }

    // Did we cancel?
    if (seed_index < 0) {
        add_msg(_("You saved your seeds for later.")); // huehuehue
        return;
    }
    const auto &seed_id = seed_types[seed_index];

    // Actual planting
    std::list<item> used_seed;
    if( item::count_by_charges( seed_id ) ) {
        used_seed = p->use_charges( seed_id, 1 );
    } else {
        used_seed = p->use_amount( seed_id, 1 );
    }
    used_seed.front().bday = calendar::turn;
    m->add_item_or_charges( examp, used_seed.front() );
    m->set(examp, t_dirt, f_plant_seed);
    p->moves -= 500;
    add_msg(_("Planted %s"), seed_names[seed_index].c_str());
}

std::list<item> iexamine::get_harvest_items( const itype &type, const int plant_count,
                                             const int seed_count, const bool byproducts )
{
    std::list<item> result;
    if( !type.seed ) {
        return result;
    }
    const islot_seed &seed_data = *type.seed;
    const itype_id &seed_type = type.id;

    const auto add = [&]( const itype_id &id, const int count ) {
        item new_item( id, calendar::turn );
        if( new_item.count_by_charges() && count > 0 ) {
            new_item.charges *= count;
            result.push_back( new_item );
        } else if( count > 0 ) {
            result.insert( result.begin(), count, new_item );
        }
    };

    if( seed_data.spawn_seeds ) {
        add( seed_type, seed_count );
    }

    add( seed_data.fruit_id, plant_count );

    if( byproducts ) {
        for( auto &b : seed_data.byproducts ) {
            add( b, 1 );
        }
    }

    return result;
}

void iexamine::aggie_plant(player *p, map *m, const tripoint &examp)
{
    if( m->i_at( examp ).empty() ) {
        m->i_clear( examp );
        m->furn_set( examp, f_null );
        debugmsg( "Missing seed in plant furniture!" );
        return;
    }
    const item &seed = m->i_at( examp ).front();
    if( !seed.is_seed() ) {
        debugmsg( "The seed item %s is not a seed!", seed.tname().c_str() );
        return;
    }

    const std::string pname = seed.get_plant_name();

    if (m->furn(examp) == f_plant_harvest && query_yn(_("Harvest the %s?"), pname.c_str() )) {
        const std::string &seedType = seed.typeId();
        if (seedType == "fungal_seeds") {
            fungus(p, m, examp);
            m->i_clear(examp);
        } else if (seedType == "marloss_seed") {
            fungus(p, m, examp);
            m->i_clear(examp);
            if (p->has_trait("M_DEPENDENT") && ((p->get_hunger() > 500) || p->thirst > 300 )) {
                m->ter_set(examp, t_marloss);
                add_msg(m_info, _("We have altered this unit's configuration to extract and provide local nutriment.  The Mycus provides."));
            } else if ( (p->has_trait("M_DEFENDER")) || ( (p->has_trait("M_SPORES") || p->has_trait("M_FERTILE")) &&
                one_in(2)) ) {
                // Note: not Z-level-friendly!
                g->summon_mon( mon_fungal_blossom, examp );
                add_msg(m_info, _("The seed blooms forth!  We have brought true beauty to this world."));
            } else if ( (p->has_trait("THRESH_MYCUS")) || one_in(4)) {
                m->furn_set(examp, f_flower_marloss);
                add_msg(m_info, _("The seed blossoms rather rapidly..."));
            } else {
                m->furn_set(examp, f_flower_fungal);
                add_msg(m_info, _("The seed blossoms into a flower-looking fungus."));
            }
        } else { // Generic seed, use the seed item data
            const itype &type = *seed.type;
            m->i_clear(examp);
            m->furn_set(examp, f_null);

            int skillLevel = p->skillLevel( skill_survival );
            ///\EFFECT_SURVIVAL increases number of plants harvested from a seed
            int plantCount = rng(skillLevel / 2, skillLevel);
            if (plantCount >= 12) {
                plantCount = 12;
            } else if( plantCount <= 0 ) {
                plantCount = 1;
            }
            const int seedCount = std::max( 1l, rng( plantCount / 4, plantCount / 2 ) );
            for( auto &i : get_harvest_items( type, plantCount, seedCount, true ) ) {
                m->add_item_or_charges( examp, i );
            }
            p->moves -= 500;
        }
    } else if (m->furn(examp) != f_plant_harvest) {
        if (m->i_at(examp).size() > 1) {
            add_msg(m_info, _("This %s has already been fertilized."), pname.c_str() );
            return;
        }
        std::vector<const item *> f_inv = p->all_items_with_flag( "FERTILIZER" );
        if( f_inv.empty() ) {
        add_msg(m_info, _("You have no fertilizer for the %s."), pname.c_str());
        return;
        }
        if (query_yn(_("Fertilize the %s"), pname.c_str() )) {
        std::vector<itype_id> f_types;
        std::vector<std::string> f_names;
            for( auto &f : f_inv ) {
                if( std::find( f_types.begin(), f_types.end(), f->typeId() ) == f_types.end() ) {
                    f_types.push_back( f->typeId() );
                    f_names.push_back( f->tname() );
                }
            }
            // Choose fertilizer from list
            int f_index = 0;
            if (f_types.size() > 1) {
                f_names.push_back(_("Cancel"));
                f_index = menu_vec(false, _("Use which fertilizer?"), f_names) - 1;
                if (f_index == (int)f_names.size() - 1) {
                    f_index = -1;
                }
            } else {
                    f_index = 0;
            }
            if (f_index < 0) {
                return;
            }
            std::list<item> planted = p->use_charges( f_types[f_index], 1 );
            if (planted.empty()) { // nothing was removed from inv => weapon is the SEED
                if (p->weapon.charges > 1) {
                    p->weapon.charges--;
                } else {
                    p->remove_weapon();
                }
            }
            // Reduce the amount of time it takes until the next stage of the plant by
            // 20% of a seasons length. (default 2.8 days).
            WORLDPTR world = world_generator->active_world;
            int fertilizerEpoch = 14400 * 2; //default if options is empty for some reason.
            if (!world->WORLD_OPTIONS.empty()) {
                fertilizerEpoch = 14400 * (world->WORLD_OPTIONS["SEASON_LENGTH"] * 0.2) ;
            }

            item &seed = m->i_at( examp ).front();

             if( seed.bday > fertilizerEpoch ) {
              seed.bday -= fertilizerEpoch;
            } else {
              seed.bday = 0;
            }
            // The plant furniture has the NOITEM token which prevents adding items on that square,
            // spawned items are moved to an adjacent field instead, but the fertilizer token
            // must be on the square of the plant, therefor this hack:
            const auto old_furn = m->furn( examp );
            m->furn_set( examp, f_null );
            m->spawn_item( examp, "fertilizer", 1, 1, (int)calendar::turn );
            m->furn_set( examp, old_furn );
        }
    }
}

// Highly modified fermenting vat functions
void iexamine::kiln_empty(player *p, map *m, const tripoint &examp)
{
    furn_id cur_kiln_type = m->furn( examp );
    furn_id next_kiln_type = f_null;
    if( cur_kiln_type == f_kiln_empty ) {
        next_kiln_type = f_kiln_full;
    } else if( cur_kiln_type == f_kiln_metal_empty ) {
        next_kiln_type = f_kiln_metal_full;
    } else {
        debugmsg( "Examined furniture has action kiln_empty, but is of type %s", m->get_furn( examp ).c_str() );
        return;
    }

    std::vector< std::string > kilnable{ "wood", "bone" };
    bool fuel_present = false;
    auto items = m->i_at( examp );
    for( auto i : items ) {
        if( i.typeId() == "charcoal" ) {
            add_msg( _("This kiln already contains charcoal.") );
            add_msg( _("Remove it before firing the kiln again.") );
            return;
        } else if( i.made_of_any( kilnable ) ) {
            fuel_present = true;
        } else {
            add_msg( m_bad, _("This kiln contains %s, which can't be made into charcoal!"), i.tname( 1, false ).c_str() );
            return;
        }
    }

    if( !fuel_present ) {
        add_msg( _("This kiln is empty. Fill it with wood or bone and try again.") );
        return;
    }

    ///\EFFECT_CARPENTRY decreases loss when firing a kiln
    SkillLevel &skill = p->skillLevel( skill_carpentry );
    int loss = 90 - 2 * skill; // We can afford to be inefficient - logs and skeletons are cheap, charcoal isn't

    // Burn stuff that should get charred, leave out the rest
    int total_volume = 0;
    for( auto i : items ) {
        total_volume += i.volume( false, false );
    }

    auto char_type = item::find_type( "unfinished_charcoal" );
    int char_charges = ( 100 - loss ) * total_volume * char_type->ammo->def_charges / 100 / char_type->volume;
    if( char_charges < 1 ) {
        add_msg( _("The batch in this kiln is too small to yield any charcoal.") );
        return;
    }

    if( !p->has_charges( "fire" , 1 ) ) {
        add_msg( _("This kiln is ready to be fired, but you have no fire source.") );
        return;
    } else if( !query_yn( _("Fire the kiln?") ) ) {
        return;
    }

    p->use_charges( "fire", 1 );
    g->m.i_clear( examp );
    m->furn_set( examp, next_kiln_type );
    item result( "unfinished_charcoal", calendar::turn.get_turn() );
    result.charges = char_charges;
    m->add_item( examp, result );
    add_msg( _("You fire the charcoal kiln.") );
    int practice_amount = ( 10 - skill ) * total_volume / 100; // 50 at 0 skill, 25 at 5, 10 at 8
    p->practice( skill_carpentry, practice_amount );
}

void iexamine::kiln_full(player *, map *m, const tripoint &examp)
{
    furn_id cur_kiln_type = m->furn( examp );
    furn_id next_kiln_type = f_null;
    if ( cur_kiln_type == f_kiln_full ) {
        next_kiln_type = f_kiln_empty;
    } else if( cur_kiln_type == f_kiln_metal_full ) {
        next_kiln_type = f_kiln_metal_empty;
    } else {
        debugmsg( "Examined furniture has action kiln_full, but is of type %s", m->get_furn( examp ).c_str() );
        return;
    }

    auto items = m->i_at( examp );
    if( items.empty() ) {
        add_msg( _("This kiln is empty...") );
        m->furn_set(examp, next_kiln_type);
        return;
    }
    int last_bday = items[0].bday;
    for( auto i : items ) {
        if( i.typeId() == "unfinished_charcoal" && i.bday > last_bday ) {
            last_bday = i.bday;
        }
    }
    auto char_type = item::find_type( "charcoal" );
    add_msg( _("There's a charcoal kiln there.") );
    const int firing_time = HOURS(6); // 5 days in real life
    int time_left = firing_time - calendar::turn.get_turn() + items[0].bday;
    if( time_left > 0 ) {
        add_msg( _("It should take %d minutes to finish burning."), time_left / MINUTES(1) + 1 );
        return;
    }

    int total_volume = 0;
    // Burn stuff that should get charred, leave out the rest
    for( auto item_it = items.begin(); item_it != items.end(); ) {
        if( item_it->typeId() == "unfinished_charcoal" || item_it->typeId() == "charcoal" ) {
            total_volume += item_it->volume( false, false );
            item_it = items.erase( item_it );
        } else {
            item_it++;
        }
    }

    item result( "charcoal", calendar::turn.get_turn() );
    result.charges = total_volume * char_type->ammo->def_charges / char_type->volume;
    m->add_item( examp, result );
    m->furn_set( examp, next_kiln_type);
}

void iexamine::fvat_empty(player *p, map *m, const tripoint &examp)
{
    itype_id brew_type;
    bool to_deposit = false;
    bool vat_full = false;
    bool brew_present = false;
    int charges_on_ground = 0;
    auto items = m->i_at(examp);
    for( auto item_it = items.begin(); item_it != items.end(); ) {
        if( !item_it->has_flag("BREW") || brew_present ) {
            // This isn't a brew or there was already another kind of brew inside,
            // so this has to be moved.
            items.push_back( *item_it );
            // This will add items to a space near the vat, because it's flagged as NOITEM.
            item_it = items.erase( item_it );
        } else {
            item_it++;
            brew_present = true;
        }
    }
    if (!brew_present) {
        std::vector<const item *> b_inv = p->all_items_with_flag( "BREW" );
        if( b_inv.empty() ) {
            add_msg(m_info, _("You have no brew to ferment."));
            return;
        }
        // Make lists of unique typeids and names for the menu
        // Code shamelessly stolen from the crop planting function!
        std::vector<itype_id> b_types;
        std::vector<std::string> b_names;
        for( auto &b : b_inv ) {
            if( std::find( b_types.begin(), b_types.end(), b->typeId() ) == b_types.end() ) {
                b_types.push_back( b->typeId() );
                b_names.push_back( b->tname() );
            }
        }
        // Choose brew from list
        int b_index = 0;
        if (b_types.size() > 1) {
            b_names.push_back(_("Cancel"));
            b_index = menu_vec(false, _("Use which brew?"), b_names) - 1;
            if (b_index == (int)b_names.size() - 1) {
                b_index = -1;
            }
        } else { //Only one brew type was in inventory, so it's automatically used
            if (!query_yn(_("Set %s in the vat?"), b_names[0].c_str())) {
                b_index = -1;
            }
        }
        if (b_index < 0) {
            return;
        }
        to_deposit = true;
        brew_type = b_types[b_index];
    } else {
        item &brew = m->i_at(examp).front();
        brew_type = brew.typeId();
        charges_on_ground = brew.charges;
        if (p->charges_of(brew_type) > 0)
            if (query_yn(_("Add %s to the vat?"), brew.tname().c_str())) {
                to_deposit = true;
            }
    }
    if (to_deposit) {
        item brew(brew_type, 0);
        int charges_held = p->charges_of(brew_type);
        brew.charges = charges_on_ground;
        for (int i = 0; i < charges_held && !vat_full; i++) {
            p->use_charges(brew_type, 1);
            brew.charges++;
            if ( ((brew.count_by_charges()) ? brew.volume(false, true) / 1000 :
                  brew.volume(false, true) / 1000 * brew.charges ) >= 100) {
                vat_full = true;    //vats hold 50 units of brew, or 350 charges for a count_by_charges brew
            }
        }
        add_msg(_("Set %s in the vat."), brew.tname().c_str());
        m->i_clear(examp);
        //This is needed to bypass NOITEM
        m->add_item( examp, brew );
        p->moves -= 250;
    }
    if (vat_full || query_yn(_("Start fermenting cycle?"))) {
        m->i_at( examp).front().bday = calendar::turn;
        m->furn_set(examp, f_fvat_full);
        if (vat_full) {
            add_msg(_("The vat is full, so you close the lid and start the fermenting cycle."));
        } else {
            add_msg(_("You close the lid and start the fermenting cycle."));
        }
    }
}

void iexamine::fvat_full(player *p, map *m, const tripoint &examp)
{
    bool liquid_present = false;
    for (int i = 0; i < (int)m->i_at(examp).size(); i++) {
        if (!(m->i_at(examp)[i].made_of(LIQUID)) || liquid_present) {
            m->add_item_or_charges(examp, m->i_at(examp)[i]);
            m->i_rem( examp, i );
            i--;
        } else {
            liquid_present = true;
        }
    }
    if (!liquid_present) {
        debugmsg("fvat_full was empty or contained non-liquids only!");
        m->furn_set(examp, f_fvat_empty);
        return;
    }
    item brew_i = m->i_at(examp)[0];
    if (brew_i.has_flag("BREW")) { //Does the vat contain unfermented brew, or already fermented booze?
        int brew_time = brew_i.brewing_time();
        int brewing_stage = 3 * ((float)(calendar::turn.get_turn() - brew_i.bday) / (brew_time));
        add_msg(_("There's a vat full of %s set to ferment there."), brew_i.tname().c_str());
        switch (brewing_stage) {
        case 0:
            add_msg(_("It's been set recently, and will take some time to ferment."));
            break;
        case 1:
            add_msg(_("It is about halfway done fermenting."));
            break;
        case 2:
            add_msg(_("It will be ready for bottling soon."));
            break;
        // More messages can be added to show progress if desired
        default:
            // Double-checking that the brew is actually ready
            if( (calendar::turn.get_turn() > (brew_i.bday + brew_time) ) &&
                m->furn(examp) == f_fvat_full && query_yn(_("Finish brewing?")) ) {
                //declare fermenting result as the brew's ID minus "brew_"
                itype_id alcoholType = m->i_at(examp)[0].typeId().substr(5);
                ///\EFFECT_COOKING >4 prevents hb_beer from turning into just beer
                SkillLevel &cooking = p->skillLevel( skill_cooking );
                if (alcoholType == "hb_beer" && cooking < 5) {
                    alcoholType = alcoholType.substr(3);    //hb_beer -> beer
                }
                item booze(alcoholType, 0);
                booze.charges = brew_i.charges;
                booze.bday = brew_i.bday;

                m->i_clear(examp);
                m->add_item( examp, booze );
                p->moves -= 500;

                //low xp: you also get xp from crafting the brew
                p->practice( skill_cooking, std::min(brew_time / 600, 72) );
                add_msg(_("The %s is now ready for bottling."), booze.tname().c_str());
            }
        }
    } else { //Booze is done, so bottle it!
        item &booze = m->i_at(examp).front();
        if( g->handle_liquid( booze, true, false) ) {
            m->furn_set(examp, f_fvat_empty);
            add_msg(_("You squeeze the last drops of %s from the vat."), booze.tname().c_str());
            m->i_clear( examp );
        }
    }
}

//probably should move this functionality into the furniture JSON entries if we want to have more than a few "kegs"
static int get_keg_cap( const furn_t &furn ) {
    if( furn.id == "f_standing_tank" )  { return 1200; } //the furniture was a "standing tank", so can hold 1200
    else                                { return 600; } //default to old default value
    //add additional cases above
}

void iexamine::keg(player *p, map *m, const tripoint &examp)
{
    int keg_cap = get_keg_cap( m->furn_at(examp) );
    bool liquid_present = false;
    for (int i = 0; i < (int)m->i_at(examp).size(); i++) {
        if (!m->i_at(examp)[i].made_of( LIQUID ) || liquid_present) {
            m->add_item_or_charges(examp, m->i_at(examp)[i]);
            m->i_rem( examp, i );
            i--;
        } else {
            liquid_present = true;
        }
    }
    if (!liquid_present) {
        // Get list of all drinks
        auto drinks_inv = p->items_with( []( const item &it ) {
            return it.made_of( LIQUID );
        } );
        if ( drinks_inv.empty() ) {
            add_msg(m_info, _("You don't have any drinks to fill the %s with."), m->name(examp).c_str());
            return;
        }
        // Make lists of unique drinks... about third time we do this, maybe we oughta make a function next time
        std::vector<itype_id> drink_types;
        std::vector<std::string> drink_names;
        for( auto &drink : drinks_inv ) {
            if (std::find(drink_types.begin(), drink_types.end(), drink->typeId()) == drink_types.end()) {
                drink_types.push_back(drink->typeId());
                drink_names.push_back(drink->tname());
            }
        }
        // Choose drink to store in keg from list
        int drink_index = 0;
        if (drink_types.size() > 1) {
            drink_names.push_back(_("Cancel"));
            drink_index = menu_vec(false, _("Store which drink?"), drink_names) - 1;
            if (drink_index == (int)drink_names.size() - 1) {
                drink_index = -1;
            }
        } else { //Only one drink type was in inventory, so it's automatically used
            if (!query_yn(_("Fill the %1$s with %2$s?"), m->name(examp).c_str(), drink_names[0].c_str())) {
                drink_index = -1;
            }
        }
        if (drink_index < 0) {
            return;
        }
        //Store liquid chosen in the keg
        itype_id drink_type = drink_types[drink_index];
        int charges_held = p->charges_of(drink_type);
        item drink (drink_type, 0);
        drink.charges = 0;
        bool keg_full = false;
        for (int i = 0; i < charges_held && !keg_full; i++) {
            g->u.use_charges(drink.typeId(), 1);
            drink.charges++;
            int d_vol = drink.volume(false, true) / 1000;
            if (d_vol >= keg_cap) {
                keg_full = true;
            }
        }
        if( keg_full ) {
            add_msg(_("You completely fill the %1$s with %2$s."),
                    m->name(examp).c_str(), drink.tname().c_str());
        } else {
            add_msg(_("You fill the %1$s with %2$s."), m->name(examp).c_str(),
                    drink.tname().c_str());
        }
        p->moves -= 250;
        m->i_clear(examp);
        m->add_item( examp, drink );
        return;
    } else {
        auto drink = m->i_at(examp).begin();
        std::vector<std::string> menu_items;
        enum options {
            FILL_CONTAINER,
            HAVE_A_DRINK,
            REFILL,
            EXAMINE,
            CANCEL,
        };
        uimenu selectmenu;
        selectmenu.addentry( FILL_CONTAINER, true, MENU_AUTOASSIGN, _("Fill a container with %s"),
                            drink->tname().c_str() );
        selectmenu.addentry( HAVE_A_DRINK, drink->is_food(), MENU_AUTOASSIGN, _("Have a drink") );
        selectmenu.addentry( REFILL, true, MENU_AUTOASSIGN, _("Refill") );
        selectmenu.addentry( EXAMINE, true, MENU_AUTOASSIGN, _("Examine") );
        selectmenu.addentry( CANCEL, true, MENU_AUTOASSIGN, _("Cancel") );

        selectmenu.return_invalid = true;
        selectmenu.text = _("Select an action");
        selectmenu.selected = 0;
        selectmenu.query();

        switch( static_cast<options>( selectmenu.ret ) ) {
        case FILL_CONTAINER:
            if( g->handle_liquid(*drink, true, false) ) {
                add_msg(_("You squeeze the last drops of %1$s from the %2$s."), drink->tname().c_str(),
                        m->name(examp).c_str());
                m->i_clear( examp );
            }
            return;

        case HAVE_A_DRINK:
            if( !p->eat( &*drink, dynamic_cast<const it_comest *>(drink->type) ) ) {
                return; // They didn't actually drink
            }

            drink->charges--;
            if (drink->charges == 0) {
                add_msg(_("You squeeze the last drops of %1$s from the %2$s."), drink->tname().c_str(),
                        m->name(examp).c_str());
                m->i_clear( examp );
            }
            p->moves -= 250;
            return;

        case REFILL: {
            int charges_held = p->charges_of(drink->typeId());
            int d_vol = drink->volume(false, true) / 1000;
            if (d_vol >= keg_cap) {
                add_msg(_("The %s is completely full."), m->name(examp).c_str());
                return;
            }
            if (charges_held < 1) {
                add_msg(m_info, _("You don't have any %1$s to fill the %2$s with."),
                        drink->tname().c_str(), m->name(examp).c_str());
                return;
            }
            for (int i = 0; i < charges_held; i++) {
                p->use_charges(drink->typeId(), 1);
                drink->charges++;
                int d_vol = drink->volume(false, true) / 1000;
                if (d_vol >= keg_cap) {
                    add_msg(_("You completely fill the %1$s with %2$s."), m->name(examp).c_str(),
                            drink->tname().c_str());
                    p->moves -= 250;
                    return;
                }
            }
            add_msg(_("You fill the %1$s with %2$s."), m->name(examp).c_str(),
                    drink->tname().c_str());
            p->moves -= 250;
            return;
        }

        case EXAMINE: {
            add_msg(m_info, _("That is a %s."), m->name(examp).c_str());
            int full_pct = drink->volume(false, true) / (keg_cap * 10);
            add_msg(m_info, _("It contains %s (%d), %d%% full."),
                    drink->tname().c_str(), drink->charges, full_pct);
            return;
        }

        case CANCEL:
            return;
        }
    }
}

void pick_plant(player *p, map *m, const tripoint &examp,
                std::string itemType, ter_id new_ter, bool seeds)
{
    if (!query_yn(_("Harvest the %s?"), m->tername(examp).c_str())) {
        iexamine::none(p, m, examp);
        return;
    }

    SkillLevel &survival = p->skillLevel( skill_survival );
    if (survival < 1) {
        p->practice( skill_survival, rng(5, 12) );
    } else if (survival < 6) {
        p->practice( skill_survival, rng(1, 12 / survival) );
    }

    int plantBase = rng(2, 5);
    ///\EFFECT_SURVIVAL increases number of plants harvested
    int plantCount = rng(plantBase, plantBase + survival / 2);
    if (plantCount > 12) {
        plantCount = 12;
    }

    m->spawn_item( p->pos(), itemType, plantCount, 0, calendar::turn);

    if (seeds) {
        m->spawn_item( p->pos(), "seed_" + itemType, 1,
                      rng(plantCount / 4, plantCount / 2), calendar::turn);
    }

    m->ter_set(examp, new_ter);
}

void iexamine::harvest_tree_shrub(player *p, map *m, const tripoint &examp)
{
    if ( ((p->has_trait("PROBOSCIS")) || (p->has_trait("BEAK_HUM"))) &&
         ((p->get_hunger()) > 0) && (!(p->wearing_something_on(bp_mouth))) &&
         (calendar::turn.get_season() == SUMMER || calendar::turn.get_season() == SPRING) ) {
        p->moves -= 100; // Need to find a blossom (assume there's one somewhere)
        add_msg(_("You find a flower and drink some nectar."));
        p->mod_hunger(-15);
    }
    //if the fruit is not ripe yet
    if (calendar::turn.get_season() != m->get_ter_harvest_season(examp)) {
        std::string fruit = item::nname(m->get_ter_harvestable(examp), 10);
        fruit[0] = toupper(fruit[0]);
        add_msg(m_info, _("%1$s ripen in %2$s."), fruit.c_str(), season_name(m->get_ter_harvest_season(examp)).c_str());
        return;
    }
    //if the fruit has been recently harvested
    if (m->has_flag(TFLAG_HARVESTED, examp)){
        add_msg(m_info, _("This %s has already been harvested. Harvest it again next year."), m->tername(examp).c_str());
        return;
    }

    bool seeds = false;
    if (m->has_flag("SHRUB", examp)) { // if shrub, it gives seeds. todo -> trees give seeds(?) -> trees plantable
        seeds = true;
    }
    pick_plant(p, m, examp, m->get_ter_harvestable(examp), m->get_ter_transforms_into(examp), seeds);
}

void iexamine::tree_pine(player *p, map *m, const tripoint &examp)
{
    if(!query_yn(_("Pick %s?"), m->tername(examp).c_str())) {
        none(p, m, examp);
        return;
    }
    m->spawn_item(p->pos(), "pine_bough", 2, 12 );
    m->spawn_item( p->pos(), "pinecone", rng( 1, 4 ) );
    m->ter_set(examp, t_tree_deadpine);
}

void iexamine::tree_hickory(player *p, map *m, const tripoint &examp)
{
    harvest_tree_shrub(p,m,examp);
    ///\EFFECT_SURVIVAL >0 allows digging up hickory root
    if( !( p->skillLevel( skill_survival ) > 0 ) ) {
        return;
    }
    if( !p->has_items_with_quality( "DIG", 1, 1 ) ) {
        add_msg(m_info, _("You have no tool to dig with..."));
        return;
    }
    if(!query_yn(_("Dig up %s? This kills the tree!"), m->tername(examp).c_str())) {
        return;
    }
    m->spawn_item(p->pos(), "hickory_root", rng(1,4) );
    m->ter_set(examp, t_tree_hickory_dead);
    ///\EFFECT_SURVIVAL speeds up hickory root digging
    p->moves -= 2000 / ( p->skillLevel( skill_survival ) + 1 ) + 100;
    return;
    none(p, m, examp);
}

void iexamine::tree_bark(player *p, map *m, const tripoint &examp)
{
    if(!query_yn(_("Pick %s?"), m->tername(examp).c_str())) {
        none(p, m, examp);
        return;
    }
    m->spawn_item( p->pos(), m->get_ter_harvestable(examp), rng( 1, 2 ) );
    m->ter_set(examp, m->get_ter_transforms_into(examp));
}

void iexamine::shrub_marloss(player *p, map *m, const tripoint &examp)
{
    if (p->has_trait("THRESH_MYCUS")) {
        pick_plant(p, m, examp, "mycus_fruit", t_shrub_fungal);
    } else if (p->has_trait("THRESH_MARLOSS")) {
        m->spawn_item( examp, "mycus_fruit" );
        m->ter_set(examp, t_fungus);
        add_msg( m_info, _("The shrub offers up a fruit, then crumbles into a fungal bed."));
    } else {
        pick_plant(p, m, examp, "marloss_berry", t_shrub_fungal);
    }
}

void iexamine::tree_marloss(player *p, map *m, const tripoint &examp)
{
    if (p->has_trait("THRESH_MYCUS")) {
        pick_plant(p, m, examp, "mycus_fruit", t_tree_fungal);
        if (p->has_trait("M_DEPENDENT") && one_in(3)) {
            // Folks have a better shot at keeping fed.
            add_msg(m_info, _("We have located a particularly vital nutrient deposit underneath this location."));
            add_msg(m_good, _("Additional nourishment is available."));
            m->ter_set(examp, t_marloss_tree);
        }
    } else if (p->has_trait("THRESH_MARLOSS")) {
        m->spawn_item( p->pos(), "mycus_fruit" );
        m->ter_set(examp, t_tree_fungal);
        add_msg(m_info, _("The tree offers up a fruit, then shrivels into a fungal tree."));
    } else {
        pick_plant(p, m, examp, "marloss_berry", t_tree_fungal);
    }
}

void iexamine::shrub_wildveggies( player *p, map *m, const tripoint &examp )
{
    // Ask if there's something possibly more interesting than this shrub here
    if( ( !m->i_at( examp ).empty() ||
          m->veh_at( examp ) != nullptr ||
          !m->tr_at( examp ).is_null() ||
          g->critter_at( examp ) != nullptr ) &&
          !query_yn(_("Forage through %s?"), m->tername( examp ).c_str() ) ) {
        none( p, m, examp );
        return;
    }

    add_msg( _("You forage through the %s."), m->tername( examp ).c_str() );
    ///\EFFECT_SURVIVAL speeds up foraging
    int move_cost = 100000 / ( 2 * p->skillLevel( skill_survival ) + 5 );
    ///\EFFECT_PER randomly speeds up foraging
    move_cost /= rng( std::max( 4, p->per_cur ), 4 + p->per_cur * 2 );
    p->assign_activity( ACT_FORAGE, move_cost, 0 );
    p->activity.placement = examp;
    return;
}

int sum_up_item_weight_by_material( map_stack &stack, const std::string &material, bool remove_items )
{
    int sum_weight = 0;
    for( auto item_it = stack.begin(); item_it != stack.end(); ) {
        if( item_it->made_of(material) && item_it->weight() > 0) {
            sum_weight += item_it->weight();
            if( remove_items ) {
                item_it = stack.erase( item_it );
            } else {
                ++item_it;
            }
        } else {
            ++item_it;
        }
    }
    return sum_weight;
}

void add_recyle_menu_entry(uimenu &menu, int w, char hk, const std::string &type)
{
    const auto itt = item( type, 0 );
    const int amount = w / itt.weight();
    menu.addentry(
        menu.entries.size() + 1, // value return by uimenu for this entry
        true, // enabled
        hk, // hotkey
        string_format(_("about %d %s"), amount, itt.tname( amount ).c_str())
    );
}

void iexamine::recycler(player *p, map *m, const tripoint &examp)
{
    auto items_on_map = m->i_at(examp);

    // check for how much steel, by weight, is in the recycler
    // only items made of STEEL are checked
    // IRON and other metals cannot be turned into STEEL for now
    int steel_weight = sum_up_item_weight_by_material( items_on_map, "steel", false );
    if (steel_weight == 0) {
        add_msg(m_info,
                _("The recycler is currently empty.  Drop some metal items onto it and examine it again."));
        return;
    }
    // See below for recover_factor (rng(6,9)/10), this
    // is the normal value of that recover factor.
    static const double norm_recover_factor = 8.0 / 10.0;
    const int norm_recover_weight = steel_weight * norm_recover_factor;
    uimenu as_m;
    const std::string weight_str = string_format("%.3f %s", convert_weight(steel_weight),
                                                            weight_units().c_str());
    as_m.text = string_format(_("Recycle %s metal into:"), weight_str.c_str());
    add_recyle_menu_entry(as_m, norm_recover_weight, 'l', "steel_lump");
    add_recyle_menu_entry(as_m, norm_recover_weight, 'S', "sheet_metal");
    add_recyle_menu_entry(as_m, norm_recover_weight, 'c', "steel_chunk");
    add_recyle_menu_entry(as_m, norm_recover_weight, 's', "scrap");
    as_m.entries.push_back(uimenu_entry(0, true, 'c', _("Cancel")));
    as_m.selected = 4;
    as_m.query(); /* calculate key and window variables, generate window, and loop until we get a valid answer */
    int ch = as_m.ret;
    int num_lumps = 0;
    int num_sheets = 0;
    int num_chunks = 0;
    int num_scraps = 0;

    if (ch >= 5 || ch <= 0) {
        add_msg(_("Never mind."));
        return;
    }

    // Sum up again, this time remove the items,
    // ignore result, should be the same as before.
    sum_up_item_weight_by_material( items_on_map, "steel", true );

    double recover_factor = rng(6, 9) / 10.0;
    steel_weight = (int)(steel_weight * recover_factor);

    sounds::sound(examp, 80, _("Ka-klunk!"));

    int lump_weight = item( "steel_lump", 0 ).weight();
    int sheet_weight = item( "sheet_metal", 0 ).weight();
    int chunk_weight = item( "steel_chunk", 0 ).weight();
    int scrap_weight = item( "scrap", 0 ).weight();

    if (steel_weight < scrap_weight) {
        add_msg(_("The recycler chews up all the items in its hopper."));
        add_msg(_("The recycler beeps: \"No steel to process!\""));
        return;
    }

    switch(ch) {
    case 1: // 1 steel lump = weight 1360
        num_lumps = steel_weight / (lump_weight);
        steel_weight -= num_lumps * (lump_weight);
        num_sheets = steel_weight / (sheet_weight);
        steel_weight -= num_sheets * (sheet_weight);
        num_chunks = steel_weight / (chunk_weight);
        steel_weight -= num_chunks * (chunk_weight);
        num_scraps = steel_weight / (scrap_weight);
        if (num_lumps == 0) {
            add_msg(_("The recycler beeps: \"Insufficient steel!\""));
            add_msg(_("It spits out an assortment of smaller pieces instead."));
        }
        break;

    case 2: // 1 metal sheet = weight 1000
        num_sheets = steel_weight / (sheet_weight);
        steel_weight -= num_sheets * (sheet_weight);
        num_chunks = steel_weight / (chunk_weight);
        steel_weight -= num_chunks * (chunk_weight);
        num_scraps = steel_weight / (scrap_weight);
        if (num_sheets == 0) {
            add_msg(_("The recycler beeps: \"Insufficient steel!\""));
            add_msg(_("It spits out an assortment of smaller pieces instead."));
        }
        break;

    case 3: // 1 steel chunk = weight 340
        num_chunks = steel_weight / (chunk_weight);
        steel_weight -= num_chunks * (chunk_weight);
        num_scraps = steel_weight / (scrap_weight);
        if (num_chunks == 0) {
            add_msg(_("The recycler beeps: \"Insufficient steel!\""));
            add_msg(_("It spits out an assortment of smaller pieces instead."));
        }
        break;

    case 4: // 1 metal scrap = weight 113
        num_scraps = steel_weight / (scrap_weight);
        break;
    }

    for (int i = 0; i < num_lumps; i++) {
        m->spawn_item(p->pos(), "steel_lump");
    }

    for (int i = 0; i < num_sheets; i++) {
        m->spawn_item(p->pos(), "sheet_metal");
    }

    for (int i = 0; i < num_chunks; i++) {
        m->spawn_item(p->pos(), "steel_chunk");
    }

    for (int i = 0; i < num_scraps; i++) {
        m->spawn_item(p->pos(), "scrap");
    }
}

void iexamine::trap(player *p, map *m, const tripoint &examp)
{
    const auto &tr = m->tr_at(examp);
    if( p == nullptr || !p->is_player() || tr.is_null() ) {
        return;
    }
    const int possible = tr.get_difficulty();
    bool seen = tr.can_see( examp, *p );
    if( seen && possible >= 99 ) {
        add_msg(m_info, _("That %s looks too dangerous to mess with. Best leave it alone."),
            tr.name.c_str());
        return;
    }
    // Some traps are not actual traps. Those should get a different query.
    if( seen && possible == 0 && tr.get_avoidance() == 0 ) { // Separated so saying no doesn't trigger the other query.
        if( query_yn(_("There is a %s there. Take down?"), tr.name.c_str()) ) {
            m->disarm_trap(examp);
        }
    } else if( seen && query_yn( _("There is a %s there.  Disarm?"), tr.name.c_str() ) ) {
        m->disarm_trap(examp);
    }
}

void iexamine::water_source(player *p, map *m, const tripoint &examp)
{
    item water = m->water_from( examp );
    p->assign_activity(ACT_FILL_LIQUID, -1, -1);
    p->activity.str_values.push_back(water.typeId());
    p->activity.values.push_back(water.poison);
    p->activity.values.push_back(water.bday);
}
void iexamine::swater_source(player *p, map *m, const tripoint &examp)
{
    item swater = m->swater_from( examp );
    const std::string text = string_format(_("Container for %s"), swater.tname().c_str());
    item *cont = g->inv_map_for_liquid(swater, text);
    if (cont == NULL || cont->is_null()) {
        // No container selected, try drinking from out hands
        p->drink_from_hands(swater);
    } else {
        // Turns needed is the number of liquid units / 10 * 100 (because 100 moves in a turn).
        int turns = cont->get_remaining_capacity_for_liquid( swater ) * 10;
        if (turns > 0) {
            if( turns/1000 > 1 ) {
                // If it takes less than a minute, no need to inform the player about time.
                p->add_msg_if_player(m_info, _("It will take around %d minutes to fill that container."), turns / 1000);
            }
            p->assign_activity(ACT_FILL_LIQUID, turns, -1, p->get_item_position(cont), cont->tname());
            p->activity.str_values.push_back(swater.typeId());
            p->activity.values.push_back(swater.poison);
            p->activity.values.push_back(swater.bday);
        }
    }
}

itype *furn_t::crafting_pseudo_item_type() const
{
    if (crafting_pseudo_item.empty()) {
        return NULL;
    }
    return item::find_type( crafting_pseudo_item );
}

itype *furn_t::crafting_ammo_item_type() const
{
    const it_tool *toolt = dynamic_cast<const it_tool *>(crafting_pseudo_item_type());
    if (toolt != NULL && toolt->ammo_id != "NULL") {
        const std::string ammoid = default_ammo(toolt->ammo_id);
        return item::find_type( ammoid );
    }
    return NULL;
}

static long count_charges_in_list(const itype *type, const map_stack &items)
{
    for( const auto &candidate : items ) {
        if( candidate.type == type ) {
            return candidate.charges;
        }
    }
    return 0;
}

void iexamine::reload_furniture(player *p, map *m, const tripoint &examp)
{
    const furn_t &f = m->furn_at(examp);
    itype *type = f.crafting_pseudo_item_type();
    itype *ammo = f.crafting_ammo_item_type();
    if (type == NULL || ammo == NULL) {
        add_msg(m_info, _("This %s can not be reloaded!"), f.name.c_str());
        return;
    }
    const int amount_in_furn = count_charges_in_list( ammo, m->i_at( examp ) );
    if( amount_in_furn > 0 ) {
        //~ %1$s - furniture, %2$d - number, %3$s items.
        add_msg(_("The %1$s contains %2$d %3$s."), f.name.c_str(), amount_in_furn, ammo->nname(amount_in_furn).c_str());
    }
    const int max_amount_in_furn = f.max_volume * ammo->stack_size / ammo->volume;
    const int max_reload_amount = max_amount_in_furn - amount_in_furn;
    if( max_reload_amount <= 0 ) {
        return;
    }
    const int amount_in_inv = p->charges_of( ammo->id );
    if( amount_in_inv == 0 ) {
        //~ Reloading or restocking a piece of furniture, for example a forge.
        add_msg(m_info, _("You need some %1$s to reload this %2$s."), ammo->nname(2).c_str(), f.name.c_str());
        return;
    }
    const long max_amount = std::min( amount_in_inv, max_reload_amount );
    //~ Loading fuel or other items into a piece of furniture.
    const std::string popupmsg = string_format(_("Put how many of the %1$s into the %2$s?"),
                                 ammo->nname(max_amount).c_str(), f.name.c_str());
    long amount = std::atoi( string_input_popup( popupmsg, 20,
                                  to_string(max_amount),
                                  "", "", -1, true).c_str() );
    if (amount <= 0 || amount > max_amount) {
        return;
    }
    p->use_charges( ammo->id, amount );
    auto items = m->i_at(examp);
    for( auto & itm : items ) {
        if( itm.type == ammo ) {
            itm.charges += amount;
            amount = 0;
            break;
        }
    }
    if (amount != 0) {
        item it(ammo->id, 0);
        it.charges = amount;
        m->add_item( examp, it );
    }
    add_msg(_("You reload the %s."), m->furnname(examp).c_str());
    p->moves -= 100;
}

void iexamine::curtains(player *p, map *m, const tripoint &examp)
{
    if (m->is_outside(p->pos())) {
        p->add_msg_if_player( _("You cannot get to the curtains from the outside."));
        return;
    }

    // Peek through the curtains, or tear them down.
    int choice = menu( true, _("Do what with the curtains?"),
                       _("Peek through the curtains."), _("Tear down the curtains."),
                       _("Cancel"), NULL );
    if( choice == 1 ) {
        // Peek
        g->peek(examp );
        p->add_msg_if_player( _("You carefully peek through the curtains.") );
    } else if( choice == 2 ) {
        // Mr. Gorbachev, tear down those curtains!
        m->ter_set( examp, "t_window_no_curtains" );
        m->spawn_item( p->pos(), "nail", 1, 4 );
        m->spawn_item( p->pos(), "sheet", 2 );
        m->spawn_item( p->pos(), "stick" );
        m->spawn_item( p->pos(), "string_36" );
        p->moves -= 200;
        p->add_msg_if_player( _("You tear the curtains and curtain rod off the windowframe.") );
    } else {
        p->add_msg_if_player( _("Never mind."));
    }
}

void iexamine::sign(player *p, map *m, const tripoint &examp)
{
    std::string existing_signage = m->get_signage( examp );
    bool previous_signage_exists = !existing_signage.empty();

    // Display existing message, or lack thereof.
    if (previous_signage_exists) {
        popup(existing_signage.c_str());
    } else {
        p->add_msg_if_player(m_neutral, _("Nothing legible on the sign."));
    }

    // Allow chance to modify message.
    // Chose spray can because it seems appropriate.
    int required_writing_charges = 1;
    if (p->has_charges("spray_can", required_writing_charges)) {
        // Different messages if the sign already has writing associated with it.
        std::string query_message = previous_signage_exists ?
                                    _("Overwrite the existing message on the sign with spray paint?") :
                                    _("Add a message to the sign with spray paint?");
        std::string spray_painted_message = previous_signage_exists ?
                                            _("You overwrite the previous message on the sign with your graffiti") :
                                            _("You graffiti a message onto the sign.");
        std::string ignore_message = _("You leave the sign alone.");
        if (query_yn(query_message.c_str())) {
            std::string signage = string_input_popup(_("Spray what?"), 0, "", "", "signage");
            if (signage.empty()) {
                p->add_msg_if_player(m_neutral, ignore_message.c_str());
            } else {
                m->set_signage( examp, signage);
                p->add_msg_if_player(m_info, spray_painted_message.c_str());
                p->moves -= 2 * signage.length();
                p->use_charges("spray_can", required_writing_charges);
            }
        } else {
            p->add_msg_if_player(m_neutral, ignore_message.c_str());
        }
    }
}

static int getNearPumpCount(map *m, const tripoint &p)
{
    const int radius = 12;

    int result = 0;

    tripoint tmp = p;
    int &i = tmp.x;
    int &j = tmp.y;
    for (i = p.x - radius; i <= p.x + radius; i++) {
        for (j = p.y - radius; j <= p.y + radius; j++) {
            if (m->ter_at(tmp).id == "t_gas_pump" || m->ter_at(tmp).id == "t_gas_pump_a") {
                result++;
            }
        }
    }
    return result;
}

static tripoint getNearFilledGasTank(map *m, const tripoint &center, long &gas_units)
{
    const int radius = 24;

    tripoint tank_loc = tripoint_min;
    int distance = radius + 1;
    gas_units = 0;

    tripoint tmp = center;
    int &i = tmp.x;
    int &j = tmp.y;
    for (i = center.x - radius; i <= center.x + radius; i++) {
        for (j = center.y - radius; j <= center.y + radius; j++) {
            if (m->ter_at(tmp).id != "t_gas_tank") {
                continue;
            }

            int new_distance = rl_dist( center, tmp );

            if( new_distance >= distance ) {
                continue;
            }
            if( tank_loc == tripoint_min ) {
                // Return a potentially empty tank, but only if we don't find a closer full one.
                tank_loc = tmp;
            }
            for( auto &k : m->i_at(tmp)) {
                if(k.made_of(LIQUID)) {
                    const long units = k.liquid_units( k.charges );

                    distance = new_distance;
                    tank_loc = tmp;
                    gas_units = units;
                    break;
                }
            }
        }
    }
    return tank_loc;
}

static int getGasDiscountCardQuality(item it)
{
    std::set<std::string> tags = it.type->item_tags;

    for( auto tag : tags ) {

        if( tag.size() > 15 && tag.substr(0, 15) == "DISCOUNT_VALUE_" ) {
            return atoi(tag.substr(15).c_str());
        }
    }

    return 0;
}

static int findBestGasDiscount(player *p)
{
    int discount = 0;

    for (size_t i = 0; i < p->inv.size(); i++) {
        item &it = p->inv.find_item(i);

        if (it.has_flag("GAS_DISCOUNT")) {

            int q = getGasDiscountCardQuality(it);
            if (q > discount) {
                discount = q;
            }
        }
    }

    return discount;
}

static std::string str_to_illiterate_str(std::string s)
{
    if (!g->u.has_trait("ILLITERATE")) {
        return s;
    } else {
        for (auto &i : s) {
            i = i + rng(0, 5) - rng(0, 5);
            if( i < ' ' ) {
                // some control character, most likely not handled correctly be the print functions
                i = ' ';
            } else if( i == '%' ) {
                // avoid characters that trigger formatting in the various print functions
                i++;
            }
        }
        return s;
    }
}

static std::string getGasDiscountName(int discount)
{
    if (discount == 3) {
        return str_to_illiterate_str(_("Platinum member"));
    } else if (discount == 2) {
        return str_to_illiterate_str(_("Gold member"));
    } else if (discount == 1) {
        return str_to_illiterate_str(_("Silver member"));
    } else {
        return str_to_illiterate_str(_("Beloved customer"));
    }
}

static int getPricePerGasUnit(int discount)
{
    if (discount == 3) {
        return 250;
    } else if (discount == 2) {
        return 300;
    } else if (discount == 1) {
        return 330;
    } else {
        return 350;
    }
}

static tripoint getGasPumpByNumber(map *m, const tripoint &p, int number)
{
    const int radius = 12;

    int k = 0;

    tripoint tmp = p;
    int &i = tmp.x;
    int &j = tmp.y;
    for (i = p.x - radius; i <= p.x + radius; i++) {
        for (j = p.y - radius; j <= p.y + radius; j++) {
            if( (m->ter_at(tmp).id == "t_gas_pump" ||
                 m->ter_at(tmp).id == "t_gas_pump_a") && number == k++) {
                return tmp;
            }
        }
    }

    return tripoint_min;
}

static bool toPumpFuel(map *m, const tripoint &src, const tripoint &dst, long units)
{
    if (src == tripoint_min) {
        return false;
    }

    auto items = m->i_at( src );
    for( auto item_it = items.begin(); item_it != items.end(); ++item_it ) {
        if( item_it->made_of(LIQUID)) {
            const long amount = item_it->liquid_charges( units );

            if( item_it->charges < amount ) {
                return false;
            }

            item_it->charges -= amount;

            item liq_d(item_it->type->id, calendar::turn);
            liq_d.charges = amount;

            ter_t backup_pump = m->ter_at(dst);
            m->ter_set( dst, "t_null");
            m->add_item_or_charges(dst, liq_d);
            m->ter_set(dst, backup_pump.id);

            if( item_it->charges < 1 ) {
                items.erase( item_it );
            }

            return true;
        }
    }

    return false;
}

static long fromPumpFuel(map *m, const tripoint &dst, const tripoint &src)
{
    if (src == tripoint_min) {
        return -1;
    }

    auto items = m->i_at( src );
    for( auto item_it = items.begin(); item_it != items.end(); ++item_it ) {
        if( item_it->made_of(LIQUID)) {
            // how much do we have in the pump?
            item liq_d(item_it->type->id, calendar::turn);
            liq_d.charges = item_it->charges;

            // add the charges to the destination
            ter_t backup_tank = m->ter_at(dst);
            m->ter_set(dst, "t_null");
            m->add_item_or_charges(dst, liq_d);
            m->ter_set(dst, backup_tank.id);

            // remove the liquid from the pump
            long amount = item_it->charges;
            items.erase( item_it );
            return item_it->liquid_units( amount );
        }
    }
    return -1;
}

static void turnOnSelectedPump(map *m, const tripoint &p, int number)
{
    const int radius = 12;

    int k = 0;
    tripoint tmp = p;
    int &i = tmp.x;
    int &j = tmp.y;
    for (i = p.x - radius; i <= p.x + radius; i++) {
        for (j = p.y - radius; j <= p.y + radius; j++) {
            if ((m->ter_at(tmp).id == "t_gas_pump" || m->ter_at(tmp).id == "t_gas_pump_a") ) {
                if (number == k++) {
                    m->ter_set(tmp, "t_gas_pump_a");
                } else {
                    m->ter_set(tmp, "t_gas_pump");
                }
            }
        }
    }
}

void iexamine::pay_gas(player *p, map *m, const tripoint &examp)
{

    int choice = -1;
    const int buy_gas = 1;
    const int choose_pump = 2;
    const int hack = 3;
    const int refund = 4;
    const int cancel = 5;

    if (p->has_trait("ILLITERATE")) {
        popup(_("You're illiterate, and can't read the screen."));
    }

    int pumpCount = getNearPumpCount(m, examp);
    if (pumpCount == 0) {
        popup(str_to_illiterate_str(_("Failure! No gas pumps found!")).c_str());
        return;
    }

    long tankGasUnits;
    tripoint pTank = getNearFilledGasTank(m, examp, tankGasUnits);
    if (pTank == tripoint_min) {
        popup(str_to_illiterate_str(_("Failure! No gas tank found!")).c_str());
        return;
    }

    if (tankGasUnits == 0) {
        popup(str_to_illiterate_str(
                  _("This station is out of fuel.  We apologize for the inconvenience.")).c_str());
        return;
    }

    if (uistate.ags_pay_gas_selected_pump + 1 > pumpCount) {
        uistate.ags_pay_gas_selected_pump = 0;
    }

    int discount = findBestGasDiscount(p);
    std::string discountName = getGasDiscountName(discount);

    int pricePerUnit = getPricePerGasUnit(discount);
    std::string unitPriceStr = string_format(_("$%0.2f"), pricePerUnit / 100.0);

    bool can_hack = (!p->has_trait("ILLITERATE") && ((p->has_amount("electrohack", 1)) ||
                     (p->has_bionic("bio_fingerhack") && p->power_level > 0)));

    uimenu amenu;
    amenu.selected = 1;
    amenu.text = str_to_illiterate_str(_("Welcome to AutoGas!"));
    amenu.addentry(0, false, -1, str_to_illiterate_str(_("What would you like to do?")));

    amenu.addentry(buy_gas, true, 'b', str_to_illiterate_str(_("Buy gas.")));
    amenu.addentry(refund, true, 'r', str_to_illiterate_str(_("Refund cash.")));

    std::string gaspumpselected = str_to_illiterate_str(_("Current gas pump: ")) +
                                  to_string( uistate.ags_pay_gas_selected_pump + 1 );
    amenu.addentry(0, false, -1, gaspumpselected);
    amenu.addentry(choose_pump, true, 'p', str_to_illiterate_str(_("Choose a gas pump.")));

    amenu.addentry(0, false, -1, str_to_illiterate_str(_("Your discount: ")) + discountName);
    amenu.addentry(0, false, -1, str_to_illiterate_str(_("Your price per gasoline unit: ")) +
                   unitPriceStr);

    if (can_hack) {
        amenu.addentry(hack, true, 'h', _("Hack console."));
    }

    amenu.addentry(cancel, true, 'q', str_to_illiterate_str(_("Cancel")));

    amenu.query();
    choice = amenu.ret;

    if (choose_pump == choice) {
        uimenu amenu;
        amenu.selected = uistate.ags_pay_gas_selected_pump + 1;
        amenu.text = str_to_illiterate_str(_("Please choose gas pump:"));

        amenu.addentry(0, true, 'q', str_to_illiterate_str(_("Cancel")));

        for (int i = 0; i < pumpCount; i++) {
            amenu.addentry( i + 1, true, -1,
                            str_to_illiterate_str(_("Pump ")) + to_string(i + 1) );
        }
        amenu.query();
        choice = amenu.ret;

        if (choice == 0) {
            return;
        }

        uistate.ags_pay_gas_selected_pump = choice - 1;

        turnOnSelectedPump(m, examp, uistate.ags_pay_gas_selected_pump);

        return;

    }

    if (buy_gas == choice) {

        int pos;
        item *cashcard;

        pos = g->inv(_("Insert card."));
        cashcard = &(p->i_at(pos));

        if (cashcard->is_null()) {
            popup(_("You do not have that item!"));
            return;
        }
        if (cashcard->type->id != "cash_card") {
            popup(_("Please insert cash cards only!"));
            return;
        }
        if (cashcard->charges < pricePerUnit) {
            popup(str_to_illiterate_str(
                      _("Not enough money, please refill your cash card.")).c_str()); //or ride on a solar car, ha ha ha
            return;
        }

        long c_max = cashcard->charges / pricePerUnit;
        long max = (c_max < tankGasUnits) ? c_max : tankGasUnits;

        std::string popupmsg = string_format(
                                   ngettext("How many gas units to buy? Max:%d unit. (0 to cancel) ",
                                            "How many gas units to buy? Max:%d units. (0 to cancel) ",
                                            max), max);
        long amount = std::atoi(string_input_popup(popupmsg, 20,
                                     to_string(max), "", "", -1, true).c_str()
                                    );
        if (amount <= 0) {
            return;
        }
        if (amount > max) {
            amount = max;
        }

        tripoint pGasPump = getGasPumpByNumber(m, examp,  uistate.ags_pay_gas_selected_pump);
        if (!toPumpFuel(m, pTank, pGasPump, amount)) {
            return;
        }

        sounds::sound(p->pos(), 6, _("Glug Glug Glug"));

        cashcard->charges -= amount * pricePerUnit;

        add_msg(m_info, ngettext("Your cash card now holds %d cent.",
                                 "Your cash card now holds %d cents.",
                                 cashcard->charges), cashcard->charges);
        p->moves -= 100;
        return;
    }

    if (hack == choice) {
<<<<<<< HEAD
        bool using_electrohack = (p->has_amount("electrohack", 1) &&
                                  query_yn(_("Use electrohack on the reader?")));
        bool using_fingerhack = (!using_electrohack && p->has_bionic("bio_fingerhack") &&
                                 p->power_level > 0 &&
                                 query_yn(_("Use fingerhack on the reader?")));
        if (using_electrohack || using_fingerhack) {
            p->moves -= 500;
            p->practice( skill_computer, 20);
            ///\EFFECT_COMPUTER increases success chance of hacking gas pumps
            int success = rng(p->skillLevel( skill_computer ) / 4 - 2, p->skillLevel( skill_computer ) * 2);
            success += rng(-3, 3);
            if (using_fingerhack) {
                success++;
            }
            ///\EFFECT_INT increases success chance of hacking gas pumps
            if (p->int_cur < 8) {
                success -= rng(0, int((8 - p->int_cur) / 2));
            } else if (p->int_cur > 8) {
                success += rng(0, int((p->int_cur - 8) / 2));
            }
            if (success < 0) {
                add_msg(_("You cause a short circuit!"));
                if (success <= -5) {
                    if (using_electrohack) {
                        add_msg(m_bad, _("Your electrohack is ruined!"));
                        p->use_amount("electrohack", 1);
                    } else {
                        add_msg(m_bad, _("Your power is drained!"));
                        p->charge_power(-rng(0, p->power_level));
                    }
                }
=======
        switch (hack_attempt(*p)) {
            case HACK_UNABLE:
                break;
            case HACK_FAIL:
>>>>>>> 435e6e36
                p->add_memorial_log(pgettext("memorial_male", "Set off an alarm."),
                                    pgettext("memorial_female", "Set off an alarm."));
                sounds::sound(p->pos(), 60, _("An alarm sounds!"));
                if (examp.z > 0 && !g->event_queued(EVENT_WANTED)) {
                    g->add_event(EVENT_WANTED, int(calendar::turn) + 300, 0, p->global_sm_location());
                }
                break;
            case HACK_NOTHING:
                add_msg(_("Nothing happens."));
                break;
            case HACK_SUCCESS:
                tripoint pGasPump = getGasPumpByNumber(m, examp, uistate.ags_pay_gas_selected_pump);
                if (toPumpFuel(m, pTank, pGasPump, tankGasUnits)) {
                    add_msg(_("You hack the terminal and route all available fuel to your pump!"));
                    sounds::sound(p->pos(), 6, _("Glug Glug Glug Glug Glug Glug Glug Glug Glug"));
                } else {
                    add_msg(_("Nothing happens."));
                }
                break;
        }
    }

    if (refund == choice) {
        int pos;
        item *cashcard;

        pos = g->inv(_("Insert card."));
        cashcard = &(p->i_at(pos));

        if (cashcard->is_null()) {
            popup(_("You do not have that item!"));
            return;
        }
        if (cashcard->type->id != "cash_card") {
            popup(_("Please insert cash cards only!"));
            return;
        }
        // Ok, we have a cash card. Now we need to know what's left in the pump.
        tripoint pGasPump = getGasPumpByNumber(m, examp, uistate.ags_pay_gas_selected_pump);
        long amount = fromPumpFuel(m, pTank, pGasPump);
        if (amount >= 0) {
            sounds::sound(p->pos(), 6, _("Glug Glug Glug"));
            cashcard->charges += amount * pricePerUnit;
            add_msg(m_info, ngettext("Your cash card now holds %d cent.",
                                     "Your cash card now holds %d cents.",
                                     cashcard->charges), cashcard->charges);
            p->moves -= 100;
            return;
        } else {
            popup(_("Unable to refund, no fuel in pump."));
            return;
        }
    }
}

void iexamine::climb_down( player *p, map *m, const tripoint &examp )
{
    if( !m->has_zlevels() ) {
        // No climbing down in 2D mode
        return;
    }

    if( !m->valid_move( p->pos(), examp, false, true ) ) {
        // Covered with something
        return;
    }

    tripoint where = examp;
    tripoint below = examp;
    below.z--;
    while( m->valid_move( where, below, false, true ) ) {
        where.z--;
        below.z--;
    }

    const int height = examp.z - where.z;
    if( height == 0 ) {
        p->add_msg_if_player( _("You can't climb down there") );
        return;
    }

    const int climb_cost = p->climbing_cost( where, examp );
    const auto fall_mod = p->fall_damage_mod();
    std::string query_str = ngettext("Looks like %d storey. Jump down?",
                                     "Looks like %d stories. Jump down?",
                                     height);
    if( height > 1 && !query_yn(query_str.c_str(), height) ) {
        return;
    } else if( height == 1 ) {
        std::string query;
        if( climb_cost <= 0 && fall_mod > 0.8 ) {
            query = _("You probably won't be able to get up and jumping down may hurt. Jump?");
        } else if( climb_cost <= 0 ) {
            query = _("You probably won't be able to get back up. Climb down?");
        } else if( climb_cost < 200 ) {
            query = _("You should be able to climb back up easily if you climb down there. Climb down?");
        } else {
            query = _("You may have problems climbing back up. Climb down?");
        }

        if( !query_yn( query.c_str() ) ) {
            return;
        }
    }

    p->moves -= 100 + 100 * fall_mod;
    p->setpos( examp );
    if( climb_cost > 0 || rng_float( 0.8, 1.0 ) > fall_mod ) {
        // One tile of falling less (possibly zero)
        g->vertical_move( -1, true );
    }

    m->creature_on_trap( *p );
}

/**
* Given then name of one of the above functions, returns the matching function
* pointer. If no match is found, defaults to iexamine::none but prints out a
* debug message as a warning.
* @param function_name The name of the function to get.
* @return A function pointer to the specified function.
*/
iexamine_function iexamine_function_from_string(std::string const &function_name)
{
    if ("none" == function_name) {
        return &iexamine::none;
    }
    if ("gaspump" == function_name) {
        return &iexamine::gaspump;
    }
    if ("atm" == function_name) {
        return &iexamine::atm;
    }
    if ("vending" == function_name) {
        return &iexamine::vending;
    }
    if ("toilet" == function_name) {
        return &iexamine::toilet;
    }
    if ("elevator" == function_name) {
        return &iexamine::elevator;
    }
    if ("controls_gate" == function_name) {
        return &iexamine::controls_gate;
    }
    if ("cardreader" == function_name) {
        return &iexamine::cardreader;
    }
    if ("rubble" == function_name) {
        return &iexamine::rubble;
    }
    if( "crate" == function_name ) {
        return &iexamine::crate;
    }
    if ("chainfence" == function_name) {
        return &iexamine::chainfence;
    }
    if ("bars" == function_name) {
        return &iexamine::bars;
    }
    if ("portable_structure" == function_name) {
        return &iexamine::portable_structure;
    }
    if ("pit" == function_name) {
        return &iexamine::pit;
    }
    if ("pit_covered" == function_name) {
        return &iexamine::pit_covered;
    }
    if ("fence_post" == function_name) {
        return &iexamine::fence_post;
    }
    if ("remove_fence_rope" == function_name) {
        return &iexamine::remove_fence_rope;
    }
    if ("remove_fence_wire" == function_name) {
        return &iexamine::remove_fence_wire;
    }
    if ("remove_fence_barbed" == function_name) {
        return &iexamine::remove_fence_barbed;
    }
    if ("slot_machine" == function_name) {
        return &iexamine::slot_machine;
    }
    if ("safe" == function_name) {
        return &iexamine::safe;
    }
    if ("bulletin_board" == function_name) {
        return &iexamine::bulletin_board;
    }
    if ("fault" == function_name) {
        return &iexamine::fault;
    }
    if ("pedestal_wyrm" == function_name) {
        return &iexamine::pedestal_wyrm;
    }
    if ("pedestal_temple" == function_name) {
        return &iexamine::pedestal_temple;
    }
    if ("door_peephole" == function_name) {
        return &iexamine::door_peephole;
    }
    if ("fswitch" == function_name) {
        return &iexamine::fswitch;
    }
    if ("flower_poppy" == function_name) {
        return &iexamine::flower_poppy;
    }
    if ("fungus" == function_name) {
        return &iexamine::fungus;
    }
    if ("flower_bluebell" == function_name) {
        return &iexamine::flower_bluebell;
    }
    if ("flower_dahlia" == function_name) {
        return &iexamine::flower_dahlia;
    }
    if ("flower_datura" == function_name) {
        return &iexamine::flower_datura;
    }
    if ("flower_marloss" == function_name) {
        return &iexamine::flower_marloss;
    }
    if ("flower_dandelion" == function_name) {
        return &iexamine::flower_dandelion;
    }
    if ("examine_cattails" == function_name) {
        return &iexamine::examine_cattails;
    }
    if ("egg_sackbw" == function_name) {
        return &iexamine::egg_sackbw;
    }
    if ("egg_sackws" == function_name) {
        return &iexamine::egg_sackws;
    }
    if ("dirtmound" == function_name) {
        return &iexamine::dirtmound;
    }
    if ("aggie_plant" == function_name) {
        return &iexamine::aggie_plant;
    }
    if ("fvat_empty" == function_name) {
        return &iexamine::fvat_empty;
    }
    if ("fvat_full" == function_name) {
        return &iexamine::fvat_full;
    }
    if ("keg" == function_name) {
        return &iexamine::keg;
    }
    //pick_plant deliberately missing due to different function signature
    if ("harvest_tree_shrub" == function_name) {
        return &iexamine::harvest_tree_shrub;
    }
    if ("tree_pine" == function_name) {
        return &iexamine::tree_pine;
    }
    if ("tree_bark" == function_name) {
        return &iexamine::tree_bark;
    }
    if ("shrub_marloss" == function_name) {
        return &iexamine::shrub_marloss;
    }
    if ("tree_marloss" == function_name) {
        return &iexamine::tree_marloss;
    }
    if ("tree_hickory" == function_name) {
        return &iexamine::tree_hickory;
    }
    if ("shrub_wildveggies" == function_name) {
        return &iexamine::shrub_wildveggies;
    }
    if ("recycler" == function_name) {
        return &iexamine::recycler;
    }
    if ("trap" == function_name) {
        return &iexamine::trap;
    }
    if ("water_source" == function_name) {
        return &iexamine::water_source;
    }
    if ("swater_source" == function_name) {
        return &iexamine::swater_source;
    }
    if ("reload_furniture" == function_name) {
        return &iexamine::reload_furniture;
    }
    if ("curtains" == function_name) {
        return &iexamine::curtains;
    }
    if ("sign" == function_name) {
        return &iexamine::sign;
    }
    if ("pay_gas" == function_name) {
        return &iexamine::pay_gas;
    }
    if ("gunsafe_ml" == function_name) {
        return &iexamine::gunsafe_ml;
    }
    if ("gunsafe_el" == function_name) {
        return &iexamine::gunsafe_el;
    }
    if ("kiln_empty" == function_name) {
        return &iexamine::kiln_empty;
    }
    if ("kiln_full" == function_name) {
        return &iexamine::kiln_full;
    }
    if( "climb_down" == function_name ) {
        return &iexamine::climb_down;
    }
    //No match found
    debugmsg("Could not find an iexamine function matching '%s'!", function_name.c_str());
    return &iexamine::none;
}

hack_result iexamine::hack_attempt(player &p) {
    if (p.has_trait("ILLITERATE")) {
        return HACK_UNABLE;
    }
    bool using_electrohack = (p.has_amount("electrohack", 1) &&
                              query_yn(_("Use electrohack?")));
    bool using_fingerhack = (!using_electrohack && p.has_bionic("bio_fingerhack") &&
                             p.power_level > 0 &&
                             query_yn(_("Use fingerhack?")));

    if ( ! (using_electrohack || using_fingerhack) ) {
        return HACK_UNABLE;
    }

    p.moves -= 500;
    p.practice( skill_computer, 20);
    int success = rng(p.skillLevel( skill_computer ) / 4 - 2, p.skillLevel( skill_computer ) * 2);
    success += rng(-3, 3);
    if (using_fingerhack) {
        success++;
    }

    // odds go up with int>8, down with int<8
    // 4 int stat is worth 1 computer skill here
    success += rng(0, int((p.int_cur - 8) / 2));

    if (success < 0) {
        add_msg(_("You cause a short circuit!"));
        if (success <= -5) {
            if (using_electrohack) {
                add_msg(m_bad, _("Your electrohack is ruined!"));
                p.use_amount("electrohack", 1);
            } else {
                add_msg(m_bad, _("Your power is drained!"));
                p.charge_power(-rng(0, p.power_level));
            }
        }
        return HACK_FAIL;
    } else if (success < 6) {
        return HACK_NOTHING;
    } else {
        return HACK_SUCCESS;
    }
}<|MERGE_RESOLUTION|>--- conflicted
+++ resolved
@@ -620,42 +620,8 @@
         add_msg(m_good, _("The nearby doors slide into the floor."));
         p->use_amount(card_type, 1);
     } else {
-<<<<<<< HEAD
-        bool using_electrohack = (p->has_amount("electrohack", 1) &&
-                                  query_yn(_("Use electrohack on the reader?")));
-        bool using_fingerhack = (!using_electrohack && p->has_bionic("bio_fingerhack") &&
-                                 p->power_level > 0 &&
-                                 query_yn(_("Use fingerhack on the reader?")));
-        if (using_electrohack || using_fingerhack) {
-            p->moves -= 500;
-            p->practice( skill_computer, 20 );
-            ///\EFFECT_COMPUTER increases success chance of hacking card readers
-            int success = rng(p->skillLevel( skill_computer ) / 4 - 2, p->skillLevel( skill_computer ) * 2);
-            success += rng(-3, 3);
-            if (using_fingerhack) {
-                success++;
-            }
-            ///\EFFECT_INT increases success chance of hacking card readers
-            if (p->int_cur < 8) {
-                success -= rng(0, int((8 - p->int_cur) / 2));
-            } else if (p->int_cur > 8) {
-                success += rng(0, int((p->int_cur - 8) / 2));
-            }
-            if (success < 0) {
-                add_msg(_("You cause a short circuit!"));
-                if (success <= -5) {
-                    if (using_electrohack) {
-                        add_msg(m_bad, _("Your electrohack is ruined!"));
-                        p->use_amount("electrohack", 1);
-                    } else {
-                        add_msg(m_bad, _("Your power is drained!"));
-                        p->charge_power(-rng(0, p->power_level));
-                    }
-                }
-=======
-        switch (hack_attempt(*p)) {
+        switch( hack_attempt( *p ) ) {
             case HACK_FAIL:
->>>>>>> 435e6e36
                 m->ter_set(examp, t_card_reader_broken);
                 break;
             case HACK_NOTHING:
@@ -1098,49 +1064,8 @@
 void iexamine::gunsafe_el(player *p, map *m, const tripoint &examp)
 {
     std::string furn_name = m->tername(examp).c_str();
-<<<<<<< HEAD
-    bool can_hack = ( !p->has_trait("ILLITERATE") &&
-                      ( (p->has_amount("electrohack", 1)) ||
-                        (p->has_bionic("bio_fingerhack") && p->power_level > 0) ) );
-    if (!can_hack) {
-        add_msg(_("You can't hack this gun safe without an electrohack."));
-        return;
-    }
-
-    bool using_electrohack = (p->has_amount("electrohack", 1) &&
-                              query_yn(_("Use electrohack on the gun safe?")));
-    bool using_fingerhack = (!using_electrohack && p->has_bionic("bio_fingerhack") &&
-                             p->power_level > 0 && query_yn(_("Use fingerhack on the gun safe?")));
-    if (using_electrohack || using_fingerhack) {
-        p->moves -= 500;
-        p->practice( skill_computer, 20);
-        ///\EFFECT_COMPUTER increases success chance of hacking electronic gun safe
-        int success = rng(p->skillLevel( skill_computer ) / 4 - 2, p->skillLevel( skill_computer ) * 2);
-        success += rng(-3, 3);
-        if (using_fingerhack) {
-            success++;
-        }
-        ///\EFFECT_INT increases success chance of hacking gun safes
-        if (p->int_cur < 8) {
-            success -= rng(0, int((8 - p->int_cur) / 2));
-        } else if (p->int_cur > 8) {
-            success += rng(0, int((p->int_cur - 8) / 2));
-        }
-        if (success < 0) {
-            add_msg(_("You cause a short circuit!"));
-            if (success <= -5) {
-                if (using_electrohack) {
-                    add_msg(m_bad, _("Your electrohack is ruined!"));
-                    p->use_amount("electrohack", 1);
-                } else {
-                    add_msg(m_bad, _("Your power is drained!"));
-                    p->charge_power(-rng(0, p->power_level));
-                }
-            }
-=======
-    switch (hack_attempt(*p)) {
+    switch( hack_attempt( *p ) ) {
         case HACK_FAIL:
->>>>>>> 435e6e36
             p->add_memorial_log(pgettext("memorial_male", "Set off an alarm."),
                                 pgettext("memorial_female", "Set off an alarm."));
             sounds::sound(p->pos(), 60, _("An alarm sounds!"));
@@ -3149,45 +3074,11 @@
         return;
     }
 
-    if (hack == choice) {
-<<<<<<< HEAD
-        bool using_electrohack = (p->has_amount("electrohack", 1) &&
-                                  query_yn(_("Use electrohack on the reader?")));
-        bool using_fingerhack = (!using_electrohack && p->has_bionic("bio_fingerhack") &&
-                                 p->power_level > 0 &&
-                                 query_yn(_("Use fingerhack on the reader?")));
-        if (using_electrohack || using_fingerhack) {
-            p->moves -= 500;
-            p->practice( skill_computer, 20);
-            ///\EFFECT_COMPUTER increases success chance of hacking gas pumps
-            int success = rng(p->skillLevel( skill_computer ) / 4 - 2, p->skillLevel( skill_computer ) * 2);
-            success += rng(-3, 3);
-            if (using_fingerhack) {
-                success++;
-            }
-            ///\EFFECT_INT increases success chance of hacking gas pumps
-            if (p->int_cur < 8) {
-                success -= rng(0, int((8 - p->int_cur) / 2));
-            } else if (p->int_cur > 8) {
-                success += rng(0, int((p->int_cur - 8) / 2));
-            }
-            if (success < 0) {
-                add_msg(_("You cause a short circuit!"));
-                if (success <= -5) {
-                    if (using_electrohack) {
-                        add_msg(m_bad, _("Your electrohack is ruined!"));
-                        p->use_amount("electrohack", 1);
-                    } else {
-                        add_msg(m_bad, _("Your power is drained!"));
-                        p->charge_power(-rng(0, p->power_level));
-                    }
-                }
-=======
-        switch (hack_attempt(*p)) {
+    if( hack == choice ) {
+        switch( hack_attempt( *p ) ) {
             case HACK_UNABLE:
                 break;
             case HACK_FAIL:
->>>>>>> 435e6e36
                 p->add_memorial_log(pgettext("memorial_male", "Set off an alarm."),
                                     pgettext("memorial_female", "Set off an alarm."));
                 sounds::sound(p->pos(), 60, _("An alarm sounds!"));
@@ -3505,44 +3396,46 @@
 }
 
 hack_result iexamine::hack_attempt(player &p) {
-    if (p.has_trait("ILLITERATE")) {
+    if( p.has_trait( "ILLITERATE" ) ) {
         return HACK_UNABLE;
     }
-    bool using_electrohack = (p.has_amount("electrohack", 1) &&
-                              query_yn(_("Use electrohack?")));
-    bool using_fingerhack = (!using_electrohack && p.has_bionic("bio_fingerhack") &&
-                             p.power_level > 0 &&
-                             query_yn(_("Use fingerhack?")));
-
-    if ( ! (using_electrohack || using_fingerhack) ) {
+    bool using_electrohack = ( p.has_amount( "electrohack", 1 ) &&
+                               query_yn( _( "Use electrohack?" ) ) );
+    bool using_fingerhack = ( !using_electrohack && p.has_bionic( "bio_fingerhack" ) &&
+                             p.power_level  > 0  &&
+                             query_yn( _( "Use fingerhack?" ) ) );
+
+    if( ! ( using_electrohack || using_fingerhack ) ) {
         return HACK_UNABLE;
     }
 
     p.moves -= 500;
-    p.practice( skill_computer, 20);
-    int success = rng(p.skillLevel( skill_computer ) / 4 - 2, p.skillLevel( skill_computer ) * 2);
-    success += rng(-3, 3);
-    if (using_fingerhack) {
+    p.practice( skill_computer, 20 );
+    ///\EFFECT_COMPUTER increases success chance of hacking card readers
+    int success = rng( p.skillLevel( skill_computer ) / 4 - 2, p.skillLevel( skill_computer ) * 2 );
+    success += rng( -3, 3 );
+    if( using_fingerhack ) {
         success++;
     }
 
     // odds go up with int>8, down with int<8
     // 4 int stat is worth 1 computer skill here
-    success += rng(0, int((p.int_cur - 8) / 2));
-
-    if (success < 0) {
-        add_msg(_("You cause a short circuit!"));
-        if (success <= -5) {
-            if (using_electrohack) {
-                add_msg(m_bad, _("Your electrohack is ruined!"));
-                p.use_amount("electrohack", 1);
+    ///\EFFECT_INT increases success chance of hacking card readers
+    success += rng( 0, int( ( p.int_cur - 8 ) / 2 ) );
+
+    if( success < 0 ) {
+        add_msg( _( "You cause a short circuit!" ) );
+        if( success <= -5 ) {
+            if( using_electrohack ) {
+                add_msg( m_bad, _( "Your electrohack is ruined!" ) );
+                p.use_amount( "electrohack", 1 );
             } else {
-                add_msg(m_bad, _("Your power is drained!"));
-                p.charge_power(-rng(0, p.power_level));
+                add_msg( m_bad, _( "Your power is drained!" ) );
+                p.charge_power( -rng( 0, p.power_level ) );
             }
         }
         return HACK_FAIL;
-    } else if (success < 6) {
+    } else if( success < 6 ) {
         return HACK_NOTHING;
     } else {
         return HACK_SUCCESS;
