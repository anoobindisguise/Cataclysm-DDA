#include "item_factory.h"
#include "helper.h"
#include "game.h"
#include "mapdata.h"
#include "output.h"
#include "rng.h"
#include "line.h"
#include "player.h"
#include "translations.h"
#include "monstergenerator.h"
#include "helper.h"
#include "uistate.h"
#include "messages.h"
#include <sstream>
#include <algorithm>

void iexamine::none(player *p, map *m, int examx, int examy)
{
    (void)p; //unused
    add_msg(_("That is a %s."), m->name(examx, examy).c_str());
};

void iexamine::gaspump(player *p, map *m, int examx, int examy)
{
    if (!query_yn(_("Use the %s?"), m->tername(examx, examy).c_str())) {
        none(p, m, examx, examy);
        return;
    }

    for (size_t i = 0; i < m->i_at(examx, examy).size(); i++) {
        if (m->i_at(examx, examy)[i].made_of(LIQUID)) {
            item *liq = &(m->i_at(examx, examy)[i]);

            if (one_in(10 + p->dex_cur)) {
                add_msg(m_bad, _("You accidentally spill the %s."), liq->type->nname(1).c_str());
                item spill(liq->type->id, calendar::turn);
                spill.charges = rng(dynamic_cast<it_ammo *>(liq->type)->count,
                                    dynamic_cast<it_ammo *>(liq->type)->count * (float)(8 / p->dex_cur));
                m->add_item_or_charges(p->posx, p->posy, spill, 1);
                liq->charges -= spill.charges;
                if (liq->charges < 1) {
                    m->i_at(examx, examy).erase(m->i_at(examx, examy).begin() + i);
                }
            } else {
                p->moves -= 300;
                if (g->handle_liquid(*liq, true, false)) {
                    add_msg(_("With a clang and a shudder, the %s pump goes silent."), liq->type->nname(1).c_str());
                    m->i_at(examx, examy).erase(m->i_at(examx, examy).begin() + i);
                }
            }
            return;
        }
    }
    add_msg(m_info, _("Out of order."));
}

void iexamine::atm(player *p, map *m, int examx, int examy)
{
    (void)m; //unused
    (void)examx; //unused
    (void)examy; //unused
    int choice = -1;
    const int purchase_cash_card = 0;
    const int deposit_money = 1;
    const int withdraw_money = 2;
    const int transfer_money = 3;
    const int cancel = 4;
    long amount = 0;
    long max = 0;
    std::string popupmsg;
    int pos;
    int pos2;
    item *dep;
    item *with;

    uimenu amenu;
    amenu.selected = uistate.iexamine_atm_selected;
    amenu.text = _("Welcome to the C.C.B.o.t.T. ATM. What would you like to do?");
    if (p->cash >= 100) {
        amenu.addentry( purchase_cash_card, true, -1, _("Purchase cash card?") );
    } else {
        amenu.addentry( purchase_cash_card, false, -1,
                        _("You need $1.00 in your account to purchase a card.") );
    }

    if (p->has_amount("cash_card", 1) && p->cash > 0) {
        amenu.addentry( withdraw_money, true, -1, _("Withdraw Money") );
    } else if (p->cash > 0) {
        amenu.addentry( withdraw_money, false, -1,
                        _("You need a cash card before you can withdraw money!") );
    } else {
        amenu.addentry( withdraw_money, false, -1,
                        _("You need money in your account before you can withdraw money!") );
    }

    if (p->has_charges("cash_card", 1)) {
        amenu.addentry( deposit_money, true, -1, _("Deposit Money") );
    } else {
        amenu.addentry( deposit_money, false, -1,
                        _("You need a charged cash card before you can deposit money!") );
    }

    if (p->has_amount("cash_card", 2) && p->has_charges("cash_card", 1)) {
        amenu.addentry( transfer_money, true, -1, _("Transfer Money") );
    } else if (p->has_charges("cash_card", 1)) {
        amenu.addentry( transfer_money, false, -1,
                        _("You need two cash cards before you can move money!") );
    } else {
        amenu.addentry( transfer_money, false, -1,
                        _("One of your cash cards must be charged before you can move money!") );
    }

    amenu.addentry( cancel, true, 'q', _("Cancel") );
    amenu.query();
    choice = amenu.ret;
    uistate.iexamine_atm_selected = choice;

    if (choice == deposit_money) {
        pos = g->inv(_("Insert card for deposit."));
        dep = &(p->i_at(pos));

        if (dep->is_null()) {
            popup(_("You do not have that item!"));
            return;
        }
        if (dep->type->id != "cash_card") {
            popup(_("Please insert cash cards only!"));
            return;
        }
        if (dep->charges == 0) {
            popup(_("You can only deposit money from charged cash cards!"));
            return;
        }

        max = dep->charges;
        popupmsg = string_format(ngettext("Deposit how much? Max:%d cent. (0 to cancel) ",
                                          "Deposit how much? Max:%d cents. (0 to cancel) ",
                                          max),
                                 max);
        amount = helper::to_int( string_input_popup( popupmsg, 20,
                                 helper::to_string_int(max), "", "", -1, true)
                               );
        if (amount <= 0) {
            return;
        }
        if (amount > max) {
            amount = max;
        }
        p->cash += amount;
        dep->charges -= amount;
        add_msg(m_info, ngettext("Your account now holds %d cent.", "Your account now holds %d cents.",
                                 p->cash),
                p->cash);
        p->moves -= 100;
        return;

    } else if (choice == withdraw_money) {
        pos = g->inv(_("Insert card for withdrawal."));
        with = &(p->i_at(pos));

        if (with->is_null()) {
            popup(_("You do not have that item!"));
            return;
        }
        if (with->type->id != "cash_card") {
            popup(_("Please insert cash cards only!"));
            return;
        }

        max = p->cash;
        std::string popupmsg = string_format(ngettext("Withdraw how much? Max:%d cent. (0 to cancel) ",
                                             "Withdraw how much? Max:%d cents. (0 to cancel) ",
                                             max),
                                             max);
        amount = helper::to_int( string_input_popup( popupmsg, 20,
                                 helper::to_string_int(max), "", "", -1, true)
                               );
        if (amount <= 0) {
            return;
        }
        if (amount > max) {
            amount = max;
        }
        p->cash -= amount;
        with->charges += amount;
        add_msg(m_info, ngettext("Your account now holds %d cent.",
                                 "Your account now holds %d cents.",
                                 p->cash),
                p->cash);
        p->moves -= 100;
        return;

    } else if (choice == transfer_money) {
        pos = g->inv(_("Insert card for deposit."));
        dep = &(p->i_at(pos));
        if (dep->is_null()) {
            popup(_("You do not have that item!"));
            return;
        }
        if (dep->type->id != "cash_card") {
            popup(_("Please insert cash cards only!"));
            return;
        }

        pos2 = g->inv(_("Insert card for withdrawal."));
        with = &(p->i_at(pos2));
        if (with->is_null()) {
            popup(_("You do not have that item!"));
            return;
        }
        if (with->type->id != "cash_card") {
            popup(_("Please insert cash cards only!"));
            return;
        }
        if (with == dep) {
            popup(_("You must select a different card to move from!"));
            return;
        }
        if (with->charges == 0) {
            popup(_("You can only move money from charged cash cards!"));
            return;
        }

        max = with->charges;
        std::string popupmsg = string_format(ngettext("Transfer how much? Max:%d cent. (0 to cancel) ",
                                             "Transfer how much? Max:%d cents. (0 to cancel) ",
                                             max),
                                             max);
        amount = helper::to_int( string_input_popup( popupmsg, 20,
                                 helper::to_string_int(max), "", "", -1, true)
                               );
        if (amount <= 0) {
            return;
        }
        if (amount > max) {
            amount = max;
        }
        with->charges -= amount;
        dep->charges += amount;
        p->moves -= 100;
        return;

    } else if (choice == purchase_cash_card) {
        if(query_yn(_("This will automatically deduct $1.00 from your bank account. Continue?"))) {
            item card("cash_card", calendar::turn);
            it_tool *tool = dynamic_cast<it_tool *>(card.type);
            card.charges = tool->def_charges;
            p->i_add(card);
            p->cash -= 100;
            p->moves -= 100;
        }
    } else {
        return;
    }
}

void iexamine::vending(player *p, map *m, int examx, int examy)
{
    std::vector<item> &vend_items = m->i_at(examx, examy);
    int num_items = vend_items.size();

    if (num_items == 0) {
        add_msg(m_info, _("The vending machine is empty!"));
        return;
    }

    item *card;
    if (!p->has_charges("cash_card", 1)) {
        popup(_("You need a charged cash card to purchase things!"));
        return;
    }
    int pos = g->inv(_("Insert card for purchases."));
    card = &(p->i_at(pos));

    if (card->is_null()) {
        popup(_("You do not have that item!"));
        return;
    }
    if (card->type->id != "cash_card") {
        popup(_("Please insert cash cards only!"));
        return;
    }
    if (card->charges == 0) {
        popup(_("You must insert a charged cash card!"));
        return;
    }

    int cur_pos = 0;

    const int iContentHeight = FULL_SCREEN_HEIGHT - 4;
    const int iHalf = iContentHeight / 2;
    const bool odd = iContentHeight % 2;

    const int w_width = FULL_SCREEN_WIDTH / 2 - 1;
    WINDOW *w = newwin(FULL_SCREEN_HEIGHT, FULL_SCREEN_WIDTH / 2 - 1,
                       (TERMY > FULL_SCREEN_HEIGHT) ? (TERMY - FULL_SCREEN_HEIGHT) / 2 : 0,
                       (TERMX > FULL_SCREEN_WIDTH) ? (TERMX - FULL_SCREEN_WIDTH) / 2 : 0);
    WINDOW *w_item_info = newwin(FULL_SCREEN_HEIGHT, FULL_SCREEN_WIDTH / 2,
                                 (TERMY > FULL_SCREEN_HEIGHT) ? (TERMY - FULL_SCREEN_HEIGHT) / 2 : 0,
                                 (TERMX > FULL_SCREEN_WIDTH) ? (TERMX - FULL_SCREEN_WIDTH) / 2 + FULL_SCREEN_WIDTH / 2 :
                                 FULL_SCREEN_WIDTH / 2);

    bool used_machine = false;
    input_context ctxt("VENDING_MACHINE");
    ctxt.register_updown();
    ctxt.register_action("CONFIRM");
    ctxt.register_action("QUIT");
    ctxt.register_action("HELP_KEYBINDINGS");
    while(true) {
        werase(w);
        wborder(w, LINE_XOXO, LINE_XOXO, LINE_OXOX, LINE_OXOX,
                LINE_OXXO, LINE_OOXX, LINE_XXOO, LINE_XOOX );
        for (int i = 1; i < FULL_SCREEN_WIDTH / 2 - 2; i++) {
            mvwaddch(w, 2, i, LINE_OXOX);
        }

        mvwaddch(w, 2, 0, LINE_XXXO); // |-
        mvwaddch(w, 2, w_width - 1, LINE_XOXX); // -|

        vend_items = m->i_at(examx, examy);
        num_items = vend_items.size();

        mvwprintz(w, 1, 2, c_ltgray, _("Money left:%d Press 'q' or ESC to stop."), card->charges);

        int first_i, end_i;
        if (cur_pos < iHalf || num_items <= iContentHeight) {
            first_i = 0;
            end_i = std::min(iContentHeight, num_items);
        } else if (cur_pos >= num_items - iHalf) {
            first_i = num_items - iContentHeight;
            end_i = num_items;
        } else {
            first_i = cur_pos - iHalf;
            if (odd) {
                end_i = cur_pos + iHalf + 1;
            } else {
                end_i = cur_pos + iHalf;
            }
        }
        int base_y = 3 - first_i;
        for (int i = first_i; i < end_i; ++i) {
            mvwprintz(w, base_y + i, 2,
                      (i == cur_pos ? h_ltgray : c_ltgray), vend_items[i].tname().c_str());
        }

        //Draw Scrollbar
        draw_scrollbar(w, cur_pos, iContentHeight, num_items, 3);
        wrefresh(w);

        // Item info
        werase(w_item_info);
        fold_and_print(w_item_info, 1, 2, 48 - 3, c_ltgray, vend_items[cur_pos].info(true));
        wborder(w_item_info, LINE_XOXO, LINE_XOXO, LINE_OXOX, LINE_OXOX,
                LINE_OXXO, LINE_OOXX, LINE_XXOO, LINE_XOOX );
        mvwprintw(w_item_info, 0, 2, "< %s >", vend_items[cur_pos].display_name().c_str() );
        wrefresh(w_item_info);
        const std::string action = ctxt.handle_input();
        if (action == "DOWN") {
            cur_pos++;
            if (cur_pos >= num_items) {
                cur_pos = 0;
            }
        } else if (action == "UP") {
            cur_pos--;
            if (cur_pos < 0) {
                cur_pos = num_items - 1;
            }
        } else if (action == "CONFIRM") {
            if (vend_items[cur_pos].price() > card->charges) {
                popup(_("That item is too expensive!"));
                continue;
            }
            card->charges -= vend_items[cur_pos].price();
            p->i_add_or_drop(vend_items[cur_pos]);
            m->i_rem(examx, examy, cur_pos);
            if (cur_pos == (int)vend_items.size()) {
                cur_pos--;
            }
            used_machine = true;

            if (num_items == 1) {
                add_msg(_("With a beep, the empty vending machine shuts down"));
                break;
            }
        } else if (action == "QUIT") {
            break;
        }
    }
    if (used_machine) {
        p->moves -= 250;
    }
    delwin(w_item_info);
    delwin(w);
}

void iexamine::toilet(player *p, map *m, int examx, int examy)
{
    std::vector<item> &items = m->i_at(examx, examy);
    int waterIndex = -1;
    for (size_t i = 0; i < items.size(); i++) {
        if (items[i].typeId() == "water") {
            waterIndex = i;
            break;
        }
    }

    if (waterIndex < 0) {
        add_msg(m_info, _("This toilet is empty."));
    } else {
        item &water = items[waterIndex];
        int initial_charges = water.charges;
        // Use a different poison value each time water is drawn from the toilet.
        water.poison = one_in(3) ? 0 : rng(1, 3);

        // First try handling/bottling, then try drinking, but only try
        // drinking if we don't handle or bottle.
        bool drained = g->handle_liquid(water, true, false);
        if (drained || initial_charges != water.charges) {
            // The bottling happens in handle_liquid, but delay of action
            // does not.
            p->moves -= 100;
        } else if (!drained && initial_charges == water.charges){
            int charges_consumed = p->drink_from_hands(water);
            // Drink_from_hands handles moves, but doesn't decrease water
            // charges.
            water.charges -= charges_consumed;
        }

        if (drained || water.charges <= 0) {
            items.erase(items.begin() + waterIndex);
        }
    }
}

void iexamine::elevator(player *p, map *m, int examx, int examy)
{
    (void)p; //unused
    if (!query_yn(_("Use the %s?"), m->tername(examx, examy).c_str())) {
        return;
    }
    int movez = (g->levz < 0 ? 2 : -2);
    g->vertical_move( movez, false );
}

void iexamine::controls_gate(player *p, map *m, int examx, int examy)
{
    if (!query_yn(_("Use the %s?"), m->tername(examx, examy).c_str())) {
        none(p, m, examx, examy);
        return;
    }
    g->open_gate(examx, examy, (ter_id)m->ter(examx, examy));
}

void iexamine::cardreader(player *p, map *m, int examx, int examy)
{
    itype_id card_type = (m->ter(examx, examy) == t_card_science ? "id_science" :
                          "id_military");
    if (p->has_amount(card_type, 1) && query_yn(_("Swipe your ID card?"))) {
        p->moves -= 100;
        for (int i = -3; i <= 3; i++) {
            for (int j = -3; j <= 3; j++) {
                if (m->ter(examx + i, examy + j) == t_door_metal_locked) {
                    m->ter_set(examx + i, examy + j, t_floor);
                }
            }
        }
        for (int i = 0; i < (int)g->num_zombies(); i++) {
            if ( (g->zombie(i).type->id == "mon_turret") ||
                 (g->zombie(i).type->id == "mon_turret_rifle") ) {
                g->remove_zombie(i);
                i--;
            }
        }
        add_msg(_("You insert your ID card."));
        add_msg(m_good, _("The nearby doors slide into the floor."));
        p->use_amount(card_type, 1);
    } else {
        bool using_electrohack = (p->has_amount("electrohack", 1) &&
                                  query_yn(_("Use electrohack on the reader?")));
        bool using_fingerhack = (!using_electrohack && p->has_bionic("bio_fingerhack") &&
                                 p->power_level > 0 &&
                                 query_yn(_("Use fingerhack on the reader?")));
        if (using_electrohack || using_fingerhack) {
            p->moves -= 500;
            p->practice( "computer", 20 );
            int success = rng(p->skillLevel("computer") / 4 - 2, p->skillLevel("computer") * 2);
            success += rng(-3, 3);
            if (using_fingerhack) {
                success++;
            }
            if (p->int_cur < 8) {
                success -= rng(0, int((8 - p->int_cur) / 2));
            } else if (p->int_cur > 8) {
                success += rng(0, int((p->int_cur - 8) / 2));
            }
            if (success < 0) {
                add_msg(_("You cause a short circuit!"));
                if (success <= -5) {
                    if (using_electrohack) {
                        add_msg(m_bad, _("Your electrohack is ruined!"));
                        p->use_amount("electrohack", 1);
                    } else {
                        add_msg(m_bad, _("Your power is drained!"));
                        p->charge_power(0 - rng(0, p->power_level));
                    }
                }
                m->ter_set(examx, examy, t_card_reader_broken);
            } else if (success < 6) {
                add_msg(_("Nothing happens."));
            } else {
                add_msg(_("You activate the panel!"));
                add_msg(m_good, _("The nearby doors slide into the floor."));
                m->ter_set(examx, examy, t_card_reader_broken);
                for (int i = -3; i <= 3; i++) {
                    for (int j = -3; j <= 3; j++) {
                        if (m->ter(examx + i, examy + j) == t_door_metal_locked) {
                            m->ter_set(examx + i, examy + j, t_floor);
                        }
                    }
                }
            }
        } else {
            add_msg(m_info, _("Looks like you need a %s."), itypes[card_type]->nname(1).c_str());
        }
    }
}

void iexamine::rubble(player *p, map *m, int examx, int examy)
{
    if (!(p->has_amount("shovel", 1) || p->has_amount("primitive_shovel", 1) ||
          p->has_amount("e_tool", 1))) {
        add_msg(m_info, _("If only you had a shovel..."));
        return;
    }
    std::string xname = m->tername(examx, examy);
    if (query_yn(_("Clear up that %s?"), xname.c_str())) {
        // "Remove"
        p->moves -= 200;

        // "Replace"
        if(m->ter(examx, examy) == t_rubble) {
            item rock("rock", calendar::turn);
            m->add_item_or_charges(p->posx, p->posy, rock);
            m->add_item_or_charges(p->posx, p->posy, rock);
        }

        // "Refloor"
        if (g->levz < 0) {
            m->ter_set(examx, examy, t_rock_floor);
        } else {
            m->ter_set(examx, examy, t_dirt);
        }

        // "Remind"
        add_msg(_("You clear up that %s."), xname.c_str());
    }
}

void iexamine::chainfence( player *p, map *m, int examx, int examy )
{
    if( !query_yn( _( "Climb %s?" ), m->tername( examx, examy ).c_str() ) ) {
        none( p, m, examx, examy );
        return;
    }
    if( p->has_trait( "ARACHNID_ARMS_OK" ) && !p->wearing_something_on( bp_torso ) ) {
        add_msg( _( "Climbing the fence is trivial for one such as you." ) );
        p->moves -= 75; // Yes, faster than walking.  6-8 limbs are impressive.
    } else if( p->has_trait( "INSECT_ARMS_OK" ) && !p->wearing_something_on( bp_torso ) ) {
        add_msg( _( "You quickly scale the fence." ) );
        p->moves -= 90;
    } else {
        p->moves -= 400;
        if( one_in( p->dex_cur ) ) {
            add_msg( m_bad, _( "You slip whilst climbing and fall down again." ) );
            return;
        }
        p->moves += p->dex_cur * 10;
    }
    if( p->in_vehicle ) {
        m->unboard_vehicle( p->posx, p->posy );
    }
    if( examx < SEEX * int( MAPSIZE / 2 ) || examy < SEEY * int( MAPSIZE / 2 ) ||
        examx >= SEEX * ( 1 + int( MAPSIZE / 2 ) ) || examy >= SEEY * ( 1 + int( MAPSIZE / 2 ) ) ) {
        if( &g->u == p ) {
            g->update_map( examx, examy );
        }
    }
    p->posx = examx;
    p->posy = examy;
}

void iexamine::bars(player *p, map *m, int examx, int examy)
{
    if(!(p->has_trait("AMORPHOUS"))) {
        none(p, m, examx, examy);
        return;
    }
    if ( ((p->encumb(bp_torso)) >= 1) && ((p->encumb(bp_head)) >= 1) &&
         (p->encumb(bp_foot_l) >= 1 ||
          p->encumb(bp_foot_r) >= 1) ) { // Most likely places for rigid gear that would catch on the bars.
        add_msg(m_info, _("Your amorphous body could slip though the %s, but your cumbersome gear can't."),
                m->tername(examx, examy).c_str());
        return;
    }
    if (!query_yn(_("Slip through the %s?"), m->tername(examx, examy).c_str())) {
        none(p, m, examx, examy);
        return;
    }
    p->moves -= 200;
    add_msg(_("You slide right between the bars."));
    p->posx = examx;
    p->posy = examy;
}

void iexamine::tent(player *p, map *m, int examx, int examy)
{
    if (!query_yn(_("Take down your tent?"))) {
        none(p, m, examx, examy);
        return;
    }
    p->moves -= 200;
    for (int i = -1; i <= 1; i++)
        for (int j = -1; j <= 1; j++) {
            m->furn_set(examx + i, examy + j, f_null);
        }
    add_msg(_("You take down the tent"));
    item dropped("tent_kit", calendar::turn);
    m->add_item_or_charges(examx, examy, dropped);
}

void iexamine::large_tent(player *p, map *m, int examx, int examy)
{
    if (!query_yn(_("Take down your tent?"))) {
        none(p, m, examx, examy);
        return;
    }
    p->moves -= 200;
    for (int i = -2; i <= 2; i++)
        for (int j = -2; j <= 2; j++) {
            m->furn_set(examx + i, examy + j, f_null);
        }
    add_msg(_("You take down the tent"));
    item dropped("large_tent_kit", calendar::turn);
    m->add_item_or_charges(examx, examy, dropped);
}

void iexamine::shelter(player *p, map *m, int examx, int examy)
{
    if (!query_yn(_("Take down %s?"), m->furnname(examx, examy).c_str())) {
        none(p, m, examx, examy);
        return;
    }
    p->moves -= 200;
    for (int i = -1; i <= 1; i++)
        for (int j = -1; j <= 1; j++) {
            m->furn_set(examx + i, examy + j, f_null);
        }
    add_msg(_("You take down the shelter"));
    item dropped("shelter_kit", calendar::turn);
    m->add_item_or_charges(examx, examy, dropped);
}

void iexamine::wreckage(player *p, map *m, int examx, int examy)
{
    if (!(p->has_amount("shovel", 1) || p->has_amount("primitive_shovel", 1) ||
          p->has_amount("e_tool", 1))) {
        add_msg(m_info, _("If only you had a shovel..."));
        return;
    }

    if (query_yn(_("Clear up that wreckage?"))) {
        p->moves -= 200;
        m->ter_set(examx, examy, t_dirt);
        item chunk("steel_chunk", calendar::turn);
        item scrap("scrap", calendar::turn);
        item pipe("pipe", calendar::turn);
        item wire("wire", calendar::turn);
        m->add_item_or_charges(examx, examy, chunk);
        m->add_item_or_charges(examx, examy, scrap);
        if (one_in(5)) {
            m->add_item_or_charges(examx, examy, pipe);
            m->add_item_or_charges(examx, examy, wire);
        }
        add_msg(_("You clear the wreckage up"));
    }
}

void iexamine::pit(player *p, map *m, int examx, int examy)
{
    inventory map_inv;
    map_inv.form_from_map(point(p->posx, p->posy), 1);

    bool player_has = p->has_amount("2x4", 1);
    bool map_has = map_inv.has_amount("2x4", 1);

    // return if there is no 2x4 around
    if (!player_has && !map_has) {
        none(p, m, examx, examy);
        return;
    }

    if (query_yn(_("Place a plank over the pit?"))) {
        // if both have, then ask to use the one on the map
        if (player_has && map_has) {
            if (query_yn(_("Use the plank at your feet?"))) {
                m->use_amount(point(p->posx, p->posy), 1, "2x4", 1, false);
            } else {
                p->use_amount("2x4", 1);
            }
        } else if (player_has && !map_has) { // only player has plank
            p->use_amount("2x4", 1);
        } else if (!player_has && map_has) { // only map has plank
            m->use_amount(point(p->posx, p->posy), 1, "2x4", 1, false);
        }

        if( m->ter(examx, examy) == t_pit ) {
            m->ter_set(examx, examy, t_pit_covered);
        } else if( m->ter(examx, examy) == t_pit_spiked ) {
            m->ter_set(examx, examy, t_pit_spiked_covered);
        }
        add_msg(_("You place a plank of wood over the pit."));
    }
}

void iexamine::pit_covered(player *p, map *m, int examx, int examy)
{
    if(!query_yn(_("Remove cover?"))) {
        none(p, m, examx, examy);
        return;
    }

    item plank("2x4", calendar::turn);
    add_msg(_("You remove the plank."));
    m->add_item_or_charges(p->posx, p->posy, plank);

    if( m->ter(examx, examy) == t_pit_covered ) {
        m->ter_set(examx, examy, t_pit);
    } else if( m->ter(examx, examy) == t_pit_spiked_covered ) {
        m->ter_set(examx, examy, t_pit_spiked);
    }
}

void iexamine::fence_post(player *p, map *m, int examx, int examy)
{

    int ch = menu(true, _("Fence Construction:"), _("Rope Fence"),
                  _("Wire Fence"), _("Barbed Wire Fence"), _("Cancel"), NULL);
    switch (ch) {
    case 1: {
        if (p->has_amount("rope_6", 2)) {
            p->use_amount("rope_6", 2);
            m->ter_set(examx, examy, t_fence_rope);
            p->moves -= 200;
        } else {
            add_msg(m_info, _("You need 2 six-foot lengths of rope to do that"));
        }
    }
    break;

    case 2: {
        if (p->has_amount("wire", 2)) {
            p->use_amount("wire", 2);
            m->ter_set(examx, examy, t_fence_wire);
            p->moves -= 200;
        } else {
            add_msg(m_info, _("You need 2 lengths of wire to do that!"));
        }
    }
    break;

    case 3: {
        if (p->has_amount("wire_barbed", 2)) {
            p->use_amount("wire_barbed", 2);
            m->ter_set(examx, examy, t_fence_barbed);
            p->moves -= 200;
        } else {
            add_msg(m_info, _("You need 2 lengths of barbed wire to do that!"));
        }
    }
    break;

    case 4:
    default:
        break;
    }
}

void iexamine::remove_fence_rope(player *p, map *m, int examx, int examy)
{
    if(!query_yn(_("Remove %s?"), m->tername(examx, examy).c_str())) {
        none(p, m, examx, examy);
        return;
    }
    item rope("rope_6", calendar::turn);
    m->add_item_or_charges(p->posx, p->posy, rope);
    m->add_item_or_charges(p->posx, p->posy, rope);
    m->ter_set(examx, examy, t_fence_post);
    p->moves -= 200;

}

void iexamine::remove_fence_wire(player *p, map *m, int examx, int examy)
{
    if(!query_yn(_("Remove %s?"), m->tername(examx, examy).c_str())) {
        none(p, m, examx, examy);
        return;
    }

    item rope("wire", calendar::turn);
    m->add_item_or_charges(p->posx, p->posy, rope);
    m->add_item_or_charges(p->posx, p->posy, rope);
    m->ter_set(examx, examy, t_fence_post);
    p->moves -= 200;
}

void iexamine::remove_fence_barbed(player *p, map *m, int examx, int examy)
{
    if(!query_yn(_("Remove %s?"), m->tername(examx, examy).c_str())) {
        none(p, m, examx, examy);
        return;
    }

    item rope("wire_barbed", calendar::turn);
    m->add_item_or_charges(p->posx, p->posy, rope);
    m->add_item_or_charges(p->posx, p->posy, rope);
    m->ter_set(examx, examy, t_fence_post);
    p->moves -= 200;
}

void iexamine::slot_machine(player *p, map *m, int examx, int examy)
{
    (void)m;
    (void)examx;
    (void)examy; //unused
    if (p->cash < 10) {
        add_msg(m_info, _("You need $10 to play."));
    } else if (query_yn(_("Insert $10?"))) {
        do {
            if (one_in(5)) {
                popup(_("Three cherries... you get your money back!"));
            } else if (one_in(20)) {
                popup(_("Three bells... you win $50!"));
                p->cash += 40; // Minus the $10 we wagered
            } else if (one_in(50)) {
                popup(_("Three stars... you win $200!"));
                p->cash += 190;
            } else if (one_in(1000)) {
                popup(_("JACKPOT!  You win $3000!"));
                p->cash += 2990;
            } else {
                popup(_("No win."));
                p->cash -= 10;
            }
        } while (p->cash >= 10 && query_yn(_("Play again?")));
    }
}

void iexamine::safe(player *p, map *m, int examx, int examy)
{
    if (!p->has_amount("stethoscope", 1)) {
        add_msg(m_info, _("You need a stethoscope for safecracking."));
        return;
    }

    if (query_yn(_("Attempt to crack the safe?"))) {
        bool success = true;

        if (success) {
            m->furn_set(examx, examy, f_safe_o);
            add_msg(m_good, _("You successfully crack the safe!"));
        } else {
            add_msg(_("The safe resists your attempt at cracking it."));
        }
    }
}

void iexamine::bulletin_board(player *p, map *m, int examx, int examy)
{
    (void)p;
    basecamp *camp = m->camp_at(examx, examy);
    if (camp && camp->board_x() == examx && camp->board_y() == examy) {
        std::vector<std::string> options;
        options.push_back(_("Cancel"));
        // Causes a warning due to being unused, but don't want to delete
        // since it's clearly what's intended for future functionality.
        //int choice = menu_vec(true, camp->board_name().c_str(), options) - 1;
    } else {
        bool create_camp = m->allow_camp(examx, examy);
        std::vector<std::string> options;
        if (create_camp) {
            options.push_back(_("Create camp"));
        }
        options.push_back(_("Cancel"));
        // TODO: Other Bulletin Boards
        int choice = menu_vec(true, _("Bulletin Board"), options) - 1;
        if (choice >= 0 && size_t(choice) < options.size()) {
            if (options[choice] == _("Create camp")) {
                // TODO: Allow text entry for name
                m->add_camp(_("Home"), examx, examy);
            }
        }
    }
}

void iexamine::fault(player *p, map *m, int examx, int examy)
{
    (void)p;
    (void)m;
    (void)examx;
    (void)examy; //unused
    popup(_("\
This wall is perfectly vertical.  Odd, twisted holes are set in it, leading\n\
as far back into the solid rock as you can see.  The holes are humanoid in\n\
shape, but with long, twisted, distended limbs."));
}

void iexamine::pedestal_wyrm(player *p, map *m, int examx, int examy)
{
    if (!m->i_at(examx, examy).empty()) {
        none(p, m, examx, examy);
        return;
    }
    add_msg(_("The pedestal sinks into the ground..."));
    m->ter_set(examx, examy, t_rock_floor);
    g->add_event(EVENT_SPAWN_WYRMS, int(calendar::turn) + rng(5, 10));
}

void iexamine::pedestal_temple(player *p, map *m, int examx, int examy)
{

    if (m->i_at(examx, examy).size() == 1 &&
        m->i_at(examx, examy)[0].type->id == "petrified_eye") {
        add_msg(_("The pedestal sinks into the ground..."));
        m->ter_set(examx, examy, t_dirt);
        m->i_at(examx, examy).clear();
        g->add_event(EVENT_TEMPLE_OPEN, int(calendar::turn) + 4);
    } else if (p->has_amount("petrified_eye", 1) &&
               query_yn(_("Place your petrified eye on the pedestal?"))) {
        p->use_amount("petrified_eye", 1);
        add_msg(_("The pedestal sinks into the ground..."));
        m->ter_set(examx, examy, t_dirt);
        g->add_event(EVENT_TEMPLE_OPEN, int(calendar::turn) + 4);
    } else
        add_msg(_("This pedestal is engraved in eye-shaped diagrams, and has a \
large semi-spherical indentation at the top."));
}

void iexamine::fswitch(player *p, map *m, int examx, int examy)
{
    if(!query_yn(_("Flip the %s?"), m->tername(examx, examy).c_str())) {
        none(p, m, examx, examy);
        return;
    }
    ter_id terid = m->ter(examx, examy);
    p->moves -= 100;
    for (int y = examy; y <= examy + 5; y++) {
        for (int x = 0; x < SEEX * MAPSIZE; x++) {
            if ( terid == t_switch_rg ) {
                if (m->ter(x, y) == t_rock_red) {
                    m->ter_set(x, y, t_floor_red);
                } else if (m->ter(x, y) == t_floor_red) {
                    m->ter_set(x, y, t_rock_red);
                } else if (m->ter(x, y) == t_rock_green) {
                    m->ter_set(x, y, t_floor_green);
                } else if (m->ter(x, y) == t_floor_green) {
                    m->ter_set(x, y, t_rock_green);
                }
            } else if ( terid == t_switch_gb ) {
                if (m->ter(x, y) == t_rock_blue) {
                    m->ter_set(x, y, t_floor_blue);
                } else if (m->ter(x, y) == t_floor_blue) {
                    m->ter_set(x, y, t_rock_blue);
                } else if (m->ter(x, y) == t_rock_green) {
                    m->ter_set(x, y, t_floor_green);
                } else if (m->ter(x, y) == t_floor_green) {
                    m->ter_set(x, y, t_rock_green);
                }
            } else if ( terid == t_switch_rb ) {
                if (m->ter(x, y) == t_rock_blue) {
                    m->ter_set(x, y, t_floor_blue);
                } else if (m->ter(x, y) == t_floor_blue) {
                    m->ter_set(x, y, t_rock_blue);
                } else if (m->ter(x, y) == t_rock_red) {
                    m->ter_set(x, y, t_floor_red);
                } else if (m->ter(x, y) == t_floor_red) {
                    m->ter_set(x, y, t_rock_red);
                }
            } else if ( terid == t_switch_even ) {
                if ((y - examy) % 2 == 1) {
                    if (m->ter(x, y) == t_rock_red) {
                        m->ter_set(x, y, t_floor_red);
                    } else if (m->ter(x, y) == t_floor_red) {
                        m->ter_set(x, y, t_rock_red);
                    } else if (m->ter(x, y) == t_rock_green) {
                        m->ter_set(x, y, t_floor_green);
                    } else if (m->ter(x, y) == t_floor_green) {
                        m->ter_set(x, y, t_rock_green);
                    } else if (m->ter(x, y) == t_rock_blue) {
                        m->ter_set(x, y, t_floor_blue);
                    } else if (m->ter(x, y) == t_floor_blue) {
                        m->ter_set(x, y, t_rock_blue);
                    }
                }
            }
        }
    }
    add_msg(m_warning, _("You hear the rumble of rock shifting."));
    g->add_event(EVENT_TEMPLE_SPAWN, calendar::turn + 3);
}

void iexamine::flower_poppy(player *p, map *m, int examx, int examy)
{
    if (calendar::turn.get_season() == WINTER) {
        add_msg(m_info, _("This flower is dead. You can't get it."));
        none(p, m, examx, examy);
        return;
    }
    if ( ((p->has_trait("PROBOSCIS")) || (p->has_trait("BEAK_HUM"))) && ((p->hunger) > 0) &&
         (!(p->wearing_something_on(bp_mouth))) ) {
        if (!query_yn(_("You feel woozy as you explore the %s. Drink?"), m->furnname(examx,
                      examy).c_str())) {
            return;
        }
        p->moves -= 150; // You take your time...
        add_msg(_("You slowly suck up the nectar."));
        p->hunger -= 25;
        p->add_disease("pkill2", 70);
        p->fatigue += 20;
        // Please drink poppy nectar responsibly.
        if (one_in(20)) {
            p->add_addiction(ADD_PKILLER, 1);
        }
    }
    if(!query_yn(_("Pick %s?"), m->furnname(examx, examy).c_str())) {
        none(p, m, examx, examy);
        return;
    }

    int resist = p->get_env_resist(bp_mouth);

    if (resist < 10) {
        // Can't smell the flowers with a gas mask on!
        add_msg(m_warning, _("This flower has a heady aroma."));
    }

    if (one_in(3) && resist < 5)  {
        // Should user player::infect, but can't!
        // player::infect needs to be restructured to return a bool indicating success.
        add_msg(m_bad, _("You fall asleep..."));
        p->fall_asleep(1200);
        add_msg(m_bad, _("Your legs are covered in the poppy's roots!"));
        p->apply_damage(nullptr, bp_leg_l, 4);
        p->apply_damage(nullptr, bp_leg_r, 4);
        p->moves -= 50;
    }

    m->furn_set(examx, examy, f_null);
    m->spawn_item(examx, examy, "poppy_flower");
    m->spawn_item(examx, examy, "poppy_bud");
}

void iexamine::flower_blubell(player *p, map *m, int examx, int examy)
{
    if (calendar::turn.get_season() == WINTER) {
        add_msg(m_info, _("This flower is dead. You can't get it."));
        none(p, m, examx, examy);
        return;
    }
    if ( ((p->has_trait("PROBOSCIS")) || (p->has_trait("BEAK_HUM"))) &&
         ((p->hunger) > 0) && (!(p->wearing_something_on(bp_mouth))) ) {
        p->moves -= 50; // Takes 30 seconds
        add_msg(_("You drink some nectar."));
        p->hunger -= 15;
    }
    if(!query_yn(_("Pick %s?"), m->furnname(examx, examy).c_str())) {
        none(p, m, examx, examy);
        return;
    }
    m->furn_set(examx, examy, f_null);
    m->spawn_item(examx, examy, "bluebell_flower");
    m->spawn_item(examx, examy, "bluebell_bud");
}

void iexamine::flower_dahlia(player *p, map *m, int examx, int examy)
{
    if (calendar::turn.get_season() == WINTER) {
        add_msg(m_info, _("This flower is dead. You can't get it."));
        none(p, m, examx, examy);
        return;
    }
    if ( ((p->has_trait("PROBOSCIS")) || (p->has_trait("BEAK_HUM"))) &&
         ((p->hunger) > 0) && (!(p->wearing_something_on(bp_mouth))) ) {
        p->moves -= 50; // Takes 30 seconds
        add_msg(_("You drink some nectar."));
        p->hunger -= 15;
    }
    if(!query_yn(_("Pick %s?"), m->furnname(examx, examy).c_str())) {
        none(p, m, examx, examy);
        return;
    }
    m->furn_set(examx, examy, f_null);
    m->spawn_item(examx, examy, "dahlia_flower");
    m->spawn_item(examx, examy, "dahlia_bud");
    if (p->has_amount("shovel", 1) || p->has_amount("e_tool", 1)
        || p->has_amount("g_shovel", 1) || p->has_amount("primitive_shovel", 1)
        || p->has_amount("digging_stick", 1)) {
    m->spawn_item(examx, examy, "dahlia_root");
    }
}

void iexamine::flower_datura(player *p, map *m, int examx, int examy)
{
    if (calendar::turn.get_season() == WINTER) {
        add_msg(m_info, _("This plant is dead. You can't get it."));
        none(p, m, examx, examy);
        return;
    }
    if ( ((p->has_trait("PROBOSCIS")) || (p->has_trait("BEAK_HUM"))) &&
         ((p->hunger) > 0) && (!(p->wearing_something_on(bp_mouth))) ) {
        p->moves -= 50; // Takes 30 seconds
        add_msg(_("You drink some nectar."));
        p->hunger -= 15;
    }
    if(!query_yn(_("Pick %s?"), m->furnname(examx, examy).c_str())) {
        none(p, m, examx, examy);
        return;
    }
    m->furn_set(examx, examy, f_null);
    m->spawn_item(examx, examy, "datura_seed", 2, 6 );
}

void iexamine::flower_dandelion(player *p, map *m, int examx, int examy)
{
    if (calendar::turn.get_season() == WINTER) {
        add_msg(m_info, _("This plant is dead. You can't get it."));
        none(p, m, examx, examy);
        return;
    }
    if ( ((p->has_trait("PROBOSCIS")) || (p->has_trait("BEAK_HUM"))) &&
         ((p->hunger) > 0) && (!(p->wearing_something_on(bp_mouth))) ) {
        p->moves -= 50; // Takes 30 seconds
        add_msg(_("You drink some nectar."));
        p->hunger -= 15;
    }
    if(!query_yn(_("Pick %s?"), m->furnname(examx, examy).c_str())) {
        none(p, m, examx, examy);
        return;
    }
    m->furn_set(examx, examy, f_null);
    m->spawn_item(examx, examy, "raw_dandelion", rng( 1, 4 ) );
}

void iexamine::flower_marloss(player *p, map *m, int examx, int examy)
{
    if (calendar::turn.get_season() == WINTER) {
        add_msg(m_info, _("This flower is still alive, desipte the harsh conditions..."));
    }
    if ( ((p->has_trait("PROBOSCIS")) || (p->has_trait("BEAK_HUM"))) &&
         ((p->hunger) > 0) ) {
            if (!(p->wearing_something_on(bp_mouth))) {
                if (!query_yn(_("You feel out of place as you explore the %s. Drink?"), m->furnname(examx,
                      examy).c_str())) {
            return;
        }
            p->moves -= 50; // Takes 30 seconds
            add_msg(m_bad, _("This flower tastes very wrong..."));
            // If you can drink flowers, you're post-thresh and the Mycus does not want you.
            p->add_disease("teleglow", 100);
        }
    }
    if(!query_yn(_("Pick %s?"), m->furnname(examx, examy).c_str())) {
        none(p, m, examx, examy);
        return;
    }
    m->furn_set(examx, examy, f_null);
    m->spawn_item(examx, examy, "marloss_seed", 1, 3);
}

void iexamine::egg_sack_generic( player *p, map *m, int examx, int examy,
                                 const std::string &montype )
{
    const std::string old_furn_name = m->furnname( examx, examy );
    if( !query_yn( _( "Harvest the %s?" ), old_furn_name.c_str() ) ) {
        none( p, m, examx, examy );
        return;
    }
    m->spawn_item( examx, examy, "spider_egg", rng( 1, 4 ) );
    m->furn_set( examx, examy, f_egg_sacke );
    if( one_in( 2 ) ) {
        monster spiderling( GetMType( montype ) );
        int monster_count = 0;
        const std::vector<point> points = closest_points_first( 1, point( examx, examy ) );
        for( auto it = points.begin(); it != points.end(); ++it ) {
            if( g->is_empty( it->x, it->y ) && one_in( 3 ) ) {
                spiderling.spawn( it->x, it->y );
                g->add_zombie( spiderling );
                monster_count++;
            }
        }
        if( monster_count == 1 ) {
            add_msg( m_warning, _( "A spiderling bursts from the %s!" ), old_furn_name.c_str() );
        } else if( monster_count >= 1 ) {
            add_msg( m_warning, _( "Spiderlings burst from the %s!" ), old_furn_name.c_str() );
        }
    }
}

void iexamine::egg_sackbw( player *p, map *m, int examx, int examy )
{
    egg_sack_generic( p, m, examx, examy, "mon_spider_widow_giant_s" );
}

void iexamine::egg_sackws( player *p, map *m, int examx, int examy )
{
    egg_sack_generic( p, m, examx, examy, "mon_spider_web_s" );
}

void iexamine::fungus(player *p, map *m, int examx, int examy)
{
    // TODO: Infect NPCs?
    monster spore(GetMType("mon_spore"));
    int mondex;
    add_msg(_("The %s crumbles into spores!"), m->furnname(examx, examy).c_str());
    for (int i = examx - 1; i <= examx + 1; i++) {
        for (int j = examy - 1; j <= examy + 1; j++) {
            mondex = g->mon_at(i, j);
            if (g->m.move_cost(i, j) > 0 || (i == examx && j == examy)) {
                if (mondex != -1) { // Spores hit a monster
                    if (g->u_see(i, j) &&
                        !g->zombie(mondex).type->in_species("FUNGUS")) {
                        add_msg(_("The %s is covered in tiny spores!"),
                                g->zombie(mondex).name().c_str());
                    }
                    monster &critter = g->zombie( mondex );
                    if( !critter.make_fungus() ) {
                        critter.die( p ); // counts as kill by player
                    }
                } else if (g->u.posx == i && g->u.posy == j) {
                    // Spores hit the player
                    bool hit = false;
                    if (one_in(4) && g->u.infect("spores", bp_head, 3, 90, false, 1, 3, 120, 1, true)) {
                        hit = true;
                    }
                    if (one_in(2) && g->u.infect("spores", bp_torso, 3, 90, false, 1, 3, 120, 1, true)) {
                        hit = true;
                    }
                    if (one_in(4) && g->u.infect("spores", bp_arm_l, 3, 90, false, 1, 3, 120, 1, true)) {
                        hit = true;
                    }
                    if (one_in(4) && g->u.infect("spores", bp_arm_r, 3, 90, false, 1, 3, 120, 1, true)) {
                        hit = true;
                    }
                    if (one_in(4) && g->u.infect("spores", bp_leg_l, 3, 90, false, 1, 3, 120, 1, true)) {
                        hit = true;
                    }
                    if (one_in(4) && g->u.infect("spores", bp_leg_r, 3, 90, false, 1, 3, 120, 1, true)) {
                        hit = true;
                    }
                    if (hit) {
                        add_msg(m_warning, _("You're covered in tiny spores!"));
                    }
                } else if (((i == examx && j == examy) || one_in(4)) &&
                           g->num_zombies() <= 1000) { // Spawn a spore
                    spore.spawn(i, j);
                    g->add_zombie(spore);
                }
            }
        }
    }
    m->furn_set(examx, examy, f_null);
    p->moves -= 50;
}

void iexamine::dirtmound(player *p, map *m, int examx, int examy)
{

    if (g->get_temperature() < 50) { // semi-appropriate temperature for most plants
        add_msg(m_info, _("It is too cold to plant anything now."));
        return;
    }
    /* ambient_light_at() not working?
    if (m->ambient_light_at(examx, examy) < LIGHT_AMBIENT_LOW) {
        add_msg(m_info, _("It is too dark to plant anything now."));
        return;
    }*/
    if (!p->has_item_with_flag("SEED")) {
        add_msg(m_info, _("You have no seeds to plant."));
        return;
    }
    if (m->i_at(examx, examy).size() != 0) {
        add_msg(_("Something's lying there..."));
        return;
    }

    // Get list of all inv+wielded seeds
    std::vector<item *> seed_inv = p->inv.all_items_with_flag("SEED");
    if (g->u.weapon.has_flag("SEED")) {
        seed_inv.push_back(&g->u.weapon);
    }

    // Make lists of unique seed types and names for the menu(no multiple hemp seeds etc)
    std::vector<itype_id> seed_types;
    std::vector<std::string> seed_names;
    for (std::vector<item *>::iterator it = seed_inv.begin() ; it != seed_inv.end(); it++) {
        if (std::find(seed_types.begin(), seed_types.end(), (*it)->typeId()) == seed_types.end()) {
            seed_types.push_back((*it)->typeId());
            seed_names.push_back((*it)->tname());
        }
    }

    // Choose seed if applicable
    int seed_index = 0;
    if (seed_types.size() > 1) {
        seed_names.push_back("Cancel");
        seed_index = menu_vec(false, _("Use which seed?"),
                              seed_names) - 1; // TODO: make cancelable using ESC
        if (seed_index == (int)seed_names.size() - 1) {
            seed_index = -1;
        }
    } else {
        if (!query_yn(_("Plant %s here?"), seed_names[0].c_str())) {
            seed_index = -1;
        }
    }

    // Did we cancel?
    if (seed_index < 0) {
        add_msg(_("You saved your seeds for later.")); // huehuehue
        return;
    }

    // Actual planting
    std::list<item> planted = p->inv.use_charges(seed_types[seed_index], 1);
    if (planted.empty()) { // nothing was removed from inv => weapon is the SEED
        if (g->u.weapon.charges > 1) {
            g->u.weapon.charges--;
        } else {
            g->u.remove_weapon();
        }
    }
    m->spawn_item(examx, examy, seed_types[seed_index], 1, 1, calendar::turn);
    m->set(examx, examy, t_dirt, f_plant_seed);
    p->moves -= 500;
    add_msg(_("Planted %s"), seed_names[seed_index].c_str());
}

void iexamine::aggie_plant(player *p, map *m, int examx, int examy)
{
    if (m->furn(examx, examy) == f_plant_harvest && query_yn(_("Harvest plant?"))) {
        itype_id seedType = m->i_at(examx, examy)[0].typeId();
        if (seedType == "fungal_seeds") {
            fungus(p, m, examx, examy);
            for (size_t k = 0; k < g->m.i_at(examx, examy).size(); k++) {
                g->m.i_rem(examx, examy, k);
            }
        } else {
            m->i_clear(examx, examy);
            m->furn_set(examx, examy, f_null);

            int skillLevel = p->skillLevel("survival");
            int plantCount = rng(skillLevel / 2, skillLevel);
            if (plantCount >= 12) {
                plantCount = 12;
            }

            m->spawn_item(examx, examy, seedType.substr(5), plantCount, 0, calendar::turn);
            if(item_controller->find_template(seedType)->count_by_charges()) {
                m->spawn_item(examx, examy, seedType, 1, rng(plantCount / 4, plantCount / 2));
            } else {
                m->spawn_item(examx, examy, seedType, rng(plantCount / 4, plantCount / 2));
            }

            p->moves -= 500;
        }
    } else if (m->furn(examx, examy) != f_plant_harvest && m->i_at(examx, examy).size() == 1 &&
               p->charges_of("fertilizer_liquid") && query_yn(_("Fertilize plant"))) {
        //Reduce the amount of time it takes until the next stage of the plant by 20% of a seasons length. (default 2.8 days).
        WORLDPTR world = world_generator->active_world;
        int fertilizerEpoch = 14400 * 2; //default if options is empty for some reason.
        if (!world->world_options.empty()) {
            fertilizerEpoch = 14400 * (world->world_options["SEASON_LENGTH"] * 0.2) ;
        }

        if (m->i_at(examx, examy)[0].bday > fertilizerEpoch) {
            m->i_at(examx, examy)[0].bday -= fertilizerEpoch;
        } else {
            m->i_at(examx, examy)[0].bday = 0;
        }
        p->use_charges("fertilizer_liquid", 1);
        m->i_at(examx, examy).push_back(item("fertilizer", (int) calendar::turn));
    }
}

void iexamine::fvat_empty(player *p, map *m, int examx, int examy)
{
    itype_id brew_type;
    bool to_deposit = false;
    bool vat_full = false;
    bool brew_present = false;
    int charges_on_ground = 0;
    for (int i = 0; i < (int)m->i_at(examx, examy).size(); i++) {
        if (!(m->i_at(examx, examy)[i].has_flag("BREW")) || brew_present) {
            //This isn't a brew or there was already another kind of brew inside, so this has to be moved.
            m->add_item_or_charges(examx, examy, m->i_at(examx, examy)[i]);
            //Add_item_or_charges will add items to a space near the vat, because it's flagged as NOITEM.
            m->i_at(examx, examy).erase(m->i_at(examx, examy).begin() + i);
            //Now that a copy of the item was spawned in a nearby square, the original is deleted.
            i--;
        } else {
            brew_present = true;
        }
    }
    if (!brew_present) {
        if ( !p->has_item_with_flag("BREW") ) {
            add_msg(m_info, _("You have no brew to ferment."));
            return;
        }
        // Get list of all inv+wielded ferment-able items.
        std::vector<item *> b_inv = p->inv.all_items_with_flag("BREW");
        if (g->u.weapon.contains_with_flag("BREW")) {
            b_inv.push_back(&g->u.weapon.contents[0]);
        }
        // Make lists of unique typeids and names for the menu
        // Code shamelessly stolen from the crop planting function!
        std::vector<itype_id> b_types;
        std::vector<std::string> b_names;
        for (std::vector<item *>::iterator it = b_inv.begin() ; it != b_inv.end(); it++) {
            if (std::find(b_types.begin(), b_types.end(), (*it)->typeId()) == b_types.end()) {
                b_types.push_back((*it)->typeId());
                b_names.push_back((*it)->tname());
            }
        }
        // Choose brew from list
        int b_index = 0;
        if (b_types.size() > 1) {
            b_names.push_back("Cancel");
            b_index = menu_vec(false, _("Use which brew?"), b_names) - 1;
            if (b_index == (int)b_names.size() - 1) {
                b_index = -1;
            }
        } else { //Only one brew type was in inventory, so it's automatically used
            if (!query_yn(_("Set %s in the vat?"), b_names[0].c_str())) {
                b_index = -1;
            }
        }
        if (b_index < 0) {
            return;
        }
        to_deposit = true;
        brew_type = b_types[b_index];
    } else {
        item brew = m->i_at(examx, examy)[0];
        brew_type = brew.typeId();
        charges_on_ground = brew.charges;
        if (p->charges_of(brew_type) > 0)
            if (query_yn(_("Add %s to the vat?"), brew.tname().c_str())) {
                to_deposit = true;
            }
    }
    if (to_deposit) {
        item brew(brew_type, 0);
        int charges_held = p->charges_of(brew_type);
        brew.charges = charges_on_ground;
        for (int i = 0; i < charges_held && !vat_full; i++) {
            p->use_charges(brew_type, 1);
            brew.charges++;
            if ( ((brew.count_by_charges()) ? brew.volume(false, true) / 1000 :
                  brew.volume(false, true) / 1000 * brew.charges ) >= 100) {
                vat_full = true;    //vats hold 50 units of brew, or 350 charges for a count_by_charges brew
            }
        }
        add_msg(_("Set %s in the vat."), brew.tname().c_str());
        m->i_clear(examx, examy);
        m->i_at(examx, examy).push_back(brew); //This is needed to bypass NOITEM
        p->moves -= 250;
    }
    if (vat_full || query_yn(_("Start fermenting cycle?"))) {
        m->i_at(examx, examy)[0].bday = calendar::turn;
        m->furn_set(examx, examy, f_fvat_full);
        if (vat_full) {
            add_msg(_("The vat is full, so you close the lid and start the fermenting cycle."));
        } else {
            add_msg(_("You close the lid and start the fermenting cycle."));
        }
    }
}

void iexamine::fvat_full(player *p, map *m, int examx, int examy)
{
    bool liquid_present = false;
    for (int i = 0; i < (int)m->i_at(examx, examy).size(); i++) {
        if (!(m->i_at(examx, examy)[i].made_of(LIQUID)) || liquid_present) {
            m->add_item_or_charges(examx, examy, m->i_at(examx, examy)[i]);
            m->i_at(examx, examy).erase(m->i_at(examx, examy).begin() + i);
            i--;
        } else {
            liquid_present = true;
        }
    }
    if (!liquid_present) {
        debugmsg("fvat_full was empty or contained non-liquids only!");
        m->furn_set(examx, examy, f_fvat_empty);
        return;
    }
    item brew_i = m->i_at(examx, examy)[0];
    if (brew_i.has_flag("BREW")) { //Does the vat contain unfermented brew, or already fermented booze?
        int brew_time = brew_i.brewing_time();
        int brewing_stage = 3 * ((float)(calendar::turn.get_turn() - brew_i.bday) / (brew_time));
        add_msg(_("There's a vat full of %s set to ferment there."), brew_i.tname().c_str());
        switch (brewing_stage) {
        case 0:
            add_msg(_("It's been set recently, and will take some time to ferment."));
            break;
        case 1:
            add_msg(_("It is about halfway done fermenting."));
            break;
        case 2:
            add_msg(_("It will be ready for bottling soon."));
            break;
        // More messages can be added to show progress if desired
        default:
            // Double-checking that the brew is actually ready
            if( (calendar::turn.get_turn() > (brew_i.bday + brew_time) ) &&
                m->furn(examx, examy) == f_fvat_full && query_yn(_("Finish brewing?")) ) {
                //declare fermenting result as the brew's ID minus "brew_"
                itype_id alcoholType = m->i_at(examx, examy)[0].typeId().substr(5);
                SkillLevel &cooking = p->skillLevel("cooking");
                if (alcoholType == "hb_beer" && cooking < 5) {
                    alcoholType = alcoholType.substr(3);    //hb_beer -> beer
                }
                item booze(alcoholType, 0);
                booze.charges = brew_i.charges;
                booze.bday = brew_i.bday;

                m->i_clear(examx, examy);
                m->i_at(examx, examy).push_back(booze);
                p->moves -= 500;

                //low xp: you also get xp from crafting the brew
                p->practice( "cooking", std::min(brew_time / 600, 72) );
                add_msg(_("The %s is now ready for bottling."), booze.tname().c_str());
            }
        }
    } else { //Booze is done, so bottle it!
        item *booze = &(m->i_at(examx, examy)[0]);
        if (g->handle_liquid(*booze, true, false)) {
            m->i_at(examx, examy).erase(m->i_at(examx, examy).begin());
            m->furn_set(examx, examy, f_fvat_empty);
            add_msg(_("You squeeze the last drops of %s from the vat."), booze->tname().c_str());
        }
    }
}

void iexamine::keg(player *p, map *m, int examx, int examy)
{
    int keg_cap = 600;
    bool liquid_present = false;
    for (int i = 0; i < (int)m->i_at(examx, examy).size(); i++) {
        if (!(m->i_at(examx, examy)[i].is_drink()) || liquid_present) {
            m->add_item_or_charges(examx, examy, m->i_at(examx, examy)[i]);
            m->i_at(examx, examy).erase(m->i_at(examx, examy).begin() + i);
            i--;
        } else {
            liquid_present = true;
        }
    }
    if (!liquid_present) {
        if ( !p->has_drink() ) {
            add_msg(m_info, _("You don't have any drinks to fill the %s with."), m->name(examx, examy).c_str());
            return;
        }
        // Get list of all drinks
        std::vector<item *> drinks_inv = p->inv.all_drinks();
        if (!g->u.weapon.contents.empty() && g->u.weapon.contents[0].is_drink()) {
            drinks_inv.push_back(&g->u.weapon.contents[0]);
        }
        // Make lists of unique drinks... about third time we do this, maybe we oughta make a function next time
        std::vector<itype_id> drink_types;
        std::vector<std::string> drink_names;
        for (std::vector<item *>::iterator it = drinks_inv.begin() ; it != drinks_inv.end(); it++) {
            if (std::find(drink_types.begin(), drink_types.end(), (*it)->typeId()) == drink_types.end()) {
                drink_types.push_back((*it)->typeId());
                drink_names.push_back((*it)->tname());
            }
        }
        // Choose drink to store in keg from list
        int drink_index = 0;
        if (drink_types.size() > 1) {
            drink_names.push_back("Cancel");
            drink_index = menu_vec(false, _("Store which drink?"), drink_names) - 1;
            if (drink_index == (int)drink_names.size() - 1) {
                drink_index = -1;
            }
        } else { //Only one drink type was in inventory, so it's automatically used
            if (!query_yn(_("Fill the %s with %s?"), m->name(examx, examy).c_str(), drink_names[0].c_str())) {
                drink_index = -1;
            }
        }
        if (drink_index < 0) {
            return;
        }
        //Store liquid chosen in the keg
        itype_id drink_type = drink_types[drink_index];
        int charges_held = p->charges_of(drink_type);
        item drink (drink_type, 0);
        drink.charges = 0;
        bool keg_full = false;
        for (int i = 0; i < charges_held && !keg_full; i++) {
            g->u.use_charges(drink.typeId(), 1);
            drink.charges++;
            int d_vol = drink.volume(false, true) / 1000;
            if (d_vol >= keg_cap) {
                keg_full = true;
            }
        }
        if (keg_full) add_msg(_("You completely fill the %s with %s."),
                                  m->name(examx, examy).c_str(), drink.tname().c_str());
        else add_msg(_("You fill the %s with %s."), m->name(examx, examy).c_str(),
                         drink.tname().c_str());
        p->moves -= 250;
        m->i_clear(examx, examy);
        m->i_at(examx, examy).push_back(drink);
        return;
    } else {
        item *drink = &(m->i_at(examx, examy)[0]);
        std::vector<std::string> menu_items;
        std::vector<uimenu_entry> options_message;
        menu_items.push_back(_("Fill a container with %drink"));
        options_message.push_back(uimenu_entry(string_format(_("Fill a container with %s"),
                                               drink->tname().c_str()), '1'));
        menu_items.push_back(_("Have a drink"));
        options_message.push_back(uimenu_entry(_("Have a drink"), '2'));
        menu_items.push_back(_("Refill"));
        options_message.push_back(uimenu_entry(_("Refill"), '3'));
        menu_items.push_back(_("Examine"));
        options_message.push_back(uimenu_entry(_("Examine"), '4'));
        menu_items.push_back(_("Cancel"));
        options_message.push_back(uimenu_entry(_("Cancel"), '5'));

        int choice;
        if( menu_items.size() == 1 ) {
            choice = 0;
        } else {
            uimenu selectmenu;
            selectmenu.return_invalid = true;
            selectmenu.text = _("Select an action");
            selectmenu.entries = options_message;
            selectmenu.selected = 0;
            selectmenu.query();
            choice = selectmenu.ret;
        }
        if(choice < 0) {
            return;
        }

        if(menu_items[choice] == _("Fill a container with %drink")) {
            if (g->handle_liquid(*drink, true, false)) {
                m->i_at(examx, examy).erase(m->i_at(examx, examy).begin());
                add_msg(_("You squeeze the last drops of %s from the %s."), drink->tname().c_str(),
                        m->name(examx, examy).c_str());
            }
            return;
        }

        if(menu_items[choice] == _("Have a drink")) {
            if (!p->eat(drink, dynamic_cast<it_comest *>(drink->type))) {
                return; // They didn't actually drink
            }

            drink->charges--;
            if (drink->charges == 0) {
                m->i_at(examx, examy).erase(m->i_at(examx, examy).begin());
                add_msg(_("You squeeze the last drops of %s from the %s."), drink->tname().c_str(),
                        m->name(examx, examy).c_str());
            }
            p->moves -= 250;
            return;
        }

        if(menu_items[choice] == _("Refill")) {
            int charges_held = p->charges_of(drink->typeId());
            int d_vol = drink->volume(false, true) / 1000;
            if (d_vol >= keg_cap) {
                add_msg(_("The %s is completely full."), m->name(examx, examy).c_str());
                return;
            }
            if (charges_held < 1) {
                add_msg(m_info, _("You don't have any %s to fill the %s with."), drink->tname().c_str(),
                        m->name(examx, examy).c_str());
                return;
            }
            for (int i = 0; i < charges_held; i++) {
                g->u.use_charges(drink->typeId(), 1);
                drink->charges++;
                int d_vol = drink->volume(false, true) / 1000;
                if (d_vol >= keg_cap) {
                    add_msg(_("You completely fill the %s with %s."), m->name(examx, examy).c_str(),
                            drink->tname().c_str());
                    p->moves -= 250;
                    return;
                }
            }
            add_msg(_("You fill the %s with %s."), m->name(examx, examy).c_str(),
                    drink->tname().c_str());
            p->moves -= 250;
            return;
        }

        if(menu_items[choice] == _("Examine")) {
            add_msg(m_info, _("That is a %s."), m->name(examx, examy).c_str());
            int full_pct = drink->volume(false, true) / (keg_cap * 10);
            add_msg(m_info, _("It contains %s (%d), %d%% full."),
                    drink->tname().c_str(), drink->charges, full_pct);
            return;
        }
    }
}

void iexamine::pick_plant(player *p, map *m, int examx, int examy,
                          std::string itemType, int new_ter, bool seeds)
{
    if (!query_yn(_("Pick %s?"), m->tername(examx, examy).c_str())) {
        none(p, m, examx, examy);
        return;
    }

    SkillLevel &survival = p->skillLevel("survival");
    if (survival < 1) {
        p->practice( "survival", rng(5, 12) );
    } else if (survival < 6) {
        p->practice("survival", rng(1, 12 / survival) );
    }

    int plantBase = rng(2, 5);
    int plantCount = rng(plantBase, plantBase + survival / 2);
    if (plantCount > 12) {
        plantCount = 12;
    }

    m->spawn_item(examx, examy, itemType, plantCount, 0, calendar::turn);

    if (seeds) {
        m->spawn_item(examx, examy, "seed_" + itemType, 1,
                      rng(plantCount / 4, plantCount / 2), calendar::turn);
    }

    m->ter_set(examx, examy, (ter_id)new_ter);
}

void iexamine::harvest_tree(player *p, map *m, int examx, int examy)
{

    if (calendar::turn.get_season() == WINTER) {
        add_msg( m_info, _("The tree is dormant and uninteresting."));
        return;
    }
    if ( ((p->has_trait("PROBOSCIS")) || (p->has_trait("BEAK_HUM"))) &&
         ((p->hunger) > 0) && (!(p->wearing_something_on(bp_mouth))) &&
         (calendar::turn.get_season() == SUMMER || calendar::turn.get_season() == SPRING) ) {
        p->moves -= 100; // Need to find a blossom (assume there's one somewhere)
        add_msg(_("You find a flower and drink some nectar."));
        p->hunger -= 15;
    }
    //if the fruit is not ripe yet
    int season_int = m->get_ter_harvest_season(examx, examy);
    if (calendar::turn.get_season() != season_int) {
        switch (season_int) {
        case 0:
            add_msg( m_info, _("The fruits ripen in spring."));
            break;
        case 1:
            add_msg( m_info, _("The fruits ripen in summer."));
            break;
        case 2:
            add_msg( m_info, _("The fruits ripen in autumn."));
            break;
        case 3:
            add_msg( m_info, _("The fruits ripen in winter."));
            break;
        }
        return;
    }
    if(!query_yn(_("Harvest from the %s?"), m->tername(examx, examy).c_str())) {
        none(p, m, examx, examy);
        return;
    }
<<<<<<< HEAD
    pick_plant(p, m, examx, examy, "plums", t_tree);
=======
    pick_plant(p, m, examx, examy, m->get_ter_harvestable(examx, examy), t_tree); //unified pick_plant
>>>>>>> c444d837
}

void iexamine::tree_pine(player *p, map *m, int examx, int examy)
{
    m->spawn_item( examx, examy, "pine_bough", rng( 2, 12 ) );
    pick_plant(p, m, examx, examy, "pinecone", t_tree_deadpine);
}

void iexamine::shrub_blueberry(player *p, map *m, int examx, int examy)
{
    if (calendar::turn.get_season() != SUMMER) {
        add_msg( m_info, _("Blueberries ripen in summer."));
        return;
    }
    pick_plant(p, m, examx, examy, "blueberries", t_shrub, true);
}

void iexamine::shrub_strawberry(player *p, map *m, int examx, int examy)
{
    if (calendar::turn.get_season() != SUMMER) {
        add_msg( m_info, _("Strawberries ripen in summer."));
        return;
    }
    pick_plant(p, m, examx, examy, "strawberries", t_shrub, true);
}

void iexamine::shrub_marloss(player *p, map *m, int examx, int examy)
{
    pick_plant(p, m, examx, examy, "marloss_berry", t_shrub_fungal);
}

void iexamine::shrub_wildveggies(player *p, map *m, int examx, int examy)
{
    if(!query_yn(_("Pick %s?"), m->tername(examx, examy).c_str())) {
        return;
    }

    p->assign_activity(ACT_FORAGE, 500 / (p->skillLevel("survival") + 1), 0);
    p->activity.placement = point(examx, examy);
}

int sum_up_item_weight_by_material(std::vector<item> &items, const std::string &material,
                                   bool remove_items)
{
    int sum_weight = 0;
    for (int i = items.size() - 1; i >= 0; i--) {
        const item &it = items[i];
        if (it.made_of(material) && it.weight() > 0) {
            sum_weight += it.weight();
            if (remove_items) {
                items.erase(items.begin() + i);
            }
        }
    }
    return sum_weight;
}

void add_recyle_menu_entry(uimenu &menu, int w, char hk, const std::string &type)
{
    const itype *itt = item_controller->find_template(type);
    const int amount = (int) (w / itt->weight);
    menu.entries.push_back(
        uimenu_entry(
            menu.entries.size() + 1, // value return by uimenu for this entry
            true, // enabled
            hk, // hotkey
            string_format(_("about %d %s"), amount, itt->nname(amount).c_str())
        )
    );
}

void iexamine::recycler(player *p, map *m, int examx, int examy)
{
    std::vector<item> &items_on_map = m->i_at(examx, examy);

    // check for how much steel, by weight, is in the recycler
    // only items made of STEEL are checked
    // IRON and other metals cannot be turned into STEEL for now
    int steel_weight = sum_up_item_weight_by_material(items_on_map, "steel", false);
    if (steel_weight == 0) {
        add_msg(m_info,
                _("The recycler is currently empty.  Drop some metal items onto it and examine it again."));
        return;
    }
    // See below for recover_factor (rng(6,9)/10), this
    // is the normal value of that recover factor.
    static const double norm_recover_factor = 8.0 / 10.0;
    const int norm_recover_weight = steel_weight * norm_recover_factor;
    uimenu as_m;
    // Get format for printing weights, convert weight to that format,
    const std::string format = OPTIONS["USE_METRIC_WEIGHTS"].getValue() == "lbs" ? _("%.3f lbs") :
                               _("%.3f kg");
    const std::string weight_str = string_format(format, g->u.convert_weight(steel_weight));
    as_m.text = string_format(_("Recycle %s metal into:"), weight_str.c_str());
    add_recyle_menu_entry(as_m, norm_recover_weight, 'l', "steel_lump");
    add_recyle_menu_entry(as_m, norm_recover_weight, 'S', "sheet_metal");
    add_recyle_menu_entry(as_m, norm_recover_weight, 'c', "steel_chunk");
    add_recyle_menu_entry(as_m, norm_recover_weight, 's', "scrap");
    as_m.entries.push_back(uimenu_entry(0, true, 'c', _("Cancel")));
    as_m.selected = 4;
    as_m.query(); /* calculate key and window variables, generate window, and loop until we get a valid answer */
    int ch = as_m.ret;
    int num_lumps = 0;
    int num_sheets = 0;
    int num_chunks = 0;
    int num_scraps = 0;

    if (ch >= 5 || ch <= 0) {
        add_msg(_("Never mind."));
        return;
    }

    // Sum up again, this time remove the items,
    // ignore result, should be the same as before.
    sum_up_item_weight_by_material(items_on_map, "steel", true);

    double recover_factor = rng(6, 9) / 10.0;
    steel_weight = (int)(steel_weight * recover_factor);

    g->sound(examx, examy, 80, _("Ka-klunk!"));

    int lump_weight = item_controller->find_template("steel_lump")->weight;
    int sheet_weight = item_controller->find_template("sheet_metal")->weight;
    int chunk_weight = item_controller->find_template("steel_chunk")->weight;
    int scrap_weight = item_controller->find_template("scrap")->weight;

    if (steel_weight < scrap_weight) {
        add_msg(_("The recycler chews up all the items in its hopper."));
        add_msg(_("The recycler beeps: \"No steel to process!\""));
        return;
    }

    switch(ch) {
    case 1: // 1 steel lump = weight 1360
        num_lumps = steel_weight / (lump_weight);
        steel_weight -= num_lumps * (lump_weight);
        num_sheets = steel_weight / (sheet_weight);
        steel_weight -= num_sheets * (sheet_weight);
        num_chunks = steel_weight / (chunk_weight);
        steel_weight -= num_chunks * (chunk_weight);
        num_scraps = steel_weight / (scrap_weight);
        if (num_lumps == 0) {
            add_msg(_("The recycler beeps: \"Insufficient steel!\""));
            add_msg(_("It spits out an assortment of smaller pieces instead."));
        }
        break;

    case 2: // 1 metal sheet = weight 1000
        num_sheets = steel_weight / (sheet_weight);
        steel_weight -= num_sheets * (sheet_weight);
        num_chunks = steel_weight / (chunk_weight);
        steel_weight -= num_chunks * (chunk_weight);
        num_scraps = steel_weight / (scrap_weight);
        if (num_sheets == 0) {
            add_msg(_("The recycler beeps: \"Insufficient steel!\""));
            add_msg(_("It spits out an assortment of smaller pieces instead."));
        }
        break;

    case 3: // 1 steel chunk = weight 340
        num_chunks = steel_weight / (chunk_weight);
        steel_weight -= num_chunks * (chunk_weight);
        num_scraps = steel_weight / (scrap_weight);
        if (num_chunks == 0) {
            add_msg(_("The recycler beeps: \"Insufficient steel!\""));
            add_msg(_("It spits out an assortment of smaller pieces instead."));
        }
        break;

    case 4: // 1 metal scrap = weight 113
        num_scraps = steel_weight / (scrap_weight);
        break;
    }

    for (int i = 0; i < num_lumps; i++) {
        m->spawn_item(p->posx, p->posy, "steel_lump");
    }

    for (int i = 0; i < num_sheets; i++) {
        m->spawn_item(p->posx, p->posy, "sheet_metal");
    }

    for (int i = 0; i < num_chunks; i++) {
        m->spawn_item(p->posx, p->posy, "steel_chunk");
    }

    for (int i = 0; i < num_scraps; i++) {
        m->spawn_item(p->posx, p->posy, "scrap");
    }
}

void iexamine::trap(player *p, map *m, int examx, int examy)
{
    const trap_id tid = m->tr_at(examx, examy);
    if (p == NULL || !p->is_player() || tid == tr_null) {
        return;
    }
    const struct trap &t = *traplist[tid];
    const int possible = t.get_difficulty();
    if ( (t.can_see(*p, examx, examy)) && (possible == 99) ) {
        add_msg(m_info, _("That looks too dangerous to mess with. Best leave it alone."));
        return;
    }
    // Some traps are not actual traps. Those should get a different query.
    if (t.can_see(*p, examx, examy) && possible == 0 &&
        t.get_avoidance() == 0) { // Separated so saying no doesn't trigger the other query.
        if (query_yn(_("There is a %s there. Take down?"), t.name.c_str())) {
            m->disarm_trap(examx, examy);
        }
    } else if (t.can_see(*p, examx, examy) &&
               query_yn(_("There is a %s there.  Disarm?"), t.name.c_str())) {
        m->disarm_trap(examx, examy);
    }
}

void iexamine::water_source(player *p, map *m, const int examx, const int examy)
{
    item water = m->water_from(examx, examy);
    // Try to handle first (bottling) drink after.
    // changed boolean, large sources should be infinite
    if (g->handle_liquid(water, true, true)) {
        p->moves -= 100;
    } else {
        p->drink_from_hands(water);
    }
}
void iexamine::swater_source(player *p, map *m, const int examx, const int examy)
{
    item swater = m->swater_from(examx, examy);
    // Try to handle first (bottling) drink after.
    // changed boolean, large sources should be infinite
    if (g->handle_liquid(swater, true, true)) {
        p->moves -= 100;
    } else {
        p->drink_from_hands(swater);
    }
}
void iexamine::acid_source(player *p, map *m, const int examx, const int examy)
{
    item acid = m->acid_from(examx, examy);
    if (g->handle_liquid(acid, true, true)) {
        p->moves -= 100;
    }
}

itype *furn_t::crafting_pseudo_item_type() const
{
    if (crafting_pseudo_item.empty()) {
        return NULL;
    }
    return item_controller->find_template(crafting_pseudo_item);
}

itype *furn_t::crafting_ammo_item_type() const
{
    const it_tool *toolt = dynamic_cast<const it_tool *>(crafting_pseudo_item_type());
    if (toolt != NULL && toolt->ammo != "NULL") {
        const std::string ammoid = default_ammo(toolt->ammo);
        return item_controller->find_template(ammoid);
    }
    return NULL;
}

size_t find_in_list(const itype *type, const std::vector<item> &items)
{
    for (size_t i = 0; i < items.size(); i++) {
        if (items[i].type == type) {
            return i;
        }
    }
    return static_cast<size_t>(-1);
}

long count_charges_in_list(const itype *type, const std::vector<item> &items)
{
    const size_t i = find_in_list(type, items);
    return (i == static_cast<size_t>(-1)) ? 0 : items[i].charges;
}

long remove_charges_in_list(const itype *type, std::vector<item> &items, long quantity)
{
    const size_t i = find_in_list(type, items);
    if (i != static_cast<size_t>(-1)) {
        if (items[i].charges > quantity) {
            items[i].charges -= quantity;
            return quantity;
        } else {
            const long charges = items[i].charges;
            items[i].charges = 0;
            if (items[i].destroyed_at_zero_charges()) {
                items.erase(items.begin() + i);
            }
            return charges;
        }
    }
    return 0;
}

void iexamine::reload_furniture(player *p, map *m, const int examx, const int examy)
{
    const furn_t &f = m->furn_at(examx, examy);
    itype *type = f.crafting_pseudo_item_type();
    itype *ammo = f.crafting_ammo_item_type();
    if (type == NULL || ammo == NULL) {
        add_msg(m_info, _("This %s can not be reloaded!"), f.name.c_str());
        return;
    }
    const int pos = p->inv.position_by_type(ammo->id);
    if (pos == INT_MIN) {
        const int amount = count_charges_in_list(ammo, m->i_at(examx, examy));
        if (amount > 0) {
            //~ The <piece of furniture> contains <number> <items>.
            add_msg(_("The %s contains %d %s."), f.name.c_str(), amount, ammo->nname(amount).c_str());
        }
        //~ Reloading or restocking a piece of furniture, for example a forge.
        add_msg(m_info, _("You need some %s to reload this %s."), ammo->nname(2).c_str(), f.name.c_str());
        return;
    }
    const long max_amount = p->inv.find_item(pos).charges;
    //~ Loading fuel or other items into a piece of furniture.
    const std::string popupmsg = string_format(_("Put how many of the %s into the %s?"),
                                 ammo->nname(max_amount).c_str(), f.name.c_str());
    long amount = helper::to_int( string_input_popup( popupmsg, 20,
                                  helper::to_string_int(max_amount),
                                  "", "", -1, true) );
    if (amount <= 0 || amount > max_amount) {
        return;
    }
    p->inv.reduce_charges(pos, amount);
    std::vector<item> &items = m->i_at(examx, examy);
    for (size_t i = 0; i < items.size(); i++) {
        if (items[i].type == ammo) {
            items[i].charges += amount;
            amount = 0;
            break;
        }
    }
    if (amount != 0) {
        item it(ammo->id, 0);
        it.charges = amount;
        items.push_back(it);
    }
    add_msg(_("You reload the %s."), m->furnname(examx, examy).c_str());
    p->moves -= 100;
}

void iexamine::curtains(player *p, map *m, const int examx, const int examy)
{
    if (m->is_outside(p->posx, p->posy)) {
        p->add_msg_if_player( _("You cannot get to the curtains from the outside."));
        return;
    }

    // Peek through the curtains, or tear them down.
    int choice = menu( true, _("Do what with the curtains?"),
                       _("Peek through the curtains."), _("Tear down the curtains."),
                       _("Cancel"), NULL );
    if( choice == 1 ) {
        // Peek
        g->peek( examx, examy );
        p->add_msg_if_player( _("You carefully peek through the curtains.") );
    } else if( choice == 2 ) {
        // Mr. Gorbachev, tear down those curtains!
        m->ter_set( examx, examy, "t_window" );
        m->spawn_item( p->xpos(), p->ypos(), "nail", 1, 4 );
        m->spawn_item( p->xpos(), p->ypos(), "sheet", 2 );
        m->spawn_item( p->xpos(), p->ypos(), "stick" );
        m->spawn_item( p->xpos(), p->ypos(), "string_36" );
        p->moves -= 200;
        p->add_msg_if_player( _("You tear the curtains and curtain rod off the windowframe.") );
    } else {
        p->add_msg_if_player( _("Never mind."));
    }
}

void iexamine::sign(player *p, map *m, int examx, int examy)
{
    std::string existing_signage = m->get_signage(examx, examy);
    bool previous_signage_exists = !existing_signage.empty();

    // Display existing message, or lack thereof.
    if (previous_signage_exists) {
        popup(existing_signage.c_str());
    } else {
        p->add_msg_if_player(m_neutral, _("Nothing legible on the sign."));
    }

    // Allow chance to modify message.
    // Chose spray can because it seems appropriate.
    int required_writing_charges = 1;
    if (p->has_charges("spray_can", required_writing_charges)) {
        // Different messages if the sign already has writing associated with it.
        std::string query_message = previous_signage_exists ?
                                    _("Overwrite the existing message on the sign with spray paint?") :
                                    _("Add a message to the sign with spray paint?");
        std::string spray_painted_message = previous_signage_exists ?
                                            _("You overwrite the previous message on the sign with your graffiti") :
                                            _("You graffiti a message onto the sign.");
        std::string ignore_message = _("You leave the sign alone.");
        if (query_yn(query_message.c_str())) {
            std::string signage = string_input_popup(_("Spray what?"), 0, "", "", "signage");
            if (signage.empty()) {
                p->add_msg_if_player(m_neutral, ignore_message.c_str());
            } else {
                m->set_signage(examx, examy, signage);
                p->add_msg_if_player(m_info, spray_painted_message.c_str());
                p->moves -= 2 * signage.length();
                p->use_charges("spray_can", required_writing_charges);
            }
        } else {
            p->add_msg_if_player(m_neutral, ignore_message.c_str());
        }
    }
}

static int getNearPumpCount(map *m, int x, int y)
{
    const int radius = 12;

    int result = 0;

    for (int i = x - radius; i <= x + radius; i++) {
        for (int j = y - radius; j <= y + radius; j++) {
            if (m->ter_at(i, j).id == "t_gas_pump" || m->ter_at(i, j).id == "t_gas_pump_a") {
                result++;
            }
        }
    }
    return result;
}

static point getNearFilledGasTank(map *m, int x, int y, long &gas_units)
{
    const int radius = 24;

    point p = point(-999, -999);
    int distance = radius + 1;
    gas_units = 0;

    for (int i = x - radius; i <= x + radius; i++) {
        for (int j = y - radius; j <= y + radius; j++) {
            if (m->ter_at(i, j).id != "t_gas_tank") {
                continue;
            }

            int new_distance = rl_dist( x, y, i, j );

            if( new_distance >= distance ) {
                continue;
            }
            for( auto &k : m->i_at(i, j)) {
                if(k.made_of(LIQUID)) {
                    long count = dynamic_cast<it_ammo *>(k.type)->count;
                    long units = k.charges / count;

                    distance = new_distance;
                    p = point(i, j);
                    gas_units = units;
                    break;
                }
            }
        }
    }
    return p;
}

static int getGasDiscountCardQuality(item it)
{
    std::set<std::string> tags = it.type->item_tags;

    for( std::set<std::string>::iterator it = tags.begin(); it != tags.end(); ++it ) {
        std::string tag = (*it);

        if( tag.size() > 15 && tag.substr(0, 15) == "DISCOUNT_VALUE_" ) {
            return atoi(tag.substr(15).c_str());
        }
    }

    return 0;
}

static int findBestGasDiscount(player *p)
{
    int discount = 0;

    for (size_t i = 0; i < p->inv.size(); i++) {
        item &it = p->inv.find_item(i);

        if (it.has_flag("GAS_DISCOUNT")) {

            int q = getGasDiscountCardQuality(it);
            if (q > discount) {
                discount = q;
            }
        }
    }

    return discount;
}

static std::string str_to_illiterate_str(std::string s)
{
    if (!g->u.has_trait("ILLITERATE")) {
        return s;
    } else {
        for (auto &i : s) {
            i = i + rng(0, 5) - rng(0, 5);
            if( i < ' ' ) {
                // some control character, most likely not handled correctly be the print functions
                i = ' ';
            } else if( i == '%' ) {
                // avoid characters that trigger formatting in the various print functions
                i++;
            }
        }
        return s;
    }
}

static std::string getGasDiscountName(int discount)
{
    if (discount == 3) {
        return str_to_illiterate_str(_("Platinum member"));
    } else if (discount == 2) {
        return str_to_illiterate_str(_("Gold member"));
    } else if (discount == 1) {
        return str_to_illiterate_str(_("Silver member"));
    } else {
        return str_to_illiterate_str(_("Beloved customer"));
    }
}

static int getPricePerGasUnit(int discount)
{
    if (discount == 3) {
        return 250;
    } else if (discount == 2) {
        return 300;
    } else if (discount == 1) {
        return 330;
    } else {
        return 350;
    }
}

static point getGasPumpByNumber(map *m, int x, int y, int number)
{
    const int radius = 12;

    int k = 0;

    for( int i = x - radius; i <= x + radius; i++ ) {
        for( int j = y - radius; j <= y + radius; j++ ) {
            if( (m->ter_at(i, j).id == "t_gas_pump" ||
                 m->ter_at(i, j).id == "t_gas_pump_a") && number == k++) {
                return point(i, j);
            }
        }
    }

    return point(-999, -999);
}

static bool toPumpFuel(map *m, point src, point dst, long units)
{
    if (src.x == -999) {
        return false;
    }
    if (dst.x == -999) {
        return false;
    }

    for (size_t i = 0; i < m->i_at(src.x, src.y).size(); i++) {
        if (m->i_at(src.x, src.y)[i].made_of(LIQUID)) {
            item *liq = &(m->i_at(src.x, src.y)[i]);
            long count = dynamic_cast<it_ammo *>(liq->type)->count;

            if (liq->charges < count * units) {
                return false;
            }

            liq->charges -= count * units;

            item liq_d(liq->type->id, calendar::turn);
            liq_d.charges = count * units;

            ter_t backup_pump = m->ter_at(dst.x, dst.y);
            m->ter_set(dst.x, dst.y, "t_null");
            m->add_item_or_charges(dst.x, dst.y, liq_d);
            m->ter_set(dst.x, dst.y, backup_pump.id);

            if (liq->charges < 1) {
                m->i_at(src.x, src.y).erase(m->i_at(src.x, src.y).begin() + i);
            }

            return true;
        }
    }

    return false;
}

static void turnOnSelectedPump(map *m, int x, int y, int number)
{
    const int radius = 12;

    int k = 0;
    for (int i = x - radius; i <= x + radius; i++) {
        for (int j = y - radius; j <= y + radius; j++) {
            if ((m->ter_at(i, j).id == "t_gas_pump" || m->ter_at(i, j).id == "t_gas_pump_a") ) {
                if (number == k++) {
                    m->ter_set(i, j, "t_gas_pump_a");
                } else {
                    m->ter_set(i, j, "t_gas_pump");
                }
            }
        }
    }
}

void iexamine::pay_gas(player *p, map *m, const int examx, const int examy)
{

    int choice = -1;
    const int buy_gas = 1;
    const int choose_pump = 2;
    const int hack = 3;
    const int cancel = 4;

    if (p->has_trait("ILLITERATE")) {
        popup(_("You're illiterate, and can't read the screen."));
    }

    int pumpCount = getNearPumpCount(m, examx, examy);
    if (pumpCount == 0) {
        popup(str_to_illiterate_str(_("Failure! No gas pumps found!")).c_str());
        return;
    }

    long tankGasUnits;
    point pTank = getNearFilledGasTank(m, examx, examy, tankGasUnits);
    if (pTank.x == -999) {
        popup(str_to_illiterate_str(_("Failure! No gas tank found!")).c_str());
        return;
    }

    if (tankGasUnits == 0) {
        popup(str_to_illiterate_str(
                  _("This station is out of fuel.  We apologize for the inconvenience.")).c_str());
        return;
    }

    if (uistate.ags_pay_gas_selected_pump + 1 > pumpCount) {
        uistate.ags_pay_gas_selected_pump = 0;
    }

    int discount = findBestGasDiscount(p);
    std::string discountName = getGasDiscountName(discount);

    int pricePerUnit = getPricePerGasUnit(discount);
    std::string unitPriceStr = string_format(_("$%0.2f"), pricePerUnit / 100.0);

    bool can_hack = (!p->has_trait("ILLITERATE") && ((p->has_amount("electrohack", 1)) ||
                     (p->has_bionic("bio_fingerhack") && p->power_level > 0)));

    uimenu amenu;
    amenu.selected = 1;
    amenu.text = str_to_illiterate_str(_("Welcome to AutoGas!"));
    amenu.addentry(0, false, -1, str_to_illiterate_str(_("What would you like to do?")));

    amenu.addentry(buy_gas, true, 'b', str_to_illiterate_str(_("Buy gas.")));

    std::string gaspumpselected = str_to_illiterate_str(_("Current gas pump: ")) +
                                  helper::to_string_int( uistate.ags_pay_gas_selected_pump + 1 );
    amenu.addentry(0, false, -1, gaspumpselected);
    amenu.addentry(choose_pump, true, 'p', str_to_illiterate_str(_("Choose a gas pump.")));

    amenu.addentry(0, false, -1, str_to_illiterate_str(_("Your discount: ")) + discountName);
    amenu.addentry(0, false, -1, str_to_illiterate_str(_("Your price per gasoline unit: ")) +
                   unitPriceStr);

    if (can_hack) {
        amenu.addentry(hack, true, 'h', _("Hack console."));
    }

    amenu.addentry(cancel, true, 'q', str_to_illiterate_str(_("Cancel")));

    amenu.query();
    choice = amenu.ret;

    if (choose_pump == choice) {
        uimenu amenu;
        amenu.selected = uistate.ags_pay_gas_selected_pump + 1;
        amenu.text = str_to_illiterate_str(_("Please choose gas pump:"));

        amenu.addentry(0, true, 'q', str_to_illiterate_str(_("Cancel")));

        for (int i = 0; i < pumpCount; i++) {
            amenu.addentry( i + 1, true, -1,
                            str_to_illiterate_str(_("Pump ")) + helper::to_string_int(i + 1) );
        }
        amenu.query();
        choice = amenu.ret;

        if (choice == 0) {
            return;
        }

        uistate.ags_pay_gas_selected_pump = choice - 1;

        turnOnSelectedPump(m, examx, examy, uistate.ags_pay_gas_selected_pump);

        return;

    }

    if (buy_gas == choice) {

        int pos;
        item *cashcard;

        pos = g->inv(_("Insert card."));
        cashcard = &(p->i_at(pos));

        if (cashcard->is_null()) {
            popup(_("You do not have that item!"));
            return;
        }
        if (cashcard->type->id != "cash_card") {
            popup(_("Please insert cash cards only!"));
            return;
        }
        if (cashcard->charges < pricePerUnit) {
            popup(str_to_illiterate_str(
                      _("Not enough money, please refill your cash card.")).c_str()); //or ride on a solar car, ha ha ha
            return;
        }

        long c_max = cashcard->charges / pricePerUnit;
        long max = (c_max < tankGasUnits) ? c_max : tankGasUnits;

        std::string popupmsg = string_format(
                                   ngettext("How many gas units to buy? Max:%d unit. (0 to cancel) ",
                                            "How many gas units to buy? Max:%d units. (0 to cancel) ",
                                            max), max);
        long amount = helper::to_int(string_input_popup(popupmsg, 20,
                                     helper::to_string_int(max), "", "", -1, true)
                                    );
        if (amount <= 0) {
            return;
        }
        if (amount > max) {
            amount = max;
        }

        point pGasPump = getGasPumpByNumber(m, examx, examy,  uistate.ags_pay_gas_selected_pump);
        if (!toPumpFuel(m, pTank, pGasPump, amount)) {
            return;
        }

        g->sound(p->posx, p->posy, 6, _("Glug Glug Glug"));

        cashcard->charges -= amount * pricePerUnit;

        add_msg(m_info, ngettext("Your cash card now holds %d cent.",
                                 "Your cash card now holds %d cents.",
                                 cashcard->charges), cashcard->charges);
        p->moves -= 100;
        return;
    }

    if (hack == choice) {
        bool using_electrohack = (p->has_amount("electrohack", 1) &&
                                  query_yn(_("Use electrohack on the reader?")));
        bool using_fingerhack = (!using_electrohack && p->has_bionic("bio_fingerhack") &&
                                 p->power_level > 0 &&
                                 query_yn(_("Use fingerhack on the reader?")));
        if (using_electrohack || using_fingerhack) {
            p->moves -= 500;
            p->practice("computer", 20);
            int success = rng(p->skillLevel("computer") / 4 - 2, p->skillLevel("computer") * 2);
            success += rng(-3, 3);
            if (using_fingerhack) {
                success++;
            }
            if (p->int_cur < 8) {
                success -= rng(0, int((8 - p->int_cur) / 2));
            } else if (p->int_cur > 8) {
                success += rng(0, int((p->int_cur - 8) / 2));
            }
            if (success < 0) {
                add_msg(_("You cause a short circuit!"));
                if (success <= -5) {
                    if (using_electrohack) {
                        add_msg(m_bad, _("Your electrohack is ruined!"));
                        p->use_amount("electrohack", 1);
                    } else {
                        add_msg(m_bad, _("Your power is drained!"));
                        p->charge_power(0 - rng(0, p->power_level));
                    }
                }
                g->u.add_memorial_log(pgettext("memorial_male", "Set off an alarm."),
                                      pgettext("memorial_female", "Set off an alarm."));
                g->sound(g->u.posx, g->u.posy, 60, _("An alarm sounds!"));
                if (g->levz > 0 && !g->event_queued(EVENT_WANTED)) {
                    g->add_event(EVENT_WANTED, int(calendar::turn) + 300, 0, g->levx, g->levy);
                }
            } else if (success < 6) {
                add_msg(_("Nothing happens."));
            } else {
                point pGasPump = getGasPumpByNumber(m, examx, examy, uistate.ags_pay_gas_selected_pump);
                if (toPumpFuel(m, pTank, pGasPump, tankGasUnits)) {
                    add_msg(_("You hack the terminal and route all available fuel to your pump!"));
                    g->sound(p->posx, p->posy, 6, _("Glug Glug Glug Glug Glug Glug Glug Glug Glug"));
                } else {
                    add_msg(_("Nothing happens."));
                }
            }
        } else {
            return;
        }
    }
}

/**
 * Given then name of one of the above functions, returns the matching function
 * pointer. If no match is found, defaults to iexamine::none but prints out a
 * debug message as a warning.
 * @param function_name The name of the function to get.
 * @return A function pointer to the specified function.
 */
void (iexamine::*iexamine_function_from_string(std::string function_name))(player *, map *, int,
        int)
{
    if ("none" == function_name) {
        return &iexamine::none;
    }
    if ("gaspump" == function_name) {
        return &iexamine::gaspump;
    }
    if ("atm" == function_name) {
        return &iexamine::atm;
    }
    if ("vending" == function_name) {
        return &iexamine::vending;
    }
    if ("toilet" == function_name) {
        return &iexamine::toilet;
    }
    if ("elevator" == function_name) {
        return &iexamine::elevator;
    }
    if ("controls_gate" == function_name) {
        return &iexamine::controls_gate;
    }
    if ("cardreader" == function_name) {
        return &iexamine::cardreader;
    }
    if ("rubble" == function_name) {
        return &iexamine::rubble;
    }
    if ("chainfence" == function_name) {
        return &iexamine::chainfence;
    }
    if ("bars" == function_name) {
        return &iexamine::bars;
    }
    if ("tent" == function_name) {
        return &iexamine::tent;
    }
    if ("large_tent" == function_name) {
        return &iexamine::large_tent;
    }
    if ("shelter" == function_name) {
        return &iexamine::shelter;
    }
    if ("wreckage" == function_name) {
        return &iexamine::wreckage;
    }
    if ("pit" == function_name) {
        return &iexamine::pit;
    }
    if ("pit_covered" == function_name) {
        return &iexamine::pit_covered;
    }
    if ("fence_post" == function_name) {
        return &iexamine::fence_post;
    }
    if ("remove_fence_rope" == function_name) {
        return &iexamine::remove_fence_rope;
    }
    if ("remove_fence_wire" == function_name) {
        return &iexamine::remove_fence_wire;
    }
    if ("remove_fence_barbed" == function_name) {
        return &iexamine::remove_fence_barbed;
    }
    if ("slot_machine" == function_name) {
        return &iexamine::slot_machine;
    }
    if ("safe" == function_name) {
        return &iexamine::safe;
    }
    if ("bulletin_board" == function_name) {
        return &iexamine::bulletin_board;
    }
    if ("fault" == function_name) {
        return &iexamine::fault;
    }
    if ("pedestal_wyrm" == function_name) {
        return &iexamine::pedestal_wyrm;
    }
    if ("pedestal_temple" == function_name) {
        return &iexamine::pedestal_temple;
    }
    if ("fswitch" == function_name) {
        return &iexamine::fswitch;
    }
    if ("flower_poppy" == function_name) {
        return &iexamine::flower_poppy;
    }
    if ("fungus" == function_name) {
        return &iexamine::fungus;
    }
    if ("flower_bluebell" == function_name) {
        return &iexamine::flower_blubell;
    }
    if ("flower_dahlia" == function_name) {
        return &iexamine::flower_dahlia;
    }
    if ("flower_datura" == function_name) {
        return &iexamine::flower_datura;
    }
    if ("flower_marloss" == function_name) {
        return &iexamine::flower_marloss;
    }
    if ("flower_dandelion" == function_name) {
        return &iexamine::flower_dandelion;
    }
    if ("egg_sackbw" == function_name) {
        return &iexamine::egg_sackbw;
    }
    if ("egg_sackws" == function_name) {
        return &iexamine::egg_sackws;
    }
    if ("dirtmound" == function_name) {
        return &iexamine::dirtmound;
    }
    if ("aggie_plant" == function_name) {
        return &iexamine::aggie_plant;
    }
    if ("fvat_empty" == function_name) {
        return &iexamine::fvat_empty;
    }
    if ("fvat_full" == function_name) {
        return &iexamine::fvat_full;
    }
    if ("keg" == function_name) {
        return &iexamine::keg;
    }
    //pick_plant deliberately missing due to different function signature
    if ("harvest_tree" == function_name) {
        return &iexamine::harvest_tree;
    }
    if ("tree_pine" == function_name) {
        return &iexamine::tree_pine;
    }
    if ("shrub_blueberry" == function_name) {
        return &iexamine::shrub_blueberry;
    }
    if ("shrub_strawberry" == function_name) {
        return &iexamine::shrub_strawberry;
    }
    if ("shrub_marloss" == function_name) {
        return &iexamine::shrub_marloss;
    }
    if ("shrub_wildveggies" == function_name) {
        return &iexamine::shrub_wildveggies;
    }
    if ("recycler" == function_name) {
        return &iexamine::recycler;
    }
    if ("trap" == function_name) {
        return &iexamine::trap;
    }
    if ("water_source" == function_name) {
        return &iexamine::water_source;
    }
    if ("swater_source" == function_name) {
        return &iexamine::swater_source;
    }
    if ("acid_source" == function_name) {
        return &iexamine::acid_source;
    }
    if ("reload_furniture" == function_name) {
        return &iexamine::reload_furniture;
    }
    if( "curtains" == function_name ) {
        return &iexamine::curtains;
    }
    if( "sign" == function_name ) {
        return &iexamine::sign;
    }
    if ("pay_gas" == function_name) {
        return &iexamine::pay_gas;
    }

    //No match found
    debugmsg("Could not find an iexamine function matching '%s'!", function_name.c_str());
    return &iexamine::none;

}<|MERGE_RESOLUTION|>--- conflicted
+++ resolved
@@ -1784,11 +1784,7 @@
         none(p, m, examx, examy);
         return;
     }
-<<<<<<< HEAD
     pick_plant(p, m, examx, examy, "plums", t_tree);
-=======
-    pick_plant(p, m, examx, examy, m->get_ter_harvestable(examx, examy), t_tree); //unified pick_plant
->>>>>>> c444d837
 }
 
 void iexamine::tree_pine(player *p, map *m, int examx, int examy)
