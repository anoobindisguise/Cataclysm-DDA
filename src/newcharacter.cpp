--- conflicted
+++ resolved
@@ -403,21 +403,6 @@
     }
     prof_items.insert(prof_items.begin(), gender_items.begin(), gender_items.end());
 
-<<<<<<< HEAD
-    for (std::vector<std::string>::const_iterator iter = prof_items.begin();
-         iter != prof_items.end(); ++iter) {
-        tmp = item(item_controller->find_template(*iter), 0, false);
-        tmp = tmp.in_its_container(&(itypes));
-        if(tmp.is_armor()) {
-            if(tmp.has_flag("VARSIZE")) {
-                tmp.item_tags.insert("FIT");
-            }
-            // If wearing an item fails we fail silently.
-            wear_item(&tmp, false);
-        } else {
-            inv.push_back(tmp);
-        }
-=======
     // Those who are both near-sighted and far-sighted start with bifocal glasses.
     if (has_trait("HYPEROPIC") && has_trait("MYOPIC")) {
         prof_items.push_back("glasses_bifocal");
@@ -429,7 +414,6 @@
     // The far-sighted start with reading glasses.
     else if (has_trait("HYPEROPIC")) {
         prof_items.push_back("glasses_reading");
->>>>>>> 7a5be9ec
     }
 
     for (std::vector<std::string>::const_iterator iter = prof_items.begin();
