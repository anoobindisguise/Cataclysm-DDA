--- conflicted
+++ resolved
@@ -44,7 +44,6 @@
 {
     veh = v;
     countDurability();
-<<<<<<< HEAD
     cache_tool_availability();
     allocate_windows();
     do_main_loop();
@@ -53,171 +52,35 @@
 
 void veh_interact::allocate_windows()
 {
-    //        winw1   winw2   winw3
-    //  winh1       |       |
-    //        ------+-------+------
-    //  winh2       |       |
-    //        ------+-------+------
-    //  winh3       |       |
-    //
-    // +-------------------------+
-    // |         w_mode          |
-    // |         w_msg           |
-    // +-------+---------+-------+
-    // |w_disp | w_parts | w_list|
-    // +-------+---------+-------+
-    // |         w_stats         |
-    // +-------------------------+
-    //
-    // winh2 expands to take up extra vertical space,
-    // as it's used for lists of things.
-    // winw1, winw2 and winw3 share extra space in a 2:1:1 ratio,
-    // but winh2 and winh3 start with more than winh1.
-
     // main window should also expand to use available display space.
     // expanding to evenly use up half of extra space, for now.
-    const int extraw = ((TERMX - FULL_SCREEN_WIDTH) / 4) * 2;
-    const int extrah = ((TERMY - FULL_SCREEN_HEIGHT) / 4) * 2;
-    const int totalw = FULL_SCREEN_WIDTH + extraw;
-    const int totalh = FULL_SCREEN_HEIGHT + extrah;
-
-    // position within main display
-    const int x1 = 1 + ((TERMX - totalw) / 2);
-    const int y1 = 1 + ((TERMY - totalh) / 2);
-
-    const int gridw = totalw - 2; // exterior borders take 2
-    const int gridh = totalh - 2; // exterior borders take 2
-    const int winw2 = 32 + (extraw / 4);
-    const int winw3 = 32 + (extraw / 4);
-    const int winw1 = gridw - winw2 - winw3;
-    const int winh1 = 4; // 4 lines for the message window
-    const int winh3 = 6; // 6 lines for the stat window
-    const int winh2 = gridh - winh1 - winh3 - 2; // interior borders take 2
-
-    mode_h = 1;
-    mode_w = gridw;
-    msg_h = winh1 - mode_h;
-    msg_w = mode_w;
-    disp_h = winh2;
-    disp_w = winw1;
-    parts_h = winh2;
-    parts_w = winw2;
-    stats_h = winh3;
-    stats_w = gridw;
-    list_h = winh2;
-    list_w = winw3;
-
-    const int x2 = x1 + winw1 + 1;
-    const int x3 = x2 + winw2 + 1;
-    const int y2 = y1 + winh1 + 1;
-    const int y3 = y2 + winh2 + 1;
-
-    page_size = list_h;
-
-    // height, width, y, x
-    WINDOW *w_border = newwin( totalh, totalw, y1 - 1, x1 - 1 );
-    w_grid  = newwin( gridh,   gridw, y1, x1 );
-    w_mode  = newwin( mode_h,  mode_w,  y1, x1 );
-    w_msg   = newwin( msg_h,   msg_w,   y1 + mode_h, x1 );
-    w_disp  = newwin( disp_h,  disp_w,  y2, x1 );
-    w_parts = newwin( parts_h, parts_w, y2, x2 );
-    w_list  = newwin( list_h,  list_w,  y2, x3 );
-    w_stats = newwin( stats_h, stats_w, y3, x1 );
-
+    const int extra_w = ((TERMX - FULL_SCREEN_WIDTH) / 4) * 2;
+    const int extra_h = ((TERMY - FULL_SCREEN_HEIGHT) / 4) * 2;
+    const int total_w = FULL_SCREEN_WIDTH + extra_w;
+    const int total_h = FULL_SCREEN_HEIGHT + extra_h;
+
+    // position of window within main display
+    const int x0 = (TERMX - total_w) / 2;
+    const int y0 = (TERMY - total_h) / 2;
+
+    // border window
+    WINDOW *w_border = newwin(total_h, total_w, y0, x0);
     wborder(w_border, LINE_XOXO, LINE_XOXO, LINE_OXOX, LINE_OXOX,
                       LINE_OXXO, LINE_OOXX, LINE_XXOO, LINE_XOOX );
 
-    const int gridx1 = winw1;
-    const int gridx2 = winw1 + 1 + winw2;
-    const int gridy1 = winh1;
-    const int gridy2 = winh1 + 1 + winh2;
-
-    mvwputch(w_border, 1 + gridy1, 0, c_dkgray, LINE_XXXO); // |-
-    mvwputch(w_border, 1 + gridy2, 0, c_dkgray, LINE_XXXO); // |-
-    mvwputch(w_border, 1 + gridy1, FULL_SCREEN_WIDTH - 1, c_dkgray, LINE_XOXX);
-    mvwputch(w_border, 1 + gridy2, FULL_SCREEN_WIDTH - 1, c_dkgray, LINE_XOXX);
-
-    wrefresh(w_border);
-
-    // Two lines dividing the three middle sections.
-    for (int i = gridy1; i < gridy2; i++) {
-        mvwputch(w_grid, i, gridx2, c_dkgray, LINE_XOXO);
-        mvwputch(w_grid, i, gridx1, c_dkgray, LINE_XOXO);
-    }
-    // Two lines dividing the vertical menu sections.
-    for (int i = 0; i < gridw; i++) {
-        mvwputch( w_grid, gridy1, i, c_dkgray, LINE_OXOX );
-        mvwputch( w_grid, gridy2, i, c_dkgray, LINE_OXOX );
-    }
-    // Fix up the line intersections.
-    mvwputch( w_grid, gridy1, gridx1, c_dkgray, LINE_OXXX );
-    mvwputch( w_grid, gridy1, gridx2, c_dkgray, LINE_OXXX );
-    mvwputch( w_grid, gridy2, gridx1, c_dkgray, LINE_XXOX );
-    mvwputch( w_grid, gridy2, gridx2, c_dkgray, LINE_XXOX );
-
-    wrefresh(w_grid);
-}
-
-void veh_interact::do_main_loop()
-{
-    display_stats ();
-    display_veh   ();
-    move_cursor (0, 0);
-=======
-
-    crafting_inv = g->crafting_inventory(&g->u);
-
-    int charges = static_cast<it_tool *>(itypes["welder"])->charges_per_use;
-    int charges_crude = static_cast<it_tool *>(itypes["welder_crude"])->charges_per_use;
-    has_wrench = crafting_inv.has_amount("wrench", 1) ||
-                 crafting_inv.has_amount("toolset", 1);
-    has_hacksaw = crafting_inv.has_amount("hacksaw", 1) ||
-                  crafting_inv.has_amount("toolset", 1);
-    has_welder = (crafting_inv.has_amount("welder", 1) &&
-                  crafting_inv.has_charges("welder", charges)) ||
-                 (crafting_inv.has_amount("welder_crude", 1) &&
-                  crafting_inv.has_charges("welder_crude", charges_crude)) ||
-                 (crafting_inv.has_amount("toolset", 1) &&
-                  crafting_inv.has_charges("toolset", charges / 20));
-    has_duct_tape = (crafting_inv.has_charges("duct_tape", DUCT_TAPE_USED));
-    has_jack = crafting_inv.has_amount("jack", 1);
-    has_siphon = crafting_inv.has_amount("hose", 1);
-
-    has_wheel = crafting_inv.has_amount( "wheel", 1 ) ||
-                crafting_inv.has_amount( "wheel_wide", 1 ) ||
-                crafting_inv.has_amount( "wheel_bicycle", 1 ) ||
-                crafting_inv.has_amount( "wheel_motorbike", 1 ) ||
-                crafting_inv.has_amount( "wheel_small", 1 );
-
-    const int iOffsetX = 1 + ((TERMX > FULL_SCREEN_WIDTH) ? (TERMX - FULL_SCREEN_WIDTH) / 2 : 0);
-    const int iOffsetY = 1 + ((TERMY > FULL_SCREEN_HEIGHT) ? (TERMY - FULL_SCREEN_HEIGHT) / 2 : 0);
-    int mode_x  = iOffsetX;
-    int mode_y  = iOffsetY;
-    int msg_x   = iOffsetX;
-    int msg_y   = iOffsetY;
-    int disp_x  = iOffsetX;
-    int disp_y  = iOffsetY;
-    int parts_x = iOffsetX;
-    int parts_y = iOffsetY;
-    int stats_x = iOffsetX;
-    int stats_y = iOffsetY;
-    int list_x  = iOffsetX;
-    int list_y  = iOffsetY;
-    int name_x  = iOffsetX;
-    int name_y  = iOffsetY;
-
-    WINDOW *w_border = newwin( FULL_SCREEN_HEIGHT, FULL_SCREEN_WIDTH, -1 + iOffsetY, -1 + iOffsetX );
-    //draw_border(...)
-    wborder(w_border, LINE_XOXO, LINE_XOXO, LINE_OXOX, LINE_OXOX,
-                      LINE_OXXO, LINE_OOXX, LINE_XXOO, LINE_XOOX);
-
-    w_grid  = newwin(FULL_SCREEN_HEIGHT - 2, FULL_SCREEN_WIDTH - 2, iOffsetY, iOffsetX);
+    // grid window
+    const int grid_w = total_w - 2; // exterior borders take 2
+    const int grid_h = total_h - 2; // exterior borders take 2
+    w_grid = newwin(grid_h, grid_w, y0 + 1, x0 + 1);
 
     // Define type of menu:
     std::string menu = OPTIONS["VEH_MENU_STYLE"].getValue();
     int dir = veh->face.dir();
     vertical_menu = (menu == "vertical") ||
                     (menu == "hybrid" && (((dir >= 45) && (dir <= 135)) || ((dir >= 225) && (dir <= 315))));
+
+    int mode_x, mode_y, msg_x, msg_y, disp_x, disp_y, parts_x, parts_y;
+    int stats_x, stats_y, list_x, list_y, name_x, name_y;
 
     if (vertical_menu) {
         //         Vertical menu:
@@ -230,35 +93,52 @@
         // |          w_name            |
         // |          w_stats           |
         // +----------------------------+
-        mode_h  = 1;
-        mode_w  = FULL_SCREEN_WIDTH - 2;
-        msg_h   = 3;
-        msg_w   = FULL_SCREEN_WIDTH - 2;
-        disp_h  = 11;
-        disp_w  = 15;
-        parts_h = disp_h;
-        parts_w = 32;
-        list_h  = disp_h;
-        list_w  = FULL_SCREEN_WIDTH - 1 - disp_w - 1 - parts_w - 1 - 1;
-        name_h  = 1;
-        name_w  = FULL_SCREEN_WIDTH - 2;
-        stats_h = FULL_SCREEN_HEIGHT - 1 - mode_h - msg_h - 1 - disp_h - 1 - name_h - 1;
-        stats_w = FULL_SCREEN_WIDTH - 2;
-
-        msg_y   += mode_h;
-        disp_y  += mode_h + msg_h + 1;
-        parts_y += mode_h + msg_h + 1;
-        parts_x += disp_w + 1;
-        list_y  += mode_h + msg_h + 1;
-        list_x  += disp_w + 1 + parts_w + 1;
-        stats_y += mode_h + msg_h + 1 + disp_h + 1 + name_h;
-        name_y  += mode_h + msg_h + 1 + disp_h + 1;
+        //
+        // w_disp/w_parts/w_list expand to take up extra height.
+        // w_disp, w_parts and w_list share extra width in a 2:1:1 ratio,
+        // but w_parts and w_list start with more than w_disp.
+
+        const int h1 = 4; // 4 lines for msg + mode
+        const int h3 = 6; // 6 lines for name + stats
+
+        mode_h = 1;
+        mode_w = grid_w;
+        msg_h = h1 - mode_h;
+        msg_w = mode_w;
+
+        name_h = 1;
+        name_w = grid_w;
+        stats_h = h3 - name_h;
+        stats_w = grid_w;
+
+        list_h = grid_h - h3 - h1 - 2; // interior borders take 2
+        list_w = 32 + (extra_w / 4); // uses 1/4 of extra space
+        parts_h = list_h;
+        parts_w = 32 + (extra_w / 4); // uses 1/4 of extra space
+
+        disp_h = list_h;
+        disp_w = grid_w - list_w - parts_w - 2; // interior borders take 2
+
+        mode_x = x0 + 1;
+        mode_y = y0 + 1;
+        msg_x = x0 + 1;
+        msg_y = mode_y + mode_h;
+        disp_x = x0 + 1;
+        disp_y = y0 + 1 + msg_h + mode_h + 1;
+        parts_x = disp_x + disp_w + 1;
+        parts_y = disp_y;
+        list_x = parts_x + parts_w + 1;
+        list_y = disp_y;
+        name_x = x0 + 1;
+        name_y = disp_y + disp_h + 1;
+        stats_x = x0 + 1;
+        stats_y = name_y + name_h;
 
         // match grid lines
-        mvwputch(w_border, mode_h + msg_h + 1, 0, c_dkgray, LINE_XXXO); // |-
-        mvwputch(w_border, mode_h + msg_h + 1, FULL_SCREEN_WIDTH - 1, c_dkgray, LINE_XOXX); // -|
-        mvwputch(w_border, mode_h + msg_h + 1 + disp_h + 1, 0, c_dkgray, LINE_XXXO); // |-
-        mvwputch(w_border, mode_h + msg_h + 1 + disp_h + 1, FULL_SCREEN_WIDTH - 1, c_dkgray, LINE_XOXX); // -|
+        mvwputch(w_border, h1 + 1, 0, c_ltgray, LINE_XXXO); // |-
+        mvwputch(w_border, h1 + 1, total_w - 1, c_ltgray, LINE_XOXX); // -|
+        mvwputch(w_border, h1 + 1 + disp_h + 1, 0, c_ltgray, LINE_XXXO); // |-
+        mvwputch(w_border, h1 + 1 + disp_h + 1, total_w - 1, c_ltgray, LINE_XOXX); // -|
     } else {
         //        Horizontal menu:
         // +----------------------------+
@@ -272,40 +152,46 @@
         // |           w_msg            |
         // +----------------------------+
         name_h  = 1;
-        name_w  = FULL_SCREEN_WIDTH - 2;
-        parts_h = 9;
-        parts_w = 26;
-        list_h  = parts_h;
-        list_w  = parts_w - 2;
-        disp_h  = 6;
-        disp_w  = parts_w + 1 + list_w;
-        stats_h = disp_h + 1 + parts_h;
-        stats_w = FULL_SCREEN_WIDTH - 2 - disp_w - 1;
+        name_w  = grid_w;
         mode_h  = 1;
-        mode_w  = FULL_SCREEN_WIDTH - 2;
-        msg_h   = FULL_SCREEN_HEIGHT - 2 - name_h - 1 - stats_h - 1 - mode_h - 1;
-        msg_w   = FULL_SCREEN_WIDTH - 2;
-
-        disp_y  += name_h + 1;
-        parts_y += disp_y + disp_h;
-        list_y   = parts_y;
-        list_x   = parts_w + 1 + 1;
-        stats_y  = disp_y;
-        stats_x  = disp_w + 1 + 1;
-        mode_y  += name_h + 1 + stats_h + 1;
-        msg_y   += mode_y + mode_h;
+        mode_w  = grid_w;
+        msg_h   = 3;
+        msg_w   = grid_w;
+
+        stats_h = grid_h - mode_h - msg_h - name_h - 2;
+        stats_w = 30 + (extra_w / 4);
+
+        disp_h = stats_h * 2 / 5;
+        disp_w = grid_w - stats_w - 1;
+        parts_h = stats_h - disp_h - 1;
+        parts_w = disp_w / 2;
+        list_h = parts_h;
+        list_w = disp_w - parts_w - 1;
+
+        name_y  = y0 + 1;
+        name_x  = x0 + 1;
+        disp_y  = name_y + name_h + 1;
+        disp_x  = x0 + 1;
+        parts_y = disp_y + disp_h + 1;
+        parts_x = x0 + 1;
+        list_y  = parts_y;
+        list_x  = x0 + 1 + parts_w + 1;
+        stats_y = disp_y;
+        stats_x = x0 + 1 + disp_w + 1;
+        mode_y  = name_y + name_h + 1 + stats_h + 1;
+        mode_x  = x0 + 1;
+        msg_y   = mode_y + mode_h;
+        msg_x   = x0 + 1;
 
         // match grid lines
-        mvwputch(w_border, name_h + 1, 0, c_dkgray, LINE_XXXO); // |-
-        mvwputch(w_border, name_h + 1 + disp_h + 1, 0, c_dkgray, LINE_XXXO); // |-
-        mvwputch(w_border, name_h + 1 + stats_h + 1, 0, c_dkgray, LINE_XXXO); // |-
-        mvwputch(w_border, name_h + 1, FULL_SCREEN_WIDTH - 1, c_dkgray, LINE_XOXX); // -|
-        mvwputch(w_border, name_h + 1 + stats_h + 1, FULL_SCREEN_WIDTH - 1, c_dkgray, LINE_XOXX); // -|
-    }
-    wrefresh(w_border);
-    page_size = list_h;
-
-    //               h        w        y        x
+        mvwputch(w_border, name_h + 1, 0, c_ltgray, LINE_XXXO); // |-
+        mvwputch(w_border, name_h + 1 + disp_h + 1, 0, c_ltgray, LINE_XXXO); // |-
+        mvwputch(w_border, name_h + 1 + stats_h + 1, 0, c_ltgray, LINE_XXXO); // |-
+        mvwputch(w_border, name_h + 1, total_w - 1, c_ltgray, LINE_XOXX); // -|
+        mvwputch(w_border, name_h + 1 + stats_h + 1, total_w - 1, c_ltgray, LINE_XOXX); // -|
+    }
+
+    // make the windows
     w_mode  = newwin(mode_h,  mode_w,  mode_y,  mode_x );
     w_msg   = newwin(msg_h,   msg_w,   msg_y,   msg_x  );
     w_disp  = newwin(disp_h,  disp_w,  disp_y,  disp_x );
@@ -314,12 +200,21 @@
     w_stats = newwin(stats_h, stats_w, stats_y, stats_x);
     w_name  = newwin(name_h,  name_w,  name_y,  name_x );
 
+    page_size = list_h;
+
+    wrefresh(w_border);
     display_grid();
     display_name();
     display_stats();
     move_cursor(0, 0); // display w_disp & w_parts
-
->>>>>>> 7e4ef37b
+}
+
+void veh_interact::do_main_loop()
+{
+    display_grid();
+    display_stats ();
+    display_veh   ();
+    move_cursor (0, 0);
     bool finish = false;
     while (!finish) {
         char ch = input(); // See keypress.h
@@ -944,13 +839,9 @@
  */
 void veh_interact::move_cursor (int dx, int dy)
 {
-<<<<<<< HEAD
     const int hw = getmaxx(w_disp) / 2;
     const int hh = getmaxy(w_disp) / 2;
     mvwputch (w_disp, hh, hw, cpart >= 0 ? veh->part_color (cpart) : c_black,
-=======
-    mvwputch (w_disp, (disp_h / 2), (disp_w / 2), cpart >= 0 ? veh->part_color (cpart) : c_black,
->>>>>>> 7e4ef37b
               special_symbol(cpart >= 0 ? veh->part_sym (cpart) : ' '));
 
     if (vertical_menu) {
@@ -974,11 +865,7 @@
         obstruct = true;
     }
     nc_color col = cpart >= 0 ? veh->part_color (cpart) : c_black;
-<<<<<<< HEAD
     mvwputch (w_disp, hh, hw, obstruct ? red_background(col) : hilite(col),
-=======
-    mvwputch (w_disp, (disp_h / 2), (disp_w / 2), obstruct ? red_background(col) : hilite(col),
->>>>>>> 7e4ef37b
               special_symbol(cpart >= 0 ? veh->part_sym (cpart) : ' '));
     wrefresh (w_disp);
     werase (w_parts);
@@ -1036,6 +923,7 @@
 
 void veh_interact::display_grid()
 {
+    const int grid_w = getmaxx(w_grid);
     if (vertical_menu) {
         // Two lines dividing the three middle sections.
         for (int i = 1 + mode_h + msg_h; i < (1 + mode_h + msg_h + disp_h); i++) {
@@ -1043,7 +931,7 @@
             mvwputch(w_grid, i, disp_w + 1 + parts_w, c_dkgray, LINE_XOXO); // |
         }
         // Two lines dividing the vertical menu sections.
-        for (int i = 0; i < w_grid->width; i++) {
+        for (int i = 0; i < grid_w; i++) {
             mvwputch( w_grid, mode_h + msg_h, i, c_dkgray, LINE_OXOX ); // -
             mvwputch( w_grid, mode_h + msg_h + 1 + disp_h, i, c_dkgray, LINE_OXOX ); // -
         }
@@ -1062,7 +950,7 @@
         }     
         
         // Two horizontal lines: one after name window, and another after parts window
-        for (int i = 0; i < FULL_SCREEN_WIDTH; i++) {
+        for (int i = 0; i < grid_w; i++) {
             mvwputch(w_grid, name_h, i, c_dkgray, LINE_OXOX);
             mvwputch(w_grid, name_h + 1 + stats_h, i, c_dkgray, LINE_OXOX);
         }
@@ -1106,10 +994,7 @@
             col = hilite(col);
             cpart = p;
         }
-<<<<<<< HEAD
         mvwputch (w_disp, hh + y, hw + x, col, special_symbol(sym));
-=======
-        mvwputch (w_disp, (disp_h / 2) + y, (disp_w / 2) + x, col, special_symbol(sym));
     }
     if (!vertical_menu) {
         size_t len = utf8_width(_("FWD ->"));
@@ -1121,7 +1006,6 @@
         mvwprintz(w_disp, 1, disp_w - 2,   c_dkgray,   _("^ "));
         mvwprintz(w_disp, 2, disp_w - 2,   c_dkgray,   _("| "));
     */
->>>>>>> 7e4ef37b
     }
     wrefresh (w_disp);
 }
@@ -1131,48 +1015,24 @@
  */
 void veh_interact::display_stats()
 {
-<<<<<<< HEAD
     const int extraw = ((TERMX - FULL_SCREEN_WIDTH) / 4) * 2; // see exec()
-    bool conf = veh->valid_wheel_config();
-    const int second_column = 29 + (extraw / 3);
-    const int third_column = 56 + (2 * extraw / 3);
-=======
-    int safe_vel_x;
-    int safe_vel_y;
-    int safe_vel_w;
-    int top_vel_x;
-    int top_vel_y;
-    int top_vel_w;
-    int acc_x;
-    int acc_y;
-    int acc_w;
-    int mass_x;
-    int mass_y;
-    int mass_w;
-    int k_dyn_x;
-    int k_dyn_y;
-    int k_dyn_w;
-    int k_mass_x;
-    int k_mass_y;
-    int k_mass_w;
-    int wheels_x;
-    int wheels_y;
-    int wheels_w;
-    int fuel_use_x;
-    int fuel_use_y;
-    int fuel_ind_x;
-    int fuel_ind_y;
-    int status_x;
-    int status_y;
-    int status_w;
-    int dmg_prt_x;
-    int dmg_prt_y;
-    int dmg_prt_w;
+    int safe_vel_x, safe_vel_y, safe_vel_w;
+    int top_vel_x, top_vel_y, top_vel_w;
+    int acc_x, acc_y, acc_w;
+    int mass_x, mass_y, mass_w;
+    int k_dyn_x, k_dyn_y, k_dyn_w;
+    int k_mass_x, k_mass_y, k_mass_w;
+    int wheels_x, wheels_y, wheels_w;
+    int fuel_use_x, fuel_use_y, fuel_ind_x, fuel_ind_y;
+    int status_x, status_y, status_w;
+    int dmg_prt_x, dmg_prt_y, dmg_prt_w;
 
     if (vertical_menu) {
         // Vertical menu
-        const int second_column = 34;
-        const int third_column  = 63;
+        //const int second_column = 29 + (extraw / 3);
+        //const int third_column = 56 + (2 * extraw / 3);
+        const int second_column = 34 + (extraw / 3);
+        const int third_column = 63 + (2 * extraw / 3);
         // Y-coordinates for vertical menu
         safe_vel_y = 0;
         top_vel_y  = safe_vel_y + 1;
@@ -1210,10 +1070,10 @@
         mass_w     = second_column;
         status_w   = second_column;
 
-        k_dyn_w   = third_column;
-        k_mass_w  = third_column;
-        wheels_w  = third_column;
-        dmg_prt_w = third_column;
+        k_dyn_w   = third_column - second_column;
+        k_mass_w  = third_column - second_column;
+        wheels_w  = third_column - second_column;
+        dmg_prt_w = third_column - second_column;
     } else {
         // Y-coordinates for horizontal menu
         safe_vel_y = 0;
@@ -1243,18 +1103,18 @@
         dmg_prt_x  = 1;
 
         // Width for horizontal menu
-        safe_vel_w = w_stats->width - 1;
-        top_vel_w  = w_stats->width - 1;
-        acc_w      = w_stats->width - 1;
-        mass_w     = w_stats->width - 1;
-        k_dyn_w    = w_stats->width - 1;
-        k_mass_w   = w_stats->width - 1;
-        wheels_w   = w_stats->width - 1;
-        status_w   = w_stats->width - 1;
-        dmg_prt_w  = w_stats->width - 1;
+        const int stats_w = getmaxx(w_stats);
+        safe_vel_w = stats_w - 1;
+        top_vel_w  = stats_w - 1;
+        acc_w      = stats_w - 1;
+        mass_w     = stats_w - 1;
+        k_dyn_w    = stats_w - 1;
+        k_mass_w   = stats_w - 1;
+        wheels_w   = stats_w - 1;
+        status_w   = stats_w - 1;
+        dmg_prt_w  = stats_w - 1;
     }
     bool conf = veh->valid_wheel_config();
->>>>>>> 7e4ef37b
     std::string speed_units = OPTIONS["USE_METRIC_SPEEDS"].getValue();
     float speed_factor = 0.01f;
     if (speed_units == "km/h") {
@@ -1367,38 +1227,10 @@
     if (vertical_menu) {
         esc_pos = display_esc(w_mode);
     } else {
-        esc_pos = w_mode->width;
+        esc_pos = getmaxx(w_mode);
     }
 
     if (mode == ' ') {
-<<<<<<< HEAD
-        bool mi = !cant_do('i');
-        bool mr = !cant_do('r');
-        bool mf = !cant_do('f');
-        bool mo = !cant_do('o');
-        bool ms = !cant_do('s');
-        bool mc = !cant_do('c');
-        x += shortcut_print(w_mode, 0, x, mi ? c_ltgray : c_dkgray, mi ? c_ltgreen : c_green,
-                            _("<i>nstall")) + 1;
-        x += shortcut_print(w_mode, 0, x, mr ? c_ltgray : c_dkgray, mr ? c_ltgreen : c_green,
-                            _("<r>epair")) + 1;
-        x += shortcut_print(w_mode, 0, x, mf ? c_ltgray : c_dkgray, mf ? c_ltgreen : c_green,
-                            _("re<f>ill")) + 1;
-        x += shortcut_print(w_mode, 0, x, mo ? c_ltgray : c_dkgray, mo ? c_ltgreen : c_green,
-                            _("rem<o>ve")) + 1;
-        x += shortcut_print(w_mode, 0, x, ms ? c_ltgray : c_dkgray, ms ? c_ltgreen : c_green,
-                            _("<s>iphon")) + 1;
-        x += shortcut_print(w_mode, 0, x, ms ? c_ltgray : c_dkgray, ms ? c_ltgreen : c_green,
-                            _("<d>rain water")) + 1;
-        x += shortcut_print(w_mode, 0, x, mc ? c_ltgray : c_dkgray, mc ? c_ltgreen : c_green,
-                            _("<c>hange tire")) + 1;
-    }
-    x += shortcut_print(w_mode, 0, x, c_ltgray, c_ltgreen, _("r<e>name")) + 1;
-    std::string backstr = _("<ESC>-back");
-    int w = utf8_width(backstr.c_str()) - 2;
-    x = getmaxx(w_mode) - w; // right text align
-    shortcut_print(w_mode, 0, x, c_ltgray, c_ltgreen, backstr.c_str());
-=======
         std::vector<std::string> actions;
         actions.push_back(_("<i>nstall"));
         actions.push_back(_("<r>epair"));
@@ -1432,17 +1264,16 @@
                            actions[i].c_str());
         }
     }
->>>>>>> 7e4ef37b
     wrefresh (w_mode);
 }
 
 size_t veh_interact::display_esc(WINDOW *win)
 {
     std::string backstr = _("<ESC>-back");
-    size_t pos = win->width - utf8_width(backstr.c_str()) + 2;    // right text align
+    size_t pos = getmaxx(win) - utf8_width(backstr.c_str()) - 2;    // right text align
     shortcut_print(win, 0, pos, c_ltgray, c_ltgreen, backstr.c_str());
+    wrefresh(win);
     return pos;
-    wrefresh(win);
 }
 
 /**
