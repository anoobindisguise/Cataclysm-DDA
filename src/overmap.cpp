#include "overmap.h"

#include "coordinate_conversions.h"
#include "generic_factory.h"
#include "overmap_types.h"
#include "overmap_connection.h"
#include "overmap_location.h"
#include "rng.h"
#include "line.h"
#include "game.h"
#include "npc.h"
#include "map.h"
#include "output.h"
#include "debug.h"
#include "cursesdef.h"
#include "options.h"
#include "string_formatter.h"
#include "catacharset.h"
#include "overmapbuffer.h"
#include "action.h"
#include "input.h"
#include "json.h"
#include "mapdata.h"
#include "mapgen.h"
#include "cata_utility.h"
#include "uistate.h"
#include "mongroup.h"
#include "mtype.h"
#include "name.h"
#include "simple_pathfinding.h"
#include "translations.h"
#include "mapgen_functions.h"
#include "clzones.h"
#include "weather_gen.h"
#include "weather.h"
#include "ui.h"
#include "mapbuffer.h"
#include "map_iterator.h"
#include "messages.h"
#include "rotatable_symbols.h"
#include "string_input_popup.h"

#include <cassert>
#include <stdlib.h>
#include <time.h>
#include <math.h>
#include <vector>
#include <sstream>
#include <cstring>
#include <ostream>
#include <algorithm>
#include <numeric>

#define dbg(x) DebugLog((DebugLevel)(x),D_MAP_GEN) << __FILE__ << ":" << __LINE__ << ": "

#define STREETCHANCE 2
#define MIN_ANT_SIZE 8
#define MAX_ANT_SIZE 20
#define MIN_GOO_SIZE 1
#define MAX_GOO_SIZE 2
#define MIN_RIFT_SIZE 6
#define MAX_RIFT_SIZE 16

const efftype_id effect_pet( "pet" );

using oter_type_id = int_id<oter_type_t>;
using oter_type_str_id = string_id<oter_type_t>;

ter_furn_id::ter_furn_id() : ter( t_null ), furn( f_null ) { }

//Classic Extras is for when you have special zombies turned off.
static const std::set<std::string> classic_extras = { "mx_helicopter", "mx_military","mx_roadblock", "mx_drugdeal", "mx_supplydrop", "mx_minefield", "mx_crater", "mx_collegekids" };

#include "omdata.h"
////////////////
oter_id  ot_null,
         ot_crater,
         ot_field,
         ot_forest,
         ot_forest_thick,
         ot_forest_water,
         ot_river_center;


const oter_type_t oter_type_t::null_type;

namespace om_lines
{

struct type {
    long sym;
    size_t mapgen;
    std::string suffix;
};

const std::array<std::string, 5> mapgen_suffixes = {{
    "_straight", "_curved", "_end", "_tee", "_four_way"
}};

const std::array<type, 1 + om_direction::bits> all = {{
    {         0, 4, "_isolated"  },   // 0  ----
    { LINE_XOXO, 2, "_end_south" },   // 1  ---n
    { LINE_OXOX, 2, "_end_west"  },   // 2  --e-
    { LINE_XXOO, 1, "_ne"        },   // 3  --en
    { LINE_XOXO, 2, "_end_north" },   // 4  -s--
    { LINE_XOXO, 0, "_ns"        },   // 5  -s-n
    { LINE_OXXO, 1, "_es"        },   // 6  -se-
    { LINE_XXXO, 3, "_nes"       },   // 7  -sen
    { LINE_OXOX, 2, "_end_east"  },   // 8  w---
    { LINE_XOOX, 1, "_wn"        },   // 9  w--n
    { LINE_OXOX, 0, "_ew"        },   // 10 w-e-
    { LINE_XXOX, 3, "_new"       },   // 11 w-en
    { LINE_OOXX, 1, "_sw"        },   // 12 ws--
    { LINE_XOXX, 3, "_nsw"       },   // 13 ws-n
    { LINE_OXXX, 3, "_esw"       },   // 14 wse-
    { LINE_XXXX, 4, "_nesw"      }    // 15 wsen
}};

const size_t size = all.size();
const size_t invalid = 0;

constexpr size_t rotate( size_t line, om_direction::type dir )
{
    // Bitwise rotation to the left.
    return ( ( ( line << static_cast<size_t>( dir ) ) |
               ( line >> ( om_direction::size - static_cast<size_t>( dir ) ) ) ) & om_direction::bits );
}

constexpr size_t set_segment( size_t line, om_direction::type dir )
{
    return line | 1 << static_cast<int>( dir );
}

constexpr bool has_segment( size_t line, om_direction::type dir )
{
    return static_cast<bool>( line & 1 << static_cast<int>( dir ) );
}

constexpr bool is_straight( size_t line )
{
    return line == 1
        || line == 2
        || line == 4
        || line == 5
        || line == 8
        || line == 10;
}

size_t from_dir( om_direction::type dir )
{
    switch( dir ) {
        case om_direction::type::north:
        case om_direction::type::south:
            return 5;  // ns;
        case om_direction::type::east:
        case om_direction::type::west:
            return 10; // ew
        case om_direction::type::invalid:
            debugmsg( "Can't retrieve a line from the invalid direction." );
    }

    return 0;
}

}

//const regional_settings default_region_settings;
t_regional_settings_map region_settings_map;

namespace
{

generic_factory<oter_type_t> terrain_types( "overmap terrain type" );
generic_factory<oter_t> terrains( "overmap terrain" );
generic_factory<overmap_special> specials( "overmap special" );

}

static const std::map<std::string, oter_flags> oter_flags_map = {
    { "KNOWN_DOWN",     known_down     },
    { "KNOWN_UP",       known_up       },
    { "RIVER",          river_tile     },
    { "SIDEWALK",       has_sidewalk   },
    { "NO_ROTATE",      no_rotate      },
    { "LINEAR",         line_drawing   }
};

template<>
const overmap_special &overmap_special_id::obj() const
{
    return specials.obj( *this );
}

template<>
bool overmap_special_id::is_valid() const
{
    return specials.is_valid( *this );
}

city::city( int const X, int const Y, int const S)
: x (X)
, y (Y)
, s (S)
, name( Name::get( nameIsTownName ) )
{
}

int city::get_distance_from( const tripoint &p ) const
{
    return std::max( int( trig_dist( p, { x, y, 0 } ) ) - s, 0 );
}

std::map<enum radio_type, std::string> radio_type_names =
{{ {MESSAGE_BROADCAST, "broadcast"}, {WEATHER_RADIO, "weather"} }};

/** @relates string_id */
template<>
bool string_id<oter_type_t>::is_valid() const
{
    return terrain_types.is_valid( *this );
}

/** @relates string_id */
template<>
int_id<oter_type_t> string_id<oter_type_t>::id() const
{
    return terrain_types.convert( *this, int_id<oter_type_t>( 0 ) );
}

/** @relates int_id */
template<>
int_id<oter_type_t>::int_id( const string_id<oter_type_t> &id ) : _id( id.id() ) {}

template<>
const oter_type_t &int_id<oter_type_t>::obj() const
{
    return terrain_types.obj( *this );
}

/** @relates string_id */
template<>
const oter_type_t &string_id<oter_type_t>::obj() const
{
    return terrain_types.obj( *this );
}

/** @relates string_id */
template<>
bool string_id<oter_t>::is_valid() const
{
    return terrains.is_valid( *this );
}

/** @relates string_id */
template<>
const oter_t &string_id<oter_t>::obj() const
{
    return terrains.obj( *this );
}

/** @relates string_id */
template<>
int_id<oter_t> string_id<oter_t>::id() const
{
    return terrains.convert( *this, ot_null );
}

/** @relates int_id */
template<>
int_id<oter_t>::int_id( const string_id<oter_t> &id ) : _id( id.id() ) {}

/** @relates int_id */
template<>
inline bool int_id<oter_t>::is_valid() const
{
    return terrains.is_valid( *this );
}

/** @relates int_id */
template<>
const oter_t &int_id<oter_t>::obj() const
{
    return terrains.obj( *this );
}

/** @relates int_id */
template<>
const string_id<oter_t> &int_id<oter_t>::id() const
{
    return terrains.convert( *this );
}

bool operator==( const int_id<oter_t> &lhs, const char *rhs )
{
    return lhs.id().str().compare( rhs ) == 0;
}

bool operator!=( const int_id<oter_t> &lhs, const char *rhs )
{
    return !( lhs == rhs );
}

void set_oter_ids()   // @todo: fixme constify
{
    ot_null         = oter_str_id::NULL_ID();
    // NOT required.
    ot_crater       = oter_id( "crater" );
    ot_field        = oter_id( "field" );
    ot_forest       = oter_id( "forest" );
    ot_forest_thick = oter_id( "forest_thick" );
    ot_forest_water = oter_id( "forest_water" );
    ot_river_center = oter_id( "river_center" );
}

void overmap_specials::load( JsonObject &jo, const std::string &src )
{
    specials.load( jo, src );
}

void city_buildings::load( JsonObject &jo, const std::string &src )
{
    // Just an alias
    overmap_specials::load( jo, src );
}

void overmap_specials::finalize()
{
    for( const auto &elem : specials.get_all() ) {
        const_cast<overmap_special &>( elem ).finalize(); // This cast is ugly, but safe.
    }
}

void overmap_specials::check_consistency()
{
    const size_t max_count = ( OMAPX / OMSPEC_FREQ ) * ( OMAPY / OMSPEC_FREQ ) / 2;
    const size_t actual_count = std::accumulate(  specials.get_all().begin(), specials.get_all().end(), static_cast< size_t >( 0 ),
    []( size_t sum, const overmap_special &elem ) {
        return sum + ( elem.flags.count( "UNIQUE" ) == ( size_t )0 ? ( size_t )std::max( elem.occurrences.min, 0 ) : ( size_t )1 );
    } );

    if( actual_count > max_count ) {
        debugmsg( "There are too many mandatory overmap specials (%d > %d). Some of them may not be placed.", actual_count, max_count );
    }

    specials.check();
}

void overmap_specials::reset()
{
    specials.reset();
}

overmap_special_batch overmap_specials::get_default_batch( const point &origin )
{
    const bool only_classic = get_option<bool>( "CLASSIC_ZOMBIES" );
    std::vector<const overmap_special *> res;

    res.reserve( specials.size() );
    for( const overmap_special &elem : specials.get_all() ) {
        if( elem.locations.empty() || elem.occurrences.empty() ) {
            continue;
        }

        if( only_classic && elem.flags.count( "CLASSIC" ) == 0 ) {
            continue;
        }

        res.push_back( &elem );
    }

    return overmap_special_batch( origin, res );
}

bool is_river(const oter_id &ter)
{
    return ter->is_river();
}

bool is_ot_type(const std::string &otype, const oter_id &oter)
{
    const size_t oter_size = oter.id().str().size();
    const size_t compare_size = otype.size();
    if (compare_size > oter_size) {
        return false;
    }

    const auto &oter_str = oter.id();
    if (oter_str.str().compare(0, compare_size, otype) != 0) {
        return false;
    }

    // check if it's a full match
    if (compare_size == oter_size) {
        return true;
    }

    // only okay for partial if next char is an underscore
    return oter_str.str()[compare_size] == '_';
}

/*
 * load mapgen functions from an overmap_terrain json entry
 * suffix is for roads/subways/etc which have "_straight", "_curved", "_tee", "_four_way" function mappings
 */
void load_overmap_terrain_mapgens(JsonObject &jo, const std::string id_base,
                                  const std::string suffix = "")
{
    const std::string fmapkey(id_base + suffix);
    const std::string jsonkey("mapgen" + suffix);
    bool default_mapgen = jo.get_bool("default_mapgen", true);
    int default_idx = -1;
    if ( default_mapgen ) {
        if( const auto ptr = get_mapgen_cfunction( fmapkey ) ) {
            oter_mapgen[fmapkey].push_back( std::make_shared<mapgen_function_builtin>( ptr ) );
            default_idx = oter_mapgen[fmapkey].size() - 1;
        }
    }
    if ( jo.has_array( jsonkey ) ) {
        JsonArray ja = jo.get_array( jsonkey );
        int c = 0;
        while ( ja.has_more() ) {
            if ( ja.has_object(c) ) {
                JsonObject jio = ja.next_object();
                load_mapgen_function( jio, fmapkey, default_idx );
            }
            c++;
        }
    }
}

void oter_type_t::load( JsonObject &jo, const std::string &src )
{
    const bool strict = src == "dda";

    assign( jo, "sym", sym, strict );
    assign( jo, "name", name, strict );
    assign( jo, "see_cost", see_cost, strict );
    assign( jo, "extras", extras, strict );
    assign( jo, "mondensity", mondensity, strict );
    assign( jo, "spawns", static_spawns, strict );
    assign( jo, "color", color, strict );

    const typed_flag_reader<decltype( oter_flags_map )> flag_reader{ oter_flags_map, "invalid overmap terrain flag" };
    optional( jo, was_loaded, "flags", flags, flag_reader );

    if( has_flag( line_drawing ) ) {
        if( has_flag( no_rotate ) ) {
            jo.throw_error( "Mutually exclusive flags: \"NO_ROTATE\" and \"LINEAR\"." );
        }

        for( const auto &elem : om_lines::mapgen_suffixes ) {
            load_overmap_terrain_mapgens( jo, id.str(), elem );
        }
    } else {
        load_overmap_terrain_mapgens( jo, id.str() );
    }
}

void oter_type_t::finalize()
{
    directional_peers.clear();  // In case of a second finalization.

    if( is_rotatable() ) {
        for( auto dir : om_direction::all ) {
            register_terrain( oter_t( *this, dir ), static_cast<size_t>( dir ), om_direction::size );
        }
    } else if( has_flag( line_drawing ) ) {
        for( size_t i = 0; i < om_lines::size; ++i ) {
            register_terrain( oter_t( *this, i ), i, om_lines::size );
        }
    } else {
        register_terrain( oter_t( *this ), 0, 1 );
    }
}

void oter_type_t::register_terrain( const oter_t &peer, size_t n, size_t max_n )
{
    assert( n < max_n );
    assert( peer.type_is( *this ) );

    directional_peers.resize( max_n );

    if( peer.id.is_valid() ) {
        directional_peers[n] = peer.id.id();
        debugmsg( "Can't register the new overmap terrain \"%s\". It already exists.", peer.id.c_str() );
    } else {
        directional_peers[n] = terrains.insert( peer ).id.id();
    }
}

oter_id oter_type_t::get_first() const
{
    assert( !directional_peers.empty() );
    return directional_peers.front();
}

oter_id oter_type_t::get_rotated( om_direction::type dir ) const
{
    if( dir == om_direction::type::invalid ) {
        debugmsg( "Invalid rotation was asked from overmap terrain \"%s\".", id.c_str() );
        return ot_null;
    } else if( dir == om_direction::type::none || !is_rotatable() ) {
        return directional_peers.front();
    }
    assert( directional_peers.size() == om_direction::size );
    return directional_peers[static_cast<size_t>( dir )];
}

oter_id oter_type_t::get_linear( size_t n ) const
{
    if( !has_flag( line_drawing ) ) {
        debugmsg( "Overmap terrain \"%s \" isn't drawn with lines.", id.c_str() );
        return ot_null;
    }
    if( n >= om_lines::size ) {
        debugmsg( "Invalid overmap line (%d) was asked from overmap terrain \"%s\".", n, id.c_str() );
        return ot_null;
    }
    assert( directional_peers.size() == om_lines::size );
    return directional_peers[n];
}

oter_t::oter_t() : oter_t( oter_type_t::null_type ) {}

oter_t::oter_t( const oter_type_t &type ) :
    type( &type ),
    id( type.id.str() ),
    sym( type.sym ) {}

oter_t::oter_t( const oter_type_t &type, om_direction::type dir ) :
    type( &type ),
    id( type.id.str() + "_" + om_direction::id( dir ) ),
    dir( dir ),
    sym( om_direction::rotate_symbol( type.sym, dir ) ),
    line( om_lines::from_dir( dir ) ) {}

oter_t::oter_t( const oter_type_t &type, size_t line ) :
    type( &type ),
    id( type.id.str() + om_lines::all[line].suffix ),
    sym( om_lines::all[line].sym ),
    line( line ) {}

std::string oter_t::get_mapgen_id() const
{
    return type->has_flag( line_drawing )
        ? type->id.str() + om_lines::mapgen_suffixes[om_lines::all[line].mapgen]
        : type->id.str();
}

oter_id oter_t::get_rotated( om_direction::type dir ) const
{
    return type->has_flag( line_drawing )
        ? type->get_linear( om_lines::rotate( this->line, dir ) )
        : type->get_rotated( om_direction::add( this->dir, dir ) );
}

bool oter_t::type_is( const int_id<oter_type_t> &type_id ) const
{
    return type->id.id() == type_id;
}

bool oter_t::type_is( const oter_type_t &type ) const
{
    return this->type == &type;
}

bool oter_t::has_connection( om_direction::type dir ) const
{
    // @todo: It's a DAMN UGLY hack. Remove it as soon as possible.
    static const oter_str_id road_manhole( "road_nesw_manhole" );
    if( id == road_manhole ) {
        return true;
    }
    return om_lines::has_segment( line, dir );
}

bool oter_t::is_hardcoded() const
{
    // @todo: This set only exists because so does the monstrous 'if-else' statement in @ref map::draw_map(). Get rid of both.
    static const std::set<std::string> hardcoded_mapgen = {
        "anthill",
        "fema",
        "fema_entrance",
        "haz_sar",
        "haz_sar_b1",
        "haz_sar_entrance",
        "haz_sar_entrance_b1",
        "ice_lab",
        "ice_lab_stairs",
        "ice_lab_core",
        "ice_lab_finale",
        "lab",
        "lab_core",
        "lab_stairs",
        "lab_finale",
        "looted_building",  // pseudo-terrain
        "mansion",
        "mansion_entrance",
        "megastore",
        "megastore_entrance",
        "mine",
        "mine_down",
        "mine_entrance",
        "mine_finale",
        "mine_shaft",
        "office_tower_1",
        "office_tower_1_entrance",
        "office_tower_b",
        "office_tower_b_entrance",
        "outpost",
        "sewage_treatment",
        "sewage_treatment_hub",
        "sewage_treatment_under",
        "silo",
        "silo_finale",
        "slimepit",
        "slimepit_down",
        "spider_pit_under",
        "spiral",
        "spiral_hub",
        "station_radio",
        "temple",
        "temple_finale",
        "temple_stairs",
        "toxic_dump",
        "triffid_finale",
        "triffid_roots",
    };

    return hardcoded_mapgen.find( get_mapgen_id() ) != hardcoded_mapgen.end();
}

void overmap_terrains::load( JsonObject &jo, const std::string &src )
{
    terrain_types.load( jo, src );
}

void overmap_terrains::check_consistency()
{
    for( const auto &elem : terrain_types.get_all() ) {
        if( elem.static_spawns.group && !elem.static_spawns.group.is_valid() ) {
            debugmsg( "Invalid monster group \"%s\" in spawns of \"%s\".", elem.static_spawns.group.c_str(), elem.id.c_str() );
        }
    }

    for( const auto &elem : terrains.get_all() ) {
        const std::string mid = elem.get_mapgen_id();

        if( mid.empty() ) {
            continue;
        }

        const bool exists_hardcoded = elem.is_hardcoded();
        const bool exists_loaded = oter_mapgen.find( mid ) != oter_mapgen.end();

        if( exists_loaded ) {
            if( test_mode && exists_hardcoded ) {
                debugmsg( "Mapgen terrain \"%s\" exists in both JSON and a hardcoded function. Consider removing the latter.", mid.c_str() );
            }
        } else if( !exists_hardcoded ) {
            debugmsg( "No mapgen terrain exists for \"%s\".", mid.c_str() );
        }
    }
}

void overmap_terrains::finalize()
{
    terrain_types.finalize();

    for( const auto &elem : terrain_types.get_all() ) {
        const_cast<oter_type_t &>( elem ).finalize(); // This cast is ugly, but safe.
    }

    if ( region_settings_map.find("default") == region_settings_map.end() ) {
        debugmsg("ERROR: can't find default overmap settings (region_map_settings 'default'),"
                 " cataclysm pending. And not the fun kind.");
    }

    for( auto &elem : region_settings_map ) {
        elem.second.finalize();
    }

    set_oter_ids();
}

void overmap_terrains::reset()
{
    terrain_types.reset();
    terrains.reset();
}

size_t overmap_terrains::count()
{
    return terrains.size();
}

void load_region_settings( JsonObject &jo )
{
    regional_settings new_region;
    if ( ! jo.read("id", new_region.id) ) {
        jo.throw_error("No 'id' field.");
    }
    bool strict = ( new_region.id == "default" );
    if ( ! jo.read("default_oter", new_region.default_oter) && strict ) {
        jo.throw_error("default_oter required for default ( though it should probably remain 'field' )");
    }
    if( jo.has_array( "default_groundcover" ) ) {
        JsonArray jia = jo.get_array( "default_groundcover" );
        new_region.default_groundcover_str.reset( new weighted_int_list<ter_str_id> );
        while( jia.has_more() ) {
            JsonArray inner = jia.next_array();
            if( new_region.default_groundcover_str->add( ter_str_id( inner.get_string( 0 ) ), inner.get_int( 1 ) ) == nullptr ) {
                jo.throw_error( "'default_groundcover' must be a weighted list: an array of pairs [ \"id\", weight ]" );
            }
        }
    } else if ( strict ) {
        jo.throw_error("Weighted list 'default_groundcover' required for 'default'");
    }
    if ( ! jo.read("num_forests", new_region.num_forests) && strict ) {
        jo.throw_error("num_forests required for default");
    }
    if ( ! jo.read("forest_size_min", new_region.forest_size_min) && strict ) {
        jo.throw_error("forest_size_min required for default");
    }
    if ( ! jo.read("forest_size_max", new_region.forest_size_max) && strict ) {
        jo.throw_error("forest_size_max required for default");
    }
    if ( ! jo.read("swamp_maxsize", new_region.swamp_maxsize) && strict ) {
        jo.throw_error("swamp_maxsize required for default");
    }
    if ( ! jo.read("swamp_river_influence", new_region.swamp_river_influence) && strict ) {
        jo.throw_error("swamp_river_influence required for default");
    }
    if ( ! jo.read("swamp_spread_chance", new_region.swamp_spread_chance) && strict ) {
        jo.throw_error("swamp_spread_chance required for default");
    }

    if ( ! jo.has_object("field_coverage") ) {
        if ( strict ) {
            jo.throw_error("\"field_coverage\": { ... } required for default");
        }
    } else {
        JsonObject pjo = jo.get_object("field_coverage");
        double tmpval = 0.0f;
        if ( ! pjo.read("percent_coverage", tmpval) ) {
            pjo.throw_error("field_coverage: percent_coverage required");
        }
        new_region.field_coverage.mpercent_coverage = (int)(tmpval * 10000.0);
        if ( ! pjo.read("default_ter", new_region.field_coverage.default_ter_str) ) {
            pjo.throw_error("field_coverage: default_ter required");
        }
        tmpval = 0.0f;
        if ( pjo.has_object("other") ) {
            JsonObject opjo = pjo.get_object("other");
            std::set<std::string> keys = opjo.get_member_names();
            for( const auto &key : keys ) {
                tmpval = 0.0f;
                if( key != "//" ) {
                    if( opjo.read( key, tmpval ) ) {
                        new_region.field_coverage.percent_str[key] = tmpval;
                    }
                }
            }
        }
        if ( pjo.read("boost_chance", tmpval) && tmpval != 0.0f ) {
            new_region.field_coverage.boost_chance = (int)(tmpval * 10000.0);
            if ( ! pjo.read("boosted_percent_coverage", tmpval) ) {
                pjo.throw_error("boost_chance > 0 requires boosted_percent_coverage");
            }
            new_region.field_coverage.boosted_mpercent_coverage = (int)(tmpval * 10000.0);
            if ( ! pjo.read("boosted_other_percent", tmpval) ) {
                pjo.throw_error("boost_chance > 0 requires boosted_other_percent");
            }
            new_region.field_coverage.boosted_other_mpercent = (int)(tmpval * 10000.0);
            if ( pjo.has_object("boosted_other") ) {
                JsonObject opjo = pjo.get_object("boosted_other");
                std::set<std::string> keys = opjo.get_member_names();
                for( const auto &key : keys ) {
                    tmpval = 0.0f;
                    if( key != "//" ) {
                        if( opjo.read( key, tmpval ) ) {
                            new_region.field_coverage.boosted_percent_str[key] = tmpval;
                        }
                    }
                }
            } else {
                pjo.throw_error("boost_chance > 0 requires boosted_other { ... }");
            }
        }
    }

    if ( ! jo.has_object("map_extras") ) {
        if ( strict ) {
            jo.throw_error("\"map_extras\": { ... } required for default");
        }
    } else {
        JsonObject pjo = jo.get_object("map_extras");

        std::set<std::string> zones = pjo.get_member_names();
        for( const auto &zone : zones ) {
            if( zone != "//" ) {
                JsonObject zjo = pjo.get_object(zone);
                map_extras extras(0);

                if ( ! zjo.read("chance", extras.chance) && strict ) {
                    zjo.throw_error("chance required for default");
                }

                if ( ! zjo.has_object("extras") ) {
                    if ( strict ) {
                        zjo.throw_error("\"extras\": { ... } required for default");
                    }
                } else {
                    JsonObject exjo = zjo.get_object("extras");

                    std::set<std::string> keys = exjo.get_member_names();
                    for( const auto &key : keys ) {
                        if(key != "//" ) {
                            if (get_option<bool>( "CLASSIC_ZOMBIES" )
                                && classic_extras.count(key) == 0) {
                                continue;
                            }
                            extras.values.add(key, exjo.get_int(key, 0));
                        }
                    }
                }

                new_region.region_extras[zone] = extras;
            }
        }
    }

    if ( ! jo.has_object("city") ) {
        if ( strict ) {
            jo.throw_error("\"city\": { ... } required for default");
        }
    } else {
        JsonObject cjo = jo.get_object("city");
        if ( ! cjo.read("shop_radius", new_region.city_spec.shop_radius) && strict ) {
            jo.throw_error("city: shop_radius required for default");
        }
        if ( ! cjo.read("park_radius", new_region.city_spec.park_radius) && strict ) {
            jo.throw_error("city: park_radius required for default");
        }
        const auto load_building_types = [&jo, &cjo, strict]( const std::string &type,
                                                         building_bin &dest ) {
            if ( !cjo.has_object( type ) && strict ) {
                if( strict ) {
                    jo.throw_error("city: \"" + type + "\": { ... } required for default");
                }
            } else {
                JsonObject wjo = cjo.get_object( type );
                std::set<std::string> keys = wjo.get_member_names();
                for( const auto &key : keys ) {
                    if( key != "//" ) {
                        if( wjo.has_int( key ) ) {
                            dest.add( overmap_special_id( key ), wjo.get_int( key ) );
                        }
                    }
                }
            }
        };
        load_building_types( "houses", new_region.city_spec.houses );
        load_building_types( "shops", new_region.city_spec.shops );
        load_building_types( "parks", new_region.city_spec.parks );
    }

    if ( ! jo.has_object("weather") ) {
        if ( strict ) {
            jo.throw_error("\"weather\": { ... } required for default");
        }
    } else {
        JsonObject wjo = jo.get_object( "weather" );
        new_region.weather = weather_generator::load( wjo );
    }

    region_settings_map[new_region.id] = new_region;
}

void reset_region_settings()
{
    region_settings_map.clear();
}

/*
    Entry point for parsing "region_overlay" json objects.
        Will loop through and apply the overlay to each of the overlay's regions.
*/
void load_region_overlay(JsonObject &jo)
{
    if (jo.has_array("regions")) {
        JsonArray regions = jo.get_array("regions");

        while (regions.has_more()) {
            std::string regionid = regions.next_string();

            if(regionid == "all") {
                if(regions.size() != 1) {
                    jo.throw_error("regions: More than one region is not allowed when \"all\" is used");
                }

                for(auto &itr : region_settings_map) {
                    apply_region_overlay(jo, itr.second);
                }
            }
            else {
                auto itr = region_settings_map.find(regionid);
                if(itr == region_settings_map.end()) {
                    jo.throw_error("region: " + regionid + " not found in region_settings_map");
                }
                else {
                    apply_region_overlay(jo, itr->second);
                }
            }
        }
    }
    else {
        jo.throw_error("\"regions\" is required and must be an array");
    }
}

void apply_region_overlay(JsonObject &jo, regional_settings &region)
{
    jo.read("default_oter", region.default_oter);

    if( jo.has_array("default_groundcover") ) {
        JsonArray jia = jo.get_array( "default_groundcover" );
        region.default_groundcover_str.reset( new weighted_int_list<ter_str_id> );
        while( jia.has_more() ) {
            JsonArray inner = jia.next_array();
            if( region.default_groundcover_str->add( ter_str_id( inner.get_string( 0 ) ), inner.get_int( 1 ) ) == nullptr ) {
                jo.throw_error( "'default_groundcover' must be a weighted list: an array of pairs [ \"id\", weight ]" );
            }
        }
    }

    jo.read("num_forests", region.num_forests);
    jo.read("forest_size_min", region.forest_size_min);
    jo.read("forest_size_max", region.forest_size_max);
    jo.read("swamp_maxsize", region.swamp_maxsize);
    jo.read("swamp_river_influence", region.swamp_river_influence);
    jo.read("swamp_spread_chance", region.swamp_spread_chance);

    JsonObject fieldjo = jo.get_object("field_coverage");
    double tmpval = 0.0f;
    if (fieldjo.read("percent_coverage", tmpval)) {
        region.field_coverage.mpercent_coverage = (int)(tmpval * 10000.0);
    }

    fieldjo.read("default_ter", region.field_coverage.default_ter_str);

    JsonObject otherjo = fieldjo.get_object("other");
    std::set<std::string> keys = otherjo.get_member_names();
    for( const auto &key : keys ) {
        if( key != "//" ) {
            if( otherjo.read( key, tmpval ) ) {
                region.field_coverage.percent_str[key] = tmpval;
            }
        }
    }

    if (fieldjo.read("boost_chance", tmpval)) {
        region.field_coverage.boost_chance = (int)(tmpval * 10000.0);
    }
    if (fieldjo.read("boosted_percent_coverage", tmpval)) {
        if(region.field_coverage.boost_chance > 0.0f && tmpval == 0.0f) {
            fieldjo.throw_error("boost_chance > 0 requires boosted_percent_coverage");
        }

        region.field_coverage.boosted_mpercent_coverage = (int)(tmpval * 10000.0);
    }

    if (fieldjo.read("boosted_other_percent", tmpval)) {
        if(region.field_coverage.boost_chance > 0.0f && tmpval == 0.0f) {
            fieldjo.throw_error("boost_chance > 0 requires boosted_other_percent");
        }

        region.field_coverage.boosted_other_mpercent = (int)(tmpval * 10000.0);
    }

    JsonObject boostedjo = fieldjo.get_object("boosted_other");
    std::set<std::string> boostedkeys = boostedjo.get_member_names();
    for( const auto &key : boostedkeys ) {
        if( key != "//" ) {
            if( boostedjo.read( key, tmpval ) ) {
                region.field_coverage.boosted_percent_str[key] = tmpval;
            }
        }
    }

    if(region.field_coverage.boost_chance > 0.0f && region.field_coverage.boosted_percent_str.size() == 0) {
        fieldjo.throw_error("boost_chance > 0 requires boosted_other { ... }");
    }

    JsonObject mapextrajo = jo.get_object("map_extras");
    std::set<std::string> extrazones = mapextrajo.get_member_names();
    for( const auto &zone : extrazones ) {
        if( zone != "//" ) {
            JsonObject zonejo = mapextrajo.get_object(zone);

            int tmpval = 0;
            if (zonejo.read("chance", tmpval)) {
                region.region_extras[zone].chance = tmpval;
            }

            JsonObject extrasjo = zonejo.get_object("extras");
            std::set<std::string> extrakeys = extrasjo.get_member_names();
            for( const auto &key : extrakeys ) {
                if( key != "//" ) {
                    if (get_option<bool>( "CLASSIC_ZOMBIES" )
                        && classic_extras.count(key) == 0) {
                        continue;
                    }
                    region.region_extras[zone].values.add_or_replace(key, extrasjo.get_int(key));
                }
            }
        }
    }

    JsonObject cityjo = jo.get_object("city");

    cityjo.read("shop_radius", region.city_spec.shop_radius);
    cityjo.read("park_radius", region.city_spec.park_radius);

    const auto load_building_types = [&cityjo]( const std::string &type, building_bin &dest ) {
        JsonObject typejo = cityjo.get_object( type );
        std::set<std::string> type_keys = typejo.get_member_names();
        for( const auto &key : type_keys ) {
            if( key != "//" && typejo.has_int( key ) ) {
                dest.add( overmap_special_id( key ), typejo.get_int( key ) );
            }
        }
    };
    load_building_types( "houses", region.city_spec.houses );
    load_building_types( "shops", region.city_spec.shops );
    load_building_types( "parks", region.city_spec.parks );
}

const overmap_special_terrain &overmap_special::get_terrain_at( const tripoint &p ) const
{
    const auto iter = std::find_if( terrains.begin(), terrains.end(), [ &p ]( const overmap_special_terrain &elem ) {
         return elem.p == p;
    } );
    if( iter == terrains.end() ) {
        static const overmap_special_terrain null_terrain;
        return null_terrain;
    }
    return *iter;
}

bool overmap_special::can_be_placed_on( const oter_id &oter ) const
{
    return std::any_of( locations.begin(), locations.end(),
    [ &oter ]( const string_id<overmap_location> &loc ) {
        return loc->test( oter );
    } );
}

bool overmap_special::requires_city() const
{
    return city_size.min > 0 || city_distance.max < std::max( OMAPX, OMAPY );
}

bool overmap_special::can_belong_to_city( const tripoint &p, const city &cit ) const
{
    if( !requires_city() ) {
        return true;
    }
    if( !cit || !city_size.contains( cit.s ) ) {
        return false;
    }
    return city_distance.contains( cit.get_distance_from( p ) );
}

void overmap_special::load( JsonObject &jo, const std::string &src )
{
    const bool strict = src == "dda";
    // city_building is just an alias of overmap_special
    // @todo: This comparison is a hack. Separate them properly.
    const bool is_special = jo.get_string( "type", "" ) == "overmap_special";

    mandatory( jo, was_loaded, "overmaps", terrains );
    mandatory( jo, was_loaded, "locations", locations );

    if( is_special ) {
        mandatory( jo, was_loaded, "occurrences", occurrences );

        optional( jo, was_loaded, "connections", connections );

        assign( jo, "city_sizes", city_size, strict );
        assign( jo, "city_distance", city_distance, strict );
    }

    assign( jo, "spawns", spawns, strict );

    assign( jo, "rotate", rotatable, strict );
    assign( jo, "flags", flags, strict );
}

void overmap_special::finalize()
{
    for( auto &elem : connections ) {
        const auto &oter = get_terrain_at( elem.p );
        if( !elem.terrain && oter.terrain ) {
            elem.terrain = oter.terrain->get_type_id();    // Defaulted.
        }
        elem.connection = overmap_connections::guess_for( elem.terrain );
    }
}

void overmap_special::check() const
{
    std::set<int> invalid_terrains;
    std::set<tripoint> points;

    for( const auto &element : locations ) {
        if( !element.is_valid() ) {
            debugmsg( "In overmap special \"%s\", location \"%s\" is invalid.",
                      id.c_str(), element.c_str() );
        }
    }

    for( const auto &elem : terrains ) {
        const auto &oter = elem.terrain;

        if( !oter.is_valid() ) {
            if( invalid_terrains.count( oter.id() ) == 0 ) {
                invalid_terrains.insert( oter.id() );
                debugmsg( "In overmap special \"%s\", terrain \"%s\" is invalid.",
                          id.c_str(), oter.c_str() );
            }
        }

        const auto &pos = elem.p;

        if( points.count( pos ) > 0 ) {
            debugmsg( "In overmap special \"%s\", point [%d,%d,%d] is duplicated.",
                      id.c_str(), pos.x, pos.y, pos.z );
        } else {
            points.insert( pos );
        }
    }

    for( const auto &elem : connections ) {
        const auto &oter = get_terrain_at( elem.p );
        if( !elem.terrain ) {
            debugmsg( "In overmap special \"%s\", connection [%d,%d,%d] doesn't have a terrain.",
                      id.c_str(), elem.p.x, elem.p.y, elem.p.z );
        } else if( !elem.existing && !elem.terrain->has_flag( line_drawing ) ) {
            debugmsg( "In overmap special \"%s\", connection [%d,%d,%d] \"%s\" isn't drawn with lines.",
                      id.c_str(), elem.p.x, elem.p.y, elem.p.z, elem.terrain.c_str() );
        } else if( oter.terrain && !oter.terrain->type_is( elem.terrain ) ) {
            debugmsg( "In overmap special \"%s\", connection [%d,%d,%d] overwrites \"%s\".",
                      id.c_str(), elem.p.x, elem.p.y, elem.p.z, oter.terrain.c_str() );
        }
    }
}

// *** BEGIN overmap FUNCTIONS ***
overmap::overmap( int const x, int const y ) : loc( x, y )
{
    const std::string rsettings_id = get_option<std::string>( "DEFAULT_REGION" );
    t_regional_settings_map_citr rsit = region_settings_map.find( rsettings_id );

    if ( rsit == region_settings_map.end() ) {
        debugmsg("overmap(%d,%d): can't find region '%s'", x, y, rsettings_id.c_str() ); // gonna die now =[
    }
    settings = rsit->second;

    init_layers();
}

overmap::~overmap() = default;

void overmap::populate( overmap_special_batch &enabled_specials )
{
    try {
        open( enabled_specials );
    } catch( const std::exception &err ) {
        debugmsg( "overmap (%d,%d) failed to load: %s", loc.x, loc.y, err.what() );
    }
}

void overmap::populate()
{
    overmap_special_batch enabled_specials = overmap_specials::get_default_batch( loc );
    populate( enabled_specials );
}

oter_id overmap::get_default_terrain( int z ) const
{
    if( z == 0 ) {
        return settings.default_oter.id();
    } else {
        // // @todo: Get rid of the hard-coded ids.
        static const oter_str_id open_air( "open_air" );
        static const oter_str_id empty_rock( "empty_rock" );

        return z > 0 ? open_air.id() : empty_rock.id();
    }
}

void overmap::init_layers()
{
    for( int k = 0; k < OVERMAP_LAYERS; ++k ) {
        const oter_id tid = get_default_terrain( k - OVERMAP_DEPTH );

        for( int i = 0; i < OMAPX; ++i ) {
            for( int j = 0; j < OMAPY; ++j ) {
                layer[k].terrain[i][j] = tid;
                layer[k].visible[i][j] = false;
                layer[k].explored[i][j] = false;
            }
        }
    }
}

oter_id &overmap::ter(const int x, const int y, const int z)
{
    if( !inbounds( x, y, z ) ) {
        return ot_null;
    }

    return layer[z + OVERMAP_DEPTH].terrain[x][y];
}

oter_id &overmap::ter( const tripoint &p )
{
    return ter( p.x, p.y, p.z );
}

const oter_id overmap::get_ter(const int x, const int y, const int z) const
{
    if( !inbounds( x, y, z ) ) {
        return ot_null;
    }

    return layer[z + OVERMAP_DEPTH].terrain[x][y];
}

const oter_id overmap::get_ter( const tripoint &p ) const
{
    return get_ter( p.x, p.y, p.z );
}

bool &overmap::seen(int x, int y, int z)
{
    if( !inbounds( x, y, z ) ) {
        nullbool = false;
        return nullbool;
    }
    return layer[z + OVERMAP_DEPTH].visible[x][y];
}

bool &overmap::explored(int x, int y, int z)
{
    if( !inbounds( x, y, z ) ) {
        nullbool = false;
        return nullbool;
    }
    return layer[z + OVERMAP_DEPTH].explored[x][y];
}

bool overmap::is_explored(int const x, int const y, int const z) const
{
    if( !inbounds( x, y, z ) ) {
        return false;
    }
    return layer[z + OVERMAP_DEPTH].explored[x][y];
}

bool overmap::mongroup_check(const mongroup &candidate) const
{
    const auto matching_range = zg.equal_range(candidate.pos);
    return std::find_if( matching_range.first, matching_range.second,
        [candidate](std::pair<tripoint, mongroup> match) {
            // This is extra strict since we're using it to test serialization.
            return candidate.type == match.second.type && candidate.pos == match.second.pos &&
                candidate.radius == match.second.radius &&
                candidate.population == match.second.population &&
                candidate.target == match.second.target &&
                candidate.interest == match.second.interest &&
                candidate.dying == match.second.dying &&
                candidate.horde == match.second.horde &&
                candidate.diffuse == match.second.diffuse;
        } ) != matching_range.second;
}

bool overmap::monster_check(const std::pair<tripoint, monster> &candidate) const
{
    const auto matching_range = monster_map.equal_range(candidate.first);
    return std::find_if( matching_range.first, matching_range.second,
        [candidate](std::pair<tripoint, monster> match) {
            return candidate.second.pos() == match.second.pos() &&
                candidate.second.type == match.second.type;
        } ) != matching_range.second;
}

void overmap::insert_npc( std::shared_ptr<npc> who )
{
    npcs.push_back( who );
    g->set_npcs_dirty();
}

std::shared_ptr<npc> overmap::erase_npc( const int id )
{
    const auto iter = std::find_if( npcs.begin(), npcs.end(), [id]( const std::shared_ptr<npc> &n ) { return n->getID() == id; } );
    if( iter == npcs.end() ) {
        return nullptr;
    }
    auto ptr = *iter;
    npcs.erase( iter );
    g->set_npcs_dirty();
    return ptr;
}

std::vector<std::shared_ptr<npc>> overmap::get_npcs( const std::function<bool( const npc & )> &predicate ) const
{
    std::vector<std::shared_ptr<npc>> result;
    for( const auto &g : npcs ) {
        if( predicate( *g ) ) {
            result.push_back( g );
        }
    }
    return result;
}

bool overmap::has_note(int const x, int const y, int const z) const
{
    if (z < -OVERMAP_DEPTH || z > OVERMAP_HEIGHT) {
        return false;
    }

    for( auto &i : layer[z + OVERMAP_DEPTH].notes ) {
        if( i.x == x && i.y == y ) {
            return true;
        }
    }
    return false;
}

std::string const& overmap::note(int const x, int const y, int const z) const
{
    static std::string const fallback {};

    if (z < -OVERMAP_DEPTH || z > OVERMAP_HEIGHT) {
        return fallback;
    }

    auto const &notes = layer[z + OVERMAP_DEPTH].notes;
    auto const it = std::find_if(begin(notes), end(notes), [&](om_note const& n) {
        return n.x == x && n.y == y;
    });

    return (it != std::end(notes)) ? it->text : fallback;
}

void overmap::add_note(int const x, int const y, int const z, std::string message)
{
    if (z < -OVERMAP_DEPTH || z > OVERMAP_HEIGHT) {
        debugmsg("Attempting to add not to overmap for blank layer %d", z);
        return;
    }

    auto &notes = layer[z + OVERMAP_DEPTH].notes;
    auto const it = std::find_if(begin(notes), end(notes), [&](om_note const& n) {
        return n.x == x && n.y == y;
    });

    if (it == std::end(notes)) {
        notes.emplace_back(om_note {std::move(message), x, y});
    } else if (!message.empty()) {
        it->text = std::move(message);
    } else {
        notes.erase(it);
    }
}

void overmap::delete_note(int const x, int const y, int const z)
{
    add_note(x, y, z, std::string {});
}

std::vector<point> overmap::find_notes(int const z, std::string const &text)
{
    std::vector<point> note_locations;
    map_layer &this_layer = layer[z + OVERMAP_DEPTH];
    for( auto note : this_layer.notes ) {
        if( lcmatch( note.text, text ) ) {
            note_locations.push_back( global_base_point() + point( note.x, note.y ) );
        }
    }
    return note_locations;
}

bool overmap::inbounds( const tripoint &loc, int clearance )
{
    return ( loc.x >= clearance && loc.x < OMAPX - clearance &&
             loc.y >= clearance && loc.y < OMAPY - clearance &&
             loc.z >= -OVERMAP_DEPTH && loc.z <= OVERMAP_HEIGHT );
}

bool overmap::inbounds( int x, int y, int z, int clearance )
{
    return inbounds( tripoint( x, y, z ), clearance );
}

point overmap::display_notes(int z)
{
    const overmapbuffer::t_notes_vector notes = overmap_buffer.get_all_notes(z);
    catacurses::window w_notes = catacurses::newwin( FULL_SCREEN_HEIGHT, FULL_SCREEN_WIDTH,
                              (TERMY > FULL_SCREEN_HEIGHT) ? (TERMY - FULL_SCREEN_HEIGHT) / 2 : 0,
                              (TERMX > FULL_SCREEN_WIDTH) ? (TERMX - FULL_SCREEN_WIDTH) / 2 : 0);

    draw_border(w_notes);

    const std::string title = _("Notes:");
    const std::string back_msg = _("< Prev notes");
    const std::string forward_msg = _("Next notes >");

    // Number of items to show at one time, 2 rows for border, 2 for title & bottom text
    const unsigned maxitems = FULL_SCREEN_HEIGHT - 4;
    int ch = '.';
    unsigned start = 0;
    const int back_len = utf8_width( back_msg );
    bool redraw = true;
    point result(-1, -1);

    mvwprintz(w_notes, 1, 1, c_light_gray, title.c_str());
    do {
        if (redraw) {
            for (int i = 2; i < FULL_SCREEN_HEIGHT - 1; i++) {
                for (int j = 1; j < FULL_SCREEN_WIDTH - 1; j++) {
                    mvwputch(w_notes, i, j, c_black, ' ');
                }
            }
            for (unsigned i = 0; i < maxitems; i++) {
                const unsigned cur_it = start + i;
                if (cur_it >= notes.size()) {
                    continue;
                }
                // Print letter ('a' <=> cur_it == start)
                mvwputch (w_notes, i + 2, 1, c_white, 'a' + i);
                mvwprintz(w_notes, i + 2, 3, c_light_gray, "- %s", notes[cur_it].second.c_str());
            }
            if (start >= maxitems) {
                mvwprintw(w_notes, maxitems + 2, 1, back_msg.c_str());
            }
            if (start + maxitems < notes.size()) {
                mvwprintw(w_notes, maxitems + 2, 2 + back_len, forward_msg.c_str());
            }
            mvwprintz(w_notes, 1, 40, c_white, _("Press letter to center on note"));
            mvwprintz(w_notes, FULL_SCREEN_HEIGHT - 2, 40, c_white, _("Spacebar - Return to map  "));
            wrefresh(w_notes);
            redraw = false;
        }
        // @todo: use input context
        ch = inp_mngr.get_input_event().get_first_input();
        if (ch == '<' && start >= maxitems) {
            start -= maxitems;
            redraw = true;
        } else if (ch == '>' && start + maxitems < notes.size()) {
            start += maxitems;
            redraw = true;
        } else if(ch >= 'a' && ch <= 'z') {
            const unsigned chosen = ch - 'a' + start;
            if (chosen < notes.size()) {
                result = notes[chosen].first;
                break; // -> return result
            }
        }
    } while(ch != ' ' && ch != '\n' && ch != KEY_ESCAPE);
    return result;
}

const scent_trace &overmap::scent_at( const tripoint &loc ) const
{
    const static scent_trace null_scent;
    const auto &scent_found = scents.find( loc );
    if( scent_found != scents.end() ) {
        return scent_found->second;
    }
    return null_scent;
}

void overmap::set_scent( const tripoint &loc, scent_trace &new_scent )
{
    // @todo: increase strength of scent trace when applied repeatedly in a short timespan.
    scents[loc] = new_scent;
}

void overmap::generate( const overmap *north, const overmap *east,
                        const overmap *south, const overmap *west,
                        overmap_special_batch &enabled_specials )
{
    dbg(D_INFO) << "overmap::generate start...";
    std::vector<point> river_start;// West/North endpoints of rivers
    std::vector<point> river_end; // East/South endpoints of rivers

    // Determine points where rivers & roads should connect w/ adjacent maps
    const oter_id river_center("river_center"); // optimized comparison.

    if (north != NULL) {
        for (int i = 2; i < OMAPX - 2; i++) {
            if (is_river(north->get_ter(i, OMAPY - 1, 0))) {
                ter(i, 0, 0) = river_center;
            }
            if (is_river(north->get_ter(i, OMAPY - 1, 0)) &&
                is_river(north->get_ter(i - 1, OMAPY - 1, 0)) &&
                is_river(north->get_ter(i + 1, OMAPY - 1, 0))) {
                if (river_start.empty() ||
                    river_start[river_start.size() - 1].x < i - 6) {
                    river_start.push_back(point(i, 0));
                }
            }
        }
        for (auto &i : north->roads_out) {
            if (i.y == OMAPY - 1) {
                roads_out.push_back(city(i.x, 0, 0));
            }
        }
    }
    size_t rivers_from_north = river_start.size();
    if (west != NULL) {
        for (int i = 2; i < OMAPY - 2; i++) {
            if (is_river(west->get_ter(OMAPX - 1, i, 0))) {
                ter(0, i, 0) = river_center;
            }
            if (is_river(west->get_ter(OMAPX - 1, i, 0)) &&
                is_river(west->get_ter(OMAPX - 1, i - 1, 0)) &&
                is_river(west->get_ter(OMAPX - 1, i + 1, 0))) {
                if (river_start.size() == rivers_from_north ||
                    river_start[river_start.size() - 1].y < i - 6) {
                    river_start.push_back(point(0, i));
                }
            }
        }
        for (auto &i : west->roads_out) {
            if (i.x == OMAPX - 1) {
                roads_out.push_back(city(0, i.y, 0));
            }
        }
    }
    if (south != NULL) {
        for (int i = 2; i < OMAPX - 2; i++) {
            if (is_river(south->get_ter(i, 0, 0))) {
                ter(i, OMAPY - 1, 0) = river_center;
            }
            if (is_river(south->get_ter(i,     0, 0)) &&
                is_river(south->get_ter(i - 1, 0, 0)) &&
                is_river(south->get_ter(i + 1, 0, 0))) {
                if (river_end.empty() ||
                    river_end[river_end.size() - 1].x < i - 6) {
                    river_end.push_back(point(i, OMAPY - 1));
                }
            }
        }
        for (auto &i : south->roads_out) {
            if (i.y == 0) {
                roads_out.push_back(city(i.x, OMAPY - 1, 0));
            }
        }
    }
    size_t rivers_to_south = river_end.size();
    if (east != NULL) {
        for (int i = 2; i < OMAPY - 2; i++) {
            if (is_river(east->get_ter(0, i, 0))) {
                ter(OMAPX - 1, i, 0) = river_center;
            }
            if (is_river(east->get_ter(0, i, 0)) &&
                is_river(east->get_ter(0, i - 1, 0)) &&
                is_river(east->get_ter(0, i + 1, 0))) {
                if (river_end.size() == rivers_to_south ||
                    river_end[river_end.size() - 1].y < i - 6) {
                    river_end.push_back(point(OMAPX - 1, i));
                }
            }
        }
        for (auto &i : east->roads_out) {
            if (i.x == 0) {
                roads_out.push_back(city(OMAPX - 1, i.y, 0));
            }
        }
    }

    // Even up the start and end points of rivers. (difference of 1 is acceptable)
    // Also ensure there's at least one of each.
    std::vector<point> new_rivers;
    if (north == NULL || west == NULL) {
        while (river_start.empty() || river_start.size() + 1 < river_end.size()) {
            new_rivers.clear();
            if (north == NULL) {
                new_rivers.push_back( point(rng(10, OMAPX - 11), 0) );
            }
            if (west == NULL) {
                new_rivers.push_back( point(0, rng(10, OMAPY - 11)) );
            }
            river_start.push_back( random_entry( new_rivers ) );
        }
    }
    if (south == NULL || east == NULL) {
        while (river_end.empty() || river_end.size() + 1 < river_start.size()) {
            new_rivers.clear();
            if (south == NULL) {
                new_rivers.push_back( point(rng(10, OMAPX - 11), OMAPY - 1) );
            }
            if (east == NULL) {
                new_rivers.push_back( point(OMAPX - 1, rng(10, OMAPY - 11)) );
            }
            river_end.push_back( random_entry( new_rivers ) );
        }
    }

    // Now actually place those rivers.
    if (river_start.size() > river_end.size() && !river_end.empty()) {
        std::vector<point> river_end_copy = river_end;
        while (!river_start.empty()) {
            const point start = random_entry_removed( river_start );
            if (!river_end.empty()) {
                place_river(start, river_end[0]);
                river_end.erase(river_end.begin());
            } else {
                place_river( start, random_entry( river_end_copy ) );
            }
        }
    } else if (river_end.size() > river_start.size() && !river_start.empty()) {
        std::vector<point> river_start_copy = river_start;
        while (!river_end.empty()) {
            const point end = random_entry_removed( river_end );
            if (!river_start.empty()) {
                place_river(river_start[0], end);
                river_start.erase(river_start.begin());
            } else {
                place_river( random_entry( river_start_copy ), end );
            }
        }
    } else if (!river_end.empty()) {
        if (river_start.size() != river_end.size())
            river_start.push_back( point(rng(OMAPX / 4, (OMAPX * 3) / 4),
                                         rng(OMAPY / 4, (OMAPY * 3) / 4)));
        for (size_t i = 0; i < river_start.size(); i++) {
            place_river(river_start[i], river_end[i]);
        }
    }

    // Cities and forests come next.
    // These are agnostic of adjacent maps, so it's very simple.
    place_cities();
    place_forest();

    // Ideally we should have at least two exit points for roads, on different sides
    if (roads_out.size() < 2) {
        std::vector<city> viable_roads;
        int tmp;
        // Populate viable_roads with one point for each neighborless side.
        // Make sure these points don't conflict with rivers.
        // @todo: In theory this is a potential infinite loop...
        if (north == NULL) {
            do {
                tmp = rng(10, OMAPX - 11);
            } while (is_river(ter(tmp, 0, 0)) || is_river(ter(tmp - 1, 0, 0)) ||
                     is_river(ter(tmp + 1, 0, 0)) );
            viable_roads.push_back(city(tmp, 0, 0));
        }
        if (east == NULL) {
            do {
                tmp = rng(10, OMAPY - 11);
            } while (is_river(ter(OMAPX - 1, tmp, 0)) || is_river(ter(OMAPX - 1, tmp - 1, 0)) ||
                     is_river(ter(OMAPX - 1, tmp + 1, 0)));
            viable_roads.push_back(city(OMAPX - 1, tmp, 0));
        }
        if (south == NULL) {
            do {
                tmp = rng(10, OMAPX - 11);
            } while (is_river(ter(tmp, OMAPY - 1, 0)) || is_river(ter(tmp - 1, OMAPY - 1, 0)) ||
                     is_river(ter(tmp + 1, OMAPY - 1, 0)));
            viable_roads.push_back(city(tmp, OMAPY - 1, 0));
        }
        if (west == NULL) {
            do {
                tmp = rng(10, OMAPY - 11);
            } while (is_river(ter(0, tmp, 0)) || is_river(ter(0, tmp - 1, 0)) ||
                     is_river(ter(0, tmp + 1, 0)));
            viable_roads.push_back(city(0, tmp, 0));
        }
        while (roads_out.size() < 2 && !viable_roads.empty()) {
            roads_out.push_back( random_entry_removed( viable_roads ) );
        }
    }

    std::vector<point> road_points; // cities and roads_out together
    // Compile our master list of roads; it's less messy if roads_out is first
    road_points.reserve( roads_out.size() + cities.size() );
    for( const auto &elem : roads_out ) {
        road_points.emplace_back( elem.x, elem.y );
    }
    for( const auto &elem : cities ) {
        road_points.emplace_back( elem.x, elem.y );
    }

    // And finally connect them via roads.
    const string_id<overmap_connection> local_road( "local_road" );
    connect_closest_points( road_points, 0, *local_road );

    place_specials( enabled_specials );
    polish_river();

    // @todo: there is no reason we can't generate the sublevels in one pass
    //       for that matter there is no reason we can't as we add the entrance ways either

    // Always need at least one sublevel, but how many more
    int z = -1;
    bool requires_sub = false;
    do {
        requires_sub = generate_sub(z);
    } while(requires_sub && (--z >= -OVERMAP_DEPTH));

    // Place the monsters, now that the terrain is laid out
    place_mongroups();
    place_radios();
    dbg(D_INFO) << "overmap::generate done";
}


bool overmap::generate_sub(int const z)
{
    bool requires_sub = false;
    std::vector<point> subway_points;
    std::vector<point> sewer_points;

    std::vector<city> ant_points;
    std::vector<city> goo_points;
    std::vector<city> lab_points;
    std::vector<city> ice_lab_points;
    std::vector<point> shaft_points;
    std::vector<city> mine_points;
    // These are so common that it's worth checking first as int.
    const oter_id skip_above[5] = {
        oter_id("empty_rock"), oter_id("forest"), oter_id("field"),
        oter_id("forest_thick"), oter_id("forest_water")
    };

    for (int i = 0; i < OMAPX; i++) {
        for (int j = 0; j < OMAPY; j++) {
            oter_id oter_above = ter(i, j, z + 1);
            oter_id oter_ground = ter(i, j, 0);
            //oter_id oter_sewer = ter(i, j, -1);
            //oter_id oter_underground = ter(i, j, -2);

            // implicitly skip skip_above oter_ids
            bool skipme = false;
            for( auto &elem : skip_above ) {
                if( oter_above == elem ) {
                    skipme = true;
                    break;
                }
            }
            if( skipme )
            {
                continue;
            }

            if (is_ot_type("sub_station", oter_ground) && z == -1) {
                ter(i, j, z) = oter_id( "sewer_sub_station" );
                requires_sub = true;
            } else if (is_ot_type("sub_station", oter_ground) && z == -2) {
                ter(i, j, z) = oter_id( "subway_isolated" );
                subway_points.emplace_back( i, j - 1 );
                subway_points.emplace_back( i, j );
                subway_points.emplace_back( i, j + 1 );
            } else if (oter_above == "road_nesw_manhole") {
                ter(i, j, z) = oter_id( "sewer_isolated" );
                sewer_points.emplace_back( i, j );
            } else if (oter_above == "sewage_treatment") {
                sewer_points.emplace_back( i, j );
            } else if (oter_above == "cave" && z == -1) {
                if (one_in(3)) {
                    ter(i, j, z) = oter_id( "cave_rat" );
                    requires_sub = true; // rat caves are two level
                } else {
                    ter(i, j, z) = oter_id( "cave" );
                }
            } else if (oter_above == "cave_rat" && z == -2) {
                ter(i, j, z) = oter_id( "cave_rat" );
            } else if (oter_above == "anthill") {
                int size = rng(MIN_ANT_SIZE, MAX_ANT_SIZE);
                ant_points.push_back(city(i, j, size));
                add_mon_group(mongroup( mongroup_id( "GROUP_ANT" ), i * 2, j * 2, z, (size * 3) / 2, rng(6000, 8000)));
            } else if (oter_above == "slimepit_down") {
                int size = rng(MIN_GOO_SIZE, MAX_GOO_SIZE);
                goo_points.push_back(city(i, j, size));
            } else if (oter_above == "forest_water") {
                ter(i, j, z) = oter_id( "cavern" );
                chip_rock( i, j, z );
            } else if (oter_above == "lab_core" ||
                       (z == -1 && oter_above == "lab_stairs")) {
                lab_points.push_back(city(i, j, rng(1, 5 + z)));
            } else if (oter_above == "lab_stairs") {
                ter(i, j, z) = oter_id( "lab" );
            } else if (oter_above == "ice_lab_core" ||
                       (z == -1 && oter_above == "ice_lab_stairs")) {
                ice_lab_points.push_back(city(i, j, rng(1, 5 + z)));
            } else if (oter_above == "ice_lab_stairs") {
                ter(i, j, z) = oter_id( "ice_lab" );
            } else if (oter_above == "mine_entrance") {
                shaft_points.push_back( point(i, j) );
            } else if (oter_above == "mine_shaft" ||
                       oter_above == "mine_down"    ) {
                ter(i, j, z) = oter_id( "mine" );
                mine_points.push_back(city(i, j, rng(6 + z, 10 + z)));
                // technically not all finales need a sub level,
                // but at this point we don't know
                requires_sub = true;
            } else if( oter_above == "mine_finale" ) {
                for( auto &p : g->m.points_in_radius( tripoint( i, j, z ), 1, 0 ) ) {
                    ter( p.x, p.y, p.z ) = oter_id( "spiral" );
                }
                ter( i, j, z ) = oter_id( "spiral_hub" );
                add_mon_group( mongroup( mongroup_id( "GROUP_SPIRAL" ), i * 2, j * 2, z, 2, 200 ) );
            } else if ( oter_above == "silo" ) {
                if( rng( 2, 7 ) < abs( z ) || rng( 2, 7 ) < abs( z ) ) {
                    ter(i, j, z) = oter_id( "silo_finale" );
                } else {
                    ter(i, j, z) = oter_id( "silo" );
                    requires_sub = true;
                }
            }
        }
    }

    for (auto &i : goo_points) {
        requires_sub |= build_slimepit(i.x, i.y, z, i.s);
    }
    const string_id<overmap_connection> sewer_tunnel( "sewer_tunnel" );
    connect_closest_points( sewer_points, z, *sewer_tunnel );

    const string_id<overmap_connection> subway_tunnel( "subway_tunnel" );
    connect_closest_points( subway_points, z, *subway_tunnel );

    for( auto &i : subway_points ) {
        if( is_ot_type( "sub_station", ter( i.x, i.y, z + 2 ) ) ) {
            ter( i.x, i.y, z ) = oter_id( "underground_sub_station" );
        }
    }

    for (auto &i : lab_points) {
        bool lab = build_lab(i.x, i.y, z, i.s);
        requires_sub |= lab;
        if (!lab && ter(i.x, i.y, z) == "lab_core") {
            ter(i.x, i.y, z) = oter_id( "lab" );
        }
    }
    for (auto &i : ice_lab_points) {
        bool ice_lab = build_lab(i.x, i.y, z, i.s, true);
        requires_sub |= ice_lab;
        if (!ice_lab && ter(i.x, i.y, z) == "ice_lab_core") {
            ter(i.x, i.y, z) = oter_id( "ice_lab" );
        }
    }
    for (auto &i : ant_points) {
        build_anthill(i.x, i.y, z, i.s);
    }

    for (auto &i : cities) {
        if (one_in(3)) {
            add_mon_group(mongroup( mongroup_id( "GROUP_CHUD" ), i.x * 2, i.y * 2, z, i.s, i.s * 20));
        }
        if (!one_in(8)) {
            add_mon_group(mongroup( mongroup_id( "GROUP_SEWER" ), i.x * 2, i.y * 2, z, (i.s * 7) / 2, i.s * 70));
        }
    }

    place_rifts(z);
    for (auto &i : mine_points) {
        build_mine(i.x, i.y, z, i.s);
    }

    for (auto &i : shaft_points) {
        ter(i.x, i.y, z) = oter_id( "mine_shaft" );
        requires_sub = true;
    }
    return requires_sub;
}

std::vector<point> overmap::find_terrain(const std::string &term, int zlevel)
{
    std::vector<point> found;
    for (int x = 0; x < OMAPX; x++) {
        for (int y = 0; y < OMAPY; y++) {
            if (seen(x, y, zlevel) &&
                lcmatch( ter(x, y, zlevel)->get_name(), term ) ) {
                found.push_back( global_base_point() + point( x, y ) );
            }
        }
    }
    return found;
}

const city &overmap::get_nearest_city( const tripoint &p ) const
{
    int distance = 999;
    const city *res = nullptr;
    for( const auto &elem : cities ) {
        const int dist = elem.get_distance_from( p );
        if (dist < distance) {
            distance = dist;
            res = &elem;
        }
    }
    if( res != nullptr ) {
        return *res;
    }
    static city invalid_city;
    return invalid_city;
}

// {note symbol, note color, offset to text}
std::tuple<char, nc_color, size_t> get_note_display_info(std::string const &note)
{
    std::tuple<char, nc_color, size_t> result {'N', c_yellow, 0};
    bool set_color  = false;
    bool set_symbol = false;

    size_t pos = 0;
    for (int i = 0; i < 2; ++i) {
        // find the first non-whitespace non-delimiter
        pos = note.find_first_not_of(" :;", pos, 3);
        if (pos == std::string::npos) {
            return result;
        }

        // find the first following delimiter
        auto const end = note.find_first_of(" :;", pos, 3);
        if (end == std::string::npos) {
            return result;
        }

        // set color or symbol
        if (!set_symbol && note[end] == ':') {
            std::get<0>(result) = note[end - 1];
            std::get<2>(result) = end + 1;
            set_symbol = true;
        } else if (!set_color && note[end] == ';') {
            std::get<1>(result) = get_note_color(note.substr(pos, end - pos));
            std::get<2>(result) = end + 1;
            set_color = true;
        }

        pos = end + 1;
    }

    return result;
}

static bool get_weather_glyph( tripoint const &pos, nc_color &ter_color, long &ter_sym )
{
    // Weather calculation is a bit expensive, so it's cached here.
    static std::map<tripoint, weather_type> weather_cache;
    static time_point last_weather_display = calendar::before_time_starts;
    if( last_weather_display != calendar::turn ) {
        last_weather_display = calendar::turn;
        weather_cache.clear();
    }
    auto iter = weather_cache.find( pos );
    if( iter == weather_cache.end() ) {
        auto const abs_ms_pos =  tripoint( pos.x * SEEX * 2, pos.y * SEEY * 2, pos.z );
        const auto &wgen = overmap_buffer.get_settings( pos.x, pos.y, pos.z ).weather;
        auto const weather = wgen.get_weather_conditions( abs_ms_pos, calendar::turn, g->get_seed() );
        iter = weather_cache.insert( std::make_pair( pos, weather ) ).first;
    }
    switch( iter->second ) {
        case WEATHER_SUNNY:
        case WEATHER_CLEAR:
        case WEATHER_NULL:
        case NUM_WEATHER_TYPES:
            // show the terrain as usual
            return false;
        case WEATHER_CLOUDY:
            ter_color = c_white;
            ter_sym = '8';
            break;
        case WEATHER_DRIZZLE:
        case WEATHER_FLURRIES:
            ter_color = c_light_blue;
            ter_sym = '8';
            break;
        case WEATHER_ACID_DRIZZLE:
            ter_color = c_light_green;
            ter_sym = '8';
            break;
        case WEATHER_RAINY:
        case WEATHER_SNOW:
            ter_color = c_blue;
            ter_sym = '8';
            break;
        case WEATHER_ACID_RAIN:
            ter_color = c_green;
            ter_sym = '8';
            break;
        case WEATHER_THUNDER:
        case WEATHER_LIGHTNING:
        case WEATHER_SNOWSTORM:
            ter_color = c_dark_gray;
            ter_sym = '8';
            break;
    }
    return true;
}

static bool get_scent_glyph( const tripoint &pos, nc_color &ter_color, long &ter_sym )
{
    auto possible_scent = overmap_buffer.scent_at( pos );
    if( possible_scent.creation_turn >= 0 ) {
        color_manager &color_list = get_all_colors();
        int i = 0;
        int scent_age = calendar::turn - possible_scent.creation_turn;
        while( i < num_colors && scent_age > 0 ) {
            i++;
            scent_age /= 10;
        }
        ter_color = color_list.get( (color_id)i );
        int scent_strength = possible_scent.initial_strength;
        char c = '0';
        while( c <= '9' && scent_strength > 0 ) {
            c++;
            scent_strength /= 10;
        }
        ter_sym = c;
        return true;
    }
    // but it makes no scents!
    return false;
}

void overmap::draw( const catacurses::window &w, const catacurses::window &wbar,
                    const tripoint &center, const tripoint &orig, bool blink, bool show_explored,
                    input_context *inp_ctxt, const draw_data_t &data )
{
    const int z     = center.z;
    const int cursx = center.x;
    const int cursy = center.y;
    const int om_map_width  = OVERMAP_WINDOW_WIDTH;
    const int om_map_height = OVERMAP_WINDOW_HEIGHT;
    const int om_half_width = om_map_width / 2;
    const int om_half_height = om_map_height / 2;

    // Target of current mission
    const tripoint target = g->u.get_active_mission_target();
    const bool has_target = target != overmap::invalid_tripoint;
    // seen status & terrain of center position
    bool csee = false;
    oter_id ccur_ter = ot_null;
    // Debug vision allows seeing everything
    const bool has_debug_vision = g->u.has_trait( trait_id( "DEBUG_NIGHTVISION" ) );
    // sight_points is hoisted for speed reasons.
    const int sight_points = !has_debug_vision ?
                             g->u.overmap_sight_range( g->light_level( g->u.posz() ) ) :
                             100;

    std::string sZoneName;
    tripoint tripointZone = tripoint(-1, -1, -1);
    const auto &zones = zone_manager::get_manager();

    if( data.iZoneIndex != -1 ) {
        sZoneName = zones.zones[data.iZoneIndex].get_name();
        tripointZone = ms_to_omt_copy(zones.zones[data.iZoneIndex].get_center_point());
    }

    // If we're debugging monster groups, find the monster group we've selected
    const mongroup *mgroup = nullptr;
    std::vector<mongroup *> mgroups;
    if(data.debug_mongroup) {
        mgroups = overmap_buffer.monsters_at( center.x, center.y, center.z );
        for( const auto &mgp : mgroups ) {
            mgroup = mgp;
            if( mgp->horde ) {
                break;
            }
        }
    }

    // A small LRU cache: most oter_id's occur in clumps like forests of swamps.
    // This cache helps avoid much more costly lookups in the full hashmap.
    constexpr size_t cache_size = 8; // used below to calculate the next index
    std::array<std::pair<oter_id, oter_t const*>, cache_size> cache {{}};
    size_t cache_next = 0;

    int const offset_x = cursx - om_half_width;
    int const offset_y = cursy - om_half_height;

    // For use with place_special: cache the color and symbol of each submap
    // and record the bounds to optimize lookups below
    std::unordered_map<tripoint, std::pair<long, nc_color>> special_cache;
    point s_begin, s_end = point( 0, 0 );
    if( blink && uistate.place_special ) {
        for( const auto &s_ter : uistate.place_special->terrains ) {
            if( s_ter.p.z == 0 ) {
                const tripoint rp = om_direction::rotate( s_ter.p, uistate.omedit_rotation );
                const oter_id oter =  s_ter.terrain->get_rotated( uistate.omedit_rotation );

                special_cache.insert( std::make_pair(
                    rp, std::make_pair( oter->get_sym(), oter->get_color() ) ) );

                s_begin.x = std::min( s_begin.x, rp.x );
                s_begin.y = std::min( s_begin.y, rp.y );
                s_end.x = std::max( s_end.x, rp.x );
                s_end.y = std::max( s_end.y, rp.y );
            }
        }
    }

    // Cache NPCs since time to draw them is linear (per seen tile) with their count
    struct npc_coloring {
        nc_color color;
        size_t count;
    };
    std::unordered_map<tripoint, npc_coloring> npc_color;
    if( blink ) {
        const auto &npcs = overmap_buffer.get_npcs_near_player( sight_points );
        for( const auto &np : npcs ) {
            if( np->posz() != z ) {
                continue;
            }

            const tripoint pos = np->global_omt_location();
            if( has_debug_vision || overmap_buffer.seen( pos.x, pos.y, pos.z ) ) {
                auto iter = npc_color.find( pos );
                nc_color np_color = np->basic_symbol_color();
                if( iter == npc_color.end() ) {
                    npc_color[ pos ] = { np_color, 1 };
                } else {
                    iter->second.count++;
                    // Randomly change to new NPC's color
                    if( iter->second.color != np_color && one_in( iter->second.count ) ) {
                        iter->second.color = np_color;
                    }
                }
            }
        }
    }

    for (int i = 0; i < om_map_width; ++i) {
        for (int j = 0; j < om_map_height; ++j) {
            const int omx = i + offset_x;
            const int omy = j + offset_y;

            oter_id cur_ter = ot_null;
            nc_color ter_color = c_black;
            long ter_sym = ' ';

            const bool see = has_debug_vision || overmap_buffer.seen(omx, omy, z);
            if (see) {
                // Only load terrain if we can actually see it
                cur_ter = overmap_buffer.ter(omx, omy, z);
            }

            tripoint const cur_pos {omx, omy, z};
            // Check if location is within player line-of-sight
            const bool los = see && g->u.overmap_los( cur_pos, sight_points );

            if (blink && cur_pos == orig) {
                // Display player pos, should always be visible
                ter_color = g->u.symbol_color();
                ter_sym   = '@';
            } else if( data.debug_weather && get_weather_glyph( tripoint( omx, omy, z ), ter_color, ter_sym ) ) {
                // ter_color and ter_sym have been set by get_weather_glyph
            } else if( data.debug_scent && get_scent_glyph( cur_pos, ter_color, ter_sym ) ) {
            } else if( blink && has_target && omx == target.x && omy == target.y ) {
                // Mission target, display always, player should know where it is anyway.
                ter_color = c_red;
                ter_sym   = '*';
                if( target.z > z ) {
                    ter_sym = '^';
                } else if( target.z < z ) {
                    ter_sym = 'v';
                }
            } else if (blink && overmap_buffer.has_note(cur_pos)) {
                // Display notes in all situations, even when not seen
                std::tie(ter_sym, ter_color, std::ignore) =
                    get_note_display_info(overmap_buffer.note(cur_pos));
            } else if (!see) {
                // All cases above ignore the seen-status,
                ter_color = c_dark_gray;
                ter_sym   = '#';
                // All cases below assume that see is true.
            } else if( blink && npc_color.count( cur_pos ) != 0 ) {
                // Visible NPCs are cached already
                ter_color = npc_color[ cur_pos ].color;
                ter_sym   = '@';
            } else if (blink && los && overmap_buffer.has_horde(omx, omy, z)) {
                // Display Hordes only when within player line-of-sight
                ter_color = c_green;
                ter_sym   = 'Z';
            } else if (blink && overmap_buffer.has_vehicle(omx, omy, z)) {
                // Display Vehicles only when player can see the location
                ter_color = c_cyan;
                ter_sym   = 'c';
            } else if (!sZoneName.empty() && tripointZone.x == omx && tripointZone.y == omy) {
                ter_color = c_yellow;
                ter_sym   = 'Z';
            } else {
                // Nothing special, but is visible to the player.
                // First see if we have the oter_t cached
                oter_t const* info = nullptr;
                for (auto const &c : cache) {
                    if (c.first == cur_ter) {
                        info = c.second;
                        break;
                    }
                }
                // Nope, look in the hash map next
                if (!info) {
                    info = &cur_ter.obj();
                    cache[cache_next] = std::make_pair( cur_ter, info );
                    cache_next = ( cache_next + 1 ) % cache_size;
                }
                // Okay, we found something
                if (info) {
                    // Map tile marked as explored
                    bool const explored = show_explored && overmap_buffer.is_explored(omx, omy, z);
                    ter_color = explored ? c_dark_gray : info->get_color();
                    ter_sym   = info->get_sym();
                }
            }

            // Are we debugging monster groups?
            if(blink && data.debug_mongroup) {
                // Check if this tile is the target of the currently selected group

                // Convert to position within overmap
                int localx = omx * 2;
                int localy = omy * 2;
                sm_to_om_remain(localx, localy);

                if(mgroup && mgroup->target.x / 2 == localx / 2 && mgroup->target.y / 2 == localy / 2) {
                    ter_color = c_red;
                    ter_sym = 'x';
                } else {
                    const auto &groups = overmap_buffer.monsters_at( omx, omy, center.z );
                    for( auto &mgp : groups ) {
                        if( mgp->type == mongroup_id( "GROUP_FOREST" ) ) {
                            // Don't flood the map with forest creatures.
                            continue;
                        }
                        if( mgp->horde ) {
                            // Hordes show as +
                            ter_sym = '+';
                            break;
                        } else {
                            // Regular groups show as -
                            ter_sym = '-';
                        }
                    }
                    // Set the color only if we encountered an eligible group.
                    if( ter_sym == '+' || ter_sym == '-' ) {
                        if( los ) {
                            ter_color = c_light_blue;
                        } else {
                            ter_color = c_blue;
                        }
                    }
                }
            }

            // Preview for place_terrain or place_special
            if( uistate.place_terrain || uistate.place_special ) {
                if( blink && uistate.place_terrain && omx == cursx && omy == cursy ) {
                    ter_color = uistate.place_terrain->get_color();
                    ter_sym = uistate.place_terrain->get_sym();
                } else if( blink && uistate.place_special ) {
                    if( omx - cursx >= s_begin.x && omx - cursx <= s_end.x &&
                        omy - cursy >= s_begin.y && omy - cursy <= s_end.y ) {
                        auto sm = special_cache.find( tripoint( omx - cursx, omy - cursy, z ) );
                        if( sm != special_cache.end() ) {
                            ter_color = sm->second.second;
                            ter_sym = sm->second.first;
                        }
                    }
                }
                // Highlight areas that already have been generated
                if( MAPBUFFER.lookup_submap(
                        omt_to_sm_copy( tripoint( omx, omy, z ) ) ) ) {
                    ter_color = red_background( ter_color );
                }
            }

            if( omx == cursx && omy == cursy && !uistate.place_special ) {
                csee = see;
                ccur_ter = cur_ter;
                mvwputch_hi(w, j, i, ter_color, ter_sym);
            } else {
                mvwputch(w, j, i, ter_color, ter_sym);
            }
        }
    }

    if( z == 0 && uistate.overmap_show_city_labels ) {
        draw_city_labels( w, tripoint( cursx, cursy, z ) );
    }

    if (has_target && blink &&
        (target.x < offset_x ||
         target.x >= offset_x + om_map_width ||
         target.y < offset_y ||
         target.y >= offset_y + om_map_height)) {
        int marker_x = std::max( 0, std::min( om_map_width  - 1, target.x - offset_x ) );
        int marker_y = std::max( 0, std::min( om_map_height - 1, target.y - offset_y ) );
        long marker_sym = ' ';
        switch (direction_from(cursx, cursy, target.x, target.y)) {
        case NORTH:
            marker_sym = '^';
            break;
        case NORTHEAST:
            marker_sym = LINE_OOXX;
            break;
        case EAST:
            marker_sym = '>';
            break;
        case SOUTHEAST:
            marker_sym = LINE_XOOX;
            break;
        case SOUTH:
            marker_sym = 'v';
            break;
        case SOUTHWEST:
            marker_sym = LINE_XXOO;
            break;
        case WEST:
            marker_sym = '<';
            break;
        case NORTHWEST:
            marker_sym = LINE_OXXO;
            break;
        default:
            break; //Do nothing
        }
        mvwputch(w, marker_y, marker_x, c_red, marker_sym);
    }

    std::vector<std::pair<nc_color, std::string>> corner_text;

    std::string const &note_text = overmap_buffer.note(cursx, cursy, z);
    if (!note_text.empty()) {
        size_t const pos = std::get<2>(get_note_display_info(note_text));
        if (pos != std::string::npos) {
            corner_text.emplace_back( c_yellow, note_text.substr(pos) );
        }
    }

    for( const auto &npc : overmap_buffer.get_npcs_near_omt(cursx, cursy, z, 0) ) {
        if( !npc->marked_for_death ) {
            corner_text.emplace_back( npc->basic_symbol_color(), npc->name );
        }
    }

    for( auto &v : overmap_buffer.get_vehicle(cursx, cursy, z) ) {
        corner_text.emplace_back( c_white, v.name );
    }

    if( !corner_text.empty() ) {
        int maxlen = 0;
        for (auto const &line : corner_text) {
            maxlen = std::max( maxlen, utf8_width( line.second ) );
        }

        const std::string spacer(maxlen, ' ');
        for( size_t i = 0; i < corner_text.size(); i++ ) {
            const auto &pr = corner_text[ i ];
            // clear line, print line, print vertical line at the right side.
            mvwprintz( w, i, 0, c_yellow, spacer.c_str() );
            mvwprintz( w, i, 0, pr.first, pr.second );
            mvwputch( w, i, maxlen, c_white, LINE_XOXO );
        }
        for (int i = 0; i <= maxlen; i++) {
            mvwputch( w, corner_text.size(), i, c_white, LINE_OXOX );
        }
        mvwputch( w, corner_text.size(), maxlen, c_white, LINE_XOOX );
    }

    if (sZoneName != "" && tripointZone.x == cursx && tripointZone.y == cursy) {
        std::string sTemp = _("Zone:");
        sTemp += " " + sZoneName;

        const int length = utf8_width( sTemp );
        for (int i = 0; i <= length; i++) {
            mvwputch(w, om_map_height-2, i, c_white, LINE_OXOX);
        }

        mvwprintz( w, om_map_height - 1, 0, c_yellow, sTemp );
        mvwputch(w, om_map_height-2, length, c_white, LINE_OOXX);
        mvwputch(w, om_map_height-1, length, c_white, LINE_XOXO);
    }

    // Draw the vertical line
    for (int j = 0; j < TERMY; j++) {
        mvwputch(wbar, j, 0, c_white, LINE_XOXO);
    }

    // Clear the legend
    for (int i = 1; i < 55; i++) {
        for (int j = 0; j < TERMY; j++) {
            mvwputch(wbar, j, i, c_black, ' ');
        }
    }

    // Draw text describing the overmap tile at the cursor position.
    if (csee) {
        if(!mgroups.empty()) {
            int line_number = 6;
            for( const auto &mgroup : mgroups ) {
                mvwprintz(wbar, line_number++, 3,
                          c_blue, "  Species: %s", mgroup->type.c_str());
                mvwprintz(wbar, line_number++, 3,
                          c_blue, "# monsters: %d", mgroup->population + mgroup->monsters.size());
                if( !mgroup->horde ) {
                    continue;
                }
                mvwprintz(wbar, line_number++, 3,
                          c_blue, "  Interest: %d", mgroup->interest);
                mvwprintz(wbar, line_number, 3,
                          c_blue, "  Target: %d, %d", mgroup->target.x, mgroup->target.y);
                mvwprintz(wbar, line_number++, 3,
                          c_red, "x");
            }
        } else {
            const auto &ter = ccur_ter.obj();
            const auto sm_pos = omt_to_sm_copy( tripoint( cursx, cursy, z ) );

            mvwputch( wbar, 1, 1, ter.get_color(), ter.get_sym() );

            const std::vector<std::string> name = foldstring( overmap_buffer.get_description_at( sm_pos ), 25);
            for (size_t i = 0; i < name.size(); i++) {
                mvwprintz( wbar, i + 1, 3, ter.get_color(), name[i] );
            }
        }
    } else {
        mvwprintz(wbar, 1, 1, c_dark_gray, _("# Unexplored"));
    }

    if (has_target) {
        // @todo: Add a note that the target is above/below us
        int distance = rl_dist( orig, target );
        mvwprintz(wbar, 3, 1, c_white, _("Distance to target: %d"), distance);
    }
    mvwprintz(wbar, 14, 1, c_magenta, _("Use movement keys to pan."));
    if( inp_ctxt != nullptr ) {
        int y = 16;

        const auto print_hint = [&]( const std::string &action, nc_color color = c_magenta ) {
            y += fold_and_print( wbar, y, 1, 27, color, string_format( _( "%s - %s" ),
                                 inp_ctxt->get_desc( action ).c_str(),
                                 inp_ctxt->get_action_name( action ).c_str() ) );
        };

        if( data.debug_editor ) {
            print_hint( "PLACE_TERRAIN", c_light_blue );
            print_hint( "PLACE_SPECIAL", c_light_blue );
            ++y;
        }

        print_hint( "LEVEL_UP" );
        print_hint( "LEVEL_DOWN" );
        print_hint( "CENTER" );
        print_hint( "SEARCH" );
        print_hint( "CREATE_NOTE" );
        print_hint( "DELETE_NOTE" );
        print_hint( "LIST_NOTES" );
        print_hint( "TOGGLE_BLINKING" );
        print_hint( "TOGGLE_OVERLAYS" );
        print_hint( "TOGGLE_CITY_LABELS" );
        print_hint( "TOGGLE_EXPLORED" );
        print_hint( "HELP_KEYBINDINGS" );
        print_hint( "QUIT" );
    }

    point omt(cursx, cursy);
    const point om = omt_to_om_remain(omt);
    mvwprintz(wbar, getmaxy(wbar) - 1, 1, c_red,
              _("LEVEL %i, %d'%d, %d'%d"), z, om.x, omt.x, om.y, omt.y);

    // draw nice crosshair around the cursor
    if( blink && !uistate.place_terrain && !uistate.place_special ) {
        mvwputch(w, om_half_height-1, om_half_width-1, c_light_gray, LINE_OXXO);
        mvwputch(w, om_half_height-1, om_half_width+1, c_light_gray, LINE_OOXX);
        mvwputch(w, om_half_height+1, om_half_width-1, c_light_gray, LINE_XXOO);
        mvwputch(w, om_half_height+1, om_half_width+1, c_light_gray, LINE_XOOX);
    }
    // Done with all drawing!
    wrefresh(wbar);
    wmove( w, om_half_height, om_half_width );
    wrefresh(w);
}


void overmap::draw_city_labels( const catacurses::window &w, const tripoint &center )
{
    const int win_x_max = getmaxx( w );
    const int win_y_max = getmaxy( w );
    const int sm_radius = std::max( win_x_max, win_y_max );

    const point screen_center_pos( win_x_max / 2, win_y_max / 2 );

    for( const auto &element : overmap_buffer.get_cities_near( omt_to_sm_copy( center ), sm_radius ) ) {
        const point city_pos( sm_to_omt_copy( element.abs_sm_pos.x, element.abs_sm_pos.y ) );
        const point screen_pos( city_pos - point( center.x, center.y ) + screen_center_pos );

        const int text_width = utf8_width( element.city->name, true );
        const int text_x_min = screen_pos.x - text_width / 2;
        const int text_x_max = text_x_min + text_width;
        const int text_y = screen_pos.y;

        if( text_x_min < 0 ||
            text_x_max > win_x_max ||
            text_y < 0 ||
            text_y > win_y_max ) {
            continue;   // outside of the window bounds.
        }

        if( screen_center_pos.x >= ( text_x_min - 1 ) &&
            screen_center_pos.x <= ( text_x_max ) &&
            screen_center_pos.y >= ( text_y - 1 ) &&
            screen_center_pos.y <= ( text_y + 1 ) ) {
            continue;   // right under the cursor.
        }

        if( !overmap_buffer.seen( city_pos.x, city_pos.y, center.z ) ) {
            continue;   // haven't seen it.
        }

        mvwprintz( w, text_y, text_x_min, i_yellow, element.city->name );
    }
}

tripoint overmap::draw_overmap()
{
    return draw_overmap(g->u.global_omt_location(), draw_data_t());
}

tripoint overmap::draw_overmap(int z)
{
    tripoint loc = g->u.global_omt_location();
    loc.z = z;
    return draw_overmap(loc, draw_data_t());
}

tripoint overmap::draw_hordes()
{
    draw_data_t data;
    data.debug_mongroup = true;
    return draw_overmap( g->u.global_omt_location(), data );
}

tripoint overmap::draw_weather()
{
    draw_data_t data;
    data.debug_weather = true;
    return draw_overmap( g->u.global_omt_location(), data );
}

tripoint overmap::draw_scents()
{
    draw_data_t data;
    data.debug_scent = true;
    return draw_overmap( g->u.global_omt_location(), data );
}

tripoint overmap::draw_editor()
{
    draw_data_t data;
    data.debug_editor = true;
    return draw_overmap( g->u.global_omt_location(), data );
}

tripoint overmap::draw_zones( tripoint const &center, tripoint const &select, int const iZoneIndex )
{
    draw_data_t data;
    data.select = select;
    data.iZoneIndex = iZoneIndex;
    return overmap::draw_overmap( center, data );
}

//Start drawing the overmap on the screen using the (m)ap command.
tripoint overmap::draw_overmap(const tripoint &orig, const draw_data_t &data)
{
    g->w_omlegend = catacurses::newwin( TERMY, 28, 0, TERMX - 28 );
    g->w_overmap = catacurses::newwin( OVERMAP_WINDOW_HEIGHT, OVERMAP_WINDOW_WIDTH, 0, 0 );

    // Draw black padding space to avoid gap between map and legend
    // also clears the pixel minimap in TILES
    g->w_blackspace = catacurses::newwin( TERMY, TERMX, 0, 0 );
    mvwputch(g->w_blackspace, 0, 0, c_black, ' ');
    wrefresh(g->w_blackspace);

    tripoint ret = invalid_tripoint;
    tripoint curs(orig);

    if( data.select != tripoint( -1, -1, -1 ) ) {
        curs = tripoint(data.select);
    }

    // Configure input context for navigating the map.
    input_context ictxt("OVERMAP");
    ictxt.register_action("ANY_INPUT");
    ictxt.register_directions();
    ictxt.register_action("CONFIRM");
    ictxt.register_action("LEVEL_UP");
    ictxt.register_action("LEVEL_DOWN");
    ictxt.register_action("HELP_KEYBINDINGS");

    // Actions whose keys we want to display.
    ictxt.register_action("CENTER");
    ictxt.register_action("CREATE_NOTE");
    ictxt.register_action("DELETE_NOTE");
    ictxt.register_action("SEARCH");
    ictxt.register_action("LIST_NOTES");
    ictxt.register_action("TOGGLE_BLINKING");
    ictxt.register_action("TOGGLE_OVERLAYS");
    ictxt.register_action("TOGGLE_CITY_LABELS");
    ictxt.register_action("TOGGLE_EXPLORED");
    if( data.debug_editor ) {
        ictxt.register_action( "PLACE_TERRAIN" );
        ictxt.register_action( "PLACE_SPECIAL" );
    }
    ictxt.register_action("QUIT");
    std::string action;
    bool show_explored = true;
    do {
        draw(g->w_overmap, g->w_omlegend, curs, orig, uistate.overmap_show_overlays, show_explored, &ictxt, data);
        action = ictxt.handle_input( BLINK_SPEED );

        int dirx, diry;
        if (ictxt.get_direction(dirx, diry, action)) {
            curs.x += dirx;
            curs.y += diry;
        } else if (action == "CENTER") {
            curs = orig;
        } else if (action == "LEVEL_DOWN" && curs.z > -OVERMAP_DEPTH) {
            curs.z -= 1;
        } else if (action == "LEVEL_UP" && curs.z < OVERMAP_HEIGHT) {
            curs.z += 1;
        } else if (action == "CONFIRM") {
            ret = tripoint(curs.x, curs.y, curs.z);
        } else if (action == "QUIT") {
            ret = invalid_tripoint;
        } else if (action == "CREATE_NOTE") {
            std::string color_notes = _("Color codes: ");
            for( auto color_pair : get_note_color_names() ) {
                // The color index is not translatable, but the name is.
                color_notes += string_format( "%s:%s, ", color_pair.first.c_str(),
                                              _(color_pair.second.c_str()) );
            }
            const std::string old_note = overmap_buffer.note(curs);
            const std::string new_note = string_input_popup()
                                         .title( _("Note (X:TEXT for custom symbol, G; for color):") )
                                         .width( 45 )
                                         .text( old_note )
                                         .description( color_notes )
                                         .query_string();
            if( new_note.empty() && !old_note.empty() ) {
                // do nothing, the player should be using [D]elete
            } else if( old_note != new_note ) {
                overmap_buffer.add_note( curs, new_note );
            }
        } else if( action == "DELETE_NOTE" ) {
            if( overmap_buffer.has_note( curs ) && query_yn( _( "Really delete note?" ) ) ) {
                overmap_buffer.delete_note( curs );
            }
        } else if (action == "LIST_NOTES") {
            const point p = display_notes(curs.z);
            if (p.x != -1 && p.y != -1) {
                curs.x = p.x;
                curs.y = p.y;
            }
        } else if (action == "TOGGLE_BLINKING") {
            uistate.overmap_blinking = !uistate.overmap_blinking;
            // if we turn off overmap blinking, show overlays and explored status
            if (!uistate.overmap_blinking) {
                uistate.overmap_show_overlays = true;
            } else {
                show_explored = true;
            }
        } else if (action == "TOGGLE_OVERLAYS") {
            // if we are currently blinking, turn blinking off.
            if (uistate.overmap_blinking) {
                uistate.overmap_blinking = false;
                uistate.overmap_show_overlays = false;
                show_explored = false;
            } else {
                uistate.overmap_show_overlays = !uistate.overmap_show_overlays;
                show_explored = !show_explored;
            }
        } else if( action == "TOGGLE_CITY_LABELS" ) {
            uistate.overmap_show_city_labels = !uistate.overmap_show_city_labels;
        } else if( action == "TOGGLE_EXPLORED" ) {
            overmap_buffer.toggle_explored( curs.x, curs.y, curs.z );
        } else if( action == "SEARCH" ) {
            std::string term = string_input_popup().title( _( "Search term:" ) ).query_string();
            if( term.empty() ) {
                continue;
            }
            std::transform( term.begin(), term.end(), term.begin(), tolower );

            std::vector<point> locations;
            std::vector<point> overmap_checked;

            for( int x = curs.x - OMAPX / 2; x < curs.x + OMAPX / 2; x++ ) {
                for( int y = curs.y - OMAPY / 2; y < curs.y + OMAPY / 2; y++ ) {
                    overmap *om = overmap_buffer.get_existing_om_global( point( x, y ) );

                    if( om ) {
                        int om_relative_x = x;
                        int om_relative_y = y;
                        omt_to_om_remain( om_relative_x, om_relative_y );

                        int om_cache_x = x;
                        int om_cache_y = y;
                        omt_to_om( om_cache_x, om_cache_y );

                        if( std::find( overmap_checked.begin(), overmap_checked.end(), point( om_cache_x,
                                       om_cache_y ) ) == overmap_checked.end() ) {
                            overmap_checked.push_back( point( om_cache_x, om_cache_y ) );
                            std::vector<point> notes = om->find_notes( curs.z, term );
                            locations.insert( locations.end(), notes.begin(), notes.end() );
                        }

                        if( om->seen( om_relative_x, om_relative_y, curs.z ) &&
                            lcmatch( om->ter( om_relative_x, om_relative_y, curs.z )->get_name(), term ) ) {
                            locations.push_back( om->global_base_point() + point( om_relative_x, om_relative_y ) );
                        }
                    }
                }
            }

            if( locations.empty() ) {
                continue;
            }

            std::sort( locations.begin(), locations.end(), [&](const point &lhs, const point &rhs) {
                return trig_dist( curs, tripoint( lhs, curs.z ) ) < trig_dist( curs, tripoint( rhs, curs.z ) );
            } );

            int i = 0;
            //Navigate through results
            tripoint tmp = curs;
            catacurses::window w_search = catacurses::newwin(13, 27, 3, TERMX - 27);

            input_context ctxt("OVERMAP_SEARCH");
            ctxt.register_leftright();
            ctxt.register_action("NEXT_TAB", _("Next target"));
            ctxt.register_action("PREV_TAB", _("Previous target"));
            ctxt.register_action("QUIT");
            ctxt.register_action("CONFIRM");
            ctxt.register_action("HELP_KEYBINDINGS");
            ctxt.register_action("ANY_INPUT");

            do {
                tmp.x = locations[i].x;
                tmp.y = locations[i].y;
                draw(g->w_overmap, g->w_omlegend, tmp, orig, uistate.overmap_show_overlays, show_explored, NULL, draw_data_t());
                //Draw search box
                mvwprintz(w_search, 1, 1, c_light_blue, _("Search:"));
                mvwprintz(w_search, 1, 10, c_light_red, "%*s", 12, term.c_str());

                mvwprintz(w_search, 2, 1, c_light_blue, _("Result(s):"));
                mvwprintz(w_search, 2, 16, c_light_red, "%*d/%d" , 3, i+1, locations.size());

                mvwprintz(w_search, 3, 1, c_light_blue, _("Direction:"));
                mvwprintz(w_search, 3, 14, c_white, "%*d %s",
                          5, static_cast<int>( trig_dist( orig, tripoint( locations[i], orig.z ) ) ),
                          direction_name_short( direction_from( orig, tripoint( locations[i], orig.z ) ) ).c_str()
                );

                mvwprintz(w_search, 6, 1, c_white, _("'<' '>' Cycle targets."));
                mvwprintz(w_search, 10, 1, c_white, _("Enter/Spacebar to select."));
                mvwprintz(w_search, 11, 1, c_white, _("q or ESC to return."));
                draw_border(w_search);
                wrefresh(w_search);
                action = ctxt.handle_input( BLINK_SPEED );
                if (uistate.overmap_blinking) {
                    uistate.overmap_show_overlays = !uistate.overmap_show_overlays;
                }
                if (action == "NEXT_TAB" || action == "RIGHT") {
                    i = (i + 1) % locations.size();
                } else if (action == "PREV_TAB" || action == "LEFT") {
                    i = (i + locations.size() - 1) % locations.size();
                } else if (action == "CONFIRM") {
                    curs = tmp;
                }
            } while(action != "CONFIRM" && action != "QUIT");
            action = "";
        } else if( action == "PLACE_TERRAIN" || action == "PLACE_SPECIAL" ) {
            uimenu pmenu;
            // This simplifies overmap_special selection using uimenu
            std::vector<const overmap_special *> oslist;
            const bool terrain = action == "PLACE_TERRAIN";

            if( terrain ) {
                pmenu.title = "Select terrain to place:";
                for( const auto &oter : terrains.get_all() ) {
                    pmenu.addentry( oter.id.id(), true, 0, oter.id.str() );
                }
            } else {
                pmenu.title = "Select special to place:";
                for( const auto &elem : specials.get_all() ) {
                    oslist.push_back( &elem );
                    pmenu.addentry( oslist.size()-1, true, 0, elem.id.str() );
                }
            }
            pmenu.return_invalid = true;
            pmenu.query();

            if( pmenu.ret >= 0 ) {
                catacurses::window w_editor = catacurses::newwin( 15, 27, 3, TERMX - 27 );
                input_context ctxt( "OVERMAP_EDITOR" );
                ctxt.register_directions();
                ctxt.register_action( "CONFIRM" );
                ctxt.register_action( "ROTATE" );
                ctxt.register_action( "QUIT" );
                ctxt.register_action( "ANY_INPUT" );

                if( terrain ) {
                    uistate.place_terrain = &oter_id( pmenu.ret ).obj();
                } else {
                    uistate.place_special = oslist[pmenu.ret];
                }
                // @todo: Unify these things.
                const bool can_rotate = terrain ? uistate.place_terrain->is_rotatable() : uistate.place_special->rotatable;

                uistate.omedit_rotation = om_direction::type::none;
                // If user chose an already rotated submap, figure out its direction
                if( terrain && can_rotate ) {
                    for( auto r : om_direction::all ) {
                        if( uistate.place_terrain->id.id() == uistate.place_terrain->get_rotated( r ) ) {
                            uistate.omedit_rotation = r;
                            break;
                        }
                    }
                }

                do {
                    // overmap::draw will handle actually showing the preview
                    draw( g->w_overmap, g->w_omlegend, curs, orig, uistate.overmap_show_overlays,
                          show_explored, NULL, draw_data_t() );

                    draw_border( w_editor );
                    if( terrain ) {
                        mvwprintz( w_editor, 1, 1, c_white, _("Place overmap terrain:") );
                        mvwprintz( w_editor, 2, 1, c_light_blue, "                         " );
                        mvwprintz( w_editor, 2, 1, c_light_blue, uistate.place_terrain->id.c_str() );
                    } else {
                        mvwprintz( w_editor, 1, 1, c_white, _("Place overmap special:") );
                        mvwprintz( w_editor, 2, 1, c_light_blue, "                         " );
                        mvwprintz( w_editor, 2, 1, c_light_blue, uistate.place_special->id.c_str() );
                    }
                    const std::string rotation = om_direction::name( uistate.omedit_rotation );

                    mvwprintz( w_editor, 3, 1, c_light_gray, "                         " );
                    mvwprintz( w_editor, 3, 1, c_light_gray, _("Rotation: %s %s"), rotation.c_str(), can_rotate ? "" : _( "(fixed)" ) );
                    mvwprintz( w_editor, 5, 1, c_red, _("Areas highlighted in red") );
                    mvwprintz( w_editor, 6, 1, c_red, _("already have map content") );
                    mvwprintz( w_editor, 7, 1, c_red, _("generated. Their overmap") );
                    mvwprintz( w_editor, 8, 1, c_red, _("id will change, but not") );
                    mvwprintz( w_editor, 9, 1, c_red, _("their contents.") );
                    if( ( terrain && uistate.place_terrain->is_rotatable() ) ||
                        ( !terrain && uistate.place_special->rotatable ) ) {
                        mvwprintz( w_editor, 11, 1, c_white, _("[%s] Rotate"),
                                   ctxt.get_desc( "ROTATE" ).c_str() );
                    }
                    mvwprintz( w_editor, 12, 1, c_white, _("[%s] Apply"),
                               ctxt.get_desc( "CONFIRM" ).c_str() );
                    mvwprintz( w_editor, 13, 1, c_white, _("[ESCAPE/Q] Cancel") );
                    wrefresh( w_editor );

                    action = ctxt.handle_input( BLINK_SPEED );

                    if( ictxt.get_direction( dirx, diry, action ) ) {
                        curs.x += dirx;
                        curs.y += diry;
                    } else if( action == "CONFIRM" ) { // Actually modify the overmap
                        if( terrain ) {
                            overmap_buffer.ter( curs ) = uistate.place_terrain->id.id();
                            overmap_buffer.set_seen( curs.x, curs.y, curs.z, true );
                        } else {
                            for( const auto &s_ter : uistate.place_special->terrains ) {
                                const tripoint pos = curs + om_direction::rotate( s_ter.p, uistate.omedit_rotation );

                                overmap_buffer.ter( pos ) = s_ter.terrain->get_rotated( uistate.omedit_rotation );
                                overmap_buffer.set_seen( pos.x, pos.y, pos.z, true );
                            }
                        }
                        break;
                    } else if( action == "ROTATE" && can_rotate ) {
                        uistate.omedit_rotation = om_direction::turn_right( uistate.omedit_rotation );
                        if( terrain ) {
                            uistate.place_terrain = &uistate.place_terrain->get_rotated( uistate.omedit_rotation ).obj();
                        }
                    }
                    if( uistate.overmap_blinking ) {
                        uistate.overmap_show_overlays = !uistate.overmap_show_overlays;
                    }
                } while( action != "QUIT" );

                uistate.place_terrain = nullptr;
                uistate.place_special = nullptr;
                action = "";
            }
        } else if (action == "TIMEOUT") {
            if (uistate.overmap_blinking) {
                uistate.overmap_show_overlays = !uistate.overmap_show_overlays;
            }
        } else if (action == "ANY_INPUT") {
            if (uistate.overmap_blinking) {
                uistate.overmap_show_overlays = !uistate.overmap_show_overlays;
            }
        }
    } while (action != "QUIT" && action != "CONFIRM");
    werase(g->w_overmap);
    werase(g->w_omlegend);
    catacurses::erase();
    g->refresh_all();
    return ret;
}

tripoint overmap::find_random_omt( const std::string &omt_base_type ) const
{
    std::vector<tripoint> valid;
    for( int i = 0; i < OMAPX; i++ ) {
        for( int j = 0; j < OMAPY; j++ ) {
            for( int k = -OVERMAP_DEPTH; k <= OVERMAP_HEIGHT; k++ ) {
                if( get_ter( i, j, k )->get_type_id().str() == omt_base_type ) {
                    valid.push_back( tripoint( i, j, k ) );
                }
            }
        }
    }
    return random_entry( valid, invalid_tripoint );
}

void overmap::process_mongroups()
{
    for( auto it = zg.begin(); it != zg.end(); ) {
        mongroup &mg = it->second;
        if( mg.dying ) {
            mg.population = (mg.population * 4) / 5;
            mg.radius = (mg.radius * 9) / 10;
        }
        if( mg.empty() ) {
            zg.erase( it++ );
        } else {
            ++it;
        }
    }
}

void overmap::clear_mon_groups()
{
    zg.clear();
}

void mongroup::wander( overmap &om )
{
    const city *target_city = nullptr;
    int target_distance = 0;

    if( horde_behaviour == "city" ) {
        // Find a nearby city to return to..
        for(const city &check_city : om.cities ) {
            // Check if this is the nearest city so far.
            int distance = rl_dist( check_city.x * 2, check_city.y * 2, pos.x, pos.y );
            if( !target_city || distance < target_distance ) {
                target_distance = distance;
                target_city = &check_city;
            }
        }
    }

    if( target_city ) {
        // @todo: somehow use the same algorithm that distributes zombie
        // density at world gen to spread the hordes over the actual
        // city, rather than the center city tile
        target.x = target_city->x * 2 + rng( -5, 5 );
        target.y = target_city->y * 2 + rng( -5, 5 );
        interest = 100;
    } else {
        target.x = pos.x + rng( -10, 10 );
        target.y = pos.y + rng( -10, 10 );
        interest = 30;
    }
}

void overmap::move_hordes()
{
    // Prevent hordes to be moved twice by putting them in here after moving.
    decltype(zg) tmpzg;
    //MOVE ZOMBIE GROUPS
    for( auto it = zg.begin(); it != zg.end(); ) {
        mongroup &mg = it->second;
        if( !mg.horde ) {
            ++it;
            continue;
        }

        if(mg.horde_behaviour == "") {
            mg.horde_behaviour = one_in(2) ? "city" : "roam";
        }

        // Gradually decrease interest.
        mg.dec_interest( 1 );

        if( (mg.pos.x == mg.target.x && mg.pos.y == mg.target.y) || mg.interest <= 15 ) {
            mg.wander(*this);
        }

        // Decrease movement chance according to the terrain we're currently on.
        const oter_id& walked_into = ter(mg.pos.x, mg.pos.y, mg.pos.z);
        int movement_chance = 1;
        if(walked_into == ot_forest || walked_into == ot_forest_water) {
            movement_chance = 3;
        } else if(walked_into == ot_forest_thick) {
            movement_chance = 6;
        } else if(walked_into == ot_river_center) {
            movement_chance = 10;
        }

        if( one_in(movement_chance) && rng(0, 100) < mg.interest ) {
            // @todo: Adjust for monster speed.
            // @todo: Handle moving to adjacent overmaps.
            if( mg.pos.x > mg.target.x) {
                mg.pos.x--;
            }
            if( mg.pos.x < mg.target.x) {
                mg.pos.x++;
            }
            if( mg.pos.y > mg.target.y) {
                mg.pos.y--;
            }
            if( mg.pos.y < mg.target.y) {
                mg.pos.y++;
            }

            // Erase the group at it's old location, add the group with the new location
            tmpzg.insert( std::pair<tripoint, mongroup>( mg.pos, mg ) );
            zg.erase( it++ );
        } else {
            ++it;
        }
    }
    // and now back into the monster group map.
    zg.insert( tmpzg.begin(), tmpzg.end() );


    if(get_option<bool>( "WANDER_SPAWNS" ) ) {
        static const mongroup_id GROUP_ZOMBIE("GROUP_ZOMBIE");

        // Re-absorb zombies into hordes.
        // Scan over monsters outside the player's view and place them back into hordes.
        auto monster_map_it = monster_map.begin();
        while(monster_map_it != monster_map.end()) {
            const auto& p = monster_map_it->first;
            auto& this_monster = monster_map_it->second;

            // Only zombies on z-level 0 may join hordes.
            if( p.z != 0 ) {
                monster_map_it++;
                continue;
            }

            // Check if the monster is a zombie.
            auto& type = *(this_monster.type);
            if(
                !type.species.count(species_id("ZOMBIE")) || // Only add zombies to hordes.
                type.id == mtype_id("mon_jabberwock") || // Jabberwockies are an exception.
                this_monster.has_effect( effect_pet ) || // "Zombie pet" zlaves are, too.
                this_monster.mission_id != -1 // We mustn't delete monsters that are related to missions.
            ) {
                // Don't delete the monster, just increment the iterator.
                monster_map_it++;
                continue;
            }

            // Scan for compatible hordes in this area.
            mongroup *add_to_group = NULL;
            auto group_bucket = zg.equal_range(p);
            std::for_each( group_bucket.first, group_bucket.second,
                [&](std::pair<const tripoint, mongroup> &horde_entry ) {
                mongroup &horde = horde_entry.second;

                // We only absorb zombies into GROUP_ZOMBIE hordes
                if(horde.horde && !horde.monsters.empty() && horde.type == GROUP_ZOMBIE) {
                    add_to_group = &horde;
                }
            });

            // If there is no horde to add the monster to, create one.
            if(add_to_group == NULL) {
                mongroup m(GROUP_ZOMBIE, p.x, p.y, p.z, 1, 0);
                m.horde = true;
                m.monsters.push_back(this_monster);
                m.interest = 0; // Ensures that we will select a new target.
                add_mon_group( m );
            } else {
                add_to_group->monsters.push_back(this_monster);
            }

            // Delete the monster, continue iterating.
            monster_map_it = monster_map.erase(monster_map_it);
        }
    }
}

/**
* @param p location of signal
* @param sig_power - power of signal or max distance for reaction of zombies
*/
void overmap::signal_hordes( const tripoint &p, const int sig_power)
{
    for( auto &elem : zg ) {
        mongroup &mg = elem.second;
        if( !mg.horde ) {
            continue;
        }
            const int dist = rl_dist( p, mg.pos );
            if( sig_power < dist ) {
                continue;
            }
            // @todo: base this in monster attributes, foremost GOODHEARING.
            const int inter_per_sig_power = 15; //Interest per signal value
            const int min_initial_inter = 30; //Min initial interest for horde
            const int calculated_inter = ( sig_power + 1 - dist ) * inter_per_sig_power; // Calculated interest
            const int roll = rng( 0, mg.interest );
            // Minimum capped calculated interest. Used to give horde enough interest to really investigate the target at start.
            const int min_capped_inter = std::max( min_initial_inter, calculated_inter );
            if( roll < min_capped_inter ) { //Rolling if horde interested in new signal
<<<<<<< HEAD
                // @todo: Z coord for mongroup targets
=======
                // TODO: Z-coordinate for mongroup targets
>>>>>>> 8f7ecfcf
                const int targ_dist = rl_dist( p, mg.target );
                // @todo: Base this on targ_dist:dist ratio.
                if ( targ_dist < 5 ) { // If signal source already pursued by horde
                    mg.set_target( (mg.target.x + p.x) / 2, (mg.target.y + p.y) / 2 );
                    const int min_inc_inter = 3; // Min interest increase to already targeted source
                    const int inc_roll = rng( min_inc_inter, calculated_inter );
                    mg.inc_interest( inc_roll );
                    add_msg( m_debug, "horde inc interest %d dist %d", inc_roll, dist ) ;
                } else { // New signal source
                    mg.set_target( p.x, p.y );
                    mg.set_interest( min_capped_inter );
                    add_msg( m_debug, "horde set interest %d dist %d", min_capped_inter, dist );
                }
            }
    }
}

void grow_forest_oter_id(oter_id &oid, bool swampy)
{
    if (swampy && ( oid == ot_field || oid == ot_forest ) ) {
        oid = ot_forest_water;
    } else if ( oid == ot_forest ) {
        oid = ot_forest_thick;
    } else if ( oid == ot_field ) {
        oid = ot_forest;
    }
}

void overmap::place_forest()
{
    int forests_placed = 0;
    for (int i = 0; i < settings.num_forests; i++) {
        int forx, fory, fors;
        // try to place this forest
        int tries = 100;
        do {
            // forx and fory determine the epicenter of the forest
            forx = rng(0, OMAPX - 1);
            fory = rng(0, OMAPY - 1);
            // fors determines its basic size
            fors = rng(settings.forest_size_min, settings.forest_size_max);
            const auto iter = std::find_if(
                cities.begin(),
                cities.end(),
                [&](const city &c) {
                    return
                        // is this city too close?
                        trig_dist(forx, fory, c.x, c.y) - fors / 2 < c.s &&
                        // occasionally accept near a city if we've been failing
                        tries > rng(-1000/(i-forests_placed+1),2);
                }
            );
            if(iter == cities.end()) { // every city was too close
                break;
            }
        } while( tries-- );

        // if we gave up, don't bother trying to place another forest
        if (tries == 0) {
            break;
        }

        forests_placed++;

        int swamps = settings.swamp_maxsize; // How big the swamp may be...
        int x = forx;
        int y = fory;

        // Depending on the size on the forest...
        for (int j = 0; j < fors; j++) {
            int swamp_chance = 0;
            for (int k = -2; k <= 2; k++) {
                for (int l = -2; l <= 2; l++) {
                    if (ter(x + k, y + l, 0) == "forest_water" ||
                        check_ot_type("river", x + k, y + l, 0)) {
                        swamp_chance += settings.swamp_river_influence;
                    }
                }
            }
            bool swampy = false;
            if (swamps > 0 && swamp_chance > 0 && !one_in(swamp_chance) &&
                (ter(x, y, 0) == "forest" || ter(x, y, 0) == "forest_thick" ||
                 ter(x, y, 0) == "field" || one_in( settings.swamp_spread_chance ))) {
                // ...and make a swamp.
                ter(x, y, 0) = oter_id( "forest_water" );
                swampy = true;
                swamps--;
            } else if (swamp_chance == 0) {
                swamps = settings.swamp_maxsize;
            }

            // Place or enlarge forest
            for ( int mx = -1; mx < 2; mx++ ) {
                for ( int my = -1; my < 2; my++ ) {
                    grow_forest_oter_id( ter(x + mx, y + my, 0),
                                         ( mx == 0 && my == 0 ? false : swampy ) );
                }
            }
            // Random walk our forest
            x += rng(-2, 2);
            if (x < 0    ) {
                x = 0;
            }
            if (x > OMAPX) {
                x = OMAPX;
            }
            y += rng(-2, 2);
            if (y < 0    ) {
                y = 0;
            }
            if (y > OMAPY) {
                y = OMAPY;
            }
        }
    }
}

void overmap::place_river(point pa, point pb)
{
    int x = pa.x, y = pa.y;
    do {
        x += rng(-1, 1);
        y += rng(-1, 1);
        if (x < 0) {
            x = 0;
        }
        if (x > OMAPX - 1) {
            x = OMAPX - 1;
        }
        if (y < 0) {
            y = 0;
        }
        if (y > OMAPY - 1) {
            y = OMAPY - 1;
        }
        for (int i = -1; i <= 1; i++) {
            for (int j = -1; j <= 1; j++) {
                if (y + i >= 0 && y + i < OMAPY && x + j >= 0 && x + j < OMAPX) {
                    ter(x + j, y + i, 0) = oter_id( "river_center" );
                }
            }
        }
        if (pb.x > x && (rng(0, int(OMAPX * 1.2) - 1) < pb.x - x ||
                         (rng(0, int(OMAPX * .2) - 1) > pb.x - x &&
                          rng(0, int(OMAPY * .2) - 1) > abs(pb.y - y)))) {
            x++;
        }
        if (pb.x < x && (rng(0, int(OMAPX * 1.2) - 1) < x - pb.x ||
                         (rng(0, int(OMAPX * .2) - 1) > x - pb.x &&
                          rng(0, int(OMAPY * .2) - 1) > abs(pb.y - y)))) {
            x--;
        }
        if (pb.y > y && (rng(0, int(OMAPY * 1.2) - 1) < pb.y - y ||
                         (rng(0, int(OMAPY * .2) - 1) > pb.y - y &&
                          rng(0, int(OMAPX * .2) - 1) > abs(x - pb.x)))) {
            y++;
        }
        if (pb.y < y && (rng(0, int(OMAPY * 1.2) - 1) < y - pb.y ||
                         (rng(0, int(OMAPY * .2) - 1) > y - pb.y &&
                          rng(0, int(OMAPX * .2) - 1) > abs(x - pb.x)))) {
            y--;
        }
        x += rng(-1, 1);
        y += rng(-1, 1);
        if (x < 0) {
            x = 0;
        }
        if (x > OMAPX - 1) {
            x = OMAPX - 2;
        }
        if (y < 0) {
            y = 0;
        }
        if (y > OMAPY - 1) {
            y = OMAPY - 1;
        }
        for (int i = -1; i <= 1; i++) {
            for (int j = -1; j <= 1; j++) {
                // We don't want our riverbanks touching the edge of the map for many reasons
                if( inbounds( x + j, y + i, 0, 1 ) ||
                    // UNLESS, of course, that's where the river is headed!
                    (abs(pb.y - (y + i)) < 4 && abs(pb.x - (x + j)) < 4)) {
                    ter(x + j, y + i, 0) = oter_id( "river_center" );
                }
            }
        }
    } while (pb.x != x || pb.y != y);
}

/*: the root is overmap::place_cities()
20:50 <kevingranade>: which is at overmap.cpp:1355 or so
20:51 <kevingranade>: the key is cs = rng(4, 17), setting the "size" of the city
20:51 <kevingranade>: which is roughly it's radius in overmap tiles
20:52 <kevingranade>: then later overmap::place_mongroups() is called
20:52 <kevingranade>: which creates a mongroup with radius city_size * 2.5 and population city_size * 80
20:53 <kevingranade>: tadaa

spawns happen at... <cue Clue music>
20:56 <kevingranade>: game:pawn_mon() in game.cpp:7380*/
void overmap::place_cities()
{
    int op_city_size = get_option<int>( "CITY_SIZE" );
    if( op_city_size <= 0 ) {
        return;
    }
    int op_city_spacing = get_option<int>( "CITY_SPACING" );

    // spacing dictates how much of the map is covered in cities
    //   city  |  cities  |   size N cities per overmap
    // spacing | % of map |  2  |  4  |  8  |  12 |  16
    //     0   |   ~99    |2025 | 506 | 126 |  56 |  31
    //     1   |    50    |1012 | 253 |  63 |  28 |  15
    //     2   |    25    | 506 | 126 |  31 |  14 |   7
    //     3   |    12    | 253 |  63 |  15 |   7 |   3
    //     4   |     6    | 126 |  31 |   7 |   3 |   1
    //     5   |     3    |  63 |  15 |   3 |   1 |   0
    //     6   |     1    |  31 |   7 |   1 |   0 |   0
    //     7   |     0    |  15 |   3 |   0 |   0 |   0
    //     8   |     0    |   7 |   1 |   0 |   0 |   0

    const double omts_per_overmap = OMAPX * OMAPY;
    const double city_map_coverage_ratio = 1.0/std::pow(2.0, op_city_spacing);
    const double omts_per_city = (op_city_size*2+1) * (op_city_size*2+1) * 3 / 4;

    // how many cities on this overmap?
    const int NUM_CITIES =
        roll_remainder(omts_per_overmap * city_map_coverage_ratio / omts_per_city);

    const string_id<overmap_connection> local_road_id( "local_road" );
    const overmap_connection &local_road( *local_road_id );

    // place a seed for NUM_CITIES cities, and maybe one more
    while ( cities.size() < size_t(NUM_CITIES) ) {
        // randomly make some cities smaller or larger
        int size = rng(op_city_size-1, op_city_size+1);
        if(one_in(3)) {          // 33% tiny
            size = 1;
        } else if (one_in(2)) {  // 33% small
            size = size * 2 / 3;
        } else if (one_in(2)) {  // 17% large
            size = size * 3 / 2;
        } else {                 // 17% huge
            size = size * 2;
        }
        size = std::max(size,1);

        // @todo put cities closer to the edge when they can span overmaps
        // don't draw cities across the edge of the map, they will get clipped
        int cx = rng(size - 1, OMAPX - size);
        int cy = rng(size - 1, OMAPY - size);
        if (ter(cx, cy, 0) == settings.default_oter ) {
            ter(cx, cy, 0) = oter_id( "road_nesw" ); // every city starts with an intersection
            city tmp;
            tmp.x = cx;
            tmp.y = cy;
            tmp.s = size;
            cities.push_back(tmp);

            const auto start_dir = om_direction::random();
            auto cur_dir = start_dir;

            do {
                build_city_street( local_road, point( cx, cy ), size, cur_dir, tmp );
            } while( ( cur_dir = om_direction::turn_right( cur_dir ) ) != start_dir );
        }
    }
}

overmap_special_id overmap::pick_random_building_to_place( int town_dist ) const
{
    if( rng( 0, 99 ) > settings.city_spec.shop_radius * town_dist ) {
        return settings.city_spec.pick_shop();
    } else if( rng( 0, 99 ) > settings.city_spec.park_radius * town_dist ) {
        return settings.city_spec.pick_park();
    } else {
        return settings.city_spec.pick_house();
    }
}

void overmap::place_building( const tripoint &p, om_direction::type dir, const city &town )
{
    const tripoint building_pos = p + om_direction::displace( dir );
    const om_direction::type building_dir = om_direction::opposite( dir );

    const int town_dist = trig_dist( building_pos.x, building_pos.y, town.x, town.y ) / std::max( town.s, 1 );

    for( size_t retries = 10; retries > 0; --retries ) {
        const overmap_special_id building_tid = pick_random_building_to_place( town_dist );

        if( can_place_special( *building_tid, building_pos, building_dir ) ) {
            place_special( *building_tid, building_pos, building_dir, town );
            break;
        }
    }
}

void overmap::build_city_street( const overmap_connection &connection, const point &p, int cs, om_direction::type dir, const city &town )
{
    int c = cs;
    int croad = cs;

    if( dir == om_direction::type::invalid ) {
        debugmsg( "Invalid road direction." );
        return;
    }

    const auto street_path = lay_out_street( connection, p, dir, cs + 1 );

    if( street_path.nodes.size() <= 1 ) {
        return; // Don't bother.
    }
    // Build the actual street.
    build_connection( connection, street_path, 0 );
    // Grow in the stated direction, sprouting off sub-roads and placing buildings as we go.
    const auto from = std::next( street_path.nodes.begin() );
    const auto to = street_path.nodes.end();

    for( auto iter = from; iter != to; ++iter ) {
        const tripoint rp( iter->x, iter->y, 0 );

        if( !one_in( STREETCHANCE ) ) {
            place_building( rp, om_direction::turn_left( dir ), town );
        }
        if( !one_in( STREETCHANCE ) ) {
            place_building( rp, om_direction::turn_right( dir ), town );
        }

        --c;

        if( c >= 2 && c < croad - 1 ) {
            croad = c;
            build_city_street( connection, iter->pos(), cs - rng( 1, 3 ), om_direction::turn_left( dir ), town );
            build_city_street( connection, iter->pos(), cs - rng( 1, 3 ), om_direction::turn_right( dir ), town );

            auto &oter = ter( iter->x, iter->y, 0 );
            // @todo Get rid of the hardcoded terrain ids.
            if( one_in( 2 ) && oter->get_line() == 15 && oter->type_is( oter_type_id( "road" ) ) ) {
                oter = oter_id( "road_nesw_manhole" );
            }
        }
    }

    // If we're big, make a right turn at the edge of town.
    // Seems to make little neighborhoods.
    cs -= rng(1, 3);
    if (cs >= 2 && c == 0) {
        const auto &last_node = street_path.nodes.back();
        const auto rnd_dir = om_direction::turn_random( dir );
        build_city_street( connection, last_node.pos(), cs, rnd_dir, town );
        if(one_in(5)) {
            build_city_street( connection, last_node.pos(), cs, om_direction::opposite( rnd_dir ), town );
        }
    }
}

bool overmap::build_lab( int x, int y, int z, int s, bool ice )
{
    std::vector<point> generated_lab;
    const oter_id labt( ice ? "ice_lab" : "lab" );
    const oter_id labt_stairs( labt.id().str() + "_stairs" );
    const oter_id labt_core( labt.id().str() + "_core" );
    const oter_id labt_finale( labt.id().str() + "_finale" );

    ter( x, y, z ) = labt;
    generated_lab.push_back( point( x, y ) );

    // maintain a list of potential new lab maps
    // grows outwards from previously placed lab maps
    std::set<point> candidates;
    candidates.insert( {point( x - 1, y ), point( x + 1, y ), point( x, y - 1 ), point( x, y + 1 )} );
    while( candidates.size() ) {
        auto cand = candidates.begin();
        const int &cx = cand->x;
        const int &cy = cand->y;
        int dist = abs( x - cx ) + abs( y - cy );
        if( dist <= s * 2 ) { // increase radius to compensate for sparser new algorithm
            if( one_in( dist / 2 + 1 ) ) { // odds diminish farther away from the stairs
                ter( cx, cy, z ) = labt;
                generated_lab.push_back( *cand );
                // add new candidates, don't backtrack
                if( ter( cx - 1, cy, z ) != labt && abs( x - cx + 1 ) + abs( y - cy ) > dist ) {
                    candidates.insert( point( cx - 1, cy ) );
                }
                if( ter( cx + 1, cy, z ) != labt && abs( x - cx - 1 ) + abs( y - cy ) > dist ) {
                    candidates.insert( point( cx + 1, cy ) );
                }
                if( ter( cx, cy - 1, z ) != labt && abs( x - cx ) + abs( y - cy + 1 ) > dist ) {
                    candidates.insert( point( cx, cy - 1 ) );
                }
                if( ter( cx, cy + 1, z ) != labt && abs( x - cx ) + abs( y - cy - 1 ) > dist ) {
                    candidates.insert( point( cx, cy + 1 ) );
                }
            }
        }
        candidates.erase( cand );
    }

    bool generate_stairs = true;
    for( auto &elem : generated_lab ) {
        if( ter( elem.x, elem.y, z + 1 ) == labt_stairs ) {
            generate_stairs = false;
        }
    }
    if( generate_stairs && !generated_lab.empty() ) {
        const point p = random_entry( generated_lab );
        ter( p.x, p.y, z + 1 ) = labt_stairs;
    }

    ter( x, y, z ) = labt_core;
    int numstairs = 0;
    if( s > 0 ) { // Build stairs going down
        while( !one_in( 6 ) ) {
            int stairx, stairy;
            int tries = 0;
            do {
                stairx = rng( x - s, x + s );
                stairy = rng( y - s, y + s );
                tries++;
            } while( ter( stairx, stairy, z ) != labt && tries < 15 );
            if( tries < 15 ) {
                ter( stairx, stairy, z ) = labt_stairs;
                numstairs++;
            }
        }
    }
    if( numstairs == 0 ) { // This is the bottom of the lab;  We need a finale
        int finalex, finaley;
        int tries = 0;
        do {
            finalex = rng( x - s, x + s );
            finaley = rng( y - s, y + s );
            tries++;
        } while( tries < 15 && ter( finalex, finaley, z ) != labt
                  && ter( finalex, finaley, z ) != labt_core );
        ter( finalex, finaley, z ) = labt_finale;
    }

    return numstairs > 0;
}

void overmap::build_anthill(int x, int y, int z, int s)
{
    for( auto dir : om_direction::all ) {
        build_tunnel( x, y, z, s - rng(0, 3), dir );
    }

    std::vector<point> queenpoints;
    for (int i = x - s; i <= x + s; i++) {
        for (int j = y - s; j <= y + s; j++) {
            if (check_ot_type("ants", i, j, z)) {
                queenpoints.push_back(point(i, j));
            }
        }
    }
    const point target = random_entry( queenpoints );
    ter(target.x, target.y, z) = oter_id( "ants_queen" );

    // Connect the queen chamber, as it gets placed before polish()
    for( auto dir : om_direction::all ) {
        const point p = point( target.x, target.y ) + om_direction::displace( dir );
        if( check_ot_type( "ants", p.x, p.y, z ) ) {
            auto &neighbor = ter( p.x, p.y, z );
            if( neighbor->has_flag( line_drawing ) ) {
                size_t line = neighbor->get_line();
                line = om_lines::set_segment( line, om_direction::opposite( dir ) );
                if( line != neighbor->get_line() ) {
                    neighbor = neighbor->get_type_id()->get_linear( line );
                }
            }
        }
    }
}

void overmap::build_tunnel( int x, int y, int z, int s, om_direction::type dir )
{
    if (s <= 0) {
        return;
    }

    const oter_id root_id( "ants_isolated" );
    if( check_ot_type( "ants", x, y, z ) && root_id != get_ter( x, y, z )->id ) {
        return;
    }

    ter( x, y, z ) = oter_id( root_id );

    std::vector<om_direction::type> valid;
    valid.reserve( om_direction::size );
    for( auto r : om_direction::all ) {
        const point p = point( x, y ) + om_direction::displace( r );
        if( !check_ot_type( "ants", p.x, p.y, z ) ) {
            valid.push_back( r );
        }
    }

    const oter_id ants_food( "ants_food" );
    const oter_id ants_larvae( "ants_larvae" );
    const point next = s != 1 ? point( x, y ) + om_direction::displace( dir ) : point( -1, -1 );

    for( auto r : valid ) {
        const point p = point( x, y ) + om_direction::displace( r );

        if( p.x != next.x || p.y != next.y ) {
            if (one_in(s * 2)) {
                // Spawn a special chamber
                if (one_in(2)) {
                    ter( p.x, p.y, z ) = ants_food;
                } else {
                    ter( p.x, p.y, z ) = ants_larvae;
                }

                // Connect newly-spawned chamber to this tunnel segment
                auto &oter = ter( x, y, z );
                size_t line = oter->get_line();
                line = om_lines::set_segment( line, r );
                if( line != oter->get_line() ) {
                    oter = oter->get_type_id()->get_linear( line );
                }

            } else if (one_in(5)) {
                // Branch off a side tunnel
                build_tunnel( p.x, p.y, z, s - rng( 0, 3 ), r );
            }
        }
    }
    build_tunnel(next.x, next.y, z, s - 1, dir);
}

bool overmap::build_slimepit( int x, int y, int z, int s )
{
    const oter_id slimepit_down( "slimepit_down" );
    const oter_id slimepit( "slimepit" );

    bool requires_sub = false;
    tripoint origin( x, y, z );
    for( auto p : g->m.points_in_radius( origin, s + z + 1, 0 ) ) {
        int dist = square_dist( x, y, p.x, p.y );
        if( one_in( 2 * dist ) ) {
            chip_rock( p.x, p.y, p.z );
            if( one_in( 8 ) && z > -OVERMAP_DEPTH ) {
                ter( p.x, p.y, p.z ) = slimepit_down;
                requires_sub = true;
            } else {
                ter( p.x, p.y, p.z ) = slimepit;
            }
        }
    }

    return requires_sub;
}

void overmap::build_mine(int x, int y, int z, int s)
{
    bool finale = s <= rng(1, 3);
    const oter_id mine( "mine" );
    const oter_id mine_finale_or_down( finale ? "mine_finale" : "mine_down" );
    const oter_id empty_rock( "empty_rock" );

    int built = 0;
    if (s < 2) {
        s = 2;
    }
    while (built < s) {
        ter(x, y, z) = mine;
        std::vector<point> next;
        for (int i = -1; i <= 1; i += 2) {
            if( ter( x, y + i, z ) == empty_rock ) {
                next.push_back( point(x, y + i) );
            }
            if( ter( x + i, y, z ) == empty_rock ) {
                next.push_back( point(x + i, y) );
            }
        }
        if (next.empty()) { // Dead end!  Go down!
            ter(x, y, z) = mine_finale_or_down;
            return;
        }
        const point p = random_entry( next );
        x = p.x;
        y = p.y;
        built++;
    }
    ter(x, y, z) = mine_finale_or_down;
}

void overmap::place_rifts(int const z)
{
    int num_rifts = rng(0, 2) * rng(0, 2);
    std::vector<point> riftline;
    if (!one_in(4)) {
        num_rifts++;
    }
    const oter_id hellmouth( "hellmouth" );
    const oter_id rift( "rift" );

    for (int n = 0; n < num_rifts; n++) {
        int x = rng(MAX_RIFT_SIZE, OMAPX - MAX_RIFT_SIZE);
        int y = rng(MAX_RIFT_SIZE, OMAPY - MAX_RIFT_SIZE);
        int xdist = rng(MIN_RIFT_SIZE, MAX_RIFT_SIZE),
            ydist = rng(MIN_RIFT_SIZE, MAX_RIFT_SIZE);
        // We use rng(0, 10) as the t-value for this Bresenham Line, because by
        // repeating this twice, we can get a thick line, and a more interesting rift.
        for (int o = 0; o < 3; o++) {
            if (xdist > ydist) {
                riftline = line_to(x - xdist, y - ydist + o, x + xdist, y + ydist, rng(0, 10));
            } else {
                riftline = line_to(x - xdist + o, y - ydist, x + xdist, y + ydist, rng(0, 10));
            }
            for (size_t i = 0; i < riftline.size(); i++) {
                if (i == riftline.size() / 2 && !one_in(3)) {
                    ter(riftline[i].x, riftline[i].y, z) = hellmouth;
                } else {
                    ter(riftline[i].x, riftline[i].y, z) = rift;
                }
            }
        }
    }
}

pf::path overmap::lay_out_connection( const overmap_connection &connection, const point &source, const point &dest, int z ) const
{
    const auto estimate = [&]( const pf::node &cur, const pf::node *prev ) {
        const auto &id( get_ter( cur.x, cur.y, z ) );

        const overmap_connection::subtype *subtype = connection.pick_subtype_for( id );

        if( !subtype ) {
            return pf::rejected;  // No option for this terrain.
        }

        const bool existing = connection.has( id );
        if( existing && id->is_rotatable() && !om_direction::are_parallel( id->get_dir(), static_cast<om_direction::type>( cur.dir ) ) ) {
            return pf::rejected; // Can't intersect.
        }

        if( prev && prev->dir != cur.dir ) { // Direction has changed.
            const auto &prev_id( get_ter( prev->x, prev->y, z ) );
            const overmap_connection::subtype *prev_subtype = connection.pick_subtype_for( prev_id );

            if( !prev_subtype || !prev_subtype->allows_turns() ) {
                return pf::rejected;
            }
        }

        const int dx = dest.x - cur.x;
        const int dy = dest.y - cur.y;
        const int dist = subtype->is_orthogonal() ? std::abs( dx ) + std::abs( dy ) : std::sqrt( dx * dx + dy * dy );
        const int existency_mult = existing ? 1 : 5; // Prefer existing connections.

        return existency_mult * dist + subtype->basic_cost;
    };

    return pf::find_path( source, dest, OMAPX, OMAPY, estimate );
}

pf::path overmap::lay_out_street( const overmap_connection &connection, const point &source, om_direction::type dir, size_t len ) const
{
    const tripoint from( source, 0 );
    // See if we need to make another one "step" further.
    const tripoint en_pos = from + om_direction::displace( dir, len + 1 );
    if( inbounds( en_pos, 1 ) && connection.has( get_ter( en_pos ) ) ) {
        ++len;
    }

    size_t actual_len = 0;

    while( actual_len < len ) {
        const tripoint pos = from + om_direction::displace( dir, actual_len );

        if( !inbounds( pos, 1 ) ) {
            break;  // Don't approach overmap bounds.
        }

        const auto &ter_id( get_ter( pos ) );

        if( ter_id->is_river() || !connection.pick_subtype_for( ter_id ) ) {
            break;
        }

        ++actual_len;

        if( actual_len > 1 && connection.has( ter_id ) ) {
            break;  // Stop here.
        }
    }

    return pf::straight_path( source, static_cast<int>( dir ), actual_len );
}

void overmap::build_connection( const overmap_connection &connection, const pf::path &path, int z )
{
    om_direction::type prev_dir = om_direction::type::invalid;

    for( const auto &node : path.nodes ) {
        const tripoint pos( node.x, node.y, z );
        auto &ter_id( ter( pos ) );
        // @todo: Make 'node' support 'om_direction'.
        const om_direction::type new_dir( static_cast<om_direction::type>( node.dir ) );
        const overmap_connection::subtype *subtype = connection.pick_subtype_for( ter_id );

        if( !subtype ) {
            debugmsg( "No suitable subtype of connection \"%s\" found for \"%s\".", connection.id.c_str(), ter_id.id().c_str() );
            return;
        }

        if( subtype->terrain->is_linear() ) {
            size_t new_line = connection.has( ter_id ) ? ter_id->get_line() : 0;

            if( new_dir != om_direction::type::invalid ) {
                new_line = om_lines::set_segment( new_line, new_dir );
            }

            if( prev_dir != om_direction::type::invalid ) {
                new_line = om_lines::set_segment( new_line, om_direction::opposite( prev_dir ) );
            }

            for( const auto dir : om_direction::all ) {
                const tripoint np( pos + om_direction::displace( dir ) );

                if( inbounds( np ) ) {
                    auto &near_id( ter( np ) );

                    if( connection.has( near_id ) ) {
                        if( near_id->is_linear() ) {
                            const size_t near_line = near_id->get_line();

                            if( om_lines::is_straight( near_line ) || om_lines::has_segment( near_line, new_dir ) ) {
                                // Mutual connection.
                                const size_t new_near_line = om_lines::set_segment( near_line, om_direction::opposite( dir ) );
                                near_id = near_id->get_type_id()->get_linear( new_near_line );
                                new_line = om_lines::set_segment( new_line, dir );
                            }
                        } else if( near_id->is_rotatable() && om_direction::are_parallel( dir, near_id->get_dir() ) ) {
                            new_line = om_lines::set_segment( new_line, dir );
                        }
                    }
                } else {
                    // Always connect to outbound tiles.
                    new_line = om_lines::set_segment( new_line, dir );
                }
            }

            if( new_line == om_lines::invalid ) {
                debugmsg( "Invalid path for connection \"%s\".", connection.id.c_str() );
                return;
            }

            ter_id = subtype->terrain->get_linear( new_line );
        } else if( new_dir != om_direction::type::invalid ) {
            ter_id = subtype->terrain->get_rotated( new_dir );
        }

        prev_dir = new_dir;
    }
}

void overmap::build_connection( const point &source, const point &dest, int z, const overmap_connection &connection )
{
    build_connection( connection, lay_out_connection( connection, source, dest, z ), z );
}

void overmap::connect_closest_points( const std::vector<point> &points, int z, const overmap_connection &connection )
{
    if( points.size() == 1 ) {
        return;
    }
    for( size_t i = 0; i < points.size(); ++i ) {
        int closest = -1;
        int k;
        for( size_t j = i + 1; j < points.size(); j++ ) {
            const int distance = trig_dist( points[i].x, points[i].y, points[j].x, points[j].y );
            if( distance < closest || closest < 0) {
                closest = distance;
                k = j;
            }
        }
        if( closest > 0 ) {
            build_connection( points[i], points[k], z, connection );
        }
    }
}

void overmap::polish_river()
{
    for (int x = 0; x < OMAPX; x++) {
        for (int y = 0; y < OMAPY; y++) {
            good_river( x, y, 0 );
        }
    }
}

// Changes neighboring empty rock to partial rock
void overmap::chip_rock(int x, int y, int z)
{
    const oter_id rock( "rock" );
    const oter_id empty_rock( "empty_rock" );

    if( ter( x - 1, y, z ) == empty_rock ) {
        ter( x - 1, y, z ) = rock;
    }

    if( ter( x + 1, y, z ) == empty_rock ) {
        ter( x + 1, y, z ) = rock;
    }

    if( ter( x, y - 1, z ) == empty_rock ) {
        ter( x, y - 1, z ) = rock;
    }

    if( ter( x, y + 1, z ) == empty_rock ) {
        ter( x, y + 1, z ) = rock;
    }
}

bool overmap::check_ot_type(const std::string &otype, int x, int y, int z) const
{
    const oter_id oter = get_ter(x, y, z);
    return is_ot_type(otype, oter);
}

void overmap::good_river(int x, int y, int z)
{
    if( !is_ot_type( "river", get_ter( x, y, z ) ) ) {
        return;
    }
    if((x == 0) || (x == OMAPX-1)) {
        if(!is_river(ter(x, y - 1, z))) {
            ter(x, y, z) = oter_id( "river_north" );
        } else if(!is_river(ter(x, y + 1, z))) {
            ter(x, y, z) = oter_id( "river_south" );
        } else {
            ter(x, y, z) = oter_id( "river_center" );
        }
        return;
    }
    if((y == 0) || (y == OMAPY-1)) {
        if(!is_river(ter(x - 1, y, z))) {
            ter(x, y, z) = oter_id( "river_west" );
        } else if(!is_river(ter(x + 1, y, z))) {
            ter(x, y, z) = oter_id( "river_east" );
        } else {
            ter(x, y, z) = oter_id( "river_center" );
        }
        return;
    }
    if (is_river(ter(x - 1, y, z))) {
        if (is_river(ter(x, y - 1, z))) {
            if (is_river(ter(x, y + 1, z))) {
                if (is_river(ter(x + 1, y, z))) {
                    // River on N, S, E, W;
                    // but we might need to take a "bite" out of the corner
                    if (!is_river(ter(x - 1, y - 1, z))) {
                        ter(x, y, z) = oter_id( "river_c_not_nw" );
                    } else if (!is_river(ter(x + 1, y - 1, z))) {
                        ter(x, y, z) = oter_id( "river_c_not_ne");
                    } else if (!is_river(ter(x - 1, y + 1, z))) {
                        ter(x, y, z) = oter_id( "river_c_not_sw" );
                    } else if (!is_river(ter(x + 1, y + 1, z))) {
                        ter(x, y, z) = oter_id( "river_c_not_se" );
                    } else {
                        ter(x, y, z) = oter_id( "river_center" );
                    }
                } else {
                    ter(x, y, z) = oter_id( "river_east" );
                }
            } else {
                if (is_river(ter(x + 1, y, z))) {
                    ter(x, y, z) = oter_id( "river_south" );
                } else {
                    ter(x, y, z) = oter_id( "river_se" );
                }
            }
        } else {
            if (is_river(ter(x, y + 1, z))) {
                if (is_river(ter(x + 1, y, z))) {
                    ter(x, y, z) = oter_id( "river_north" );
                } else {
                    ter(x, y, z) = oter_id( "river_ne" );
                }
            } else {
                if (is_river(ter(x + 1, y, z))) { // Means it's swampy
                    ter(x, y, z) = oter_id( "forest_water" );
                }
            }
        }
    } else {
        if (is_river(ter(x, y - 1, z))) {
            if (is_river(ter(x, y + 1, z))) {
                if (is_river(ter(x + 1, y, z))) {
                    ter(x, y, z) = oter_id( "river_west" );
                } else { // Should never happen
                    ter(x, y, z) = oter_id( "forest_water" );
                }
            } else {
                if (is_river(ter(x + 1, y, z))) {
                    ter(x, y, z) = oter_id( "river_sw" );
                } else { // Should never happen
                    ter(x, y, z) = oter_id( "forest_water" );
                }
            }
        } else {
            if (is_river(ter(x, y + 1, z))) {
                if (is_river(ter(x + 1, y, z))) {
                    ter(x, y, z) = oter_id( "river_nw" );
                } else { // Should never happen
                    ter(x, y, z) = oter_id( "forest_water" );
                }
            } else { // Should never happen
                ter(x, y, z) = oter_id( "forest_water" );
            }
        }
    }
}

const std::string &om_direction::id( type dir )
{
    static const std::array<std::string, size + 1> ids = {{
       "", "north", "east", "south", "west"
    }};
    if( dir == type::invalid ) {
        debugmsg( "Invalid direction cannot have an id." );
    }
    return ids[static_cast<size_t>( dir ) + 1];
}

const std::string &om_direction::name( type dir )
{
    static const std::array<std::string, size + 1> names = {{
       _( "invalid" ), _( "north" ), _( "east" ), _( "south" ), _( "west" )
    }};
    return names[static_cast<size_t>( dir ) + 1];
}

// new x = (x-c.x)*cos() - (y-c.y)*sin() + c.x
// new y = (x-c.x)*sin() + (y-c.y)*cos() + c.y
// r1x = 0*x - 1*y = -1*y, r1y = 1*x + y*0 = x
// r2x = -1*x - 0*y = -1*x , r2y = x*0 + y*-1 = -1*y
// r3x = x*0 - (-1*y) = y, r3y = x*-1 + y*0 = -1*x
// c=0,0, rot90 = (-y, x); rot180 = (-x, y); rot270 = (y, -x)
/*
    (0,0)(1,0)(2,0) 90 (0,0)(0,1)(0,2)       (-2,0)(-1,0)(0,0)
    (0,1)(1,1)(2,1) -> (-1,0)(-1,1)(-1,2) -> (-2,1)(-1,1)(0,1)
    (0,2)(1,2)(2,2)    (-2,0)(-2,1)(-2,2)    (-2,2)(-1,2)(0,2)
*/

point om_direction::rotate( const point &p, type dir )
{
    switch( dir ) {
        case type::invalid:
            debugmsg( "Invalid overmap rotation (%d).", dir );
            // Intentional fallthrough.
        case type::north:
            break;  // No need to do anything.
        case type::east:
            return point( -p.y, p.x );
        case type::south:
            return point( -p.x, -p.y );
        case type::west:
            return point( p.y, -p.x );
    }
    return p;
}

tripoint om_direction::rotate( const tripoint &p, type dir )
{
    return tripoint( rotate( { p.x, p.y }, dir ), p.z );
}

long om_direction::rotate_symbol( long sym, type dir )
{
    return rotatable_symbols::get( sym, static_cast<int>( dir ) );
}

point om_direction::displace( type dir, int dist )
{
    return rotate( { 0, -dist }, dir );
}

inline om_direction::type rotate_internal( om_direction::type dir, int step )
{
    using namespace om_direction;
    if( dir == type::invalid ) {
        debugmsg( "Can't rotate an invalid overmap rotation." );
        return dir;
    }
    step = step % size;
    if( step < 0 ) {
        step += size;
    }
    return static_cast<type>( ( static_cast<int>( dir ) + step ) % size );
}

om_direction::type om_direction::add( type dir1, type dir2 )
{
    return rotate_internal( dir1, static_cast<int>( dir2 ) );
}

om_direction::type om_direction::turn_left( type dir )
{
    return rotate_internal( dir, -int( size ) / 4 );
}

om_direction::type om_direction::turn_right( type dir )
{
    return rotate_internal( dir, int( size ) / 4 );
}

om_direction::type om_direction::turn_random( type dir )
{
    return rng( 0, 1 ) ? turn_left( dir ) : turn_right( dir );
}

om_direction::type om_direction::opposite( type dir )
{
    return rotate_internal( dir, int( size ) / 2 );
}

om_direction::type om_direction::random()
{
    return static_cast<type>( rng( 0, size - 1 ) );
}

bool om_direction::are_parallel( type dir1, type dir2 )
{
    return dir1 == dir2 || dir1 == opposite( dir2 );
}

om_direction::type overmap::random_special_rotation( const overmap_special &special, const tripoint &p ) const
{
    std::vector<om_direction::type> rotations( om_direction::size );
    const auto first = rotations.begin();
    auto last = first;

    int top_score = 0; // Maximal number of existing connections (roads).
    // Try to find the most suitable rotation: satisfy as many connections as possible with the existing terrain.
    for( auto r : om_direction::all ) {
        int score = 0; // Number of existing connections when rotated by 'r'.
        bool valid = true;

        for( const auto &con : special.connections ) {
            const tripoint rp = p + om_direction::rotate( con.p, r );
            const oter_id &oter = get_ter( rp );

            if( is_ot_type( con.terrain.str(), oter ) ) {
                ++score; // Found another one satisfied connection.
            } else if( !oter || con.existing || !con.connection->pick_subtype_for( oter ) ) {
                valid = false;
                break;
            }
        }

        if( valid && score >= top_score ) {
            if( score > top_score ) {
                top_score = score;
                last = first; // New top score. Forget previous rotations.
            }
            *last = r;
            ++last;
        }

        if( !special.rotatable ) {
            break;
        }
    }
    // Pick first valid rotation at random.
    std::random_shuffle( first, last );
    const auto rotation = std::find_if( first, last, [&]( om_direction::type elem ) {
        return can_place_special( special, p, elem );
    } );

    return rotation != last ? *rotation : om_direction::type::invalid;
}

bool overmap::can_place_special( const overmap_special &special, const tripoint &p, om_direction::type dir ) const
{
    assert( p != invalid_tripoint );
    assert( dir != om_direction::type::invalid );

    if( !special.id ) {
        return false;
    }

    return std::all_of( special.terrains.begin(), special.terrains.end(), [&]( const overmap_special_terrain &elem ) {
        const tripoint rp = p + om_direction::rotate( elem.p, dir );

        if( !inbounds( rp, 1 ) ) {
            return false;
        }

        const oter_id tid = get_ter( rp );

        if( rp.z == 0 ) {
            return special.can_be_placed_on( tid );
        } else {
            return tid == get_default_terrain( rp.z );
        }
    } );
}

// checks around the selected point to see if the special can be placed there
void overmap::place_special( const overmap_special &special, const tripoint &p, om_direction::type dir, const city &cit )
{
    assert( p != invalid_tripoint );
    assert( dir != om_direction::type::invalid );
    assert( can_place_special( special, p, dir ) );

    const bool blob = special.flags.count( "BLOB" ) > 0;

    for( const auto &elem : special.terrains ) {
        const tripoint location = p + om_direction::rotate( elem.p, dir );
        const oter_id tid = elem.terrain->get_rotated( dir );

        ter( location.x, location.y, location.z ) = tid;

        if( blob ) {
            for (int x = -2; x <= 2; x++) {
                for (int y = -2; y <= 2; y++) {
                    auto &cur_ter = ter( location.x + x, location.y + y, location.z );
                    if (one_in(1 + abs(x) + abs(y)) && special.can_be_placed_on(cur_ter)) {
                        cur_ter = tid;
                    }
                }
            }
        }
    }
    // Make connections.
    if( cit ) {
        for( const auto &elem : special.connections ) {
            const tripoint rp( p + om_direction::rotate( elem.p, dir ) );

            if( elem.connection ) {
                build_connection( point( cit.x, cit.y ), point( rp.x, rp.y ), elem.p.z, *elem.connection );
            }
        }
    }
    // Place spawns.
    if( special.spawns.group ) {
        const overmap_special_spawns& spawns = special.spawns;
        const int pop = rng( spawns.population.min, spawns.population.max );
        const int rad = rng( spawns.radius.min, spawns.radius.max );
        add_mon_group(mongroup(spawns.group, p.x * 2, p.y * 2, p.z, rad, pop));
    }
}

std::vector<point> overmap::get_sectors() const
{
    std::vector<point> res;

    res.reserve( ( OMAPX / OMSPEC_FREQ ) * ( OMAPY / OMSPEC_FREQ ) );
    for( int x = 0; x < OMAPX; x += OMSPEC_FREQ ) {
        for( int y = 0; y < OMAPY; y += OMSPEC_FREQ ) {
            res.emplace_back( x, y );
        }
    }
    std::random_shuffle( res.begin(), res.end() );
    return res;
}

bool overmap::place_special_attempt( overmap_special_batch &enabled_specials,
                                     const point &sector, const bool place_optional )
{
    const int x = sector.x;
    const int y = sector.y;

    const tripoint p( rng( x, x + OMSPEC_FREQ - 1 ), rng( y, y + OMSPEC_FREQ - 1 ), 0 );
    const city &nearest_city = get_nearest_city( p );

    std::random_shuffle( enabled_specials.begin(), enabled_specials.end() );
    for( auto iter = enabled_specials.begin(); iter != enabled_specials.end(); ++iter ) {
        const auto &special = *iter->special_details;
        // If we haven't finished placing minimum instances of all specials,
        // skip specials that are at their minimum count already.
        if( !place_optional && iter->instances_placed >= special.occurrences.min ) {
            continue;
        }
        // City check is the fastest => it goes first.
        if( !special.can_belong_to_city( p, nearest_city ) ) {
            continue;
        }
        // See if we can actually place the special there.
        const auto rotation = random_special_rotation( special, p );
        if( rotation == om_direction::type::invalid ) {
            continue;
        }

        place_special( special, p, rotation, nearest_city );

        if( ++iter->instances_placed >= special.occurrences.max ) {
            enabled_specials.erase( iter );
        }

        return true;
    }

    return false;
}

void overmap::place_specials_pass( overmap_special_batch &enabled_specials,
                                   std::vector<point> &sectors, const bool place_optional )
{
    // Walk over sectors in random order, to minimize "clumping".
    std::random_shuffle( sectors.begin(), sectors.end() );
    for( auto it = sectors.begin(); it != sectors.end(); ) {
        const size_t attempts = 10;
        bool placed = false;
        for( size_t i = 0; i < attempts; ++i ) {
            if( place_special_attempt( enabled_specials, *it, place_optional ) ) {
                placed = true;
                it = sectors.erase( it );
                if( enabled_specials.empty() ) {
                    return; // Job done. Bail out.
                }
                break;
            }
        }

        if( !placed ) {
            it++;
        }
    }
}

// Split map into sections, iterate through sections iterate through specials,
// check if special is valid  pick & place special.
// When a sector is populated it's removed from the list,
// and when a special reaches max instances it is also removed.
void overmap::place_specials( overmap_special_batch &enabled_specials )
{

    for( auto iter = enabled_specials.begin(); iter != enabled_specials.end(); ) {
        if( iter->special_details->flags.count( "UNIQUE" ) > 0 ) {
            const int min = iter->special_details->occurrences.min;
            const int max = iter->special_details->occurrences.max;

            if( x_in_y( min, max) ) {
                // Min and max are overloaded to be the chance of occurrence,
                // so reset instances placed to one short of max so we don't place several.
                iter->instances_placed = max - 1;
            } else {
                iter = enabled_specials.erase( iter );
                continue;
            }
        }
        ++iter;
    }
    // Bail out early if we have nothing to place.
    if( enabled_specials.empty() ) {
        return;
    }
    std::vector<point> sectors = get_sectors();

    // First insure that all minimum instance counts are met.
    place_specials_pass( enabled_specials, sectors, false );
    if( std::any_of( enabled_specials.begin(), enabled_specials.end(),
                     []( overmap_special_placement placement ) {
                         return placement.instances_placed <
                                placement.special_details->occurrences.min;
                     } ) ) {
        // Randomly select from among the nearest uninitialized overmap positions.
        int previous_distance = 0;
        std::vector<point> nearest_candidates;
        // Since this starts at enabled_specials::origin, it will only place new overmaps
        // in the 5x5 area surrounding the initial overmap, bounding the amount of work we will do.
        for( point candidate_addr : closest_points_first( 2, enabled_specials.get_origin() ) ) {
            if( !overmap_buffer.has( candidate_addr.x, candidate_addr.y ) ) {
                int current_distance = square_dist( pos().x, pos().y,
                                                    candidate_addr.x, candidate_addr.y );
                if( nearest_candidates.empty() || current_distance == previous_distance ) {
                    nearest_candidates.push_back( candidate_addr );
                    previous_distance = current_distance;
                } else {
                    break;
                }
            }
        }
        if( !nearest_candidates.empty() ) {
            std::random_shuffle( nearest_candidates.begin(), nearest_candidates.end() );
            point new_om_addr = nearest_candidates.front();
            overmap_buffer.create_custom_overmap( new_om_addr.x, new_om_addr.y, enabled_specials );
        } else {
            add_msg( _( "Unable to place all configured specials, some missions may fail to initialize." ) );
        }
    }
    // Then fill in non-mandatory specials.
    place_specials_pass( enabled_specials, sectors, true );
}

void overmap::place_mongroups()
{
    // Cities are full of zombies
    for( auto &elem : cities ) {
        if( get_option<bool>( "WANDER_SPAWNS" ) ) {
            if( !one_in( 16 ) || elem.s > 5 ) {
                mongroup m( mongroup_id( "GROUP_ZOMBIE" ), ( elem.x * 2 ), ( elem.y * 2 ), 0, int( elem.s * 2.5 ),
                            elem.s * 80 );
//                m.set_target( zg.back().posx, zg.back().posy );
                m.horde = true;
                m.wander(*this);
                add_mon_group( m );
            }
        }
    }

    if (!get_option<bool>( "CLASSIC_ZOMBIES" ) ) {
        // Figure out where swamps are, and place swamp monsters
        for (int x = 3; x < OMAPX - 3; x += 7) {
            for (int y = 3; y < OMAPY - 3; y += 7) {
                int swamp_count = 0;
                for (int sx = x - 3; sx <= x + 3; sx++) {
                    for (int sy = y - 3; sy <= y + 3; sy++) {
                        if (ter(sx, sy, 0) == "forest_water") {
                            swamp_count += 2;
                        }
                    }
                }
                if (swamp_count >= 25)
                    add_mon_group(mongroup( mongroup_id( "GROUP_SWAMP" ), x * 2, y * 2, 0, 3,
                                          rng(swamp_count * 8, swamp_count * 25)));
            }
        }
    }

    if (!get_option<bool>( "CLASSIC_ZOMBIES" ) ) {
        // Figure out where rivers are, and place swamp monsters
        for (int x = 3; x < OMAPX - 3; x += 7) {
            for (int y = 3; y < OMAPY - 3; y += 7) {
                int river_count = 0;
                for (int sx = x - 3; sx <= x + 3; sx++) {
                    for (int sy = y - 3; sy <= y + 3; sy++) {
                        if (is_river(ter(sx, sy, 0))) {
                            river_count++;
                        }
                    }
                }
                if (river_count >= 25)
                    add_mon_group(mongroup( mongroup_id( "GROUP_RIVER" ), x * 2, y * 2, 0, 3,
                                          rng(river_count * 8, river_count * 25)));
            }
        }
    }

    if (!get_option<bool>( "CLASSIC_ZOMBIES" ) ) {
        // Place the "put me anywhere" groups
        int numgroups = rng(0, 3);
        for (int i = 0; i < numgroups; i++) {
            add_mon_group(mongroup( mongroup_id( "GROUP_WORM" ), rng(0, OMAPX * 2 - 1), rng(0, OMAPY * 2 - 1), 0,
                         rng(20, 40), rng(30, 50)));
        }
    }
}

point overmap::global_base_point() const
{
    return point( loc.x * OMAPX, loc.y * OMAPY );
}

void overmap::place_radios()
{
    std::string message;
    for (int i = 0; i < OMAPX; i++) {
        for (int j = 0; j < OMAPY; j++) {
            if (ter(i, j, 0) == "radio_tower") {
                int choice = rng(0, 2);
                switch(choice) {
                case 0:
                    message = string_format(_("This is emergency broadcast station %d%d.\
  Please proceed quickly and calmly to your designated evacuation point."), i, j);
                    radios.push_back(radio_tower(i * 2, j * 2, rng(RADIO_MIN_STRENGTH, RADIO_MAX_STRENGTH), message));
                    break;
                case 1:
                    radios.push_back(radio_tower(i * 2, j * 2, rng(RADIO_MIN_STRENGTH, RADIO_MAX_STRENGTH),
                                                 _("Head West.  All survivors, head West.  Help is waiting.")));
                    break;
                case 2:
                    radios.push_back(radio_tower(i * 2, j * 2, rng(RADIO_MIN_STRENGTH, RADIO_MAX_STRENGTH), "",
                                                 WEATHER_RADIO));
                    break;
                }
            } else if (ter(i, j, 0) == "lmoe") {
                message = string_format(_("This is automated emergency shelter beacon %d%d.\
  Supplies, amenities and shelter are stocked."), i, j);
                radios.push_back(radio_tower(i * 2, j * 2, rng(RADIO_MIN_STRENGTH, RADIO_MAX_STRENGTH) / 2,
                                             message));
            } else if (ter(i, j, 0) == "fema_entrance") {
                message = string_format(_("This is FEMA camp %d%d.\
  Supplies are limited, please bring supplemental food, water, and bedding.\
  This is FEMA camp %d%d.  A designated long-term emergency shelter."), i, j, i, j);
                radios.push_back(radio_tower(i * 2, j * 2, rng(RADIO_MIN_STRENGTH, RADIO_MAX_STRENGTH), message));
            }
        }
    }
}

void overmap::open( overmap_special_batch &enabled_specials )
{
    std::string const plrfilename = overmapbuffer::player_filename(loc.x, loc.y);
    std::string const terfilename = overmapbuffer::terrain_filename(loc.x, loc.y);

    using namespace std::placeholders;
    if( read_from_file_optional( terfilename, std::bind( &overmap::unserialize, this, _1 ) ) ) {
        read_from_file_optional( plrfilename, std::bind( &overmap::unserialize_view, this, _1 ) );
    } else { // No map exists!  Prepare neighbors, and generate one.
        std::vector<const overmap*> pointers;
        // Fetch south and north
        for (int i = -1; i <= 1; i += 2) {
            pointers.push_back(overmap_buffer.get_existing(loc.x, loc.y+i));
        }
        // Fetch east and west
        for (int i = -1; i <= 1; i += 2) {
            pointers.push_back(overmap_buffer.get_existing(loc.x+i, loc.y));
        }

        // pointers looks like (north, south, west, east)
        generate( pointers[0], pointers[3], pointers[1], pointers[2], enabled_specials );
    }
}

// Note: this may throw io errors from std::ofstream
void overmap::save() const
{
    std::string const plrfilename = overmapbuffer::player_filename(loc.x, loc.y);
    std::string const terfilename = overmapbuffer::terrain_filename(loc.x, loc.y);

    ofstream_wrapper fout_player( plrfilename );
    serialize_view( fout_player );
    fout_player.close();

    ofstream_wrapper_exclusive fout_terrain( terfilename );
    serialize( fout_terrain );
    fout_terrain.close();
}


//////////////////////////

void groundcover_extra::finalize()   // @todo: fixme return bool for failure
{
    default_ter = ter_id( default_ter_str );

    ter_furn_id tf_id;
    int wtotal = 0;
    int btotal = 0;

    for ( std::map<std::string, double>::const_iterator it = percent_str.begin();
          it != percent_str.end(); ++it ) {
        tf_id.ter = t_null;
        tf_id.furn = f_null;
        if ( it->second < 0.0001 ) {
            continue;
        }
        const ter_str_id tid( it->first );
        const furn_str_id fid( it->first );
        if( tid.is_valid() ) {
            tf_id.ter = tid.id();
        } else if( fid.is_valid() ) {
            tf_id.furn = fid.id();
        } else {
            debugmsg("No clue what '%s' is! No such terrain or furniture", it->first.c_str() );
            continue;
        }
        wtotal += (int)(it->second * 10000.0);
        weightlist[ wtotal ] = tf_id;
    }

    for ( std::map<std::string, double>::const_iterator it = boosted_percent_str.begin();
          it != boosted_percent_str.end(); ++it ) {
        tf_id.ter = t_null;
        tf_id.furn = f_null;
        if ( it->second < 0.0001 ) {
            continue;
        }
        const ter_str_id tid( it->first );
        const furn_str_id fid( it->first );

        if( tid.is_valid() ) {
            tf_id.ter = tid.id();
        } else if( fid.is_valid() ) {
            tf_id.furn = fid.id();
        } else {
            debugmsg("No clue what '%s' is! No such terrain or furniture", it->first.c_str() );
            continue;
        }
        btotal += (int)(it->second * 10000.0);
        boosted_weightlist[ btotal ] = tf_id;
    }

    if ( wtotal > 1000000 ) {
        debugmsg("plant coverage total exceeds 100%%");
    }
    if ( btotal > 1000000 ) {
        debugmsg("boosted plant coverage total exceeds 100%%");
    }

    tf_id.furn = f_null;
    tf_id.ter = default_ter;
    weightlist[ 1000000 ] = tf_id;
    boosted_weightlist[ 1000000 ] = tf_id;

    percent_str.clear();
    boosted_percent_str.clear();
}

ter_furn_id groundcover_extra::pick( bool boosted ) const
{
    if ( boosted ) {
        return boosted_weightlist.lower_bound( rng( 0, 1000000 ) )->second;
    }
    return weightlist.lower_bound( rng( 0, 1000000 ) )->second;
}

void regional_settings::finalize()
{
    if( default_groundcover_str != nullptr ) {
        for( const auto &pr : *default_groundcover_str ) {
            default_groundcover.add( pr.obj.id(), pr.weight );
        }

        field_coverage.finalize();
        default_groundcover_str.reset();
        city_spec.finalize();
        get_options().add_value("DEFAULT_REGION", id );
    }
}

void overmap::add_mon_group(const mongroup &group)
{
    // Monster groups: the old system had large groups (radius > 1),
    // the new system transforms them into groups of radius 1, this also
    // makes the diffuse setting obsolete (as it only controls how the radius
    // is interpreted) - it's only used when adding monster groups with function.
    if( group.radius == 1 ) {
        zg.insert(std::pair<tripoint, mongroup>( group.pos, group ) );
        return;
    }
    // diffuse groups use a circular area, non-diffuse groups use a rectangular area
    const int rad = std::max<int>( 0, group.radius );
    const double total_area = group.diffuse ? std::pow( rad + 1, 2 ) : ( rad * rad * M_PI + 1 );
    const double pop = std::max<int>( 0, group.population );
    int xpop = 0;
    for( int x = -rad; x <= rad; x++ ) {
        for( int y = -rad; y <= rad; y++ ) {
            const int dist = group.diffuse ? square_dist( x, y, 0, 0 ) : trig_dist( x, y, 0, 0 );
            if( dist > rad ) {
                continue;
            }
            // Population on a single submap, *not* a integer
            double pop_here;
            if( rad == 0 ) {
                pop_here = pop;
            } else if( group.diffuse ) {
                pop_here = pop / total_area;
            } else {
                // non-diffuse groups are more dense towards the center.
                pop_here = ( 1.0 - static_cast<double>( dist ) / rad ) * pop / total_area;
            }
            if( pop_here > pop || pop_here < 0 ) {
                DebugLog( D_ERROR, D_GAME ) << group.type.str() << ": invalid population here: " << pop_here;
            }
            int p = std::max( 0, static_cast<int>(std::floor( pop_here )) );
            if( pop_here - p != 0 ) {
                // in case the population is something like 0.2, randomly add a
                // single population unit, this *should* on average give the correct
                // total population.
                const int mod = static_cast<int>(10000.0 * ( pop_here - p ));
                if( x_in_y( mod, 10000 ) ) {
                    p++;
                }
            }
            if( p == 0 ) {
                continue;
            }
            // Exact copy to keep all important values, only change what's needed
            // for a single-submap group.
            mongroup tmp( group );
            tmp.radius = 1;
            tmp.pos.x += x;
            tmp.pos.y += y;
            tmp.population = p;
            // This *can* create groups outside of the area of this overmap.
            // As this function is called during generating the overmap, the
            // neighboring overmaps might not have been generated and one can't access
            // them through the overmapbuffer as this would trigger generating them.
            // This would in turn to lead to a call to this function again.
            // To avoid this, the overmapbuffer checks the monster groups when loading
            // an overmap and moves groups with out-of-bounds position to another overmap.
            add_mon_group( tmp );
            xpop += tmp.population;
        }
    }
}

void overmap::for_each_npc( const std::function<void( npc & )> callback )
{
    for( auto &guy : npcs ) {
        callback( *guy );
    }
}

void overmap::for_each_npc( const std::function<void( const npc & )> callback ) const
{
    for( auto &guy : npcs ) {
        callback( *guy );
    }
}

std::shared_ptr<npc> overmap::find_npc( const int id ) const
{
    for( const auto &guy : npcs ) {
        if( guy->getID() == id ) {
            return guy;
        }
    }
    return nullptr;
}

void city_settings::finalize()
{
    houses.finalize();
    shops.finalize();
    parks.finalize();
}

void building_bin::add( const overmap_special_id &building, int weight )
{
    if( finalized ) {
        debugmsg( "Tried to add special %s to a finalized building bin", building.c_str() );
        return;
    }

    unfinalized_buildings[ building ] = weight;
}

overmap_special_id building_bin::pick() const
{
    overmap_special_id null_special( "null" );
    if( !finalized ) {
        debugmsg( "Tried to pick a special out of a non-finalized bin" );
        return null_special;
    }

    return *buildings.pick();
}

void building_bin::clear()
{
    finalized = false;
    buildings.clear();
    unfinalized_buildings.clear();
}

void building_bin::finalize()
{
    if( finalized ) {
        debugmsg( "Tried to finalize a finalized bin (that's a code-side error which can't be fixed with jsons)" );
        return;
    }
    if( unfinalized_buildings.empty() ) {
        debugmsg( "There must be at least one house, shop, and park for each regional map setting used." );
        return;
    }

    for( const std::pair<overmap_special_id, int> &pr : unfinalized_buildings ) {
        bool skip = false;
        overmap_special_id current_id = pr.first;
        if( !current_id.is_valid() ) {
            // First, try to convert oter to special
            string_id<oter_type_t> converted_id( pr.first.str() );
            if( !converted_id.is_valid() ) {
                debugmsg( "Tried to add city building %s, but it is neither a special nor a terrain type", pr.first.c_str() );
                continue;
            }
            current_id = overmap_specials::create_building_from( converted_id );
        }
        const overmap_special &cur_special = current_id.obj();
        for( const overmap_special_terrain &ter : cur_special.terrains ) {
            const tripoint &p = ter.p;
            if( p.x != 0 || p.y != 0 ) {
                debugmsg( "Tried to add city building %s, but it has a part with non-zero X or Y coordinates (not supported yet)",
                          current_id.c_str() );
                skip = true;
                break;
            }
        }
        if( skip ) {
            continue;
        }
        buildings.add( current_id, pr.second );
    }

    finalized = true;
}

overmap_special_id overmap_specials::create_building_from( const string_id<oter_type_t> &base )
{
    // @todo: Get rid of the hard-coded ids.
    static const string_id<overmap_location> land( "land" );
    static const string_id<overmap_location> swamp( "swamp" );

    overmap_special new_special;

    new_special.id = overmap_special_id( "FakeSpecial_" + base.str() );
    new_special.locations.insert( land );
    new_special.locations.insert( swamp );

    overmap_special_terrain ter;
    ter.terrain = base.obj().get_first().id();
    new_special.terrains.push_back( ter );

    return specials.insert( new_special ).id;
}

const tripoint overmap::invalid_tripoint = tripoint(INT_MIN, INT_MIN, INT_MIN);<|MERGE_RESOLUTION|>--- conflicted
+++ resolved
@@ -3131,11 +3131,7 @@
             // Minimum capped calculated interest. Used to give horde enough interest to really investigate the target at start.
             const int min_capped_inter = std::max( min_initial_inter, calculated_inter );
             if( roll < min_capped_inter ) { //Rolling if horde interested in new signal
-<<<<<<< HEAD
-                // @todo: Z coord for mongroup targets
-=======
                 // TODO: Z-coordinate for mongroup targets
->>>>>>> 8f7ecfcf
                 const int targ_dist = rl_dist( p, mg.target );
                 // @todo: Base this on targ_dist:dist ratio.
                 if ( targ_dist < 5 ) { // If signal source already pursued by horde
