#ifndef _GAME_H_
#define _GAME_H_

#include "mtype.h"
#include "monster.h"
#include "map.h"
#include "lightmap.h"
#include "player.h"
#include "overmap.h"
#include "omdata.h"
#include "mapitems.h"
#include "crafting.h"
#include "trap.h"
#include "npc.h"
#include "faction.h"
#include "event.h"
#include "mission.h"
#include "weather.h"
#include "construction.h"
#include "calendar.h"
#include "posix_time.h"
#include "artifact.h"
#include "mutation.h"
#include "gamemode.h"
#include "live_view.h"
#include "worldfactory.h"
#include <vector>
#include <map>
#include <queue>
#include <list>
#include <stdarg.h>

// Fixed window sizes
#define HP_HEIGHT 14
#define HP_WIDTH 7
#define MINIMAP_HEIGHT 7
#define MINIMAP_WIDTH 7
#define MONINFO_HEIGHT 12
#define MONINFO_WIDTH 48
#define MESSAGES_HEIGHT 8
#define MESSAGES_WIDTH 48
#define LOCATION_HEIGHT 1
#define LOCATION_WIDTH 48
#define STATUS_HEIGHT 4
#define STATUS_WIDTH 55

#define LONG_RANGE 10
#define BLINK_SPEED 300
#define BULLET_SPEED 10000000
#define EXPLOSION_SPEED 70000000

#define MAX_ITEM_IN_SQUARE 4096 // really just a sanity check for functions not tested beyond this. in theory 4096 works (`InvletInvlet)
#define MAX_VOLUME_IN_SQUARE 4000 // 6.25 dead bears is enough for everybody!
#define MAX_ITEM_IN_VEHICLE_STORAGE MAX_ITEM_IN_SQUARE // no reason to differ
#define MAX_VOLUME_IN_VEHICLE_STORAGE 2000 // todo: variation. semi trailer square could hold more. the real limit would be weight

extern const int savegame_version;
extern int save_loading_version;

// The reference to the one and only game instance.
extern game *g;

#define PICKUP_RANGE 2
extern bool trigdist;
extern bool use_tiles;

extern const int savegame_version;
extern int savegame_loading_version;

enum tut_type {
 TUT_NULL,
 TUT_BASIC, TUT_COMBAT,
 TUT_MAX
};

enum input_ret {
 IR_GOOD,
 IR_BAD,
 IR_TIMEOUT
};

enum quit_status {
 QUIT_NO = 0,  // Still playing
 QUIT_MENU,    // Quit at the menu
 QUIT_SUICIDE, // Quit with 'Q'
 QUIT_SAVED,   // Saved and quit
 QUIT_DIED,     // Actual death
 QUIT_ERROR
};

// Refactoring into base monster class.

struct monster_and_count
{
 monster mon;
 int count;
 monster_and_count(monster M, int C) : mon (M), count (C) {};
};

struct game_message
{
 calendar turn;
 int count;
 std::string message;
 game_message() { turn = 0; count = 1; message = ""; };
 game_message(calendar T, std::string M) : turn (T), message (M) { count = 1; };
};

struct mtype;
struct mission_type;
class map;
class player;
class calendar;

class game
{
 friend class editmap;
 friend class advanced_inventory;
 public:
  game();
  ~game();
  void init_data();
  void init_ui();
  void setup();
  bool game_quit(); // True if we actually quit the game - used in main.cpp
  bool game_error();
  quit_status uquit;    // used in main.cpp to determine what type of quit
  void serialize(std::ofstream & fout); // for save
  void unserialize(std::ifstream & fin); // for load
  bool unserialize_legacy(std::ifstream & fin); // for old load
  void unserialize_master(std::ifstream & fin); // for load
  bool unserialize_master_legacy(std::ifstream & fin); // for old load

  void save();
  void delete_world(std::string worldname, bool delete_folder);
  std::vector<std::string> list_active_characters();
  void write_memorial_file();
  void cleanup_at_end();
  bool do_turn();
  void draw();
  void draw_ter(int posx = -999, int posy = -999);
  void advance_nextinv(); // Increment the next inventory letter
  void decrease_nextinv(); // Decrement the next inventory letter
  void vadd_msg(const char* msg, va_list ap );
  void add_msg_string(const std::string &s);
    void add_msg(const char* msg, ...);
  void add_msg_if_player(player *p, const char* msg, ...);
  void add_msg_if_npc(player* p, const char* msg, ...);
  void add_msg_player_or_npc(player *p, const char* player_str, const char* npc_str, ...);
  std::vector<game_message> recent_messages(const int count); //Retrieves the last X messages
  void add_event(event_type type, int on_turn, int faction_id = -1,
                 int x = -1, int y = -1);
  bool event_queued(event_type type);
// Sound at (x, y) of intensity (vol), described to the player is (description)
  bool sound(int x, int y, int vol, std::string description); //returns true if you heard the sound
// creates a list of coordinates to draw footsteps
  void add_footstep(int x, int y, int volume, int distance, monster* source);
  std::vector<std::vector<point> > footsteps;
  std::vector<monster*> footsteps_source;
// visual cue to monsters moving out of the players sight
  void draw_footsteps();
// Explosion at (x, y) of intensity (power), with (shrapnel) chunks of shrapnel
  void explosion(int x, int y, int power, int shrapnel, bool fire);
// Draws an explosion with set radius and color at the given location
  /* Defined later in this file */
  //void draw_explosion(int x, int y, int radius, nc_color col);
// Flashback at (x, y)
  void flashbang(int x, int y, bool player_immune = false);
// Move the player vertically, if (force) then they fell
  void vertical_move(int z, bool force);
  void use_computer(int x, int y);
  bool refill_vehicle_part (vehicle &veh, vehicle_part *part, bool test=false);
  bool pl_refill_vehicle (vehicle &veh, int part, bool test=false);
  void resonance_cascade(int x, int y);
  void scrambler_blast(int x, int y);
  void emp_blast(int x, int y);
  int  npc_at(const int x, const int y) const; // Index of the npc at (x, y); -1 for none
  int  npc_by_id(const int id) const; // Index of the npc at (x, y); -1 for none
 // void build_monmap();  // Caches data for mon_at()

  bool add_zombie(monster& m);
  size_t num_zombies() const;
  monster& zombie(const int idx);
  bool update_zombie_pos(const monster &m, const int newx, const int newy);
  void remove_zombie(const int idx);
  void clear_zombies();
  bool spawn_hallucination(); //Spawns a hallucination close to the player

  int  mon_at(const int x, const int y) const; // Index of the monster at (x, y); -1 for none
  int  mon_at(point p) const;
  bool is_empty(const int x, const int y); // True if no PC, no monster, move cost > 0
  bool isBetween(int test, int down, int up);
  bool is_in_sunlight(int x, int y); // Checks outdoors + sunny
  bool is_in_ice_lab(point location);
// Kill that monster; fixes any pointers etc
  void kill_mon(int index, bool player_did_it = false);
  void explode_mon(int index); // Explode a monster; like kill_mon but messier
  void revive_corpse(int x, int y, int n); // revives a corpse from an item pile
  void revive_corpse(int x, int y, item *it); // revives a corpse by item pointer, caller handles item deletion
// hit_monster_with_flags processes ammo flags (e.g. incendiary, etc)
  void hit_monster_with_flags(monster &z, const std::set<std::string> &effects);
  void plfire(bool burst, int default_target_x = -1, int default_target_y = -1); // Player fires a gun (target selection)...
// ... a gun is fired, maybe by an NPC (actual damage, etc.).
  void fire(player &p, int tarx, int tary, std::vector<point> &trajectory,
            bool burst);
  void throw_item(player &p, int tarx, int tary, item &thrown,
                  std::vector<point> &trajectory);
  void cancel_activity();
  bool cancel_activity_query(const char* message, ...);
  bool cancel_activity_or_ignore_query(const char* reason, ...);
  void moving_vehicle_dismount(int tox, int toy);
  // Get input from the player to choose an adjacent tile (for examine() etc)
  bool choose_adjacent(std::string message, int &x, int&y);

  int assign_mission_id(); // Just returns the next available one
  void give_mission(mission_id type); // Create the mission and assign it
  void assign_mission(int id); // Just assign an existing mission
// reserve_mission() creates a new mission of the given type and pushes it to
// active_missions.  The function returns the UID of the new mission, which can
// then be passed to a MacGuffin or something else that needs to track a mission
  int reserve_mission(mission_id type, int npc_id = -1);
  int reserve_random_mission(mission_origin origin, point p = point(-1, -1),
                             int npc_id = -1);
  npc* find_npc(int id);
  int kill_count(std::string mon);       // Return the number of kills of a given mon_id
  mission* find_mission(int id); // Mission with UID=id; NULL if non-existant
  mission_type* find_mission_type(int id); // Same, but returns its type
  bool mission_complete(int id, int npc_id); // True if we made it
  bool mission_failed(int id); // True if we failed it
  void wrap_up_mission(int id); // Perform required actions
  void fail_mission(int id); // Perform required actions, move to failed list
  void mission_step_complete(int id, int step); // Parial completion
  void process_missions(); // Process missions, see if time's run out

  void teleport(player *p = NULL, bool add_teleglow = true);
  void plswim(int x, int y); // Called by plmove.  Handles swimming
  // when player is thrown (by impact or something)
  void fling_player_or_monster(player *p, monster *zz, const int& dir, float flvel, bool controlled = false);

  void nuke(int x, int y);
  bool spread_fungus(int x, int y);
  std::vector<faction *> factions_at(int x, int y);
  int& scent(int x, int y);
  float natural_light_level() const;
  unsigned char light_level();
  void reset_light_level();
  int assign_npc_id();
  int assign_faction_id();
  faction* faction_by_id(int it);
  bool sees_u(int x, int y, int &t);
  bool u_see (int x, int y);
  bool u_see (monster *mon);
  bool u_see (player *p);
  bool pl_sees(player *p, monster *mon, int &t);
  bool is_hostile_nearby();
  bool is_hostile_very_close();
  void refresh_all();
  void update_map(int &x, int &y);  // Called by plmove when the map updates
  void update_overmap_seen(); // Update which overmap tiles we can see
  point om_location(); // levx and levy converted to overmap coordinates

  faction* random_good_faction();
  faction* random_evil_faction();

  void process_artifact(item *it, player *p, bool wielded = false);
  void add_artifact_messages(std::vector<art_effect_passive> effects);

  void peek();
  point look_debug();
  point look_around();// Look at nearby terrain ';'
  int list_items(); //List all items around the player
  int list_monsters(); //List all monsters around the player
  // Shared method to print "look around" info
  void print_all_tile_info(int lx, int ly, WINDOW* w_look, int column, int &line, bool mouse_hover);

  bool list_items_match(std::string sText, std::string sPattern);
  int list_filter_high_priority(std::vector<map_item_stack> &stack, std::string prorities);
  int list_filter_low_priority(std::vector<map_item_stack> &stack,int start, std::string prorities);
  std::vector<map_item_stack> filter_item_stacks(std::vector<map_item_stack> stack, std::string filter);
  std::vector<map_item_stack> find_nearby_items(int iRadius);
  std::vector<int> find_nearby_monsters(int iRadius);
  std::string ask_item_filter(WINDOW* window, int rows);
  void draw_trail_to_square(int x, int y, bool bDrawX);
  void reset_item_list_state(WINDOW* window, int height);
  std::string sFilter; // this is a member so that it's remembered over time
  std::string list_item_upvote;
  std::string list_item_downvote;
  char inv(std::string title);
  char inv(inventory&,std::string);
  char inv_activatable(std::string title);
  char inv_type(std::string title, item_cat inv_item_type = IC_NULL);
  char inv_for_liquid(const item &liquid, const std::string title, bool auto_choose_single);
  int inventory_item_menu(char chItem, int startx = 0, int width = 50);
  std::vector<item> multidrop();
  faction* list_factions(std::string title = "FACTIONS:");
  point find_item(item *it);
  void remove_item(item *it);

  inventory crafting_inventory(player *p);  // inv_from_map, inv, & 'weapon'
  std::list<item> consume_items(player *p, std::vector<component> components);
  void consume_tools(player *p, std::vector<component> tools, bool force_available);

  bool has_gametype() const { return gamemode && gamemode->id() != SGAME_NULL; }
  special_game_id gametype() const { return (gamemode) ? gamemode->id() : SGAME_NULL; }

  std::map<std::string, vehicle*> vtypes;
  std::vector <trap*> traps;
<<<<<<< HEAD
=======
  void load_trap(JsonObject &jo);
  std::vector<constructable*> constructions; // The list of constructions
>>>>>>> f47d54ef

  std::map<std::string, std::vector <items_location_and_chance> > monitems;
  std::vector <mission_type> mission_types; // The list of mission templates

  calendar turn;
  signed char temperature;              // The air temperature
  int get_temperature();    // Returns outdoor or indoor temperature of current location
  weather_type weather;   // Weather pattern--SEE weather.h

  std::map<int, weather_segment> weather_log;
  char nextinv; // Determines which letter the next inv item will have
  overmap *cur_om;
  map m;
  int levx, levy, levz; // Placement inside the overmap
  player u;
  std::vector<monster> coming_to_stairs;
  int monstairx, monstairy, monstairz;
  std::vector<npc *> active_npc;
  std::vector<faction> factions;
  std::vector<mission> active_missions; // Missions which may be assigned
// NEW: Dragging a piece of furniture, with a list of items contained
  ter_id dragging;
  std::vector<item> items_dragged;
  int weight_dragged; // Computed once, when you start dragging
  bool debugmon;

  std::map<int, std::map<int, bool> > mapRain;

  int ter_view_x, ter_view_y;
  WINDOW *w_terrain;
  WINDOW *w_minimap;
  WINDOW *w_HP;
  WINDOW *w_messages;
  WINDOW *w_location;
  WINDOW *w_status;
  WINDOW *w_status2;
  overmap *om_hori, *om_vert, *om_diag; // Adjacent overmaps
  live_view liveview;

  bool handle_liquid(item &liquid, bool from_ground, bool infinite, item *source = NULL, item *cont = NULL);

 //Move_liquid returns the amount of liquid left if we didn't move all the liquid,
 //otherwise returns sentinel -1, signifies transaction fail.
 int move_liquid(item &liquid);

 void open_gate( game *g, const int examx, const int examy, const ter_id handle_type );

 bionic_id random_good_bionic() const; // returns a non-faulty, valid bionic

 // Knockback functions: knock target at (tx,ty) along a line, either calculated
 // from source position (sx,sy) using force parameter or passed as an argument;
 // force determines how far target is knocked, if trajectory is calculated
 // force also determines damage along with dam_mult;
 // stun determines base number of turns target is stunned regardless of impact
 // stun == 0 means no stun, stun == -1 indicates only impact stun (wall or npc/monster)
 void knockback(int sx, int sy, int tx, int ty, int force, int stun, int dam_mult);
 void knockback(std::vector<point>& traj, int force, int stun, int dam_mult);

 // shockwave applies knockback to all targets within radius of (x,y)
 // parameters force, stun, and dam_mult are passed to knockback()
 // ignore_player determines if player is affected, useful for bionic, etc.
 void shockwave(int x, int y, int radius, int force, int stun, int dam_mult, bool ignore_player);


// Animation related functions
  void draw_explosion(int x, int y, int radius, nc_color col);
  void draw_bullet(player &p, int tx, int ty, int i, std::vector<point> trajectory, char bullet, timespec &ts);
  void draw_hit_mon(int x, int y, monster m, bool dead = false);
  void draw_hit_player(player *p, bool dead = false);
  void draw_line(const int x, const int y, const point center_point, std::vector<point> ret);
  void draw_line(const int x, const int y, std::vector<point> ret);
  void draw_weather(weather_printable wPrint);

// Vehicle related JSON loaders and variables
  void load_vehiclepart(JsonObject &jo);
  void load_vehicle(JsonObject &jo);
  void finalize_vehicles();

  std::queue<vehicle_prototype*> vehprototypes;

  nc_color limb_color(player *p, body_part bp, int side, bool bleed = true,
                       bool bite = true, bool infect = true);

  bool opening_screen();// Warn about screen size, then present the main menu

  const int dangerous_proximity;

 private:
// Game-start procedures
  void print_menu(WINDOW* w_open, int iSel, const int iMenuOffsetX, int iMenuOffsetY, bool bShowDDA = true);
  void print_menu_items(WINDOW* w_in, std::vector<std::string> vItems, int iSel, int iOffsetY, int iOffsetX);
  bool load_master(std::string worldname); // Load the master data file, with factions &c
  void load_weather(std::ifstream &fin);
  void load(std::string worldname, std::string name); // Load a player-specific save file
  void start_game(std::string worldname); // Starts a new game in a world
  void start_special_game(special_game_id gametype); // See gamemode.cpp

  //private save functions.
  void save_factions_missions_npcs();
  void serialize_master(std::ofstream &fout);
  void save_artifacts();
  void save_maps();
  void save_weather(std::ofstream &fout);
  void load_legacy_future_weather(std::string data);
  void load_legacy_future_weather(std::istream &fin);
  void save_uistate();
  void load_uistate(std::string worldname);
// Data Initialization
  void init_npctalk();
  void init_fields();
  void init_weather();
  void init_morale();
  void init_itypes();       // Initializes item types
  void init_skills() throw (std::string);
  void init_professions();
  void init_faction_data();
  void init_mongroups() throw (std::string);    // Initualizes monster groups
  void init_monitems();     // Initializes monster inventory selection
  void release_traps();     // Release trap types memory
  void init_construction(); // Initializes construction "recipes"
  void init_missions();     // Initializes mission templates
  void init_autosave();     // Initializes autosave parameters
  void init_diseases();     // Initializes disease lookup table.
  void init_savedata_translation_tables();
  void init_lua();          // Initializes lua interpreter.
  void create_factions(); // Creates new factions (for a new game world)
  void load_npcs(); //Make any nearby NPCs from the overmap active.
  void create_starting_npcs(); // Creates NPCs that start near you

// Player actions
  void wishitem( player * p=NULL, int x=-1, int y=-1 );
  void wishmonster( int x=-1, int y=-1 );
  void wishmutate( player * p );
  void wishskill( player * p );
  void mutation_wish(); // Mutate

  void pldrive(int x, int y); // drive vehicle
  // Standard movement; handles attacks, traps, &c. Returns false if auto move
  // should be canceled
  bool plmove(int dx, int dy);
  void wait(); // Long wait (player action)  '^'
  void open(); // Open a door  'o'
  void close(int closex = -1, int closey = -1); // Close a door  'c'
  void smash(); // Smash terrain
  void craft();                        // See crafting.cpp
  void recraft();                      // See crafting.cpp
  void long_craft();                   // See crafting.cpp
  bool crafting_allowed();             // See crafting.cpp
  recipe* select_crafting_recipe();    // See crafting.cpp
  bool making_would_work(recipe *r);   // See crafting.cpp
  bool can_make(recipe *r);            // See crafting.cpp
  bool can_make_with_inventory(recipe *r, const inventory& crafting_inv);            // See crafting.cpp
    bool check_enough_materials(recipe *r, const inventory& crafting_inv);
  void make_craft(recipe *making);     // See crafting.cpp
  void make_all_craft(recipe *making); // See crafting.cpp
  void complete_craft();               // See crafting.cpp
  void pick_recipes(const inventory& crafting_inv, std::vector<recipe*> &current,
                    std::vector<bool> &available, craft_cat tab,std::string filter);// crafting.cpp
  craft_cat next_craft_cat(craft_cat cat); // crafting.cpp
  craft_cat prev_craft_cat(craft_cat cat); // crafting.cpp
  void disassemble(char ch = 0);       // See crafting.cpp
  void complete_disassemble();         // See crafting.cpp
  recipe* recipe_by_index(int index);  // See crafting.cpp

  bool vehicle_near ();
  void handbrake ();
  void control_vehicle(); // Use vehicle controls  '^'
  void examine(int examx = -1, int examy = -1);// Examine nearby terrain  'e'
  void advanced_inv();
  // open vehicle interaction screen
  void exam_vehicle(vehicle &veh, int examx, int examy, int cx=0, int cy=0);
  void pickup(int posx, int posy, int min);// Pickup items; ',' or via examine()
  // Establish a grab on something.
  void grab();
// Pick where to put liquid; false if it's left where it was

  void compare(int iCompareX = -999, int iCompareY = -999); // Compare two Items 'I'
  void drop(char chInput = '.'); // Drop an item  'd'
  void drop_in_direction(); // Drop w/ direction  'D'
  void reassign_item(char ch = '.'); // Reassign the letter of an item  '='
  void butcher(); // Butcher a corpse  'B'
  void complete_butcher(int index); // Finish the butchering process
  void forage(); // Foraging ('a' on underbrush)
  void eat(char chInput = '.'); // Eat food or fuel  'E' (or 'a')
  void use_item(char chInput = '.'); // Use item; also tries E,R,W  'a'
  void use_wielded_item();
  void wear(char chInput = '.'); // Wear armor  'W' (or 'a')
  void takeoff(char chInput = '.'); // Remove armor  'T'
  void reload(); // Reload a wielded gun/tool  'r'
  void reload(char chInput);
  void unload(item& it); // Unload a gun/tool  'U'
  void unload(char chInput);
  void wield(char chInput = '.'); // Wield a weapon  'w'
  void read(); // Read a book  'R' (or 'a')
  void chat(); // Talk to a nearby NPC  'C'
  void plthrow(char chInput = '.'); // Throw an item  't'

  // Internal methods to show "look around" info
  void print_fields_info(int lx, int ly, WINDOW* w_look, int column, int &line);
  void print_terrain_info(int lx, int ly, WINDOW* w_look, int column, int &line);
  void print_trap_info(int lx, int ly, WINDOW* w_look, const int column, int &line);
  void print_object_info(int lx, int ly, WINDOW* w_look, const int column, int &line, bool mouse_hover);
  void handle_multi_item_info(int lx, int ly, WINDOW* w_look, const int column, int &line, bool mouse_hover);
  void get_lookaround_dimensions(int &lookWidth, int &begin_y, int &begin_x) const;

  input_context get_player_input(std::string &action);
// Target is an interactive function which allows the player to choose a nearby
// square.  It display information on any monster/NPC on that square, and also
// returns a Bresenham line to that square.  It is called by plfire() and
// throw().
  std::vector<point> target(int &x, int &y, int lowx, int lowy, int hix,
                            int hiy, std::vector <monster> t, int &target,
                            item *relevent);

// Map updating and monster spawning
  void replace_stair_monsters();
  void update_stair_monsters();
  void despawn_monsters(const int shiftx = 0, const int shifty = 0);
  void force_save_monster(monster &z);
  void spawn_mon(int shift, int shifty); // Called by update_map, sometimes
  int valid_group(std::string type, int x, int y, int z);// Picks a group from cur_om
  void set_adjacent_overmaps(bool from_scratch = false);
  void rebuild_mon_at_cache();

// Routine loop functions, approximately in order of execution
  void cleanup_dead();     // Delete any dead NPCs/monsters
  void monmove();          // Monster movement
  void rustCheck();        // Degrades practice levels
  void process_events();   // Processes and enacts long-term events
  void process_activity(); // Processes and enacts the player's activity
  void update_weather();   // Updates the temperature and weather patten
  void hallucinate(const int x, const int y); // Prints hallucination junk to the screen
  int  mon_info(WINDOW *); // Prints a list of nearby monsters
  void handle_key_blocking_activity(); // Abort reading etc.
  bool handle_action();
  void update_scent();     // Updates the scent map
  bool is_game_over();     // Returns true if the player quit or died
  void place_corpse();     // Place player corpse
  void death_screen();     // Display our stats, "GAME OVER BOO HOO"
  void gameover();         // Ends the game
  void write_msg();        // Prints the messages in the messages list
  void msg_buffer();       // Opens a window with old messages in it
  void draw_minimap();     // Draw the 5x5 minimap
  void draw_HP();          // Draws the player's HP and Power level

//  int autosave_timeout();  // If autosave enabled, how long we should wait for user inaction before saving.
  void autosave();         // automatic quicksaves - Performs some checks before calling quicksave()
  void quicksave();        // Saves the game without quitting

// Input related
  bool handle_mouseview(input_context &ctxt, std::string &action); // Handles box showing items under mouse
  void hide_mouseview(); // Hides the mouse hover box and redraws what was under it

// On-request draw functions
  void draw_overmap();     // Draws the overmap, allows note-taking etc.
  void disp_kills();       // Display the player's kill counts
  void disp_NPCs();        // Currently UNUSED.  Lists global NPCs.
  void list_missions();    // Listed current, completed and failed missions.

// Debug functions
  void debug();           // All-encompassing debug screen.  TODO: This.
  void display_scent();   // Displays the scent map
  void mondebug();        // Debug monster behavior directly
  void groupdebug();      // Get into on monster groups

  WORLDPTR pick_world_to_play();


// ########################## DATA ################################

  std::vector<monster> _active_monsters;
  std::map<point, int> z_at;

  signed char last_target; // The last monster targeted
  int run_mode; // 0 - Normal run always; 1 - Running allowed, but if a new
                //  monsters spawns, go to 2 - No movement allowed
  std::vector<int> new_seen_mon;
  int mostseen;  // # of mons seen last turn; if this increases, run_mode++
  bool autosafemode; // is autosafemode enabled?
  bool safemodeveh; // safemode while driving?
  int turnssincelastmon; // needed for auto run mode
//  quit_status uquit;    // Set to true if the player quits ('Q')

  calendar nextspawn; // The turn on which monsters will spawn next.
  calendar nextweather; // The turn on which weather will shift next.
  int next_npc_id, next_faction_id, next_mission_id; // Keep track of UIDs
  std::vector <game_message> messages;   // Messages to be printed
  int curmes;   // The last-seen message.
  int grscent[SEEX * MAPSIZE][SEEY * MAPSIZE]; // The scent map
  //int monmap[SEEX * MAPSIZE][SEEY * MAPSIZE]; // Temp monster map, for mon_at()
  int nulscent;    // Returned for OOB scent checks
  std::vector<event> events;         // Game events to be processed
  std::map<std::string, int> kills;         // Player's kill count
  std::string last_action;  // The keypresses of last turn
  int moves_since_last_save;
  int item_exchanges_since_save;
  time_t last_save_timestamp;
  unsigned char latest_lightlevel;
  calendar latest_lightlevel_turn;

  special_game *gamemode;

  int moveCount; //Times the player has moved (not pause, sleep, etc)
  const int lookHeight; // Look Around window height

  // Preview for auto move route
  std::vector<point> destination_preview;

  bool is_hostile_within(int distance);
};

#endif<|MERGE_RESOLUTION|>--- conflicted
+++ resolved
@@ -305,11 +305,7 @@
 
   std::map<std::string, vehicle*> vtypes;
   std::vector <trap*> traps;
-<<<<<<< HEAD
-=======
   void load_trap(JsonObject &jo);
-  std::vector<constructable*> constructions; // The list of constructions
->>>>>>> f47d54ef
 
   std::map<std::string, std::vector <items_location_and_chance> > monitems;
   std::vector <mission_type> mission_types; // The list of mission templates
