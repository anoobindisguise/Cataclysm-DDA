--- conflicted
+++ resolved
@@ -238,18 +238,6 @@
 
         /** Returns the next available mission id. */
         int assign_mission_id();
-<<<<<<< HEAD
-        /** Creates a mission of the matching type and assigns it to the player. */
-        void give_mission(mission_id type);
-        /** Assigns an existing mission to the player. */
-        void assign_mission(int id);
-        /** reserve_mission() creates a new mission of the given type and pushes it to
-         *  active_missions.  The function returns the UID of the new mission, which can
-         *  then be passed to a MacGuffin or something else that needs to track a mission. */
-        int reserve_mission(mission_id type, int npc_id = -1);
-        int reserve_random_mission(mission_origin origin, tripoint p, int npc_id);
-=======
->>>>>>> 8238cf9b
         npc *find_npc(int id);
         /** Makes any nearby NPC's on the overmap active. */
         void load_npcs();
