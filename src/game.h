#ifndef _GAME_H_
#define _GAME_H_

#include "mtype.h"
#include "monster.h"
#include "map.h"
#include "lightmap.h"
#include "player.h"
#include "overmap.h"
#include "omdata.h"
#include "mapitems.h"
#include "crafting.h"
#include "trap.h"
#include "npc.h"
#include "faction.h"
#include "event.h"
#include "mission.h"
#include "weather.h"
#include "construction.h"
#include "calendar.h"
#include "posix_time.h"
#include "artifact.h"
#include "mutation.h"
#include "gamemode.h"
#include "live_view.h"
#include "worldfactory.h"
#include "creature_tracker.h"
#include <vector>
#include <map>
#include <queue>
#include <list>
#include <stdarg.h>

// Fixed window sizes
#define HP_HEIGHT 14
#define HP_WIDTH 7
#define MINIMAP_HEIGHT 7
#define MINIMAP_WIDTH 7
#define MONINFO_HEIGHT 12
#define MONINFO_WIDTH 48
#define MESSAGES_HEIGHT 8
#define MESSAGES_WIDTH 48
#define LOCATION_HEIGHT 1
#define LOCATION_WIDTH 48
#define STATUS_HEIGHT 4
#define STATUS_WIDTH 55

#define LONG_RANGE 10
#define BLINK_SPEED 300
#define BULLET_SPEED 10000000
#define EXPLOSION_SPEED 70000000

#define MAX_ITEM_IN_SQUARE 4096 // really just a sanity check for functions not tested beyond this. in theory 4096 works (`InvletInvlet)
#define MAX_VOLUME_IN_SQUARE 4000 // 6.25 dead bears is enough for everybody!
#define MAX_ITEM_IN_VEHICLE_STORAGE MAX_ITEM_IN_SQUARE // no reason to differ
#define MAX_VOLUME_IN_VEHICLE_STORAGE 2000 // todo: variation. semi trailer square could hold more. the real limit would be weight

extern const int savegame_version;
extern int save_loading_version;

// The reference to the one and only game instance.
extern game *g;

#define PICKUP_RANGE 2
extern bool trigdist;
extern bool use_tiles;

extern const int savegame_version;
extern int savegame_loading_version;

enum tut_type {
 TUT_NULL,
 TUT_BASIC, TUT_COMBAT,
 TUT_MAX
};

enum input_ret {
 IR_GOOD,
 IR_BAD,
 IR_TIMEOUT
};

enum quit_status {
 QUIT_NO = 0,  // Still playing
 QUIT_MENU,    // Quit at the menu
 QUIT_SUICIDE, // Quit with 'Q'
 QUIT_SAVED,   // Saved and quit
 QUIT_DIED,     // Actual death
 QUIT_ERROR
};

// Refactoring into base monster class.

struct monster_and_count
{
 monster critter;
 int count;
 monster_and_count(monster M, int C) : critter (M), count (C) {};
};

struct game_message
{
 calendar turn;
 int count;
 std::string message;
 game_message() { turn = 0; count = 1; message = ""; };
 game_message(calendar T, std::string M) : turn (T), message (M) { count = 1; };
};

struct mtype;
struct mission_type;
class map;
class player;
class calendar;

class game
{
 friend class editmap;
 friend class advanced_inventory;
 public:
  game();
  ~game();
  void init_data();
  void init_ui();
  void setup();
  bool game_quit(); // True if we actually quit the game - used in main.cpp
  bool game_error();
  quit_status uquit;    // used in main.cpp to determine what type of quit
  void serialize(std::ofstream & fout); // for save
  void unserialize(std::ifstream & fin); // for load
  bool unserialize_legacy(std::ifstream & fin); // for old load
  void unserialize_master(std::ifstream & fin); // for load
  bool unserialize_master_legacy(std::ifstream & fin); // for old load

  void save();
  void delete_world(std::string worldname, bool delete_folder);
  std::vector<std::string> list_active_characters();
  void write_memorial_file();
  void cleanup_at_end();
  bool do_turn();
  void draw();
  void draw_ter(int posx = -999, int posy = -999);
  void advance_nextinv(); // Increment the next inventory letter
  void decrease_nextinv(); // Decrement the next inventory letter
  void vadd_msg(const char* msg, va_list ap );
  void add_msg_string(const std::string &s);
    void add_msg(const char* msg, ...);
  void add_msg_if_player(Creature *t, const char* msg, ...);
  void add_msg_if_npc(Creature* p, const char* msg, ...);
  void add_msg_player_or_npc(Creature* p, const char* player_str, const char* npc_str, ...);
  std::vector<game_message> recent_messages(const int count); //Retrieves the last X messages
  void add_event(event_type type, int on_turn, int faction_id = -1,
                 int x = -1, int y = -1);
  bool event_queued(event_type type);
// Sound at (x, y) of intensity (vol), described to the player is (description)
  bool sound(int x, int y, int vol, std::string description); //returns true if you heard the sound
// creates a list of coordinates to draw footsteps
  void add_footstep(int x, int y, int volume, int distance, monster* source);
  std::vector<std::vector<point> > footsteps;
  std::vector<monster*> footsteps_source;
// visual cue to monsters moving out of the players sight
  void draw_footsteps();
// Explosion at (x, y) of intensity (power), with (shrapnel) chunks of shrapnel
  void explosion(int x, int y, int power, int shrapnel, bool fire);
// Draws an explosion with set radius and color at the given location
  /* Defined later in this file */
  //void draw_explosion(int x, int y, int radius, nc_color col);
// Flashback at (x, y)
  void flashbang(int x, int y, bool player_immune = false);
// Move the player vertically, if (force) then they fell
  void vertical_move(int z, bool force);
  void use_computer(int x, int y);
  bool refill_vehicle_part (vehicle &veh, vehicle_part *part, bool test=false);
  bool pl_refill_vehicle (vehicle &veh, int part, bool test=false);
  void resonance_cascade(int x, int y);
  void scrambler_blast(int x, int y);
  void emp_blast(int x, int y);
  int  npc_at(const int x, const int y) const; // Index of the npc at (x, y); -1 for none
  int  npc_by_id(const int id) const; // Index of the npc at (x, y); -1 for none
 // void build_monmap();  // Caches data for mon_at()

  bool add_zombie(monster& critter);
  size_t num_zombies() const;
  monster& zombie(const int idx);
  bool update_zombie_pos(const monster &critter, const int newx, const int newy);
  void remove_zombie(const int idx);
  void clear_zombies();
  bool spawn_hallucination(); //Spawns a hallucination close to the player

  Creature* creature_at(const int x, const int y);
  int  mon_at(const int x, const int y) const; // Index of the monster at (x, y); -1 for none
  int  mon_at(point p) const;
  bool is_empty(const int x, const int y); // True if no PC, no monster, move cost > 0
  bool isBetween(int test, int down, int up);
  bool is_in_sunlight(int x, int y); // Checks outdoors + sunny
  bool is_in_ice_lab(point location);
// Kill that monster; fixes any pointers etc
  void kill_mon(int index, bool player_did_it = false);
  void kill_mon(monster& critter, bool player_did_it = false); // new kill_mon that just takes monster reference
  void explode_mon(int index); // Explode a monster; like kill_mon but messier
  void revive_corpse(int x, int y, int n); // revives a corpse from an item pile
  void revive_corpse(int x, int y, item *it); // revives a corpse by item pointer, caller handles item deletion
// hit_monster_with_flags processes ammo flags (e.g. incendiary, etc)
  void hit_monster_with_flags(monster &critter, const std::set<std::string> &effects);
  void plfire(bool burst, int default_target_x = -1, int default_target_y = -1); // Player fires a gun (target selection)...
// ... a gun is fired, maybe by an NPC (actual damage, etc.).
  void fire(player &p, int tarx, int tary, std::vector<point> &trajectory,
            bool burst);
  void throw_item(player &p, int tarx, int tary, item &thrown,
                  std::vector<point> &trajectory);
  void cancel_activity();
  bool cancel_activity_query(const char* message, ...);
  bool cancel_activity_or_ignore_query(const char* reason, ...);
  void moving_vehicle_dismount(int tox, int toy);
  // Get input from the player to choose an adjacent tile (for examine() etc)
  bool choose_adjacent(std::string message, int &x, int&y);

  int assign_mission_id(); // Just returns the next available one
  void give_mission(mission_id type); // Create the mission and assign it
  void assign_mission(int id); // Just assign an existing mission
// reserve_mission() creates a new mission of the given type and pushes it to
// active_missions.  The function returns the UID of the new mission, which can
// then be passed to a MacGuffin or something else that needs to track a mission
  int reserve_mission(mission_id type, int npc_id = -1);
  int reserve_random_mission(mission_origin origin, point p = point(-1, -1),
                             int npc_id = -1);
  npc* find_npc(int id);
  int kill_count(std::string mon);       // Return the number of kills of a given mon_id
  mission* find_mission(int id); // Mission with UID=id; NULL if non-existant
  mission_type* find_mission_type(int id); // Same, but returns its type
  bool mission_complete(int id, int npc_id); // True if we made it
  bool mission_failed(int id); // True if we failed it
  void wrap_up_mission(int id); // Perform required actions
  void fail_mission(int id); // Perform required actions, move to failed list
  void mission_step_complete(int id, int step); // Parial completion
  void process_missions(); // Process missions, see if time's run out

  void teleport(player *p = NULL, bool add_teleglow = true);
  void plswim(int x, int y); // Called by plmove.  Handles swimming
  // when player is thrown (by impact or something)
  void fling_player_or_monster(player *p, monster *zz, const int& dir, float flvel, bool controlled = false);

  void nuke(int x, int y);
  bool spread_fungus(int x, int y);
  std::vector<faction *> factions_at(int x, int y);
  int& scent(int x, int y);
  float natural_light_level() const;
  unsigned char light_level();
  void reset_light_level();
  int assign_npc_id();
  int assign_faction_id();
  faction* faction_by_id(int it);
  bool sees_u(int x, int y, int &t);
  bool u_see (int x, int y);
  bool u_see (monster *critter);
  bool u_see (Creature *t); // for backwards compatibility
  bool u_see (Creature &t);
  bool pl_sees(player *p, monster *critter, int &t);
  bool is_hostile_nearby();
  bool is_hostile_very_close();
  void refresh_all();
  void update_map(int &x, int &y);  // Called by plmove when the map updates
  void update_overmap_seen(); // Update which overmap tiles we can see
  point om_location(); // levx and levy converted to overmap coordinates

  faction* random_good_faction();
  faction* random_evil_faction();

  void process_artifact(item *it, player *p, bool wielded = false);
  void add_artifact_messages(std::vector<art_effect_passive> effects);

  void peek();
  point look_debug();
  point look_around();// Look at nearby terrain ';'
  int list_items(const int iLastState); //List all items around the player
  int list_monsters(const int iLastState); //List all monsters around the player
  // Shared method to print "look around" info
  void print_all_tile_info(int lx, int ly, WINDOW* w_look, int column, int &line, bool mouse_hover);

  bool list_items_match(std::string sText, std::string sPattern);
  int list_filter_high_priority(std::vector<map_item_stack> &stack, std::string prorities);
  int list_filter_low_priority(std::vector<map_item_stack> &stack,int start, std::string prorities);
  std::vector<map_item_stack> filter_item_stacks(std::vector<map_item_stack> stack, std::string filter);
  std::vector<map_item_stack> find_nearby_items(int iRadius);
  std::vector<int> find_nearby_monsters(int iRadius);
  std::string ask_item_filter(WINDOW* window, int rows);
  void draw_trail_to_square(int x, int y, bool bDrawX);
  void reset_item_list_state(WINDOW* window, int height);
  std::string sFilter; // this is a member so that it's remembered over time
  std::string list_item_upvote;
  std::string list_item_downvote;
  int inv(const std::string& title);
  int inv_activatable(std::string title);
  int inv_type(std::string title, item_cat inv_item_type = IC_NULL);
  int inv_for_liquid(const item &liquid, const std::string title, bool auto_choose_single);
  int display_slice(indexed_invslice&, const std::string&);
  int inventory_item_menu(int pos, int startx = 0, int width = 50, int position = 0);
  std::vector<item> multidrop();
  faction* list_factions(std::string title = "FACTIONS:");
  point find_item(item *it);
  void remove_item(item *it);

  inventory crafting_inventory(player *p);  // inv_from_map, inv, & 'weapon'
  std::list<item> consume_items(player *p, std::vector<component> components);
  void consume_tools(player *p, std::vector<component> tools, bool force_available);

  bool has_gametype() const { return gamemode && gamemode->id() != SGAME_NULL; }
  special_game_id gametype() const { return (gamemode) ? gamemode->id() : SGAME_NULL; }

  std::map<std::string, vehicle*> vtypes;
  std::vector <trap*> traps;
  void load_trap(JsonObject &jo);

  std::map<std::string, std::vector <items_location_and_chance> > monitems;
  std::vector <mission_type> mission_types; // The list of mission templates

  calendar turn;
  signed char temperature;              // The air temperature
  int get_temperature();    // Returns outdoor or indoor temperature of current location
  weather_type weather;   // Weather pattern--SEE weather.h
  bool lightning_active;

  std::map<int, weather_segment> weather_log;
  char nextinv; // Determines which letter the next inv item will have
  overmap *cur_om;
  map m;
  int levx, levy, levz; // Placement inside the overmap
  player u;
  std::vector<monster> coming_to_stairs;
  int monstairx, monstairy, monstairz;
  std::vector<npc *> active_npc;
  std::vector<faction> factions;
  std::vector<mission> active_missions; // Missions which may be assigned
// NEW: Dragging a piece of furniture, with a list of items contained
  ter_id dragging;
  std::vector<item> items_dragged;
  int weight_dragged; // Computed once, when you start dragging
  bool debugmon;

  std::map<int, std::map<int, bool> > mapRain;

  int ter_view_x, ter_view_y;
  WINDOW *w_terrain;
  WINDOW *w_minimap;
  WINDOW *w_HP;
  WINDOW *w_messages;
  WINDOW *w_location;
  WINDOW *w_status;
  WINDOW *w_status2;
  overmap *om_hori, *om_vert, *om_diag; // Adjacent overmaps
  live_view liveview;

  bool handle_liquid(item &liquid, bool from_ground, bool infinite, item *source = NULL, item *cont = NULL);

 //Move_liquid returns the amount of liquid left if we didn't move all the liquid,
 //otherwise returns sentinel -1, signifies transaction fail.
 int move_liquid(item &liquid);

 void open_gate( const int examx, const int examy, const ter_id handle_type );

 bionic_id random_good_bionic() const; // returns a non-faulty, valid bionic

 // Knockback functions: knock target at (tx,ty) along a line, either calculated
 // from source position (sx,sy) using force parameter or passed as an argument;
 // force determines how far target is knocked, if trajectory is calculated
 // force also determines damage along with dam_mult;
 // stun determines base number of turns target is stunned regardless of impact
 // stun == 0 means no stun, stun == -1 indicates only impact stun (wall or npc/monster)
 void knockback(int sx, int sy, int tx, int ty, int force, int stun, int dam_mult);
 void knockback(std::vector<point>& traj, int force, int stun, int dam_mult);

 // shockwave applies knockback to all targets within radius of (x,y)
 // parameters force, stun, and dam_mult are passed to knockback()
 // ignore_player determines if player is affected, useful for bionic, etc.
 void shockwave(int x, int y, int radius, int force, int stun, int dam_mult, bool ignore_player);


// Animation related functions
  void draw_explosion(int x, int y, int radius, nc_color col);
  void draw_bullet(Creature &p, int tx, int ty, int i, std::vector<point> trajectory, char bullet, timespec &ts);
  void draw_hit_mon(int x, int y, monster critter, bool dead = false);
  void draw_hit_player(player *p, bool dead = false);
  void draw_line(const int x, const int y, const point center_point, std::vector<point> ret);
  void draw_line(const int x, const int y, std::vector<point> ret);
  void draw_weather(weather_printable wPrint);

// Vehicle related JSON loaders and variables
  void load_vehiclepart(JsonObject &jo);
  void load_vehicle(JsonObject &jo);
  void finalize_vehicles();

  void load_monitem(JsonObject &jo);     // Load monster inventory selection entry

  std::queue<vehicle_prototype*> vehprototypes;

  nc_color limb_color(player *p, body_part bp, int side, bool bleed = true,
                       bool bite = true, bool infect = true);

  bool opening_screen();// Warn about screen size, then present the main menu

  const int dangerous_proximity;

 private:
// Game-start procedures
  void print_menu(WINDOW* w_open, int iSel, const int iMenuOffsetX, int iMenuOffsetY, bool bShowDDA = true);
  void print_menu_items(WINDOW* w_in, std::vector<std::string> vItems, int iSel, int iOffsetY, int iOffsetX);
  bool load_master(std::string worldname); // Load the master data file, with factions &c
  void load_weather(std::ifstream &fin);
  void load(std::string worldname, std::string name); // Load a player-specific save file
  void start_game(std::string worldname); // Starts a new game in a world
  void start_special_game(special_game_id gametype); // See gamemode.cpp

  //private save functions.
  void save_factions_missions_npcs();
  void serialize_master(std::ofstream &fout);
  void save_artifacts();
  void save_maps();
  void save_weather(std::ofstream &fout);
  void load_legacy_future_weather(std::string data);
  void load_legacy_future_weather(std::istream &fin);
  void save_uistate();
  void load_uistate(std::string worldname);
// Data Initialization
  void init_npctalk();
  void init_fields();
  void init_weather();
  void init_morale();
  void init_itypes();       // Initializes item types
  void init_skills() throw (std::string);
  void init_professions();
  void init_faction_data();
  void init_mongroups() throw (std::string);    // Initualizes monster groups
  void release_traps();     // Release trap types memory
  void init_construction(); // Initializes construction "recipes"
  void init_missions();     // Initializes mission templates
  void init_autosave();     // Initializes autosave parameters
  void init_diseases();     // Initializes disease lookup table.
  void init_savedata_translation_tables();
  void init_lua();          // Initializes lua interpreter.
  void create_factions(); // Creates new factions (for a new game world)
  void load_npcs(); //Make any nearby NPCs from the overmap active.
  void create_starting_npcs(); // Creates NPCs that start near you

// Player actions
  void wishitem( player * p=NULL, int x=-1, int y=-1 );
  void wishmonster( int x=-1, int y=-1 );
  void wishmutate( player * p );
  void wishskill( player * p );
  void mutation_wish(); // Mutate

  void pldrive(int x, int y); // drive vehicle
  // Standard movement; handles attacks, traps, &c. Returns false if auto move
  // should be canceled
  bool plmove(int dx, int dy);
  void wait(); // Long wait (player action)  '^'
  void open(); // Open a door  'o'
  void close(int closex = -1, int closey = -1); // Close a door  'c'
  void smash(); // Smash terrain
  void craft();                        // See crafting.cpp
  void recraft();                      // See crafting.cpp
  void long_craft();                   // See crafting.cpp
  bool crafting_allowed();             // See crafting.cpp
  bool crafting_can_see();             // See crafting.cpp
  recipe* select_crafting_recipe();    // See crafting.cpp
  bool making_would_work(recipe *r);   // See crafting.cpp
  bool can_make(recipe *r);            // See crafting.cpp
  bool can_make_with_inventory(recipe *r, const inventory& crafting_inv);            // See crafting.cpp
    bool check_enough_materials(recipe *r, const inventory& crafting_inv);
  void make_craft(recipe *making);     // See crafting.cpp
  void make_all_craft(recipe *making); // See crafting.cpp
  void complete_craft();               // See crafting.cpp
  void pick_recipes(const inventory& crafting_inv, std::vector<recipe*> &current,
                    std::vector<bool> &available, craft_cat tab, craft_subcat subtab, std::string filter);// crafting.cpp
<<<<<<< HEAD
  craft_cat next_craft_cat(craft_cat cat); // crafting.cpp
  craft_cat prev_craft_cat(craft_cat cat); // crafting.cpp
  craft_subcat next_craft_subcat(craft_subcat subcat); // crafting.cpp
  craft_subcat prev_craft_subcat(craft_subcat subcat); // crafting.cpp
  void disassemble(int pos = INT_MAX);       // See crafting.cpp
=======
  void disassemble(char ch = 0);       // See crafting.cpp
>>>>>>> 7b169978
  void complete_disassemble();         // See crafting.cpp
  recipe* recipe_by_index(int index);  // See crafting.cpp

  bool vehicle_near ();
  void handbrake ();
  void control_vehicle(); // Use vehicle controls  '^'
  void examine(int examx = -1, int examy = -1);// Examine nearby terrain  'e'
  void advanced_inv();
  // open vehicle interaction screen
  void exam_vehicle(vehicle &veh, int examx, int examy, int cx=0, int cy=0);
  void pickup(int posx, int posy, int min);// Pickup items; ',' or via examine()
  // Establish a grab on something.
  void grab();
// Pick where to put liquid; false if it's left where it was

  void compare(int iCompareX = -999, int iCompareY = -999); // Compare two Items 'I'
  void drop(int pos = INT_MIN); // Drop an item  'd'
  void drop_in_direction(); // Drop w/ direction  'D'
  void reassign_item(int pos = INT_MIN); // Reassign the letter of an item  '='
  void butcher(); // Butcher a corpse  'B'
  void complete_butcher(int index); // Finish the butchering process
  void forage(); // Foraging ('a' on underbrush)
  void eat(int pos = INT_MIN); // Eat food or fuel  'E' (or 'a')
  void use_item(int pos = INT_MIN); // Use item; also tries E,R,W  'a'
  void use_wielded_item();
  void wear(int pos = INT_MIN); // Wear armor  'W' (or 'a')
  void takeoff(int pos = INT_MIN); // Remove armor  'T'
  void reload(); // Reload a wielded gun/tool  'r'
  void reload(int pos);
  void unload(item& it); // Unload a gun/tool  'U'
  void unload(int pos = INT_MIN);
  void wield(int pos = INT_MIN); // Wield a weapon  'w'
  void read(); // Read a book  'R' (or 'a')
  void chat(); // Talk to a nearby NPC  'C'
  void plthrow(int pos = INT_MIN); // Throw an item  't'

  // Internal methods to show "look around" info
  void print_fields_info(int lx, int ly, WINDOW* w_look, int column, int &line);
  void print_terrain_info(int lx, int ly, WINDOW* w_look, int column, int &line);
  void print_trap_info(int lx, int ly, WINDOW* w_look, const int column, int &line);
  void print_object_info(int lx, int ly, WINDOW* w_look, const int column, int &line, bool mouse_hover);
  void handle_multi_item_info(int lx, int ly, WINDOW* w_look, const int column, int &line, bool mouse_hover);
  void get_lookaround_dimensions(int &lookWidth, int &begin_y, int &begin_x) const;

  input_context get_player_input(std::string &action);
// Target is an interactive function which allows the player to choose a nearby
// square.  It display information on any monster/NPC on that square, and also
// returns a Bresenham line to that square.  It is called by plfire() and
// throw().
  std::vector<point> target(int &x, int &y, int lowx, int lowy, int hix,
                            int hiy, std::vector <monster> t, int &target,
                            item *relevent);

// Map updating and monster spawning
  void replace_stair_monsters();
  void update_stair_monsters();
  void despawn_monsters(const int shiftx = 0, const int shifty = 0);
  void force_save_monster(monster &critter);
  void spawn_mon(int shift, int shifty); // Called by update_map, sometimes
  int valid_group(std::string type, int x, int y, int z);// Picks a group from cur_om
  void set_adjacent_overmaps(bool from_scratch = false);
  void rebuild_mon_at_cache();

// Routine loop functions, approximately in order of execution
  void cleanup_dead();     // Delete any dead NPCs/monsters
  void monmove();          // Monster movement
  void rustCheck();        // Degrades practice levels
  void process_events();   // Processes and enacts long-term events
  void process_activity(); // Processes and enacts the player's activity
  void update_weather();   // Updates the temperature and weather patten
  void hallucinate(const int x, const int y); // Prints hallucination junk to the screen
  int  mon_info(WINDOW *); // Prints a list of nearby monsters
  void handle_key_blocking_activity(); // Abort reading etc.
  bool handle_action();
  void update_scent();     // Updates the scent map
  bool is_game_over();     // Returns true if the player quit or died
  void place_corpse();     // Place player corpse
  void death_screen();     // Display our stats, "GAME OVER BOO HOO"
  void gameover();         // Ends the game
  void write_msg();        // Prints the messages in the messages list
  void msg_buffer();       // Opens a window with old messages in it
  void draw_minimap();     // Draw the 5x5 minimap
  void draw_HP();          // Draws the player's HP and Power level

//  int autosave_timeout();  // If autosave enabled, how long we should wait for user inaction before saving.
  void autosave();         // automatic quicksaves - Performs some checks before calling quicksave()
  void quicksave();        // Saves the game without quitting

// Input related
  bool handle_mouseview(input_context &ctxt, std::string &action); // Handles box showing items under mouse
  void hide_mouseview(); // Hides the mouse hover box and redraws what was under it

// On-request draw functions
  void draw_overmap();     // Draws the overmap, allows note-taking etc.
  void disp_kills();       // Display the player's kill counts
  void disp_NPCs();        // Currently UNUSED.  Lists global NPCs.
  void list_missions();    // Listed current, completed and failed missions.

// Debug functions
  void debug();           // All-encompassing debug screen.  TODO: This.
  void display_scent();   // Displays the scent map
  void mondebug();        // Debug monster behavior directly
  void groupdebug();      // Get into on monster groups

  WORLDPTR pick_world_to_play();


// ########################## DATA ################################

  std::map<point, int> z_at;
  Creature_tracker critter_tracker;

  signed char last_target; // The last monster targeted
  int run_mode; // 0 - Normal run always; 1 - Running allowed, but if a new
                //  monsters spawns, go to 2 - No movement allowed
  std::vector<int> new_seen_mon;
  int mostseen;  // # of mons seen last turn; if this increases, run_mode++
  bool autosafemode; // is autosafemode enabled?
  bool safemodeveh; // safemode while driving?
  int turnssincelastmon; // needed for auto run mode
//  quit_status uquit;    // Set to true if the player quits ('Q')

  calendar nextspawn; // The turn on which monsters will spawn next.
  calendar nextweather; // The turn on which weather will shift next.
  int next_npc_id, next_faction_id, next_mission_id; // Keep track of UIDs
  std::vector <game_message> messages;   // Messages to be printed
  int curmes;   // The last-seen message.
  int grscent[SEEX * MAPSIZE][SEEY * MAPSIZE]; // The scent map
  //int monmap[SEEX * MAPSIZE][SEEY * MAPSIZE]; // Temp monster map, for mon_at()
  int nulscent;    // Returned for OOB scent checks
  std::vector<event> events;         // Game events to be processed
  std::map<std::string, int> kills;         // Player's kill count
  int moves_since_last_save;
  int item_exchanges_since_save;
  time_t last_save_timestamp;
  unsigned char latest_lightlevel;
  calendar latest_lightlevel_turn;

  special_game *gamemode;

  int moveCount; //Times the player has moved (not pause, sleep, etc)
  const int lookHeight; // Look Around window height

  // Preview for auto move route
  std::vector<point> destination_preview;

  bool is_hostile_within(int distance);
};

#endif<|MERGE_RESOLUTION|>--- conflicted
+++ resolved
@@ -471,15 +471,7 @@
   void complete_craft();               // See crafting.cpp
   void pick_recipes(const inventory& crafting_inv, std::vector<recipe*> &current,
                     std::vector<bool> &available, craft_cat tab, craft_subcat subtab, std::string filter);// crafting.cpp
-<<<<<<< HEAD
-  craft_cat next_craft_cat(craft_cat cat); // crafting.cpp
-  craft_cat prev_craft_cat(craft_cat cat); // crafting.cpp
-  craft_subcat next_craft_subcat(craft_subcat subcat); // crafting.cpp
-  craft_subcat prev_craft_subcat(craft_subcat subcat); // crafting.cpp
   void disassemble(int pos = INT_MAX);       // See crafting.cpp
-=======
-  void disassemble(char ch = 0);       // See crafting.cpp
->>>>>>> 7b169978
   void complete_disassemble();         // See crafting.cpp
   recipe* recipe_by_index(int index);  // See crafting.cpp
 
