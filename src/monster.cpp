#include "monster.h"

#include "coordinate_conversions.h"
#include "map.h"
#include "map_iterator.h"
#include "mondeath.h"
#include "output.h"
#include "game.h"
#include "projectile.h"
#include "debug.h"
#include "rng.h"
#include "item.h"
#include "translations.h"
#include "overmapbuffer.h"
#include <sstream>
#include <stdlib.h>
#include <algorithm>
#include <numeric>
#include "cursesdef.h"
#include "effect.h"
#include "melee.h"
#include "messages.h"
#include "mondefense.h"
#include "mission.h"
#include "mongroup.h"
#include "monfaction.h"
#include "string_formatter.h"
#include "options.h"
#include "trap.h"
#include "line.h"
#include "mapdata.h"
#include "mtype.h"
#include "field.h"
#include "sounds.h"
#include "npc.h"

// Limit the number of iterations for next upgrade_time calculations.
// This also sets the percentage of monsters that will never upgrade.
// The rough formula is 2^(-x), e.g. for x = 5 it's 0.03125 (~ 3%).
#define UPGRADE_MAX_ITERS 5

const mtype_id mon_ant( "mon_ant" );
const mtype_id mon_ant_fungus( "mon_ant_fungus" );
const mtype_id mon_ant_queen( "mon_ant_queen" );
const mtype_id mon_ant_soldier( "mon_ant_soldier" );
const mtype_id mon_bee( "mon_bee" );
const mtype_id mon_beekeeper( "mon_beekeeper" );
const mtype_id mon_boomer( "mon_boomer" );
const mtype_id mon_boomer_fungus( "mon_boomer_fungus" );
const mtype_id mon_fungaloid( "mon_fungaloid" );
const mtype_id mon_triffid( "mon_triffid" );
const mtype_id mon_triffid_queen( "mon_triffid_queen" );
const mtype_id mon_triffid_young( "mon_triffid_young" );
const mtype_id mon_zombie( "mon_zombie" );
const mtype_id mon_zombie_bio_op( "mon_zombie_bio_op" );
const mtype_id mon_zombie_brute( "mon_zombie_brute" );
const mtype_id mon_zombie_brute_shocker( "mon_zombie_brute_shocker" );
const mtype_id mon_zombie_child( "mon_zombie_child" );
const mtype_id mon_zombie_cop( "mon_zombie_cop" );
const mtype_id mon_zombie_electric( "mon_zombie_electric" );
const mtype_id mon_zombie_fat( "mon_zombie_fat" );
const mtype_id mon_zombie_fireman( "mon_zombie_fireman" );
const mtype_id mon_zombie_fungus( "mon_zombie_fungus" );
const mtype_id mon_zombie_gasbag( "mon_zombie_gasbag" );
const mtype_id mon_zombie_grabber( "mon_zombie_grabber" );
const mtype_id mon_zombie_grenadier( "mon_zombie_grenadier" );
const mtype_id mon_zombie_grenadier_elite( "mon_zombie_grenadier_elite" );
const mtype_id mon_zombie_hazmat( "mon_zombie_hazmat" );
const mtype_id mon_zombie_hulk( "mon_zombie_hulk" );
const mtype_id mon_zombie_hunter( "mon_zombie_hunter" );
const mtype_id mon_zombie_master( "mon_zombie_master" );
const mtype_id mon_zombie_necro( "mon_zombie_necro" );
const mtype_id mon_zombie_rot( "mon_zombie_rot" );
const mtype_id mon_zombie_scientist( "mon_zombie_scientist" );
const mtype_id mon_zombie_scorched( "mon_zombie_scorched" );
const mtype_id mon_zombie_shrieker( "mon_zombie_shrieker" );
const mtype_id mon_zombie_smoker( "mon_zombie_smoker" );
const mtype_id mon_zombie_soldier( "mon_zombie_soldier" );
const mtype_id mon_zombie_spitter( "mon_zombie_spitter" );
const mtype_id mon_zombie_survivor( "mon_zombie_survivor" );
const mtype_id mon_zombie_swimmer( "mon_zombie_swimmer" );
const mtype_id mon_zombie_technician( "mon_zombie_technician" );
const mtype_id mon_zombie_tough( "mon_zombie_tough" );
const mtype_id mon_zombie_child_fungus( "mon_zombie_child_fungus" );
const mtype_id mon_zombie_anklebiter( "mon_zombie_anklebiter" );
const mtype_id mon_zombie_creepy( "mon_zombie_creepy" );
const mtype_id mon_zombie_sproglodyte( "mon_zombie_sproglodyte" );
const mtype_id mon_zombie_shriekling( "mon_zombie_shriekling" );
const mtype_id mon_zombie_snotgobbler( "mon_zombie_snotgobbler" );
const mtype_id mon_zombie_waif( "mon_zombie_waif" );

const species_id ZOMBIE( "ZOMBIE" );
const species_id FUNGUS( "FUNGUS" );
const species_id INSECT( "INSECT" );
const species_id MAMMAL( "MAMMAL" );
const species_id ABERRATION( "ABERRATION" );

const efftype_id effect_badpoison( "badpoison" );
const efftype_id effect_beartrap( "beartrap" );
const efftype_id effect_bleed( "bleed" );
const efftype_id effect_blind( "blind" );
const efftype_id effect_bouldering( "bouldering" );
const efftype_id effect_crushed( "crushed" );
const efftype_id effect_deaf( "deaf" );
const efftype_id effect_docile( "docile" );
const efftype_id effect_downed( "downed" );
const efftype_id effect_grabbed( "grabbed" );
const efftype_id effect_heavysnare( "heavysnare" );
const efftype_id effect_hit_by_player( "hit_by_player" );
const efftype_id effect_in_pit( "in_pit" );
const efftype_id effect_lightsnare( "lightsnare" );
const efftype_id effect_onfire( "onfire" );
const efftype_id effect_pacified( "pacified" );
const efftype_id effect_paralyzepoison( "paralyzepoison" );
const efftype_id effect_poison( "poison" );
const efftype_id effect_run( "run" );
const efftype_id effect_shrieking( "shrieking" );
const efftype_id effect_stunned( "stunned" );
const efftype_id effect_tied( "tied" );
const efftype_id effect_webbed( "webbed" );

static const trait_id trait_ANIMALDISCORD( "ANIMALDISCORD" );
static const trait_id trait_ANIMALEMPATH( "ANIMALEMPATH" );
static const trait_id trait_BEE( "BEE" );
static const trait_id trait_FLOWERS( "FLOWERS" );
static const trait_id trait_PACIFIST( "PACIFIST" );
static const trait_id trait_PHEROMONE_INSECT( "PHEROMONE_INSECT" );
static const trait_id trait_PHEROMONE_MAMMAL( "PHEROMONE_MAMMAL" );
static const trait_id trait_TERRIFYING( "TERRIFYING" );

static const std::map<m_size, std::string> size_names {
    {m_size::MS_TINY, translate_marker( "tiny" )},
    {m_size::MS_SMALL, translate_marker( "small" )},
    {m_size::MS_MEDIUM, translate_marker( "medium" )},
    {m_size::MS_LARGE, translate_marker( "large" )},
    {m_size::MS_HUGE, translate_marker( "huge" )},
};

static const std::map<monster_attitude, std::pair<std::string, color_id>> attitude_names {
    {monster_attitude::MATT_FRIEND, {translate_marker( "Friendly." ), def_h_white}},
    {monster_attitude::MATT_FPASSIVE, {translate_marker( "Passive." ), def_h_white}},
    {monster_attitude::MATT_FLEE, {translate_marker( "Fleeing!" ), def_c_green}},
    {monster_attitude::MATT_FOLLOW, {translate_marker( "Tracking." ), def_c_yellow}},
    {monster_attitude::MATT_IGNORE, {translate_marker( "Ignoring." ), def_c_light_gray}},
    {monster_attitude::MATT_ZLAVE, {translate_marker( "Zombie slave." ), def_c_green}},
    {monster_attitude::MATT_ATTACK, {translate_marker( "Hostile!" ), def_c_red}},
    {monster_attitude::MATT_NULL, {translate_marker( "BUG: Behavior unnamed." ), def_h_red}},
};

monster::monster()
{
    position.x = 20;
    position.y = 10;
    position.z = -500; // Some arbitrary number that will cause debugmsgs
    unset_dest();
    wandf = 0;
    hp = 60;
    moves = 0;
    friendly = 0;
    anger = 0;
    morale = 2;
    faction = mfaction_id( 0 );
    mission_id = -1;
    no_extra_death_drops = false;
    dead = false;
    made_footstep = false;
    hallucination = false;
    ignoring = 0;
    upgrades = false;
    upgrade_time = -1;
<<<<<<< HEAD
    last_updated = 0;
    baby_timer = -1;
    last_baby = 0;
    biosig_timer = -1;
    last_biosig = 0;
=======
>>>>>>> a7b829aa
}

monster::monster( const mtype_id& id ) : monster()
{
    type = &id.obj();
    moves = type->speed;
    Creature::set_speed_base(type->speed);
    hp = type->hp;
    for( auto &sa : type->special_attacks ) {
        auto &entry = special_attacks[sa.first];
        entry.cooldown = rng( 0, sa.second->cooldown );
    }
    anger = type->agro;
    morale = type->morale;
    faction = type->default_faction;
    ammo = type->starting_ammo;
    upgrades = type->upgrades && (type->half_life || type->age_grow);
    reproduces = type->reproduces && type->baby_timer;
    biosignatures = type->biosignatures;
}

monster::monster( const mtype_id& id, const tripoint &p ) : monster(id)
{
    position = p;
    unset_dest();
}

monster::monster( const monster & ) = default;
monster::monster( monster && ) = default;
monster::~monster() = default;
monster &monster::operator=( const monster & ) = default;
monster &monster::operator=( monster && ) = default;

void monster::setpos( const tripoint &p )
{
    if( p == pos() ) {
        return;
    }

    bool wandering = wander();
    g->update_zombie_pos( *this, p );
    position = p;
    if( wandering ) {
        unset_dest();
    }
}

const tripoint &monster::pos() const
{
    return position;
}

void monster::poly( const mtype_id& id )
{
    double hp_percentage = double(hp) / double(type->hp);
    type = &id.obj();
    moves = 0;
    Creature::set_speed_base(type->speed);
    anger = type->agro;
    morale = type->morale;
    hp = int(hp_percentage * type->hp);
    special_attacks.clear();
    for( auto &sa : type->special_attacks ) {
        auto &entry = special_attacks[sa.first];
        entry.cooldown = sa.second->cooldown;
    }
    faction = type->default_faction;
    upgrades = type->upgrades;
    reproduces = type->reproduces;
    biosignatures = type->biosignatures;
}

bool monster::can_upgrade() {
    return upgrades && get_option<float>( "MONSTER_UPGRADE_FACTOR" ) > 0.0;
}

// For master special attack.
void monster::hasten_upgrade() {
    if( !can_upgrade() || upgrade_time < 1 ) {
        return;
    }

    const int scaled_half_life = type->half_life * get_option<float>( "MONSTER_UPGRADE_FACTOR" );
    upgrade_time -= rng( 1, scaled_half_life );
    if( upgrade_time < 0 ) {
        upgrade_time = 0;
    }
}

// This will disable upgrades in case max iters have been reached.
// Checking for return value of -1 is necessary.
int monster::next_upgrade_time() {
    if ( type->age_grow > 0){
        return type->age_grow;
    }
    const int scaled_half_life = type->half_life * get_option<float>( "MONSTER_UPGRADE_FACTOR" );
    int day = scaled_half_life;
    for( int i = 0; i < UPGRADE_MAX_ITERS; i++ ) {
        if( one_in( 2 ) ) {
            day += rng( 0, scaled_half_life );
            return day;
        } else {
            day += scaled_half_life;
        }
    }
    // didn't manage to upgrade, shouldn't ever then
    upgrades = false;
    return -1;
}

void monster::try_upgrade(bool pin_time) {
    if( !can_upgrade() ) {
        return;
    }

    //const int current_day = to_days<int>( calendar::time_of_cataclysm - calendar::turn );
    const int current_day = to_days<int>( calendar::turn - calendar::time_of_cataclysm );
    //This should only occur when a monster is created or upgraded to a new form
    if (upgrade_time < 0) {
        upgrade_time = next_upgrade_time();
        if (upgrade_time < 0) {
            return;
        }
        if (pin_time || type->age_grow > 0) {
            // offset by today, always true for growing creatures
            upgrade_time += current_day;
        } else {
            // offset by starting season
            upgrade_time += to_days<int>( calendar::time_of_cataclysm - calendar::start );
        }
    }

    // Here we iterate until we either are before upgrade_time or can't upgrade any more.
    // This is so that late into game new monsters can 'catch up' with all that half-life
    // upgrades they'd get if we were simulating whole world.
    while (true) {
        if (upgrade_time > current_day) {
            // not yet
            return;
        }

        if( type->upgrade_into ) {
            poly( type->upgrade_into );
        } else {
            const mtype_id &new_type = MonsterGroupManager::GetRandomMonsterFromGroup( type->upgrade_group );
            if( new_type ) {
                poly( new_type );
            }
        }

        if (!upgrades) {
            // upgraded into a non-upgradeable monster
            return;
        }

        const int next_upgrade = next_upgrade_time();
        if (next_upgrade < 0) {
            // hit never_upgrade
            return;
        }
        upgrade_time += next_upgrade;
    }
}

void monster::try_reproduce() {
    if( !reproduces ) {
        return;
    }

    const int current_day = to_days<int>( calendar::turn - calendar::time_of_cataclysm );
    if (baby_timer < 0) {
        baby_timer = type->baby_timer;
        if (baby_timer < 0) {
            return;
        }
        baby_timer += current_day;
    }

    bool season_spawn = false;
    bool season_match = true;
    for( auto &elem : type->baby_flags ) {
        if( ( elem ) == "SUMMER" || ( elem ) == "WINTER" || ( elem ) == "SPRING" ||
            ( elem ) == "AUTUMN" ) {
            season_spawn = true;
        }
    }

    while (true) {
        if (baby_timer > current_day) {
            return;
        }

        if (season_spawn){
            season_match = false;
            for( auto &elem : type->baby_flags ) {
                if( ( season_of_year( DAYS(baby_timer) ) == SUMMER && ( elem ) == "SUMMER" ) ||
                    ( season_of_year( DAYS(baby_timer) ) == WINTER && ( elem ) == "WINTER" ) ||
                    ( season_of_year( DAYS(baby_timer) ) == SPRING && ( elem ) == "SPRING" ) ||
                    ( season_of_year( DAYS(baby_timer) ) == AUTUMN && ( elem ) == "AUTUMN" ) ) {
                    season_match = true;
                }
            }
        }

        if (season_match){
            if( type->baby_monster ) {
                g->m.add_spawn(type->baby_monster, type->baby_count, pos().x, pos().y);
            } else {
                g->m.add_item_or_charges(pos(), item( type->baby_egg, DAYS(baby_timer), type->baby_count), true);
            }
        }

        const int next_baby = type->baby_timer;
        if (next_baby < 0) {
            return;
        }
        baby_timer += next_baby;
    }
}

void monster::try_biosignature() {
    if( !biosignatures ) {
        return;
    }

    const int current_day = to_days<int>( calendar::turn - calendar::time_of_cataclysm );
    if (biosig_timer < 0) {
        biosig_timer = type->biosig_timer;
        if (biosig_timer < 0) {
            return;
        }
        biosig_timer += current_day;
    }

    while (true) {
        if (biosig_timer > current_day) {
            return;
        }

        g->m.add_item_or_charges(pos(), item( type->biosig_item, DAYS(biosig_timer), 1), true);
        const int next_biosig = type->biosig_timer;
        if (next_biosig < 0) {
            return;
        }
        biosig_timer += next_biosig;
    }
}

void monster::spawn(const tripoint &p)
{
    position = p;
    unset_dest();
}

std::string monster::get_name() const
{
    return name( 1 );
}

std::string monster::name(unsigned int quantity) const
{
 if (!type) {
  debugmsg ("monster::name empty type!");
  return std::string();
 }
 if( !unique_name.empty() )
  return string_format("%s: %s",
                       (type->nname(quantity).c_str()), unique_name.c_str());
 return type->nname(quantity);
}

// MATERIALS-TODO: put description in materials.json?
std::string monster::name_with_armor() const
{
    std::string ret;
    if( type->in_species( INSECT ) ) {
        ret = string_format(_("carapace"));
    } else if( made_of( material_id( "veggy" ) ) ) {
        ret = string_format(_("thick bark"));
    } else if( made_of( material_id( "flesh" ) ) || made_of( material_id( "hflesh" ) ) ||
               made_of( material_id( "iflesh" ) ) ) {
        ret = string_format(_("thick hide"));
    } else if( made_of( material_id( "iron" ) ) || made_of( material_id( "steel" ) )) {
        ret = string_format(_("armor plating"));
    }
    return ret;
}

std::string monster::disp_name(bool possessive) const {
    if (!possessive) {
        return string_format(_("the %s"), name().c_str());
    } else {
        return string_format(_("the %s's"), name().c_str());
    }
}

std::string monster::skin_name() const {
    return name_with_armor();
}

void monster::get_HP_Bar(nc_color &color, std::string &text) const
{
    std::tie(text, color) = ::get_hp_bar(hp, type->hp, true);
}

std::pair<std::string, nc_color> monster::get_attitude() const
{
    const auto att = attitude_names.at( attitude( &( g->u ) ) );
    return {
        _( att.first.c_str() ),
        all_colors.get( att.second )
    };
}

std::pair<std::string, nc_color> hp_description( int cur_hp, int max_hp )
{
    std::string damage_info;
    nc_color col;
    if( cur_hp >= max_hp ) {
        damage_info = _("It is uninjured.");
        col = c_green;
    } else if( cur_hp >= max_hp * 0.8 ) {
        damage_info = _("It is lightly injured.");
        col = c_light_green;
    } else if( cur_hp >= max_hp * 0.6 ) {
        damage_info = _("It is moderately injured.");
        col = c_yellow;
    } else if( cur_hp >= max_hp * 0.3 ) {
        damage_info = _("It is heavily injured.");
        col = c_yellow;
    } else if( cur_hp >= max_hp * 0.1 ) {
        damage_info = _("It is severely injured.");
        col = c_light_red;
    } else {
        damage_info = _("it is nearly dead!");
        col = c_red;
    }

    return std::make_pair( damage_info, col );
}

int monster::print_info( const catacurses::window &w, int vStart, int vLines, int column ) const
{
    const int vEnd = vStart + vLines;

    mvwprintz(w, vStart, column, c_white, "%s ", name().c_str());

    const auto att = get_attitude();
    wprintz( w, att.second, att.first );

    std::string effects = get_effect_status();
    long long used_space = att.first.length() + name().length() + 3;
    trim_and_print( w, vStart++, used_space, getmaxx( w ) - used_space - 2,
                    h_white, effects );

    const auto hp_desc = hp_description( hp, type->hp );
    mvwprintz( w, vStart++, column, hp_desc.second, hp_desc.first );

    std::vector<std::string> lines = foldstring( type->get_description(), getmaxx(w) - 1 - column );
    int numlines = lines.size();
    for (int i = 0; i < numlines && vStart <= vEnd; i++) {
        mvwprintz( w, vStart++, column, c_white, lines[i] );
    }

    return vStart;
}

std::string monster::extended_description() const
{
    std::ostringstream ss;
    const auto att = get_attitude();
    std::string att_colored = get_tag_from_color( att.second ) + att.first;

    ss << string_format( _( "This is a %s. %s" ), name().c_str(), att_colored.c_str() ) << std::endl;
    if( !get_effect_status().empty() ) {
        ss << string_format( _( "<stat>It is %s.</stat>" ), get_effect_status().c_str() ) << std::endl;
    }

    ss << "--" << std::endl;
    auto hp_bar = hp_description( hp, type->hp );
    ss << get_tag_from_color( hp_bar.second ) << hp_bar.first << std::endl;

    ss << "--" << std::endl;
    ss << string_format( "<dark>%s</dark>", type->get_description().c_str() ) << std::endl;
    ss << "--" << std::endl;

    ss << string_format( _( "It is %s in size." ), _( size_names.at( get_size() ).c_str() ) ) << std::endl;

    std::vector<std::string> types;
    if( type->has_flag( MF_ANIMAL ) ) {
        types.emplace_back( _( "an animal" ) );
    }
    if( type->in_species( ZOMBIE ) ) {
        types.emplace_back( _( "a zombie" ) );
    }
    if( type->in_species( FUNGUS ) ) {
        types.emplace_back( _( "a fungus" ) );
    }
    if( type->in_species( INSECT ) ) {
        types.emplace_back( _( "an insect" ) );
    }
    if( type->in_species( ABERRATION ) ) {
        types.emplace_back( _( "an aberration" ) );
    }
    if( !types.empty() ) {
        ss << string_format( _( "It is %s." ),
                             enumerate_as_string( types ).c_str() ) << std::endl;
    }

    using flag_description = std::pair<m_flag, std::string>;
    const auto describe_flags = [this, &ss](
                                    const std::string &format,
                                    const std::vector<flag_description> &flags_names,
                                    const std::string &if_empty = "" ) {
        std::string flag_descriptions = enumerate_as_string( flags_names.begin(),
        flags_names.end(), [this]( const flag_description & fd ) {
            return type->has_flag( fd.first ) ? fd.second : "";
        } );
        if( !flag_descriptions.empty() ) {
            ss << string_format( format, flag_descriptions.c_str() ) << std::endl;
        } else if( !if_empty.empty() ) {
            ss << if_empty << std::endl;
        }
    };

    describe_flags( _( "It has the following senses: %s." ), {
        {m_flag::MF_HEARS, _( "hearing" )},
        {m_flag::MF_SEES, _( "sight" )},
        {m_flag::MF_SMELLS, _( "smell" )},
    }, _( "It doesn't have senses." ) );

    describe_flags( _( "It can %s." ), {
        {m_flag::MF_SWIMS, _( "swim" )},
        {m_flag::MF_FLIES, _( "fly" )},
        {m_flag::MF_CAN_DIG, _( "dig" )},
        {m_flag::MF_CLIMBS, _( "climb" )}
    } );

    describe_flags( _( "<bad>In fight it can %s.</bad>" ), {
        {m_flag::MF_GRABS, _( "grab" )},
        {m_flag::MF_VENOM, _( "poison" )},
        {m_flag::MF_PARALYZE, _( "paralyze" )},
        {m_flag::MF_BLEED, _( "cause bleed" )}
    } );

    if( !type->has_flag( m_flag::MF_NOHEAD ) ) {
        ss << _( "It has a head." ) << std::endl;
    }

    return replace_colors( ss.str() );
}

const std::string &monster::symbol() const
{
    return type->sym;
}

nc_color monster::basic_symbol_color() const
{
    return type->color;
}

nc_color monster::symbol_color() const
{
    return color_with_effects();
}

bool monster::is_symbol_highlighted() const
{
    return (friendly != 0);
}

nc_color monster::color_with_effects() const
{
    nc_color ret = type->color;
    if (has_effect( effect_beartrap ) || has_effect( effect_stunned ) || has_effect( effect_downed ) || has_effect( effect_tied ) ||
          has_effect( effect_lightsnare) || has_effect( effect_heavysnare ) ) {
        ret = hilite(ret);
    }
    if (has_effect( effect_pacified)) {
        ret = invert_color(ret);
    }
    if (has_effect( effect_onfire)) {
        ret = red_background(ret);
    }
    return ret;
}

bool monster::avoid_trap( const tripoint & /* pos */, const trap &tr ) const
{
    // The trap position is not used, monsters are to stupid to remember traps. Actually, they do
    // not even see them.
    // Traps are on the ground, digging monsters go below, fliers and climbers go above.
    if( digging() || has_flag( MF_FLIES ) ) {
        return true;
    }
    return dice( 3, type->sk_dodge + 1 ) >= dice( 3, tr.get_avoidance() );
}

bool monster::has_flag(const m_flag f) const
{
 return type->has_flag(f);
}

bool monster::can_see() const
{
 return has_flag(MF_SEES) && !has_effect( effect_blind );
}

bool monster::can_hear() const
{
 return has_flag(MF_HEARS) && !has_effect( effect_deaf );
}

bool monster::can_submerge() const
{
  return (has_flag(MF_NO_BREATHE) || has_flag(MF_SWIMS) || has_flag(MF_AQUATIC))
          && !has_flag(MF_ELECTRONIC);
}

bool monster::can_drown() const
{
 return !has_flag(MF_SWIMS) && !has_flag(MF_AQUATIC)
         && !has_flag(MF_NO_BREATHE) && !has_flag(MF_FLIES);
}

bool monster::digging() const
{
    return has_flag(MF_DIGS) || ( has_flag(MF_CAN_DIG) && underwater );
}

bool monster::can_act() const
{
    return moves > 0 &&
        ( effects->empty() ||
          ( !has_effect( effect_stunned ) && !has_effect( effect_downed ) && !has_effect( effect_webbed ) ) );
}


int monster::sight_range( const int light_level ) const
{
    // Non-aquatic monsters can't see much when submerged
    if( !can_see() || ( underwater && !has_flag( MF_SWIMS ) && !has_flag( MF_AQUATIC ) && !digging() ) ) {
        return 1;
    }

    int range = ( light_level * type->vision_day ) +
                ( ( DAYLIGHT_LEVEL - light_level ) * type->vision_night );
    range /= DAYLIGHT_LEVEL;

    return range;
}

bool monster::made_of( const material_id &m ) const
{
    return type->made_of( m );
}

bool monster::made_of(phase_id p) const
{
    return type->phase == p;
}

void monster::shift(int sx, int sy)
{
    const int xshift = sx * SEEX;
    const int yshift = sy * SEEY;
    position.x -= xshift;
    position.y -= yshift;
    goal.x -= xshift;
    goal.y -= yshift;
    if( wandf > 0 ) {
        wander_pos.x -= xshift;
        wander_pos.y -= yshift;
    }
}

tripoint monster::move_target()
{
    return goal;
}

Creature *monster::attack_target()
{
    if( wander() ) {
        return nullptr;
    }

    Creature *target = g->critter_at( move_target() );
    if( target == nullptr || target == this ||
        attitude_to( *target ) == Creature::A_FRIENDLY || !sees(*target) ) {
        return nullptr;
    }

    return target;
}

bool monster::is_fleeing(player &u) const
{
    if( effect_cache[FLEEING] ) {
        return true;
    }
    monster_attitude att = attitude(&u);
    return (att == MATT_FLEE || (att == MATT_FOLLOW && rl_dist( pos(), u.pos() ) <= 4));
}

Creature::Attitude monster::attitude_to( const Creature &other ) const
{
    const auto m = dynamic_cast<const monster *>( &other );
    const auto p = dynamic_cast<const player *>( &other );
    if( m != nullptr ) {
        if( m == this ) {
            return A_FRIENDLY;
        }

        auto faction_att = faction.obj().attitude( m->faction );
        if( ( friendly != 0 && m->friendly != 0 ) ||
            ( friendly == 0 && m->friendly == 0 && faction_att == MFA_FRIENDLY ) ) {
            // Friendly (to player) monsters are friendly to each other
            // Unfriendly monsters go by faction attitude
            return A_FRIENDLY;
        } else if( ( friendly == 0 && m->friendly == 0 && faction_att == MFA_NEUTRAL ) ||
                     morale < 0 || anger < 10 ) {
            // Stuff that won't attack is neutral to everything
            return A_NEUTRAL;
        } else {
            return A_HOSTILE;
        }
    } else if( p != nullptr ) {
        switch( attitude( const_cast<player *>( p ) ) ) {
            case MATT_FRIEND:
            case MATT_ZLAVE:
                return A_FRIENDLY;
            case MATT_FPASSIVE:
            case MATT_FLEE:
            case MATT_IGNORE:
            case MATT_FOLLOW:
                return A_NEUTRAL;
            case MATT_ATTACK:
                return A_HOSTILE;
            case MATT_NULL:
            case NUM_MONSTER_ATTITUDES:
                break;
        }
    }
    // Should not happen!, creature should be either player or monster
    return A_NEUTRAL;
}

monster_attitude monster::attitude( const Character *u ) const
{
    if( friendly != 0 ) {
        if( has_effect( effect_docile ) ) {
            return MATT_FPASSIVE;
        }
        if( u == &g->u ) {
            return MATT_FRIEND;
        }
        // Zombies don't understand not attacking NPCs, but dogs and bots should.
        const npc *np = dynamic_cast< const npc * >( u );
        if( np != nullptr && np->get_attitude() != NPCATT_KILL && !type->in_species( ZOMBIE ) ) {
            return MATT_FRIEND;
        }
    }
    if( effect_cache[FLEEING] ) {
        return MATT_FLEE;
    }
    if( has_effect( effect_pacified ) ) {
        return MATT_ZLAVE;
    }

    int effective_anger  = anger;
    int effective_morale = morale;

    if( u != nullptr ) {
        // Those are checked quite often, so avoiding string construction is a good idea
        const string_id<monfaction> faction_bee( "bee" );
        const trait_id pheromone_mammal( "PHEROMONE_MAMMAL" );
        const trait_id pheromone_insect( "PHEROMONE_INSECT" );
        const trait_id mycus_thresh( "THRESH_MYCUS" );
        const trait_id terrifying( "TERRIFYING" );
        if( faction == faction_bee ) {
            if( u->has_trait( trait_BEE ) ) {
                return MATT_FRIEND;
            } else if( u->has_trait( trait_FLOWERS ) ) {
                effective_anger -= 10;
            }
        }

        if( type->in_species( FUNGUS ) && u->has_trait( mycus_thresh ) ) {
            return MATT_FRIEND;
        }

        if( effective_anger >= 10 &&
            ( (type->in_species( MAMMAL ) && u->has_trait( pheromone_mammal ) ) ||
              (type->in_species( INSECT ) && u->has_trait( pheromone_insect ) ) ) ) {
            effective_anger -= 20;
        }


        if( u->has_trait( terrifying ) ) {
            effective_morale -= 10;
        }

        if( has_flag( MF_ANIMAL ) ) {
            if( u->has_trait( trait_ANIMALEMPATH ) ) {
                effective_anger -= 10;
                if( effective_anger < 10 ) {
                    effective_morale += 55;
                }
            } else if( u->has_trait( trait_ANIMALDISCORD ) ) {
                if( effective_anger >= 10 ) {
                    effective_anger += 10;
                }
                if( effective_anger < 10 ) {
                    effective_morale -= 5;
                }
            }
        }
    }

    if( effective_morale < 0 ) {
        if( effective_morale + effective_anger > 0 && get_hp() > get_hp_max() / 3 ) {
            return MATT_FOLLOW;
        }
        return MATT_FLEE;
    }

    if( effective_anger <= 0 ) {
        if( get_hp() != get_hp_max() ) {
            return MATT_FLEE;
        } else {
            return MATT_IGNORE;
        }
    }

    if( effective_anger < 10 ) {
        return MATT_FOLLOW;
    }

    return MATT_ATTACK;
}

int monster::hp_percentage() const
{
    return ( get_hp( hp_torso ) * 100 ) / get_hp_max();
}

void monster::process_triggers()
{
    anger += trigger_sum( type->anger );
    anger -= trigger_sum( type->placate );
    morale -= trigger_sum( type->fear );
    if( morale != type->morale && one_in( 10 ) ) {
        if( morale < type->morale ) {
            morale++;
        } else {
            morale--;
        }
    }

    if( anger != type->agro && one_in( 10 ) ) {
        if( anger < type->agro ) {
            anger++;
        } else {
            anger--;
        }
    }

    // Cap values at [-100, 100] to prevent perma-angry moose etc.
    morale = std::min( 100, std::max( -100, morale ) );
    anger  = std::min( 100, std::max( -100, anger  ) );
}

// This adjusts anger/morale levels given a single trigger.
void monster::process_trigger(monster_trigger trig, int amount)
{
    if (type->has_anger_trigger(trig)){
        anger += amount;
    }
    if (type->has_fear_trigger(trig)){
        morale -= amount;
    }
    if (type->has_placate_trigger(trig)){
        anger -= amount;
    }
}


int monster::trigger_sum( const std::set<monster_trigger>& triggers ) const
{
    int ret = 0;
    bool check_terrain = false, check_meat = false, check_fire = false;
    for( const auto &trigger : triggers ) {
        switch( trigger ) {
            case MTRIG_STALK:
                if( anger > 0 && one_in( 5 ) ) {
                    ret++;
                }
                break;

            case MTRIG_MEAT:
                // Disable meat checking for now
                // It's hard to ever see it in action
                // and even harder to balance it without making it exploitable

                // check_terrain = true;
                // check_meat = true;
                break;

            case MTRIG_FIRE:
                check_terrain = true;
                check_fire = true;
                break;

            default:
                break; // The rest are handled when the impetus occurs
        }
    }

    if( check_terrain ) {
        for( auto &p : g->m.points_in_radius( pos(), 3 ) ) {
            // Note: can_see_items doesn't check actual visibility
            // This will check through walls, but it's too small to matter
            if( check_meat && g->m.sees_some_items( p, *this ) ) {
                auto items = g->m.i_at( p );
                for( auto &item : items ) {
                    if( item.is_corpse() || item.typeId() == "meat" ||
                        item.typeId() == "meat_cooked" || item.typeId() == "human_flesh" ) {
                        ret += 3;
                        check_meat = false;
                    }
                }
            }

            if( check_fire ) {
                ret += 5 * g->m.get_field_strength( p, fd_fire );
            }
        }
    }

    return ret;
}

bool monster::is_underwater() const {
    return underwater && can_submerge();
}

bool monster::is_on_ground() const {
    return false; //TODO: actually make this work
}

bool monster::has_weapon() const {
    return false; // monsters will never have weapons, silly
}

bool monster::is_warm() const {
    return has_flag(MF_WARM);
}

bool monster::is_elec_immune() const
{
    return is_immune_damage( DT_ELECTRIC );
}

bool monster::is_immune_effect( const efftype_id &effect ) const
{
    if( effect == effect_onfire ) {
        return is_immune_damage( DT_HEAT ) ||
            made_of(LIQUID) ||
            has_flag(MF_FIREY);
    }

    if( effect == effect_bleed ) {
        return !has_flag(MF_WARM) ||
            !made_of( material_id( "flesh" ) );
    }

    if( effect == effect_paralyzepoison ||
        effect == effect_badpoison ||
        effect == effect_poison ) {
        return !has_flag(MF_WARM) ||
            (!made_of( material_id( "flesh" ) ) && !made_of( material_id( "iflesh" ) ));
    }

    return false;
}

bool monster::is_immune_damage( const damage_type dt ) const
{
    switch( dt ) {
    case DT_NULL:
        return true;
    case DT_TRUE:
        return false;
    case DT_BIOLOGICAL: // NOTE: Unused
        return false;
    case DT_BASH:
        return false;
    case DT_CUT:
        return false;
    case DT_ACID:
        return has_flag( MF_ACIDPROOF );
    case DT_STAB:
        return false;
    case DT_HEAT:
        return made_of( material_id( "steel" ) ) || made_of( material_id( "stone" ) ); // Ugly hardcode - remove later
    case DT_COLD:
        return false;
    case DT_ELECTRIC:
        return type->sp_defense == &mdefense::zapback ||
           has_flag( MF_ELECTRIC );
    default:
        return true;
    }
}

bool monster::is_dead_state() const {
    return hp <= 0;
}

bool monster::block_hit(Creature *, body_part &, damage_instance &) {
    return false;
}

void monster::absorb_hit(body_part, damage_instance &dam) {
    for( auto &elem : dam.damage_units ) {
        add_msg(m_debug, "Dam Type: %s :: Ar Pen: %.1f :: Armor Mult: %.1f", name_by_dt(elem.type).c_str(), elem.res_pen, elem.res_mult);
        elem.amount -= std::min( resistances( *this ).get_effective_resist( elem ), elem.amount );
    }
}

void monster::melee_attack( Creature &target )
{
    melee_attack( target, get_hit() );
}

void monster::melee_attack( Creature &target, float accuracy )
{
    int hitspread = target.deal_melee_attack( this, melee::melee_hit_range( accuracy ) );
    mod_moves( -type->attack_cost );
    if( type->melee_dice == 0 ) {
        // We don't attack, so just return
        return;
    }

    if( this == &target ) {
        // This happens sometimes
        return;
    }

    if( target.is_player() ||
        ( target.is_npc() && g->u.attitude_to( target ) == A_FRIENDLY ) ) {
        // Make us a valid target for a few turns
        add_effect( effect_hit_by_player, 3_turns );
    }

    if( has_flag( MF_HIT_AND_RUN ) ) {
        add_effect( effect_run, 4_turns );
    }

    const bool u_see_me = g->u.sees( *this );

    body_part bp_hit;

    damage_instance damage = !is_hallucination() ? type->melee_damage : damage_instance();
    if( !is_hallucination() && type->melee_dice > 0 ) {
        damage.add_damage( DT_BASH, dice( type->melee_dice, type->melee_sides ) );
    }

    dealt_damage_instance dealt_dam;

    if( hitspread >= 0 ) {
        target.deal_melee_hit( this, hitspread, false, damage, dealt_dam );
    }
    bp_hit = dealt_dam.bp_hit;

    const int total_dealt = dealt_dam.total_damage();
    if( hitspread < 0 ) {
        // Miss
        if( u_see_me && !target.in_sleep_state() ) {
            if( target.is_player() ) {
                    add_msg( _("You dodge %s."), disp_name().c_str() );
            } else if( target.is_npc() ) {
                add_msg( _("%1$s dodges %2$s attack."),
                    target.disp_name().c_str(), name().c_str() );
            } else {
                add_msg( _("The %1$s misses %2$s!"),
                    name().c_str(), target.disp_name().c_str() );
            }
        } else if( target.is_player() ) {
            add_msg( _("You dodge an attack from an unseen source.") );
        }
    } else if( is_hallucination() || total_dealt > 0 ) {
        // Hallucinations always produce messages but never actually deal damage
        if( u_see_me ) {
            if( target.is_player() ) {
                //~ 1$s is attacker name, 2$s is bodypart name in accusative.
                sfx::play_variant_sound( "melee_attack", "monster_melee_hit", sfx::get_heard_volume(target.pos()) );
                sfx::do_player_death_hurt( dynamic_cast<player&>( target ), 0 );
                add_msg(m_bad, _("The %1$s hits your %2$s."), name().c_str(),
                        body_part_name_accusative(bp_hit).c_str());
            } else if( target.is_npc() ) {
                //~ 1$s is attacker name, 2$s is target name, 3$s is bodypart name in accusative.
                add_msg(_("The %1$s hits %2$s %3$s."), name().c_str(),
                            target.disp_name(true).c_str(),
                            body_part_name_accusative(bp_hit).c_str());
            } else {
                add_msg( _("The %1$s hits %2$s!"), name().c_str(), target.disp_name().c_str() );
            }
        } else if( target.is_player() ) {
            //~ %s is bodypart name in accusative.
            add_msg(m_bad, _("Something hits your %s."),
                    body_part_name_accusative(bp_hit).c_str());
        }
    } else {
        // No damage dealt
        if( u_see_me ) {
            if( target.is_player() ) {
                    //~ 1$s is attacker name, 2$s is bodypart name in accusative, 3$s is armor name
                    add_msg(_("The %1$s hits your %2$s, but your %3$s protects you."), name().c_str(),
                            body_part_name_accusative(bp_hit).c_str(), target.skin_name().c_str());
            } else if( target.is_npc() ) {
                //~ $1s is monster name, %2$s is that monster target name,
                //~ $3s is target bodypart name in accusative, $4s is the monster target name,
                //~ 5$s is target armor name.
                add_msg(_("The %1$s hits %2$s %3$s but is stopped by %4$s %5$s."), name().c_str(),
                            target.disp_name(true).c_str(),
                            body_part_name_accusative(bp_hit).c_str(),
                            target.disp_name(true).c_str(),
                            target.skin_name().c_str());
            } else {
                //~ $1s is monster name, %2$s is that monster target name,
                //~ $3s is target armor name.
                add_msg( _("The %1$s hits %2$s but is stopped by its %3$s."),
                    name().c_str(),
                    target.disp_name(true).c_str(),
                    target.skin_name().c_str());
            }
        } else if( target.is_player() ) {
            //~ 1$s is bodypart name in accusative, 2$s is armor name.
            add_msg(_("Something hits your %1$s, but your %2$s protects you."),
                    body_part_name_accusative(bp_hit).c_str(), target.skin_name().c_str());
        }
    }

    if( hitspread < 0 && !is_hallucination() ) {
        target.on_dodge( this, get_melee() );
    }

    target.check_dead_state();

    if( is_hallucination() ) {
        if( one_in(7) ) {
            die( nullptr );
        }
        return;
    }

    if( total_dealt <= 0 ) {
        return;
    }

    // Add any on damage effects
    for( const auto &eff : type->atk_effs ) {
        if( x_in_y( eff.chance, 100 ) ) {
            const body_part affected_bp = eff.affect_hit_bp ? bp_hit : eff.bp;
            target.add_effect( eff.id, time_duration::from_turns( eff.duration ), affected_bp, eff.permanent );
        }
    }

    const int stab_cut = dealt_dam.type_damage( DT_CUT ) + dealt_dam.type_damage( DT_STAB );

    if( stab_cut > 0 && has_flag( MF_VENOM ) ) {
        target.add_msg_if_player( m_bad, _("You're poisoned!") );
        target.add_effect( effect_poison, 3_minutes );
    }

    if( stab_cut > 0 && has_flag( MF_BADVENOM ) ) {
        target.add_msg_if_player(m_bad, _("You feel poison flood your body, wracking you with pain..."));
        target.add_effect( effect_badpoison, 4_minutes );
    }

    if( stab_cut > 0 && has_flag( MF_PARALYZE ) ) {
        target.add_msg_if_player(m_bad, _("You feel poison enter your body!"));
        target.add_effect( effect_paralyzepoison, 10_minutes );
    }

    if( total_dealt > 6 && stab_cut > 0 && has_flag( MF_BLEED ) ) {
        // Maybe should only be if DT_CUT > 6... Balance question
        target.add_effect( effect_bleed, 6_minutes, bp_hit );
    }
}

void monster::deal_projectile_attack( Creature *source, dealt_projectile_attack &attack ) {
    const auto &proj = attack.proj;
    double &missed_by = attack.missed_by; // We can change this here
    const auto &effects = proj.proj_effects;

    // Whip has a chance to scare wildlife even if it misses
    if( effects.count("WHIP") && type->in_category("WILDLIFE") && one_in(3) ) {
        add_effect( effect_run, rng( 3_turns, 5_turns ) );
    }

    if( missed_by > 1.0 ) {
        // Total miss
        return;
    }

    const bool u_see_mon = g->u.sees(*this);
    // Maxes out at 50% chance with perfect hit
    if( has_flag( MF_HARDTOSHOOT ) &&
        !one_in( 10 - 10 * ( .8 - missed_by ) ) &&
        !effects.count( "WIDE" ) ) {
        if( u_see_mon ) {
            add_msg( _( "The shot passes through %s without hitting." ), disp_name().c_str() );
        }
        return;
    }
    // Not HARDTOSHOOT
    // if it's a headshot with no head, make it not a headshot
    if( missed_by < accuracy_headshot && has_flag( MF_NOHEAD ) ) {
        missed_by = accuracy_headshot;
    }

    Creature::deal_projectile_attack( source, attack );

    if( !is_hallucination() && attack.hit_critter == this ) {
        // Maybe TODO: Get difficulty from projectile speed/size/missed_by
        on_hit( source, bp_torso, INT_MIN, &attack );
    }
}

void monster::deal_damage_handle_type(const damage_unit& du, body_part bp, int& damage, int& pain) {
    switch (du.type) {
    case DT_ELECTRIC:
        if (has_flag(MF_ELECTRIC)) {
            return; // immunity
        }
        break;
    case DT_COLD:
        if (!has_flag(MF_WARM)) {
            return; // immunity
        }
        break;
    case DT_BASH:
        if (has_flag(MF_PLASTIC)) {
            damage += du.amount / rng(2,4); // lessened effect
            pain += du.amount / 4;
            return;
        }
        break;
    case DT_NULL:
        debugmsg("monster::deal_damage_handle_type: illegal damage type DT_NULL");
        break;
    case DT_ACID:
        if( has_flag( MF_ACIDPROOF ) ) {
            return; // immunity
        }
    case DT_TRUE: // typeless damage, should always go through
    case DT_BIOLOGICAL: // internal damage, like from smoke or poison
    case DT_CUT:
    case DT_STAB:
    case DT_HEAT:
    default:
        break;
    }

    Creature::deal_damage_handle_type(du, bp, damage, pain);
}

int monster::heal( const int delta_hp, bool overheal )
{
    const int maxhp = type->hp;
    if( delta_hp <= 0 || (hp >= maxhp && !overheal) ) {
        return 0;
    }

    const int old_hp = hp;
    hp += delta_hp;
    if( hp > maxhp && !overheal ) {
        hp = maxhp;
    }
    return maxhp - old_hp;
}

void monster::set_hp( const int hp )
{
    this->hp = hp;
}

void monster::apply_damage(Creature* source, body_part /*bp*/, int dam) {
    if( is_dead_state() ) {
        return;
    }
    hp -= dam;
    if( hp < 1 ) {
        set_killer( source );
    } else if( dam > 0 ) {
        process_trigger( MTRIG_HURT, 1 + int( dam / 3 ) );
    }
}

void monster::die_in_explosion(Creature* source)
{
    hp = -9999; // huge to trigger explosion and prevent corpse item
    die( source );
}

bool monster::move_effects(bool)
{
    // This function is relatively expensive, we want that cached
    // IMPORTANT: If adding any new effects here, make SURE to
    // add them to hardcoded_movement_impairing in effect.cpp
    if( !effect_cache[MOVEMENT_IMPAIRED] ) {
        return true;
    }

    bool u_see_me = g->u.sees(*this);
    if (has_effect( effect_tied)) {
        return false;
    }
    if (has_effect( effect_downed)) {
        remove_effect( effect_downed);
        if (u_see_me) {
            add_msg(_("The %s climbs to its feet!"), name().c_str());
        }
        return false;
    }
    if (has_effect( effect_webbed)) {
        if (x_in_y(type->melee_dice * type->melee_sides, 6 * get_effect_int( effect_webbed ) ) ) {
            if (u_see_me) {
                add_msg(_("The %s breaks free of the webs!"), name().c_str());
            }
            remove_effect( effect_webbed);
        }
        return false;
    }
    if (has_effect( effect_lightsnare)) {
        if(x_in_y(type->melee_dice * type->melee_sides, 12)) {
            remove_effect( effect_lightsnare);
            g->m.spawn_item(pos(), "string_36");
            g->m.spawn_item(pos(), "snare_trigger");
            if (u_see_me) {
                add_msg(_("The %s escapes the light snare!"), name().c_str());
            }
        }
        return false;
    }
    if (has_effect( effect_heavysnare)) {
        if (type->melee_dice * type->melee_sides >= 7) {
            if(x_in_y(type->melee_dice * type->melee_sides, 32)) {
                remove_effect( effect_heavysnare);
                g->m.spawn_item(pos(), "rope_6");
                g->m.spawn_item(pos(), "snare_trigger");
                if (u_see_me) {
                    add_msg(_("The %s escapes the heavy snare!"), name().c_str());
                }
            }
        }
        return false;
    }
    if (has_effect( effect_beartrap)) {
        if (type->melee_dice * type->melee_sides >= 18) {
            if(x_in_y(type->melee_dice * type->melee_sides, 200)) {
                remove_effect( effect_beartrap);
                g->m.spawn_item(pos(), "beartrap");
                if (u_see_me) {
                    add_msg(_("The %s escapes the bear trap!"), name().c_str());
                }
            }
        }
        return false;
    }
    if (has_effect( effect_crushed)) {
        if(x_in_y(type->melee_dice * type->melee_sides, 100)) {
            remove_effect( effect_crushed);
            if (u_see_me) {
                add_msg(_("The %s frees itself from the rubble!"), name().c_str());
            }
        }
        return false;
    }

    // If we ever get more effects that force movement on success this will need to be reworked to
    // only trigger success effects if /all/ rolls succeed
    if (has_effect( effect_in_pit)) {
        if (rng(0, 40) > type->melee_dice * type->melee_sides) {
            return false;
        } else {
            if (u_see_me) {
                add_msg(_("The %s escapes the pit!"), name().c_str());
            }
            remove_effect( effect_in_pit);
        }
    }
    if (has_effect( effect_grabbed)){
        if ( (dice(type->melee_dice + type->melee_sides, 3) < get_effect_int( effect_grabbed ) ) || !one_in(4) ){
            return false;
        } else {
            if (u_see_me) {
                add_msg(_("The %s breaks free from the grab!"), name().c_str());
            }
            remove_effect( effect_grabbed);
        }
    }
    return true;
}

void monster::add_effect( const efftype_id &eff_id, const time_duration dur, body_part bp,
                          bool permanent, int intensity, bool force )
{
    bp = num_bp;
    Creature::add_effect( eff_id, dur, bp, permanent, intensity, force );
}

std::string monster::get_effect_status() const
{
    std::vector<std::string> effect_status;
    for( auto &elem : *effects ) {
        for( auto &_it : elem.second ) {
            if( elem.first->is_show_in_info() ) {
                effect_status.push_back( _it.second.disp_name() );
            }
        }
    }

    return enumerate_as_string( effect_status );
}

int monster::get_armor_cut(body_part bp) const
{
    (void) bp;
    // TODO: Add support for worn armor?
    return int(type->armor_cut) + armor_cut_bonus;
}

int monster::get_armor_bash(body_part bp) const
{
    (void) bp;
    return int(type->armor_bash) + armor_bash_bonus;
}

int monster::get_armor_type( damage_type dt, body_part bp ) const
{
    switch( dt ) {
        case DT_TRUE:
            return 0;
        case DT_BIOLOGICAL:
            return 0;
        case DT_BASH:
            return get_armor_bash( bp );
        case DT_CUT:
            return get_armor_cut( bp );
        case DT_ACID:
            return int(type->armor_acid);
        case DT_STAB:
            return int(type->armor_stab) + armor_cut_bonus * 0.8f;
        case DT_HEAT:
            return int(type->armor_fire);
        case DT_COLD:
            return 0;
        case DT_ELECTRIC:
            return 0;
        case DT_NULL:
        case NUM_DT:
            // Let it error below
            break;
    }

    debugmsg( "Invalid damage type: %d", dt );
    return 0;
}

float monster::get_hit_base() const
{
    return type->melee_skill;
}

float monster::get_dodge_base() const
{
    return type->sk_dodge;
}


float monster::hit_roll() const {
    float hit = get_hit();
    if( has_effect( effect_bouldering ) ) {
        hit /= 4;
    }

    return melee::melee_hit_range( hit );
}

bool monster::has_grab_break_tec() const
{
    return false;
}

float monster::stability_roll() const
{
    int size_bonus = 0;
    switch (type->size) {
        case MS_TINY:
            size_bonus -= 7;
            break;
        case MS_SMALL:
            size_bonus -= 3;
            break;
        case MS_LARGE:
            size_bonus += 5;
            break;
        case MS_HUGE:
            size_bonus += 10;
            break;
        case MS_MEDIUM:
            break; // keep default
    }

    int stability = dice(type->melee_sides, type->melee_dice) + size_bonus;
    if( has_effect( effect_stunned ) ) {
        stability -= rng( 1, 5 );
    }
    return stability;
}

float monster::get_dodge() const
{
    if( has_effect( effect_downed ) ) {
        return 0.0f;
    }

    float ret = Creature::get_dodge();
    if( has_effect( effect_lightsnare ) || has_effect( effect_heavysnare ) || has_effect( effect_beartrap ) || has_effect( effect_tied ) ) {
        ret /= 2;
    }

    if( has_effect( effect_bouldering ) ) {
        ret /= 4;
    }

    return ret;
}

float monster::get_melee() const
{
    return type->melee_skill;
}

float monster::dodge_roll()
{
    return get_dodge() * 5;
}

float monster::fall_damage_mod() const
{
    if( has_flag(MF_FLIES) ) {
        return 0.0f;
    }

    switch (type->size) {
        case MS_TINY:
            return 0.2f;
        case MS_SMALL:
            return 0.6f;
        case MS_MEDIUM:
            return 1.0f;
        case MS_LARGE:
            return 1.4f;
        case MS_HUGE:
            return 2.0f;
    }

    return 0.0f;
}

int monster::impact( const int force, const tripoint &p )
{
    if( force <= 0 ) {
        return force;
    }

    const float mod = fall_damage_mod();
    int total_dealt = 0;
    if( g->m.has_flag( TFLAG_SHARP, p ) ) {
        const int cut_damage = std::max( 0.0f, 10 * mod - get_armor_cut( bp_torso ) );
        apply_damage( nullptr, bp_torso, cut_damage );
        total_dealt += 10 * mod;
    }

    const int bash_damage = std::max( 0.0f, force * mod - get_armor_bash( bp_torso ) );
    apply_damage( nullptr, bp_torso, bash_damage );
    total_dealt += force * mod;

    add_effect( effect_downed, time_duration::from_turns( rng( 0, mod * 3 + 1 ) ) );

    return total_dealt;
}

void monster::reset_bonuses()
{
    effect_cache.reset();

    Creature::reset_bonuses();
}

void monster::reset_stats()
{
    // Nothing here yet
}

void monster::reset_special(const std::string &special_name)
{
    set_special( special_name, type->special_attacks.at(special_name)->cooldown );
}

void monster::reset_special_rng(const std::string &special_name)
{
    set_special( special_name, rng( 0, type->special_attacks.at(special_name)->cooldown ) );
}

void monster::set_special(const std::string &special_name, int time)
{
    special_attacks[ special_name ].cooldown = time;
}

void monster::disable_special(const std::string &special_name)
{
    special_attacks.at( special_name ).enabled = false;
}

void monster::normalize_ammo( const int old_ammo )
{
    int total_ammo = 0;
    // Sum up the ammo entries to get a ratio.
    for( const auto &ammo_entry : type->starting_ammo ) {
        total_ammo += ammo_entry.second;
    }
    if( total_ammo == 0 ) {
        // Should never happen, but protect us from a div/0 if it does.
        return;
    }
    // Previous code gave robots 100 rounds of ammo.
    // This reassigns whatever is left from that in the appropriate proportions.
    for( const auto &ammo_entry : type->starting_ammo ) {
        ammo[ammo_entry.first] = (old_ammo * ammo_entry.second) / (100 * total_ammo);
    }
}

void monster::explode()
{
    // Handled in mondeath::normal
    // +1 to avoid overflow when evaluating -hp
    hp = INT_MIN + 1;
}

void monster::process_turn()
{
    if( !is_hallucination() ) {
        for( const auto &e: type->emit_fields ) {
            g->m.emit_field( pos(), e );
        }
    }

    // Only special attack cooldowns are updated here.
    // Loop through the monster's special attacks, same as monster::move.
    for( const auto &sp_type : type->special_attacks ) {
        const std::string &special_name = sp_type.first;
        const auto local_iter = special_attacks.find( special_name );
        if( local_iter == special_attacks.end() ) {
            continue;
        }
        mon_special_attack &local_attack_data = local_iter->second;
        if( !local_attack_data.enabled ) {
            continue;
        }

        if( local_attack_data.cooldown > 0 ) {
            local_attack_data.cooldown--;
        }
    }

    Creature::process_turn();
}

void monster::die(Creature* nkiller)
{
    if( dead ) {
        // We are already dead, don't die again, note that monster::dead is
        // *only* set to true in this function!
        return;
    }
    g->set_critter_died();
    dead = true;
    set_killer( nkiller );
    if (!no_extra_death_drops) {
        drop_items_on_death();
    }
    // TODO: should actually be class Character
    player *ch = dynamic_cast<player*>( get_killer() );
    if( !is_hallucination() && ch != nullptr ) {
        if( ( has_flag( MF_GUILT ) && ch->is_player() ) || ( ch->has_trait( trait_PACIFIST ) && has_flag( MF_HUMAN ) ) ) {
            // has guilt flag or player is pacifist && monster is humanoid
            mdeath::guilt( *this );
        }
        // TODO: add a kill counter to npcs?
        if( ch->is_player() ) {
            g->increase_kill_count( type->id );
        }
        if( type->difficulty >= 30 ) {
            ch->add_memorial_log( pgettext( "memorial_male", "Killed a %s." ),
                                  pgettext( "memorial_female", "Killed a %s." ),
                                  name().c_str() );
        }
    }
    // We were tied up at the moment of death, add a short rope to inventory
    if ( has_effect( effect_tied) ) {
        item rope_6("rope_6", 0);
        add_item(rope_6);
    }
    if( has_effect( effect_lightsnare ) ) {
        add_item( item( "string_36", 0 ) );
        add_item( item( "snare_trigger", 0 ) );
    }
    if( has_effect( effect_heavysnare ) ) {
        add_item( item( "rope_6", 0 ) );
        add_item( item( "snare_trigger", 0 ) );
    }
    if( has_effect( effect_beartrap ) ) {
        add_item( item( "beartrap", 0 ) );
    }

    if( !is_hallucination() ) {
        for( const auto &it : inv ) {
            g->m.add_item_or_charges( pos(), it );
        }
    }

    // If we're a queen, make nearby groups of our type start to die out
    if( !is_hallucination() && has_flag( MF_QUEEN ) ) {
        // The submap coordinates of this monster, monster groups coordinates are
        // submap coordinates.
        const point abssub = ms_to_sm_copy( g->m.getabs( posx(), posy() ) );
        // Do it for overmap above/below too
        for( int z = 1; z >= -1; --z ) {
            for( int x = -MAPSIZE / 2; x <= MAPSIZE / 2; x++ ) {
                for( int y = -MAPSIZE / 2; y <= MAPSIZE / 2; y++ ) {
                    std::vector<mongroup*> groups = overmap_buffer.groups_at( abssub.x + x, abssub.y + y, g->get_levz() + z );
                    for( auto &mgp : groups ) {
                        if( MonsterGroupManager::IsMonsterInGroup( mgp->type, type->id ) ) {
                            mgp->dying = true;
                        }
                    }
                }
            }
        }
    }
    mission::on_creature_death( *this );
    // Also, perform our death function
    if(is_hallucination()) {
        //Hallucinations always just disappear
        mdeath::disappear( *this );
        return;
    }

    //Not a hallucination, go process the death effects.
    for (auto const &deathfunction : type->dies) {
        deathfunction( *this );
    }

    // If our species fears seeing one of our own die, process that
    int anger_adjust = 0, morale_adjust = 0;
    if( type->has_anger_trigger( MTRIG_FRIEND_DIED ) ) {
        anger_adjust += 15;
    }
    if( type->has_fear_trigger( MTRIG_FRIEND_DIED ) ) {
        morale_adjust -= 15;
    }
    if( type->has_placate_trigger( MTRIG_FRIEND_DIED ) ) {
        anger_adjust -= 15;
    }

    if (anger_adjust != 0 || morale_adjust != 0) {
        int light = g->light_level( posz() );
        for( monster &critter : g->all_monsters() ) {
            if( !critter.type->same_species( *type ) ) {
                continue;
            }

            if( g->m.sees( critter.pos(), pos(), light ) ) {
                critter.morale += morale_adjust;
                critter.anger += anger_adjust;
            }
        }
    }
}

void monster::drop_items_on_death()
{
    if(is_hallucination()) {
        return;
    }
    if (type->death_drops.empty()) {
        return;
    }
    const auto dropped = g->m.put_items_from_loc( type->death_drops, pos(), calendar::turn );
    if( !type->in_species( ZOMBIE ) && !type->in_species( FUNGUS ) ) {
        return;
    }
    for( const auto &it : dropped ) {
        if( it->is_armor() ) {
            it->item_tags.insert( "FILTHY" );
        }
    }
}

void monster::process_one_effect( effect &it, bool is_new )
{
    // Monsters don't get trait-based reduction, but they do get effect based reduction
    bool reduced = resists_effect(it);
    const auto get_effect = [&it, is_new]( const std::string &arg, bool reduced ) {
        if( is_new ) {
            return it.get_amount( arg, reduced );
        }
        return it.get_mod( arg, reduced );
    };

    mod_speed_bonus(get_effect("SPEED", reduced));

    int val = get_effect("HURT", reduced);
    if (val > 0) {
        if( is_new || it.activated( calendar::turn, "HURT", val, reduced, 1 ) ) {
            apply_damage( nullptr, bp_torso, val );
        }
    }

    const efftype_id &id = it.get_id();
    // MATERIALS-TODO: use fire resistance
    if( it.impairs_movement() ) {
        effect_cache[MOVEMENT_IMPAIRED] = true;
    } else if( id == effect_onfire ) {
        int dam = 0;
        if( made_of( material_id( "veggy" ) ) ) {
            dam = rng( 10, 20 );
        } else if( made_of( material_id( "flesh" ) ) || made_of( material_id( "iflesh" ) ) ) {
            dam = rng( 5, 10 );
        }

        dam -= get_armor_type( DT_HEAT, bp_torso );
        if( dam > 0 ) {
            apply_damage( nullptr, bp_torso, dam );
        } else {
            it.set_duration( 0 );
        }
    } else if( id == effect_run ) {
        effect_cache[FLEEING] = true;
    }
}

void monster::process_effects()
{
    // Monster only effects
    for( auto &elem : *effects ) {
        for( auto &_effect_it : elem.second ) {
            process_one_effect( _effect_it.second, false );
        }
    }

    // Like with player/NPCs - keep the speed above 0
    const int min_speed_bonus = -0.75 * get_speed_base();
    if( get_speed_bonus() < min_speed_bonus ) {
        set_speed_bonus( min_speed_bonus );
    }

    //If this monster has the ability to heal in combat, do it now.
    if( has_flag( MF_REGENERATES_50 ) && heal( 50 ) > 0 && one_in( 2 ) && g->u.sees( *this ) ) {
        add_msg( m_warning, _( "The %s is visibly regenerating!" ), name().c_str() );
    }

    if( has_flag( MF_REGENERATES_10 ) && heal( 10 ) > 0 && one_in( 2 ) && g->u.sees( *this ) ) {
        add_msg( m_warning, _( "The %s seems a little healthier." ), name().c_str() );
    }

    if( has_flag( MF_REGENERATES_IN_DARK ) ) {
        const float light = g->m.ambient_light_at( pos() );
        // Magic number 10000 was chosen so that a floodlight prevents regeneration in a range of 20 tiles
        if ( heal ( int( 50.0 *  exp( - light*light / 10000 ) )  > 0 && one_in( 2 ) && g->u.sees( *this ) ) ) {
            add_msg( m_warning, _( "The %s uses the darkness to regenerate." ), name().c_str() );
        }
    }

    //Monster will regen morale and aggression if it is on max HP
    //It regens more morale and aggression if is currently fleeing.
    if( has_flag( MF_REGENMORALE ) && hp >= type->hp ) {
        if( is_fleeing( g->u ) ) {
            morale = type->morale;
            anger = type->agro;
        }
        if( morale <= type->morale ) {
            morale += 1;
        }
        if( anger <= type->agro ) {
            anger += 1;
        }
        if( morale < 0 ) {
            morale += 5;
        }
        if( anger < 0 ) {
            anger += 5;
        }
    }

    // If this critter dies in sunlight, check & assess damage.
    if( has_flag( MF_SUNDEATH ) && g->is_in_sunlight( pos() ) ) {
        if( g->u.sees( *this ) ) {
            add_msg( m_good, _( "The %s burns horribly in the sunlight!" ), name().c_str() );
        }
        apply_damage( nullptr, bp_torso, 100 );
        if( hp < 0 ) {
            hp = 0;
        }
    }

    Creature::process_effects();
}

bool monster::make_fungus()
{
    if( is_hallucination() ) {
        return true;
    }
    char polypick = 0;
    const mtype_id& tid = type->id;
    if( type->in_species( FUNGUS ) ) { // No friendly-fungalizing ;-)
        return true;
    }
    if( !made_of( material_id( "flesh" ) ) && !made_of( material_id( "hflesh" ) ) &&
        !made_of( material_id( "veggy" ) ) && !made_of( material_id( "iflesh" ) ) &&
        !made_of( material_id( "bone" ) ) ) {
        // No fungalizing robots or weird stuff (mi-gos are technically fungi, blobs are goo)
        return true;
    }
    if( tid == mon_ant || tid == mon_ant_soldier || tid == mon_ant_queen ) {
        polypick = 1;
    } else if (tid == mon_zombie || tid == mon_zombie_shrieker || tid == mon_zombie_electric ||
      tid == mon_zombie_spitter || tid == mon_zombie_brute ||
      tid == mon_zombie_hulk || tid == mon_zombie_soldier || tid == mon_zombie_tough ||
      tid == mon_zombie_scientist || tid == mon_zombie_hunter ||
      tid == mon_zombie_bio_op || tid == mon_zombie_survivor || tid == mon_zombie_fireman ||
      tid == mon_zombie_cop || tid == mon_zombie_fat || tid == mon_zombie_rot ||
      tid == mon_zombie_swimmer || tid == mon_zombie_grabber || tid == mon_zombie_technician ||
      tid == mon_zombie_brute_shocker || tid == mon_zombie_grenadier ||
      tid == mon_zombie_grenadier_elite) {
        polypick = 2;
    } else if (tid == mon_zombie_necro || tid == mon_zombie_master || tid == mon_zombie_fireman ||
      tid == mon_zombie_hazmat || tid == mon_beekeeper) {
        // Necro and Master have enough Goo to resist conversion.
        // Firefighter, hazmat, and scarred/beekeeper have the PPG on.
        return true;
    } else if (tid == mon_boomer || tid == mon_zombie_gasbag || tid == mon_zombie_smoker) {
        polypick = 3;
    } else if (tid == mon_triffid || tid == mon_triffid_young || tid == mon_triffid_queen) {
        polypick = 4;
    } else if( tid == mon_zombie_anklebiter || tid == mon_zombie_child || tid == mon_zombie_creepy ||
      tid == mon_zombie_shriekling || tid == mon_zombie_snotgobbler || tid == mon_zombie_sproglodyte ||
      tid == mon_zombie_waif ) {
        polypick = 5;
    }

    const std::string old_name = name();
    switch (polypick) {
        case 1:
            poly( mon_ant_fungus );
            break;
        case 2: // zombies, non-boomer
            poly( mon_zombie_fungus );
            break;
        case 3:
            poly( mon_boomer_fungus );
            break;
        case 4:
            poly( mon_fungaloid );
            break;
        case 5:
            poly( mon_zombie_child_fungus );
            break;
        default:
            return false;
    }

    if( g->u.sees( pos() ) ) {
        add_msg( m_info, _("The spores transform %1$s into a %2$s!"),
                         old_name.c_str(), name().c_str() );
    }

    return true;
}

void monster::make_friendly()
{
    unset_dest();
    friendly = rng(5, 30) + rng(0, 20);
}

void monster::make_ally( const monster &z )
{
    friendly = z.friendly;
    faction = z.faction;
}

void monster::add_item(item it)
{
    inv.push_back(it);
}

bool monster::is_hallucination() const
{
  return hallucination;
}

field_id monster::bloodType() const {
    if( is_hallucination() ) {
        return fd_null;
    }
    return type->bloodType();
}
field_id monster::gibType() const {
    if( is_hallucination() ) {
        return fd_null;
    }
    return type->gibType();
}

m_size monster::get_size() const {
    return type->size;
}


void monster::add_msg_if_npc( const std::string &msg ) const
{
    if (g->u.sees(*this)) {
        add_msg( replace_with_npc_name( msg ) );
    }
}

void monster::add_msg_player_or_npc( const std::string &/*player_msg*/, const std::string &npc_msg ) const
{
    if (g->u.sees(*this)) {
        add_msg( replace_with_npc_name( npc_msg ) );
    }
}

void monster::add_msg_if_npc( const game_message_type type, const std::string &msg ) const
{
    if (g->u.sees(*this)) {
        add_msg( type, replace_with_npc_name( msg ) );
    }
}

void monster::add_msg_player_or_npc( const game_message_type type, const std::string &/*player_msg*/, const std::string &npc_msg ) const
{
    if (g->u.sees(*this)) {
        add_msg( type, replace_with_npc_name( npc_msg ) );
    }
}

bool monster::is_dead() const
{
    return dead || is_dead_state();
}

void monster::init_from_item( const item &itm )
{
    if( itm.typeId() == "corpse" ) {
        set_speed_base( get_speed_base() * 0.8 );
        const int burnt_penalty = itm.burnt;
        hp = static_cast<int>( hp * 0.7 );
        if( itm.damage() > 0 ) {
            set_speed_base( speed_base / ( itm.damage() + 1 ) );
            hp /= itm.damage() + 1;
        }

        hp -= burnt_penalty;

        // HP can be 0 or less, in this case revive_corpse will just deactivate the corpse
        if( hp > 0 && type->has_flag( "REVIVES_HEALTHY" ) ) {
            hp = type->hp;
            set_speed_base( type->speed );
        }
    } else {
        // must be a robot
        const int damfac = itm.max_damage() - std::max( 0, itm.damage() ) + 1;
        // One hp at least, everything else would be unfair (happens only to monster with *very* low hp),
        hp = std::max( 1, hp * damfac / ( itm.max_damage() + 1 ) );
    }
}

item monster::to_item() const
{
    if( type->revert_to_itype.empty() ) {
        return item();
    }
    // Birthday is wrong, but the item created here does not use it anyway (I hope).
    item result( type->revert_to_itype, calendar::turn );
    const int damfac = std::max( 1, ( result.max_damage() + 1 ) * hp / type->hp );
    result.set_damage( std::max( 0, ( result.max_damage() + 1 ) - damfac ) );
    return result;
}

float monster::power_rating() const
{
    float ret = get_size() - 1; // Zed gets 1, cat -1, hulk 3
    ret += has_flag( MF_ELECTRONIC ) ? 2 : 0; // Robots tend to have guns
    // Hostile stuff gets a big boost
    // Neutral moose will still get burned if it comes close
    return ret;
}

float monster::speed_rating() const
{
    float ret = get_speed() / 100.0f;
    const auto leap = type->special_attacks.find( "leap" );
    if( leap != type->special_attacks.end() ) {
        // TODO: Make this calculate sane values here
        ret += 0.5f;
    }

    return ret;
}

void monster::on_dodge( Creature*, float )
{
    // Currently does nothing, later should handle faction relations
}

void monster::on_hit( Creature *source, body_part,
                      float, dealt_projectile_attack const* const proj )
{
    if( is_hallucination() ) {
        return;
    }

    if( rng( 0, 100 ) <= (long)type->def_chance ) {
        type->sp_defense( *this, source, proj );
    }

    // Adjust anger/morale of same-species monsters, if appropriate
    int anger_adjust = 0;
    int morale_adjust = 0;
    if( type->has_anger_trigger( MTRIG_FRIEND_ATTACKED ) ) {
        anger_adjust += 15;
    }
    if( type->has_fear_trigger( MTRIG_FRIEND_ATTACKED ) ) {
        morale_adjust -= 15;
    }
    if( type->has_placate_trigger( MTRIG_FRIEND_ATTACKED ) ) {
        anger_adjust -= 15;
    }

    if( anger_adjust != 0 || morale_adjust != 0 ) {
        int light = g->light_level( posz() );
        for( monster &critter : g->all_monsters() ) {
            if( !critter.type->same_species( *type ) ) {
                continue;
            }

            if( g->m.sees( critter.pos(), pos(), light ) ) {
                critter.morale += morale_adjust;
                critter.anger += anger_adjust;
            }
        }
    }

    check_dead_state();
    // TODO: Faction relations
}

body_part monster::get_random_body_part( bool ) const
{
    return bp_torso;
}

std::vector<body_part> monster::get_all_body_parts( bool ) const
{
    return std::vector<body_part>( 1, bp_torso );
}

int monster::get_hp_max( hp_part ) const
{
    return type->hp;
}

int monster::get_hp_max() const
{
    return type->hp;
}

int monster::get_hp( hp_part ) const
{
    return hp;
}

int monster::get_hp() const
{
    return hp;
}

void monster::hear_sound( const tripoint &source, const int vol, const int dist )
{
    if( !can_hear() ) {
        return;
    }

    const bool goodhearing = has_flag(MF_GOODHEARING);
    const int volume = goodhearing ? ((2 * vol) - dist) : (vol - dist);
    // Error is based on volume, louder sound = less error
    if( volume <= 0 ) {
        return;
    }

    int max_error = 0;
    if( volume < 2 ) {
        max_error = 10;
    } else if( volume < 5 ) {
        max_error = 5;
    } else if( volume < 10 ) {
        max_error = 3;
    } else if( volume < 20 ) {
        max_error = 1;
    }

    int target_x = source.x + rng(-max_error, max_error);
    int target_y = source.y + rng(-max_error, max_error);
    // target_z will require some special check due to soil muffling sounds

    int wander_turns = volume * (goodhearing ? 6 : 1);
    process_trigger(MTRIG_SOUND, volume);
    if( morale >= 0 && anger >= 10 ) {
        // TODO: Add a proper check for fleeing attitude
        // but cache it nicely, because this part is called a lot
        wander_to( tripoint( target_x, target_y, source.z ), wander_turns);
    } else if( morale < 0 ) {
        // Monsters afraid of sound should not go towards sound
        wander_to( tripoint( 2 * posx() - target_x, 2 * posy() - target_y, 2 * posz() - source.z ), wander_turns );
    }
}

void monster::on_unload()
{
    last_updated = calendar::turn;
}

void monster::on_load()
{
    // Possible TODO: Integrate monster upgrade
    const time_duration dt = calendar::turn - last_updated;
    last_updated = calendar::turn;
    if( dt <= 0 ) {
        return;
    }

    float regen = 0.0f;
    if( has_flag( MF_REGENERATES_50 ) ) {
        regen = 50.0f;
    } else if( has_flag( MF_REGENERATES_10 ) ) {
        regen = 10.0f;
    } else if( has_flag( MF_REVIVES ) ) {
        regen = 1.0f / HOURS(1);
    } else if( made_of( material_id( "flesh" ) ) || made_of( material_id( "veggy" ) ) ) {
        // Most living stuff here
        regen = 0.25f / HOURS(1);
    }

    const int heal_amount = divide_roll_remainder( regen * to_turns<int>( dt ), 1.0 );
    const int healed = heal( heal_amount );
    int healed_speed = 0;
    if( healed < heal_amount && get_speed_base() < type->speed ) {
        int old_speed = get_speed_base();
        set_speed_base( std::min( get_speed_base() + heal_amount - healed, type->speed ) );
        healed_speed = get_speed_base() - old_speed;
    }

    add_msg( m_debug, "on_load() by %s, %d turns, healed %d hp, %d speed",
             name().c_str(), to_turns<int>( dt ), healed, healed_speed );
}

const pathfinding_settings &monster::get_pathfinding_settings() const
{
    return type->path_settings;
}

std::set<tripoint> monster::get_path_avoid() const
{
    return std::set<tripoint>();
}<|MERGE_RESOLUTION|>--- conflicted
+++ resolved
@@ -168,14 +168,11 @@
     ignoring = 0;
     upgrades = false;
     upgrade_time = -1;
-<<<<<<< HEAD
     last_updated = 0;
     baby_timer = -1;
     last_baby = 0;
     biosig_timer = -1;
     last_biosig = 0;
-=======
->>>>>>> a7b829aa
 }
 
 monster::monster( const mtype_id& id ) : monster()
