--- conflicted
+++ resolved
@@ -319,11 +319,7 @@
         const itype &type = *item::find_type( mech_bat );
         int max_charge = type.magazine->capacity;
         item mech_bat_item = item( mech_bat, calendar::turn_zero );
-<<<<<<< HEAD
-        mech_bat_item.ammo_consume( rng( 0, max_charge ), tripoint_bub_ms_zero, nullptr );
-=======
-        mech_bat_item.ammo_consume( rng( 0, max_charge ), tripoint::zero, nullptr );
->>>>>>> 4589bf80
+        mech_bat_item.ammo_consume( rng( 0, max_charge ), tripoint_bub_ms::zero, nullptr );
         battery_item = cata::make_value<item>( mech_bat_item );
     }
     if( monster::has_flag( mon_flag_PET_MOUNTABLE ) ) {
