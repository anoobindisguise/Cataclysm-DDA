--- conflicted
+++ resolved
@@ -628,18 +628,14 @@
     return om.check_ot_type( type, x, y, z );
 }
 
-<<<<<<< HEAD
 bool overmapbuffer::check_ot_subtype(const std::string& type, int x, int y, int z)
 {
     overmap& om = get_om_global(x, y);
     return om.check_ot_subtype(type, x, y, z);
 }
 
-tripoint overmapbuffer::find_closest(const tripoint& origin, const std::string& type, int const radius, bool must_be_seen, bool allow_subtype_matches)
-=======
-tripoint overmapbuffer::find_closest( const tripoint &origin, const std::string &type,
-                                      int const radius, bool must_be_seen )
->>>>>>> 47298ed1
+tripoint overmapbuffer::find_closest( const tripoint& origin, const std::string& type,
+                                      int const radius, bool must_be_seen, bool allow_subtype_matches)
 {
     // Check the origin before searching adjacent tiles!
     if( check_ot_type( type, origin.x, origin.y, origin.z ) ) {
@@ -672,13 +668,10 @@
             //start at northwest, scan north edge
             int x = origin.x - dist + i;
             int y = origin.y - dist;
-<<<<<<< HEAD
-            if (allow_subtype_matches ? check_ot_subtype(type, x, y, z) : check_ot_type(type, x, y, z)) {
+            if( allow_subtype_matches
+                    ? check_ot_subtype( type, x, y, z )
+                    : check_ot_type( type, x, y, z ) ) {
                 if (!must_be_seen || seen(x, y, z)) {
-=======
-            if( check_ot_type( type, x, y, z ) ) {
-                if( !must_be_seen || seen( x, y, z ) ) {
->>>>>>> 47298ed1
                     return tripoint( x, y, z );
                 }
             }
@@ -686,13 +679,10 @@
             //start at southeast, scan south
             x = origin.x + dist - i;
             y = origin.y + dist;
-<<<<<<< HEAD
-            if (allow_subtype_matches ? check_ot_subtype(type, x, y, z) : check_ot_type(type, x, y, z)) {
+            if( allow_subtype_matches
+                    ? check_ot_subtype( type, x, y, z )
+                    : check_ot_type( type, x, y, z ) ) {
                 if (!must_be_seen || seen(x, y, z)) {
-=======
-            if( check_ot_type( type, x, y, z ) ) {
-                if( !must_be_seen || seen( x, y, z ) ) {
->>>>>>> 47298ed1
                     return tripoint( x, y, z );
                 }
             }
@@ -700,13 +690,10 @@
             //start at southwest, scan west
             x = origin.x - dist;
             y = origin.y + dist - i;
-<<<<<<< HEAD
-            if (allow_subtype_matches ? check_ot_subtype(type, x, y, z) : check_ot_type(type, x, y, z)) {
+            if( allow_subtype_matches
+                    ? check_ot_subtype( type, x, y, z )
+                    : check_ot_type( type, x, y, z ) ) {
                 if (!must_be_seen || seen(x, y, z)) {
-=======
-            if( check_ot_type( type, x, y, z ) ) {
-                if( !must_be_seen || seen( x, y, z ) ) {
->>>>>>> 47298ed1
                     return tripoint( x, y, z );
                 }
             }
@@ -714,13 +701,10 @@
             //start at northeast, scan east
             x = origin.x + dist;
             y = origin.y - dist + i;
-<<<<<<< HEAD
-            if (allow_subtype_matches ? check_ot_subtype(type, x, y, z) : check_ot_type(type, x, y, z)) {
+            if( allow_subtype_matches
+                    ? check_ot_subtype( type, x, y, z )
+                    : check_ot_type( type, x, y, z ) ) {
                 if (!must_be_seen || seen(x, y, z)) {
-=======
-            if( check_ot_type( type, x, y, z ) ) {
-                if( !must_be_seen || seen( x, y, z ) ) {
->>>>>>> 47298ed1
                     return tripoint( x, y, z );
                 }
             }
