#include "help.h"

#include "action.h"
#include "auto_pickup.h"
#include "catacharset.h"
#include "input.h"
#include "options.h"
#include "output.h"
#include "rng.h"
#include "translations.h"
#include <cmath>  // max in help_main

std::vector<std::string> hints;

void help_draw_dir(WINDOW *win, int line_y)
{
    action_id movearray[] = {ACTION_MOVE_NW, ACTION_MOVE_N, ACTION_MOVE_NE,
                             ACTION_MOVE_W,  ACTION_PAUSE,  ACTION_MOVE_E,
                             ACTION_MOVE_SW, ACTION_MOVE_S, ACTION_MOVE_SE};
    mvwprintz(win, line_y + 1, 0, c_white, _("\
  \\ | /     \\ | /\n\
   \\|/       \\|/ \n\
  -- --     -- --  \n\
   /|\\       /|\\ \n\
  / | \\     / | \\"));
    for(int acty = 0; acty < 3; acty++) {
        for(int actx = 0; actx < 3; actx++) {
            std::vector<char> keys = keys_bound_to( movearray[acty * 3 + actx] );
            if (!keys.empty()) {
                mvwputch(win, acty * 3 + line_y, actx * 3 + 1, c_ltblue, keys[0]);
                if (keys.size() > 1) {
                    mvwputch(win, acty * 3 + line_y, actx * 3 + 11, c_ltblue, keys[1]);
                }
            }
        }
    }
}

void help_main(WINDOW *win)
{
    werase(win);
    int y = fold_and_print(win, 1, 1, getmaxx(win) - 2, c_white, _("\
Please press one of the following for help on that topic:\n\
Press q or ESC to return to the game.")) + 2;

    std::vector<std::string> headers;
    headers.push_back(_("a: Introduction"));
    headers.push_back(_("b: Movement"));
    headers.push_back(_("c: Viewing"));
    headers.push_back(_("d: Hunger, Thirst, and Sleep"));
    headers.push_back(_("e: Pain and Stimulants"));
    headers.push_back(_("f: Addiction"));
    headers.push_back(_("g: Morale and Learning"));
    headers.push_back(_("h: Radioactivity and Mutation"));
    headers.push_back(_("i: Bionics"));
    headers.push_back(_("j: Crafting"));
    headers.push_back(_("k: Traps"));
    headers.push_back(_("l: Items overview"));
    headers.push_back(_("m: Combat"));
    headers.push_back(_("n: Unarmed Styles"));
    headers.push_back(_("o: Survival tips"));
    headers.push_back(_("p: Driving"));

    size_t half_size = headers.size() / 2;
    int second_column = getmaxx(win) / 2;
    for (size_t i = 0; i < headers.size(); i++) {
        if (i < half_size) {
            second_column = std::max(second_column, utf8_width(headers[i].c_str()) + 4);
        }
        mvwprintz(win, y + i % half_size, (i < half_size ? 1 : second_column),
                  c_white, headers[i].c_str());
    }

    headers.clear();
    headers.push_back(_("1: List of all commands (you can change key commands here)"));
    headers.push_back(_("2: List of all options  (you can change options here)"));
    headers.push_back(_("3: Auto pickup manager  (you can change pickup rules here)"));
    headers.push_back(_("4: List of item types and data"));
    headers.push_back(_("5: Description of map symbols"));
    headers.push_back(_("6: Description of gun types"));
    headers.push_back(_("7: Frequently Asked Questions (Some spoilers!)"));
    headers.push_back(_(" "));
    headers.push_back(_("q: Return to game"));

    y += half_size + 1;
    for (size_t i = 0; i < headers.size(); i++) {
        y += fold_and_print(win, y, 1, getmaxx(win) - 2, c_white, headers[i]);
    }
    wrefresh(win);
}

void help_movement(WINDOW *win)
{
    werase(win);
    std::vector<std::string> text;
    int pos_y = fold_and_print(win, 0, 1, getmaxx(win) - 2, c_white,
                               _("Movement is performed using the numpad, or vikeys.")) + 1;
    help_draw_dir(win, pos_y);
    text.push_back(string_format(_("\
Each step will take 100 movement points (or more, depending on the terrain); \
you will then replenish a variable amount of movement points, \
depending on many factors (press %s to see the exact amount)."),
                                 press_x(ACTION_PL_INFO, "", "").c_str()));

    text.push_back(_("To attempt to hit a monster with your weapon, simply move into it."));

    text.push_back(string_format(_("You may find doors, ('+'); these may be opened with %s \
or closed with %s. Some doors are locked. Locked doors, windows, and some other obstacles can be \
destroyed by smashing them (%s, then choose a direction). Smashing down obstacles is much easier \
with a good weapon or a strong character."),
                                 press_x(ACTION_OPEN, "", "").c_str(),
                                 press_x(ACTION_CLOSE, "", "").c_str(),
                                 press_x(ACTION_SMASH, "", "").c_str()));

    text.push_back(string_format(_("There may be times when you want to move more quickly \
by holding down a movement key. However, fast movement in this fashion may lead to the player \
getting into a dangerous situation or even killed before they have a chance to react. \
Pressing %s will toggle \"Safe Mode\". While this is on, any movement will be ignored if new \
monsters enter the player's view."),
                                 press_x(ACTION_TOGGLE_SAFEMODE, "", "").c_str()));

    int fig_last_line = pos_y + 8;
    // TODO: do it better!
    std::vector<std::string> remained_text;
    for (size_t i = 0; i < text.size(); i++) {
        if (pos_y < fig_last_line) {
            pos_y += fold_and_print(win, pos_y, 20, getmaxx(win) - 22, c_white, text[i]) + 1;
        } else {
            remained_text.push_back(text[i].c_str());
        }
    }
    multipage(win, remained_text, "", pos_y);
}

void help_driving(WINDOW *win)
{
    std::vector<std::string> text;
    werase(win);
    int pos_y = fold_and_print(win, 0, 1, getmaxx(win) - 2, c_white, _("\
You control vehicles using the numpad, or vikeys. \
However, you control their controls, rather than the vehicle directly.")) + 1;

    help_draw_dir(win, pos_y);
    text.push_back(string_format(_("\
In order to assume control of the vehicle, get to a location with \"vehicle controls\" \
and press %s. Once you are in control, %s accelerates, %s slows or reverses, & %s & %s \
turn left or right. Diagonals adjust course and speed. You default to cruise control, so \
the gas/brake adjust the speed which the vehicle will attempt to maintain."),
                                 press_x(ACTION_CONTROL_VEHICLE, "", "").c_str(),
                                 press_x(ACTION_MOVE_N, "", "").c_str(),
                                 press_x(ACTION_MOVE_S, "", "").c_str(),
                                 press_x(ACTION_MOVE_W, "", "").c_str(),
                                 press_x(ACTION_MOVE_E, "", "").c_str()));

    text.push_back(string_format(_("\
10-30 MPH, or 16-48 KPH, is a good speed for beginning drivers, \
who tend to fumble the controls. As your Driving skill improves, \
you will fumble less and less. To simply maintain course and speed, hit %s."),
                                 press_x(ACTION_PAUSE, "", "").c_str()));

    text.push_back(string_format(_("\
It's a good idea to pull the handbrake - \"s\" - when parking, just to be safe. \
If you want to get out, hit the lights, toggle cruise control, turn the engine on or off, \
or otherwise use the vehicle controls, press %s to bring up the \"Vehicle Controls\" menu, \
which has options for things you'd do from the driver's seat."),
                                 press_x(ACTION_CONTROL_VEHICLE, "", "").c_str()));

    int fig_last_line = pos_y + 8;
    // TODO: do it better!
    std::vector<std::string> remained_text;
    for (size_t i = 0; i < text.size(); i++) {
        if (pos_y < fig_last_line) {
            pos_y += fold_and_print(win, pos_y, 20, getmaxx(win) - 22, c_white, text[i]) + 1;
        } else {
            remained_text.push_back(text[i].c_str());
        }
    }
    multipage(win, remained_text, "", pos_y);
}

std::vector<std::string> text_introduction()
{
    std::vector<std::string> text;

    text.push_back(_("\
Cataclysm is a survival roguelike with a monster apocalypse setting. \
You have survived the original onslaught, but the future looks pretty grim."));

    text.push_back(_("\
You must prepare to face the many hardships to come including dwindling supplies, \
hostile creatures, harmful weather, even among fellow survivors you must be wary for \
someone may be plotting behind your back to take your hard-earned loot."));

    text.push_back(_("\
Cataclysm differs from most traditional roguelikes in several ways. Rather than exploring \
an underground dungeon, with a limited area on each level, you are exploring \
a truly infinite world, stretching in all four cardinal directions. As a survival roguelike, \
you will have to find food; you also need to keep yourself hydrated, and sleep periodically."));

    text.push_back(_("\
While Cataclysm has more tasks to keep track than many other roguelikes, \
the near-future setting of the game makes some tasks easier. Firearms, medications, \
and a wide variety of tools are all available to help you survive."));

    return text;
}

std::vector<std::string> text_viewing()
{
    std::vector<std::string> text;

    text.push_back(string_format(_("\
The player can often see more than can be displayed on the screen at a time. Pressing %s enters \
look around mode, which allows you to scroll around using the movement keys and view items on \
the map as well as monsters and their stance toward the character. Pressing %s provides a list of \
nearby visible items, though items shut away in crates, cupboards, refrigerators and the like \
won't be displayed until you are close enough. Pressing Shift+vikeys will scroll \
the view persistently, allowing you to keep an eye on things as you move around."),
                                 press_x(ACTION_LOOK, "", "").c_str(),
                                 press_x(ACTION_LIST_ITEMS, "", "").c_str()));
    return text;
}

std::vector<std::string> text_hunger()
{
    std::vector<std::string> text;

    text.push_back(string_format(_("\
As time passes, you will begin to feel hunger and thirst. A status warning at the sidebar \
will appear. As hunger and thirst reach critical levels, you will begin to suffer movement \
penalties. Thirst is more dangerous than hunger. Finding food in a city is usually easy; outside \
of a city, you may have to hunt an animal, stand over an animal's corpse and butcher it into \
small chunks of meat by %s key. You might also be able to forage for edible fruit or vegetables; \
find a promising plant and examine it to check. Likewise, you may have to drink water from a river or \
other natural source; stand in shallow water and press %s to collect it. You'll need a watertight \
container to store it. Be forewarned that some sources of water aren't trustworthy and may produce \
diseased water. To be sure it's healthy, purify the water by boiling it or using water purifier before drinking."),
                                 press_x(ACTION_BUTCHER, "", "").c_str(),
                                 press_x(ACTION_PICKUP, "", "").c_str()));

    text.push_back(string_format(_("\
Every 14 to 20 hours, you'll find yourself growing sleepy. If you do not sleep by pressing %s, \
you'll start suffering stat and movement penalties. You may not always fall asleep right away. \
Sleeping indoors, especially on a bed, will help; or you can always use sleeping pills. \
While sleeping, you'll slowly replenish lost hit points. You'll also be vulnerable to attack, \
so try to find a safe place to sleep, or set traps for unwary intruders."),
                                 press_x(ACTION_SLEEP, "", "").c_str()));

    return text;
}

std::vector<std::string> text_pain()
{
    std::vector<std::string> text;

    text.push_back(_("\
When you take damage from almost any source, you'll start to feel pain. Pain slows you down and \
reduces your stats, and finding a way to manage pain is an early imperative. The most common is \
drugs; aspirin, codeine, tramadol, oxycodone, and more are all great options. Be aware that while \
under the influence of a lot of painkillers, the physiological effects may slow you or \
reduce your stats."));

    text.push_back(_("\
Note that most painkillers take a little while to kick in. If you take some oxycodone, and don't \
notice the effects right away, don't start taking more; you may overdose and die!"));

    text.push_back(_("\
Pain will also disappear with time, so if drugs aren't available and you're in a lot of pain, it \
may be wise to find a safe spot and simply rest for an extended period of time."));

    text.push_back(_("\
Another common class of drugs is stimulants. Stimulants provide you with a temporary rush of \
energy, increasing your movement speed and many stats, most notably intelligence, making them \
useful study aids. There are two drawbacks to stimulants; they make it more difficult to sleep, \
and, more importantly, most are highly addictive. Stimulants range from the caffeine rush of \
cola to the more intense high of Adderall and methamphetamine."));

    return text;
}

std::vector<std::string> text_addiction()
{
    std::vector<std::string> text;

    text.push_back(_("\
Many drugs have a potential for addiction. Each time you consume such a drug there is a chance \
that you will grow dependent on it. Consuming more of that drug will increase your dependence. \
Effects vary greatly between drugs, but all addictions have only one cure; going cold turkey. \
The process may last for days, and will leave you very weak, so try to do it in a safe area."));

    text.push_back(_("\
If you are suffering from drug withdrawal, taking more of the drug will cause \
the effects to cease immediately, but may deepen your dependence."));

    return text;
}

std::vector<std::string> text_morale()
{
    std::vector<std::string> text;

    text.push_back(_("\
Your character has a morale level, which affects you in many ways. The depressing post-apocalypse \
world is tough to deal with, and your mood will naturally decrease very slowly."));

    text.push_back(_("\
There are lots of options for increasing morale; reading an entertaining book, eating \
delicious food, and taking recreational drugs are but a few options. Most morale-boosting \
activities can only take you to a certain level before they grow boring."));

    text.push_back(_("\
There are also lots of ways for your morale to decrease, beyond its natural \
decay. Eating disgusting food, reading a boring technical book, killing a friendly NPC, \
or going through drug withdrawal are some prominent examples."));

    text.push_back(_("\
Low morale will make you sluggish and unmotivated. If your morale drops very low, you won't be able to perform \
crafting at all. If you become sufficiently depressed, you will suffer stat penalties. \
Very high morale fills you with gusto and energy, and you will find yourself moving faster. At extremely high levels, \
you will receive stat bonuses."));

    text.push_back(_("\
Morale is also responsible for ensuring you can learn effectively, via a mechanic referred \
to as 'focus'. Your focus level is a measure of how effectively you can learn. The natural \
level is 100, which indicates normal learning potential. Higher or lower focus levels make \
it easier or harder to learn from practical experience."));

    text.push_back(_("\
Your focus level has a natural set point that it converges towards. \
When your focus is much lower - or higher - than this set point, it will change faster \
than when it is near the set point. Having high morale will raise the set point, \
and having low morale will lower the set point. Pain is also factored \
into the set point calculation - it's harder to learn when you're in pain."));

    text.push_back(_("\
Your focus is also lowered by certain activities. Training your skills through real-world practice \
lowers your focus gradually, by an amount that depends on your current level of focus (higher \
focus means larger decreases, as well as improved learning). Training your skills by reading books \
decreases your focus rapidly, by giving a significant penalty to the set point of your focus."));

    return text;
}

std::vector<std::string> text_mutation()
{
    std::vector<std::string> text;

    text.push_back(_("\
Though it is relatively rare, certain areas of the world may be contaminated \
with radiation. It will gradually accumulate in your body, weakening you \
more and more. While in radiation-free areas, your radiation level will \
slowly decrease. Taking iodine tablets will help speed the process."));

    text.push_back(_("\
If you become very irradiated, you may develop mutations. Most of the time, these \
mutations will be negative; however, many are beneficial, and others have both positive \
and negative effects. Your mutations may change your play style considerably. It is possible \
to find substances that will remove mutations, though these are extremely rare."));

    text.push_back(_("\
There are various mutagenic substances, and consuming (or injecting) them will grant mutations. \
However, the process taxes your body significantly, and can be addictive. With enough mutations \
and certain conditions being met, you will permanently transcend your humanity into a wholly \
different life-form."));
    return text;
}

std::vector<std::string> text_bionics()
{
    std::vector<std::string> text;

    text.push_back(_("\
Bionics are biomechanical upgrades to your body. \
While many are simply 'built-in' versions of items you would otherwise have to carry, \
some bionics have unique effects that are otherwise unobtainable. Some bionics are \
constantly working, whereas others need to be toggled on and off as needed."));

    text.push_back(_("\
Most bionics require a source of power, and you will need an internal battery \
to store energy for them. Your current amount of energy is displayed below \
your health. Replenishing energy can be done in a variety of ways, but all \
require the installation of a special bionic just for fuel consumption."));

    text.push_back(_("\
Bionics come in ready-to-install canisters. Installation of a bionic is best left to a trained \
professional. However, you may attempt to perform a self-installation. Performing such a task \
requires high levels of intelligence, first aid, mechanics, and electronics, and failure may \
cripple you! Many bionic canisters are difficult to find, but may be purchased from certain \
wandering vagabonds for a very high price."));

    return text;
}

std::vector<std::string> text_crafting()
{
    std::vector<std::string> text;

    text.push_back(_("\
Many important items can be very hard to find, or will cost a great deal of \
money to trade for. Fortunately, it is possible to craft a wide variety of \
goods (as best you can) with the proper tools, materials, and training."));

    text.push_back(_("\
Some recipes require a set of tools. These are not used up when crafting, so you can keep your \
tool set. All recipes require one or more ingredients. These ARE used up in crafting."));

    text.push_back(string_format(_("\
To craft items, press %s. There are seven categories: \
Weapons, Ammo, Food, Chemicals, Electronics, Armor, and Other. In each major category \
are several smaller sub-categories. While a few items require no particular skill \
to create, the majority require you to have some knowledge:\n"),
                                 press_x(ACTION_CRAFT, "", "").c_str()));

    text.push_back(_("\
-> Fabrication is the generic artisan skill, used for a wide variety of gear.\n\
-> Cooking, at low levels, is used for making tasty recipes; at higher levels, you have \
an understanding of chemistry and can make chemical weapons and beneficial elixirs.\n\
-> Tailoring is used to create basic clothing, and armor later on.\n\
-> Electronics lets you make a wide variety of tools with intricate uses."));

    text.push_back(_("\
In addition to the primary crafting skills, other skills may be necessary to create certain \
items. Traps, Marksmanship, and First Aid are all required for certain items."));

    text.push_back(_("\
Crafting an item with high difficulty may fall and possibly waste some materials. You should prepare spare material, \
just in case."));

    return text;
}

std::vector<std::string> text_traps()
{
    std::vector<std::string> text;

    text.push_back(_("\
While sleeping in dangerous territory, it may be wise to set traps to ward off \
unwanted intrusions. There are a few traps to be found in the world, most notably \
bubble wrap (which will make a loud noise if stepped on, helping to wake you up) \
and bear traps (which make noise AND damage and trap anything that steps on them). \
Others need to be crafted; this requires the Traps skill and possibly Mechanics."));

    text.push_back(string_format(_("\
To set a trap, simply use the item (%s) and choose a direction; the trap will be \
placed on an adjacent tile. Some traps may require additional tools, like a shovel, \
to be set. Once set, a trap will remain in place until stepped on or disarmed."),
                                 press_x(ACTION_USE, "", "").c_str()));

    text.push_back(string_format(_("\
To disarm a trap, examine (%s) the space it is on. Your success depends \
upon your Traps skill and Dexterity. If you succeed, the trap is removed \
and replaced by some or all of its constituent parts; however, if you fail, \
there is a chance that you will set off the trap, suffering the consequences."),
                                 press_x(ACTION_EXAMINE, "", "").c_str()));

    text.push_back(_("\
Many traps are fully or partially hidden. Your ability to detect traps is \
entirely dependent upon your Perception. Should you stumble into a trap, \
you may have a chance to avoid it, depending on your Dodge skill."));

    return text;
}

std::vector<std::string> text_items()
{
    std::vector<std::string> text;

    text.push_back(string_format(_("\
There are a wide variety of items available for your use. You may find them \
lying on the ground; if so, simply press %s to pick up items on the \
same square. Some items are found inside a container, drawn as a { with a \
blue background. Pressing %s, then a direction, will allow you to examine \
these containers and loot their contents."),
                                 press_x(ACTION_PICKUP, "", "").c_str(),
                                 press_x(ACTION_EXAMINE, "", "").c_str()));

    text.push_back(string_format(_("\
Pressing %s opens a comparison menu, where you can see two items \
side-by-side with their attributes highlighted to indicate which is superior. \
You can also access the item comparison menu by pressing 'C' when %s to view \
nearby items menu is open and an item is selected."),
                                 press_x(ACTION_COMPARE, "", "").c_str(),
                                 press_x(ACTION_LIST_ITEMS, "", "").c_str()));

    text.push_back(string_format(_("\
All items may be used as a melee weapon, though some are better than others. You can check the \
melee attributes of an item you're carrying by hitting %s to enter your inventory, then pressing \
the letter of the item. There are 3 melee values, bashing, cutting, and to-hit bonus (or \
penalty). Bashing damage is universally effective, but is capped by low strength. Cutting damage \
is a guaranteed increase in damage, but it may be reduced by a monster's natural armor."),
                                 press_x(ACTION_INVENTORY, "", "").c_str()));

    text.push_back(string_format(_("\
To wield an item as a weapon, press %s then the proper letter. wielding the item you are currently wielding \
will unwield it, leaving your hands empty. A wielded weapon will not contribute to your volume carried, so \
holding a large item in your hands may be a good option for travel. When unwielding your weapon, \
it will go back in your inventory, or will be dropped on the ground if there is no space."),
                                 press_x(ACTION_WIELD, "", "").c_str()));

    text.push_back(string_format(_("\
To wear a piece of clothing, press %s then the proper letter. Armor reduces damage and helps you \
resist things like smoke. To take off an item, press %s then the proper letter."),
                                 press_x(ACTION_WEAR, "", "").c_str(),
                                 press_x(ACTION_TAKE_OFF, "", "").c_str()));

    text.push_back(string_format(_("\
Also available in the view nearby items menu (%s key) is the ability to filter or prioritize \
items. You can enter item names, or various advanced filter strings: {<token>:<search param>}"),
                                 press_x(ACTION_LIST_ITEMS, "", "").c_str()));

    text.push_back(_("\
Currently Available tokens:\n\
\t c = category (books, food, etc)    | {c:books}\n\
\t m = material (cotton, kevlar, etc) | {m:iron}\n\
\t dgt = damage greater than (0-5)    | {dgt:2}\n\
\t dlt = damage less than (0-5)       | {dlt:1}"));

    return text;
}

std::vector<std::string> text_combat()
{
    std::vector<std::string> text;

    text.push_back(_("\
With the default Static spawn option, zombies in cities will spawn at the start of the game. \
All monsters are represented by letters on your screen; a list of monster names, and their \
positions relative to you, is displayed on the right side of the screen. \
If the game is set to Dynamic spawn option, you will have 90 minutes to prepare yourself \
before the spawns start; after that, monsters everywhere will be spawned based on the noise \
you make."));

    text.push_back(_("\
To attack a monster with a melee weapon, simply move into them. The time it takes to attack \
depends on the size and weight of your weapon. Small, light weapons are the fastest; unarmed \
attacks increase in speed with your Unarmed Combat skill, and will eventually be VERY fast. \
A successful hit with a bashing weapon may stun the monster temporarily, while cutting weapons \
may get stuck, possibly pulling the weapon from your hands-- but a monster with a weapon stuck \
in it will move much more slowly. A miss may make you stumble and lose movement points. If a \
monster hits you, your clothing may absorb some damage, but you will absorb the excess."));

    text.push_back(string_format(_("\
Swarms of monsters may call for firearms. If you find one, wield it first, then reload by \
pressing %s. If you wish to change ammo, you must unload the weapon by pressing %s, then \
reload again. To fire, press %s, move the cursor to the relevant space, then hit '.' or 'f'. \
Some guns have alternate firing modes, such as burst fire; to cycle modes, press %s. \
Firing continuously, especially in bursts, will severely reduce accuracy."),
                                 press_x(ACTION_RELOAD, "", "").c_str(),
                                 press_x(ACTION_UNLOAD, "", "").c_str(),
                                 press_x(ACTION_FIRE, "", "").c_str(),
                                 press_x(ACTION_SELECT_FIRE_MODE, "", "").c_str()));

    text.push_back(_("\
Fleeing will often be a solid tactic, especially when \
overwhelmed by a swarm of zombies. Try to avoid getting cornered inside a building. \
Ducking down into the subways or sewers is often an excellent escape tactic."));

    return text;
}

std::vector<std::string> text_styles()
{
    std::vector<std::string> text;

    text.push_back(_("\
For the unarmed fighter, a variety of fighting styles are available. \
You can start with your choice of a single, commonly-taught style by starting with \
the Martial Arts Training trait. Many, many more can be found in their own traits, \
learned from manuals, or taught by wandering masters."));

    text.push_back(string_format(_("\
To select a fighting style, press %s. If you are already unarmed this will make you start using the style. \
Otherwise, it will be locked in as your default unarmed style; to start using it, wield a relevant weapon \
or empty your hands, by pressing %s, then the key for the item you are currently wielding."),
                                 press_x(ACTION_PICK_STYLE, "", "").c_str(),
                                 press_x(ACTION_WIELD, "", "").c_str()));

    text.push_back(string_format(_("\
Most styles have a variety of special moves associated with them. Most have a skill requirement, \
and will be unavailable until you reach a level of unarmed skill. You can check the moves by \
examining your style via the inventory screen (%s key)."),
                                 press_x(ACTION_INVENTORY, "", "").c_str()));

    text.push_back(_("\
Many styles also have special effects unlocked under certain conditions. \
These are varied and unique to each style, and range from special combo moves to bonuses \
depending on the situation you are in. You can check these by examining your style."));

    return text;
}

std::vector<std::string> text_tips()
{
    std::vector<std::string> text;

    text.push_back(_("\
The first thing to do is to check your shelter for useful items. Your initial storage is \
limited, and a backpack, trenchcoat, or other storage medium will let you carry a lot \
more. Finding a weapon is important; frying pans, butcher knives, and more are common \
in houses; hardware stores may carry others. Unless you plan on concentrating on melee \
combat, seek out gun stores as soon as possible and load up on more than one type."));

    text.push_back(_("\
It's also important to carry a few medications; painkillers are a must-have, and drugs such \
as cigarettes will make life easier (but beware addiction). Leave cities as soon as you \
have a good stockpile of equipment. Their high concentration of zombies makes them a \
deathtrap--but a necessary resource for food and ammunition."));

    text.push_back(_("\
Combat is much easier if you can fight just one monster at once. Use doorways as a choke point, \
or stand behind a window and strike as the zombies slowly climb through. Never be afraid to just \
run if you can outpace your enemies. Irregular terrain, like forests, may help you lose monsters."));

    text.push_back(_("\
Firearms are the easiest way to kill an enemy, but the sound will attract \
unwanted attention. Save the guns for emergencies, and melee when you can."));

    text.push_back(_("\
Try to keep your inventory as full as possible without being overloaded. You never know when you \
might need an item, most are good to sell, and you can easily drop unwanted items on the floor."));

    text.push_back(_("\
Keep an eye on the weather. At night, sleeping might be difficult if \
you don't have a warm place to rest your head. Be sure to protect your \
extremities from frostbite and to keep your distance from large fires."));

    return text;
}

std::vector<std::string> text_types()
{
    std::vector<std::string> text;

    text.push_back(string_format(_("\
~       Liquid\n\
%%%%       Food\n\
!       Medication\n\
These are all consumed by using %s. They provide a certain amount of nutrition, quench your thirst, may \
be a stimulant or a depressant, and may provide morale. There may also be more subtle effects."),
                                 press_x(ACTION_EAT, "", "").c_str()));

    text.push_back(string_format(_("\
/       Large weapon\n\
;       Small weapon or tool\n\
,       Tiny item\n\
These are all generic items, useful only to be wielded as a weapon. However, some have special \
uses; they will show up under the TOOLS section in your inventory. Press %s to use these."),
                                 press_x(ACTION_USE, "", "").c_str()));

    text.push_back(string_format(_("\
)       Container\n\
These items may hold other items. Some are passable weapons. Many will be listed with their \
contents, e.g. \"plastic bottle of water\". Those containing comestibles may be eaten with %s; \
this may leave an empty container."),
                                 press_x(ACTION_EAT, "", "").c_str()));

    text.push_back(string_format(_("\
[       Clothing\n\
This may be worn with the %s key or removed with the %s key. It may cover one or more body parts; \
you can wear multiple articles of clothing on any given body part, but this will encumber you \
severely. Each article of clothing may provide storage space, warmth, encumbrance, and a \
resistance to bashing and/or cutting attacks. Some may protect against environmental effects."),
                                 press_x(ACTION_WEAR, "", "").c_str(),
                                 press_x(ACTION_TAKE_OFF, "", "").c_str()));

    text.push_back(string_format(_("\
(       Firearm\n\
This weapon may be loaded with ammunition with %s, unloaded with %s, and fired with %s. \
Some have automatic fire, which may be used with %s at a penalty to accuracy. \
The color refers to the type; handguns are gray, shotguns are red, submachine guns are cyan, \
rifles are brown, assault rifles are blue, and heavy machine guns are light red. Each has \
a dispersion rating, a bonus to damage, a rate of fire, and a maximum load. Note that most \
firearms load fully in one action, while shotguns must be loaded one shell at a time."),
                                 press_x(ACTION_RELOAD, "", "").c_str(),
                                 press_x(ACTION_UNLOAD, "", "").c_str(),
                                 press_x(ACTION_FIRE, "", "").c_str(),
                                 press_x(ACTION_SELECT_FIRE_MODE, "", "").c_str()));

    text.push_back(_("\
=       Ammunition\n\
Ammunition is worthless without a gun to load it into. Generally, \
there are several variants for any particular calibre. Ammunition has \
damage, dispersion, and range ratings, and an armor-piercing quality."));

    text.push_back(string_format(_("\
*       Thrown weapon; simple projectile or grenade\n\
These items are suited for throwing, and many are only useful when thrown, \
such as grenades, molotov cocktails, or tear gas. Once activated be certain \
to throw these items by pressing %s, then the letter of the item to throw."),
                                 press_x(ACTION_THROW, "", "").c_str()));

    text.push_back(string_format(_("\
?       Book or magazine\n\
This can be read for training or entertainment by pressing %s. Most require a basic \
level of intelligence; some require some base knowledge in the relevant subject. Some books may \
contain useful crafting recipes."),
                                 press_x(ACTION_READ, "", "").c_str()));

    return text;
}

void help_map(WINDOW *win)
{
    werase(win);
    mvwprintz(win, 0, 0, c_ltgray,  _("MAP SYMBOLS:"));
    mvwprintz(win, 1, 0, c_brown,   _("\
.           Field - Empty grassland, occasional wild fruit."));
    mvwprintz(win, 2, 0, c_green,   _("\
F           Forest - May be dense or sparse. Slow moving; foragable food."));
    mvwputch(win,  3,  0, c_dkgray, LINE_XOXO);
    mvwputch(win,  3,  1, c_dkgray, LINE_OXOX);
    mvwputch(win,  3,  2, c_dkgray, LINE_XXOO);
    mvwputch(win,  3,  3, c_dkgray, LINE_OXXO);
    mvwputch(win,  3,  4, c_dkgray, LINE_OOXX);
    mvwputch(win,  3,  5, c_dkgray, LINE_XOOX);
    mvwputch(win,  3,  6, c_dkgray, LINE_XXXO);
    mvwputch(win,  3,  7, c_dkgray, LINE_XXOX);
    mvwputch(win,  3,  8, c_dkgray, LINE_XOXX);
    mvwputch(win,  3,  9, c_dkgray, LINE_OXXX);
    mvwputch(win,  3, 10, c_dkgray, LINE_XXXX);

    mvwprintz(win,  3, 12, c_dkgray,  _("\
Road - Safe from burrowing animals."));
    mvwprintz(win,  4, 0, c_dkgray,  _("\
H=          Highway - Like roads, but lined with guard rails."));
    mvwprintz(win,  5, 0, c_dkgray,  _("\
|-          Bridge - Helps you cross rivers."));
    mvwprintz(win,  6, 0, c_blue,    _("\
R           River - Most creatures can not swim across them, but you may."));
    mvwprintz(win,  7, 0, c_dkgray,  _("\
O           Parking lot - Empty lot, few items. Mostly useless."));
    mvwprintz(win,  8, 0, c_ltgreen, _("\
^>v<        House - Filled with a variety of items. Good place to sleep."));
    mvwprintz(win,  9, 0, c_ltblue,  _("\
^>v<        Gas station - Good place to collect gasoline. Risk of explosion."));
    mvwprintz(win, 10, 0, c_ltred,   _("\
^>v<        Pharmacy - The best source for vital medications."));
    mvwprintz(win, 11, 0, c_green,   _("\
^>v<        Grocery store - Good source of canned food and other supplies."));
    mvwprintz(win, 12, 0, c_cyan,    _("\
^>v<        Hardware store - Home to tools, melee weapons and crafting goods."));
    mvwprintz(win, 13, 0, c_ltcyan,  _("\
^>v<        Sporting Goods store - Several survival tools and melee weapons."));
    mvwprintz(win, 14, 0, c_magenta, _("\
^>v<        Liquor store - Alcohol is good for crafting molotov cocktails."));
    mvwprintz(win, 15, 0, c_red,     _("\
^>v<        Gun store - Firearms and ammunition are very valuable."));
    mvwprintz(win, 16, 0, c_blue,    _("\
^>v<        Clothing store - High-capacity clothing, some light armor."));
    mvwprintz(win, 17, 0, c_brown,   _("\
^>v<        Library - Home to books, both entertaining and informative."));
    mvwprintz(win, 18, 0, c_white, _("\
^>v< are always man-made buildings. The pointed side indicates the front door."));

    mvwprintz(win, 22, 0, c_ltgray, _("There are many others out there... search for them!"));
    wrefresh(win);
    refresh();
    getch();
}

std::vector<std::string> text_guns()
{
    std::vector<std::string> text;

    text.push_back(_("<color_ltgray>( Handguns</color>\n\
Handguns are small weapons held in one or both hands. They are much more difficult \
to aim and control than larger firearms, and this is reflected in their poor accuracy. \
However, their small size makes them appropriate for short-range combat, where larger guns \
fare poorly. They are also relatively quick to reload, and use a very wide selection of \
ammunition. Their small size and low weight make it possible to carry several loaded handguns, \
switching from one to the next once their ammo is spent."));

    text.push_back(_("<color_green>( Crossbows</color>\n\
The best feature of crossbows is their silence. The bolts they fire are only rarely destroyed; \
if you pick up the bolts after firing them, your ammunition will last much longer. \
Crossbows suffer from a short range and a very long reload time (modified by your strength); \
plus, most only hold a single round. \
\n\
For this reason, it is advisable to carry a few loaded crossbows. \
Crossbows can be very difficult to find; however, it is possible to craft one given enough \
Mechanics skill. Likewise, it is possible to make wooden bolts from any number of wooden objects, \
though these are much less effective than steel bolts. Crossbows use the handgun skill."));

    text.push_back(_("<color_yellow>( Bows</color>\n\
Silent, deadly, easy to make and, reusable arrows. Bows have been used forever. Bows are two handed \
and require the user to have a certain strength level. If you do not have enough strength to draw \
the string back, you will fire at reduced effectiveness. This reduces reload and fire speeds \
and decreases the range of the arrows fired. \
\n\
Most normal bows require a least a strength of 8, others require an above average strength \
of 10, or a significant strength of 12. Bows use the archery skill."));

    text.push_back(_("<color_red>( Shotguns</color>\n\
Shotguns are one of the most powerful weapons in the game, capable of taking \
out almost any enemy with a single hit. Birdshot and 00 shot spread, making \
it very easy to hit nearby monsters. However, they are very ineffective \
against armor, and some armored monsters might shrug off 00 shot completely. \
Shotgun slugs are the answer to this problem; they also offer much better range than shot.\
\n\
The biggest drawback to shotguns is their noisiness. They are very loud, and impossible to \
silence. A shot that kills one zombie might attract three more! Because of this, shotguns \
are best reserved for emergencies."));

    text.push_back(_("<color_cyan>( Submachine Guns</color>\n\
Submachine guns are small weapons (some are barely larger than a handgun), designed \
for relatively close combat and the ability to spray large amounts of bullets. \
However, they are more effective when firing single shots, so use discretion. \
They mainly use the 9mm and .45 ammunition; however, other SMGs exist. They reload \
moderately quickly, and are suitable for close or medium-long range combat."));

    text.push_back(_("<color_brown>( Hunting Rifles</color>\n\
Hunting rifles are popular for their superior range and accuracy. What's more, their scopes or \
sights make shots fired at targets more than 10 tiles away as accurate as those with a shorter \
range. However, they are very poor at hitting targets 4 squares or less from the player. \
Unlike assault rifles, hunting rifles have no automatic fire. They are also slow to reload and \
fire, so when facing a large group of nearby enemies, they are not the best pick."));

    text.push_back(_("<color_blue>( Assault Rifles</color>\n\
Assault rifles are similar to hunting rifles in many ways; they are also suited for long range \
combat, with similar bonuses and penalties. Unlike hunting rifles, assault rifles are capable \
of automatic fire. Assault rifles are less accurate than hunting rifles, and this is worsened \
under automatic fire, so save it for when you're highly skilled. \
\n\
Assault rifles are an excellent choice for medium or long range combat, or \
even close-range bursts again a large number of enemies. They are difficult \
to use, and are best saved for skilled riflemen."));

    text.push_back(_("<color_ltred>( Machine Guns</color>\n\
Machine guns are one of the most powerful firearms available. They are even \
larger than assault rifles, and make poor melee weapons; however, they are \
capable of holding 100 or more rounds of highly-damaging ammunition. They \
are not built for accuracy, and firing single rounds is not very effective. \
However, they also possess a very high rate of fire and somewhat low recoil, \
making them very good at clearing out large numbers of enemies."));

    text.push_back(_("<color_magenta>( Energy Weapons</color>\n\
Energy weapons is an umbrella term used to describe a variety of rifles and handguns \
which fire lasers, plasma, or energy attacks. They started to appear in military use \
just prior to the start of the apocalypse, and as such are very difficult to find.\
\n\
Energy weapons have no recoil at all; they are nearly silent, have a long range, and are \
fairly damaging. The biggest drawback to energy weapons is scarcity of ammunition; it is \
wise to reserve the precious ammo for when you really need it."));

    return text;
}

std::vector<std::string> text_faq()
{
    std::vector<std::string> text;

    text.push_back(_("\
Q: What is Safe Mode, and why does it prevent me from moving?\n\
A: Safe Mode is a way to guarantee that you won't die by holding a movement key down. \
When a monster comes into view, your movement will be ignored until Safe Mode is turned off \
with the ! key. This ensures that the sudden appearance of a monster won't catch you off guard."));

    text.push_back(_("\
Q: It seems like everything I eat makes me sick! What's wrong?\n\
A: Lots of the food found in towns is perishable and will only last a few days after \
the start of a new game. The electricity went out several days ago \
so fruit, milk and others are the first to go bad. \
After the first couple of days, you should switch to canned food, jerky, and hunting. \
Also, you should make sure to cook any food and purify any water you hunt up \
as it may contain parasites or otherwise be unsafe."));

    text.push_back(_("\
Q: How can I remove boards from boarded-up windows and doors?\n\
A: Use a hammer and choose the direction of the boarded-up window or door to remove the boards."));

    text.push_back(_("\
Q: The game just told me to quit, and other weird stuff is happening.\n\
A: You have the Schizophrenic trait, which might make the game seem buggy."));

    text.push_back(_("\
Q: How can I prevent monsters from attacking while I sleep?\n\
A: Find a safe place to sleep, in a building far from the front door. \
Set traps if you have them, or build a fire."));

    text.push_back(_("\
Q: Why do I always sink when I try to swim?\n\
A: Your swimming ability is reduced greatly by the weight you are carrying, and is also adversely \
affected by the clothing you wear. Until you reach a high level in the swimming skill, you'll \
need to drop your equipment and remove your clothing to swim, making it a last-ditch escape plan."));

    text.push_back(_("\
Q: How can I cure a fungal infection?\n\
A: Royal jelly, the Blood Filter bionic, and some antifungal chemicals can cure fungal infection. \
You can find royal jelly in the bee hives which dot forests. Antifungal chemicals to cure the fungal \
infection can either be found as random loot or made from other ingredients."));

    text.push_back(string_format(_("\
Q: How do I get into science labs?\n\
A: You can enter the front door if you have an ID card by examining (%s) the keypad. If you are skilled \
in computers and have an electrohack, it is possible to hack the keypad. An EMP blast has a \
chance to force the doors open, but it's more likely to break them. You can also sneak in \
through the sewers sometimes, or try to smash through the walls with explosions."),
                                 press_x(ACTION_EXAMINE, "", "").c_str()));

    text.push_back(_("\
Q: Why does my crafting fail so often?\n\
A: Check the difficulty of the recipe, and the primary skill used; your skill level should \
be around one and a half times the difficulty to be confident that it will succeed."));

    text.push_back(_("\
Q: Why can't I carry anything?\n\
A: At the start of the game you only have the space in your pockets. \
A good first goal of many survivors is to find a backpack or pouch to store things in. \
(The shelter basement is a good place to check first!)"));

    text.push_back(_("\
Q: Shotguns bring in more zombies than they kill!  What's the point?\n\
A: Shotguns are intended for emergency use. If you are cornered, use \
your shotgun to escape, then just run from the zombies it attracts."));

    text.push_back(_("\
Q: Help! I started a fire and now my house is burning down!\n\
A: Fires will spread to nearby flammable tiles if they are able. Lighting a \
fire in a set-up brazier, stove, wood stove, stone fireplace, or pit will \
stop it from spreading. Fire extinguishers can put out fires that get out of control."));

    text.push_back(_("\
Q: I'm cold and can't sleep at night!\n\
A: Gather some clothes and put them in the place you use to sleep in. Being hungry, thirsty, wet, \
or injured can also make you feel the cold more, so try to avoid these effects before you go to sleep."));

    text.push_back(_("\
Q: I have a question that's not addressed here. How can I get an answer?\n\
A: Ask the helpful people on the forum at smf.cataclysmdda.com or at the irc channel #CataclysmDDA on freenode."));

    return text;
}

extern input_context get_default_mode_input_context();

void display_help()
{
    WINDOW *w_help_border = newwin(FULL_SCREEN_HEIGHT, FULL_SCREEN_WIDTH,
                                   (TERMY > FULL_SCREEN_HEIGHT) ? (TERMY - FULL_SCREEN_HEIGHT) / 2 : 0,
                                   (TERMX > FULL_SCREEN_WIDTH) ? (TERMX - FULL_SCREEN_WIDTH) / 2 : 0);
    WINDOW *w_help = newwin(FULL_SCREEN_HEIGHT - 2, FULL_SCREEN_WIDTH - 2,
                            1 + (int)((TERMY > FULL_SCREEN_HEIGHT) ? (TERMY - FULL_SCREEN_HEIGHT) / 2 : 0),
                            1 + (int)((TERMX > FULL_SCREEN_WIDTH) ? (TERMX - FULL_SCREEN_WIDTH) / 2 : 0));
    char ch;
    bool needs_refresh = true;
    do {
        if (needs_refresh) {
            draw_border(w_help_border);
            center_print(w_help_border, 0, c_ltred, _(" HELP "));
            wrefresh(w_help_border);
            help_main(w_help);
            refresh();
            needs_refresh = false;
        };
        ch = getch();
        switch (ch) {
        case 'a':
        case 'A':
            multipage(w_help, text_introduction());
            break;

        case 'b':
        case 'B':
            help_movement(w_help);
            break;

        case 'c':
        case 'C':
            multipage(w_help, text_viewing());
            break;

        case 'd':
        case 'D':
            multipage(w_help, text_hunger());
            break;

        case 'e':
        case 'E':
            multipage(w_help, text_pain());
            break;

        case 'f':
        case 'F':
            multipage(w_help, text_addiction());
            break;

        case 'g':
        case 'G':
            multipage(w_help, text_morale());
            break;

        case 'h':
        case 'H':
            multipage(w_help, text_mutation());
            break;

        case 'i':
        case 'I':
            multipage(w_help, text_bionics());
            break;

        case 'j':
        case 'J':
            multipage(w_help, text_crafting());
            break;

        case 'k':
        case 'K':
            multipage(w_help, text_traps());
            break;

        case 'l':
        case 'L':
            multipage(w_help, text_items());
            break;
        case 'm':
        case 'M':
            multipage(w_help, text_combat());
            break;

        case 'n':
        case 'N':
            multipage(w_help, text_styles());
            break;

        case 'o':
        case 'O':
            multipage(w_help, text_tips());
            break;

        case 'p':
        case 'P':
            help_driving(w_help);
            break;

        // Keybindings
        case '1': {
<<<<<<< HEAD

            // Remember what the keybindings were originally so we can restore them if player cancels.
            std::map<char, action_id> keymap_old = keymap;

            werase(w_help);
            int offset = 1;
            char remapch = ' ';
            bool changed_keymap = false;
            needs_refresh = true;
            do {
                if (needs_refresh) {
                    werase(w_help);
                    mvwprintz(w_help, 0, 50, c_white, _("Use the arrow keys"));
                    mvwprintz(w_help, 1, 50, c_white, _("(or movement keys)"));
                    mvwprintz(w_help, 2, 50, c_white, _("to scroll."));

                    mvwprintz(w_help, 4, 50, c_white, _("Press ESC or q to return."));

                    mvwprintz(w_help, 6, 50, c_white, _("Press - to remove all"));
                    mvwprintz(w_help, 7, 50, c_white, _("keybindings from an action."));

                    mvwprintz(w_help, 9, 50, c_white, _("Press + to add the"));
                    mvwprintz(w_help, 10, 50, c_white, _("keybinding for an action."));
                    needs_refresh = false;
                }
                // Clear the lines
                for (int i = 0; i < FULL_SCREEN_HEIGHT - 2; i++) {
                    mvwprintz(w_help, i, 0, c_black, "                                                ");
                }

                //Draw Scrollbar
                draw_scrollbar(w_help_border, offset - 1, FULL_SCREEN_HEIGHT - 2, NUM_ACTIONS - 20, 1);

                for (int i = 0; i < FULL_SCREEN_HEIGHT - 2 && offset + i < NUM_ACTIONS; i++) {
                    std::vector<char> keys = keys_bound_to( action_id(offset + i) );
                    nc_color col = (keys.empty() ? c_ltred : c_white);
                    mvwprintz(w_help, i, 3, col, "%s: ", action_name( action_id(offset + i) ).c_str());
                    if (keys.empty()) {
                        wprintz(w_help, c_red, _("Unbound!"));
                    } else {
                        for (size_t j = 0; j < keys.size(); j++) {
                            wprintz(w_help, c_yellow, "%c", keys[j]);
                            if (j < keys.size() - 1) {
                                wprintz(w_help, c_white, _(" or "));
                            }
                        }
                    }
                }
                wrefresh(w_help);
                refresh();
                remapch = input();
                int sx = 0, sy = 0;
                get_direction(sx, sy, remapch);
                if (sy == -1 && offset > 1) {
                    offset--;
                }
                if (sy == 1 && offset + 20 < NUM_ACTIONS) {
                    offset++;
                }
                if (remapch == '-' || remapch == '+') {
                    needs_refresh = true;
                    for (int i = 0; i < FULL_SCREEN_HEIGHT - 2 && i + offset < NUM_ACTIONS; i++) {
                        mvwprintz(w_help, i, 0, c_ltblue, "%c", 'a' + i);
                        mvwprintz(w_help, i, 1, c_white, ":");
                    }
                    wrefresh(w_help);
                    refresh();
                    char actch = getch();
                    if (actch >= 'a' && actch <= 'a' + 24 && actch - 'a' + offset < NUM_ACTIONS) {
                        action_id act = action_id(actch - 'a' + offset);
                        if (remapch == '-' && query_yn(_("Clear keys for %s?"),
                                                       action_name(act).c_str())) {
                            unbound_keymap.insert(act);
                            clear_bindings(act);
                            changed_keymap = true;
                        } else if (remapch == '+') {
                            char newbind = popup_getkey(_("New key for %s:"), action_name(act).c_str());
                            if (keymap.find(newbind) == keymap.end()) { // It's not in use!  Good.
                                keymap[ newbind ] = act;
				unbound_keymap.erase(act);
                                changed_keymap = true;
                            } else {
                                popup(_("%c is used for %s."), newbind,
                                      action_name( keymap[newbind] ).c_str());
                            }
                        }
                    }
                }
            } while (remapch != 'q' && remapch != 'Q' && remapch != KEY_ESCAPE);


            if (changed_keymap) {
                if(query_yn(_("Save changes?"))) {
                    save_keymap();
                } else {
                    // Player wants to keep the old keybindings. Revert!
                    keymap = keymap_old;
                }
            }

=======
            input_context ctxt = get_default_mode_input_context();
            ctxt.display_help();
>>>>>>> 0450ffc3
            werase(w_help);
        }
        break;

        case '2':
            show_options(true);
            werase(w_help);
            break;

        case '3':
            show_auto_pickup();
            werase(w_help);
            break;

        case '4':
            multipage(w_help, text_types(), _("Item types:"));
            break;

        case '5':
            help_map(w_help);
            break;

        case '6':
            multipage(w_help, text_guns(), _("Gun types:"));
            break;

        case '7':
            multipage(w_help, text_faq());
            break;

        default:
            continue;
        };
        needs_refresh = true;
    } while (ch != 'q' && ch != KEY_ESCAPE);
    delwin(w_help);
    delwin(w_help_border);
}

void load_hint(JsonObject &jsobj)
{
    hints.push_back(_(jsobj.get_string("text").c_str()));
}

void clear_hints()
{
    hints.clear();
}

std::string get_hint()
{
    if (hints.empty()) {
        return "???";
    } else {
        return hints[rng(0, hints.size() - 1)];
    }
}<|MERGE_RESOLUTION|>--- conflicted
+++ resolved
@@ -1035,111 +1035,8 @@
 
         // Keybindings
         case '1': {
-<<<<<<< HEAD
-
-            // Remember what the keybindings were originally so we can restore them if player cancels.
-            std::map<char, action_id> keymap_old = keymap;
-
-            werase(w_help);
-            int offset = 1;
-            char remapch = ' ';
-            bool changed_keymap = false;
-            needs_refresh = true;
-            do {
-                if (needs_refresh) {
-                    werase(w_help);
-                    mvwprintz(w_help, 0, 50, c_white, _("Use the arrow keys"));
-                    mvwprintz(w_help, 1, 50, c_white, _("(or movement keys)"));
-                    mvwprintz(w_help, 2, 50, c_white, _("to scroll."));
-
-                    mvwprintz(w_help, 4, 50, c_white, _("Press ESC or q to return."));
-
-                    mvwprintz(w_help, 6, 50, c_white, _("Press - to remove all"));
-                    mvwprintz(w_help, 7, 50, c_white, _("keybindings from an action."));
-
-                    mvwprintz(w_help, 9, 50, c_white, _("Press + to add the"));
-                    mvwprintz(w_help, 10, 50, c_white, _("keybinding for an action."));
-                    needs_refresh = false;
-                }
-                // Clear the lines
-                for (int i = 0; i < FULL_SCREEN_HEIGHT - 2; i++) {
-                    mvwprintz(w_help, i, 0, c_black, "                                                ");
-                }
-
-                //Draw Scrollbar
-                draw_scrollbar(w_help_border, offset - 1, FULL_SCREEN_HEIGHT - 2, NUM_ACTIONS - 20, 1);
-
-                for (int i = 0; i < FULL_SCREEN_HEIGHT - 2 && offset + i < NUM_ACTIONS; i++) {
-                    std::vector<char> keys = keys_bound_to( action_id(offset + i) );
-                    nc_color col = (keys.empty() ? c_ltred : c_white);
-                    mvwprintz(w_help, i, 3, col, "%s: ", action_name( action_id(offset + i) ).c_str());
-                    if (keys.empty()) {
-                        wprintz(w_help, c_red, _("Unbound!"));
-                    } else {
-                        for (size_t j = 0; j < keys.size(); j++) {
-                            wprintz(w_help, c_yellow, "%c", keys[j]);
-                            if (j < keys.size() - 1) {
-                                wprintz(w_help, c_white, _(" or "));
-                            }
-                        }
-                    }
-                }
-                wrefresh(w_help);
-                refresh();
-                remapch = input();
-                int sx = 0, sy = 0;
-                get_direction(sx, sy, remapch);
-                if (sy == -1 && offset > 1) {
-                    offset--;
-                }
-                if (sy == 1 && offset + 20 < NUM_ACTIONS) {
-                    offset++;
-                }
-                if (remapch == '-' || remapch == '+') {
-                    needs_refresh = true;
-                    for (int i = 0; i < FULL_SCREEN_HEIGHT - 2 && i + offset < NUM_ACTIONS; i++) {
-                        mvwprintz(w_help, i, 0, c_ltblue, "%c", 'a' + i);
-                        mvwprintz(w_help, i, 1, c_white, ":");
-                    }
-                    wrefresh(w_help);
-                    refresh();
-                    char actch = getch();
-                    if (actch >= 'a' && actch <= 'a' + 24 && actch - 'a' + offset < NUM_ACTIONS) {
-                        action_id act = action_id(actch - 'a' + offset);
-                        if (remapch == '-' && query_yn(_("Clear keys for %s?"),
-                                                       action_name(act).c_str())) {
-                            unbound_keymap.insert(act);
-                            clear_bindings(act);
-                            changed_keymap = true;
-                        } else if (remapch == '+') {
-                            char newbind = popup_getkey(_("New key for %s:"), action_name(act).c_str());
-                            if (keymap.find(newbind) == keymap.end()) { // It's not in use!  Good.
-                                keymap[ newbind ] = act;
-				unbound_keymap.erase(act);
-                                changed_keymap = true;
-                            } else {
-                                popup(_("%c is used for %s."), newbind,
-                                      action_name( keymap[newbind] ).c_str());
-                            }
-                        }
-                    }
-                }
-            } while (remapch != 'q' && remapch != 'Q' && remapch != KEY_ESCAPE);
-
-
-            if (changed_keymap) {
-                if(query_yn(_("Save changes?"))) {
-                    save_keymap();
-                } else {
-                    // Player wants to keep the old keybindings. Revert!
-                    keymap = keymap_old;
-                }
-            }
-
-=======
             input_context ctxt = get_default_mode_input_context();
             ctxt.display_help();
->>>>>>> 0450ffc3
             werase(w_help);
         }
         break;
