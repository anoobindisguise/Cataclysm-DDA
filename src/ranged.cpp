#include <vector>
#include <string>
#include "game.h"
#include "map.h"
#include "debug.h"
#include "output.h"
#include "line.h"
#include "skill.h"
#include "rng.h"
#include "item.h"
#include "options.h"
#include "action.h"
#include "input.h"
#include "messages.h"
#include "sounds.h"
#include "translations.h"
#include "monster.h"
#include "npc.h"
#include "trap.h"
#include "itype.h"

int time_to_fire(player &p, const itype &firing);
int recoil_add(player &p, const item &gun);
void make_gun_sound_effect(player &p, bool burst, item *weapon);
extern bool is_valid_in_w_terrain(int, int);

void splatter( const std::vector<tripoint> &trajectory, int dam, const Creature *target = nullptr );

std::pair<double, tripoint> Creature::projectile_attack( const projectile &proj, const tripoint &target,
                                                         double shot_dispersion )
{
    return projectile_attack( proj, pos(), target, shot_dispersion );
}

/* Adjust dispersion cutoff thresholds per skill type.
 * If these drift significantly might need to adjust the values here.
 * Keep in mind these include factoring in the best ammo and the best mods.
 * The target is being able to skill up to lvl 10/10 guns/guntype with average (8) perception.
 * That means the adjustment should be dispersion of best-in-class weapon - 8.
 *
 * pistol 0 (.22 is 8, S&W 22A can get down to 0 with significant modding.)
 * rifle 0 (There are any number of rifles you can get down to 0/0.)
 * smg 0 (H&K MP5 can get dropped to 0, leaving 9mm +P+ as the limiting factor at 8.)
 * shotgun 0 (no comment.)
 * launcher 0 (no comment.)
 * archery 6 (best craftable bow is composite at 10, and best arrow is wood at 4)
 * throwing 13 (sling)
 * As a simple tweak, we're shifting the ranges so they match,
 * so if you acquire the best of a weapon type you can reach max skill with it.
 */
int ranged_skill_offset( std::string skill )
{
    if( skill == "pistol" ) {
        return 0;
    } else if( skill == "rifle" ) {
        return 0;
    } else if( skill == "smg" ) {
        return 0;
    } else if( skill == "shotgun" ) {
        return 0;
    } else if( skill == "launcher" ) {
        return 0;
    } else if( skill == "archery" ) {
        return 135;
    } else if( skill == "throw" ) {
        return 195;
    }
    return 0;
}

std::pair<double, tripoint> Creature::projectile_attack( const projectile &proj, const tripoint &source,
                                                         const tripoint &target_arg, double shot_dispersion )
{
    bool const do_animation = OPTIONS["ANIMATIONS"];

    double range = rl_dist(source, target_arg);
    // .013 * trange is a computationally cheap version of finding the tangent in degrees.
    // 0.0002166... is used because the unit of dispersion is MOA (1/60 degree).
    // It's also generous; missed_by will be rather short.
    double missed_by = shot_dispersion * 0.00021666666666666666 * range;
    // TODO: move to-hit roll back in here

    tripoint target = target_arg;
    if (missed_by >= 1.) {
        // We missed D:
        // Shoot a random nearby space?
        target.x += rng(0 - int(sqrt(double(missed_by))), int(sqrt(double(missed_by))));
        target.y += rng(0 - int(sqrt(double(missed_by))), int(sqrt(double(missed_by))));
        // TODO: Z dispersion
    }

    std::vector<tripoint> trajectory;
    int tart1 = 0, tart2 = 0;
    g->m.sees( source, target, -1, tart1, tart2 );
    trajectory = line_to( source, target, tart1, tart2 );

    int dam = proj.impact.total_damage() + proj.payload.total_damage();
    itype *curammo = proj.ammo;

    // Trace the trajectory, doing damage in order
    tripoint tp = source;
    tripoint prev_point = source;

    // If this is a vehicle mounted turret, which vehicle is it mounted on?
    const vehicle *in_veh = ( is_fake() || has_effect( "on_roof" ) ) ? 
        g->m.veh_at(pos()) : nullptr;

    //Start this now in case we hit something early
    std::vector<tripoint> blood_traj = std::vector<tripoint>();
    bool stream = proj.proj_effects.count("FLAME") > 0 || proj.proj_effects.count("JET") > 0;
    for( size_t i = 0; i < trajectory.size() && ( dam > 0 || stream ); i++ ) {
        blood_traj.push_back(trajectory[i]);
        prev_point = tp;
        tp = trajectory[i];
        // Drawing the bullet uses player u, and not player p, because it's drawn
        // relative to YOUR position, which may not be the gunman's position.
        if (do_animation) {
            g->draw_bullet(g->u, tp, (int)i, trajectory, stream ? '#' : '*');
        }

        if( in_veh != nullptr ) {
            int part;
            vehicle *other = g->m.veh_at( tp, part );
            if( in_veh == other && other->is_inside( part ) ) {
                continue; // Turret is on the roof and can't hit anything inside
            }
        }
        /* TODO: add running out of momentum back in
        if (dam <= 0 && !(proj.proj_effects.count("FLAME"))) { // Ran out of momentum.
            break;
        }
        */

        Creature *critter = g->critter_at( tp );
        monster *mon = dynamic_cast<monster *>(critter);
        // ignore non-point-blank digging targets (since they are underground)
        if (mon != NULL && mon->digging() &&
            rl_dist(pos(), tp) > 1) {
            critter = mon = NULL;
        }
        // If we shot us a monster...
        // TODO: add size effects to accuracy
        // If there's a monster in the path of our bullet, and either our aim was true,
        //  OR it's not the monster we were aiming at and we were lucky enough to hit it
        double cur_missed_by;
        if (i < trajectory.size() - 1) { // Unintentional hit
            cur_missed_by = std::max(rng_float(0, 1.5) + (1 - missed_by), 0.2);
        } else {
            cur_missed_by = missed_by;
        }
        if (critter != NULL && cur_missed_by <= 1.0) {
            if( in_veh != nullptr && g->m.veh_at( tp ) == in_veh && critter->is_player() ) {
                // Turret either was aimed by the player (who is now ducking) and shoots from above
                // Or was just IFFing, giving lots of warnings and time to get out of the line of fire
                continue;
            }
            dealt_damage_instance dealt_dam;
            bool passed_through = critter->deal_projectile_attack(this, cur_missed_by, proj, dealt_dam) == 1;
            if (dealt_dam.total_damage() > 0) {
                splatter( blood_traj, dam, critter );
            }
            if (!passed_through) {
                dam = 0;
            }
        } else if(in_veh != NULL && g->m.veh_at(tp) == in_veh) {
            // Don't do anything, especially don't call map::shoot as this would damage the vehicle
        } else {
            g->m.shoot( tp, dam, i == trajectory.size() - 1, proj.proj_effects);
        }
    } // Done with the trajectory!

    if (g->m.move_cost(tp) == 0) {
        tp = prev_point;
    }
    // we can only drop something if curammo exists
    if (curammo != NULL && proj.drops &&
        !(proj.proj_effects.count("IGNITE")) &&
        !(proj.proj_effects.count("EXPLOSIVE")) &&
        (
            (proj.proj_effects.count("RECOVER_3") && !one_in(3)) ||
            (proj.proj_effects.count("RECOVER_5") && !one_in(5)) ||
            (proj.proj_effects.count("RECOVER_10") && !one_in(10)) ||
            (proj.proj_effects.count("RECOVER_15") && !one_in(15)) ||
            (proj.proj_effects.count("RECOVER_25") && !one_in(25))
        )
       ) {
        item ammotmp = item(curammo->id, 0);
        ammotmp.charges = 1;
        g->m.add_item_or_charges(tp, ammotmp);
    }

    ammo_effects(tp, proj.proj_effects);

    if (proj.proj_effects.count("BOUNCE")) {
        for (unsigned long int i = 0; i < g->num_zombies(); i++) {
            monster &z = g->zombie(i);
            if( z.is_dead() ) {
                continue;
            }
            // search for monsters in radius 4 around impact site
            if( rl_dist( z.pos(), tp ) <= 4 &&
                g->m.sees( z.pos(), tp, -1, tart1, tart2 ) ) {
                // don't hit targets that have already been hit
                if (!z.has_effect("bounced")) {
                    add_msg(_("The attack bounced to %s!"), z.name().c_str());
                    z.add_effect("bounced", 1);
                    projectile_attack(proj, tp, z.pos(), shot_dispersion);
                    break;
                }
            }
        }
    }

    return std::make_pair( missed_by, tp );
}

bool player::handle_gun_damage( const itype &firingt, const std::set<std::string> &curammo_effects )
{
    const islot_gun *firing = firingt.gun.get();
    // Here we check if we're underwater and whether we should misfire.
    // As a result this causes no damage to the firearm, note that some guns are waterproof
    // and so are immune to this effect, note also that WATERPROOF_GUN status does not
    // mean the gun will actually be accurate underwater.
    if (firing->skill_used != Skill::skill("archery") &&
        firing->skill_used != Skill::skill("throw")) {
        if (is_underwater() && !weapon.has_flag("WATERPROOF_GUN") && one_in(firing->durability)) {
            add_msg_player_or_npc(_("Your %s misfires with a wet click!"),
                                  _("<npcname>'s %s misfires with a wet click!"),
                                  weapon.tname().c_str());
            return false;
            // Here we check for a chance for the weapon to suffer a mechanical malfunction.
            // Note that some weapons never jam up 'NEVER_JAMS' and thus are immune to this
            // effect as current guns have a durability between 5 and 9 this results in
            // a chance of mechanical failure between 1/64 and 1/1024 on any given shot.
            // the malfunction may cause damage, but never enough to push the weapon beyond 'shattered'
        } else if ((one_in(2 << firing->durability)) && !weapon.has_flag("NEVER_JAMS")) {
            add_msg_player_or_npc(_("Your %s malfunctions!"),
                                  _("<npcname>'s %s malfunctions!"),
                                  weapon.tname().c_str());
            if ((weapon.damage < 4) && one_in(4 * firing->durability)) {
                add_msg_player_or_npc(m_bad, _("Your %s is damaged by the mechanical malfunction!"),
                                      _("<npcname>'s %s is damaged by the mechanical malfunction!"),
                                      weapon.tname().c_str());
                // Don't increment until after the message
                weapon.damage++;
            }
            return false;
            // Here we check for a chance for the weapon to suffer a misfire due to
            // using OEM bullets. Note that these misfires cause no damage to the weapon and
            // some types of ammunition are immune to this effect via the NEVER_MISFIRES effect.
        } else if (!curammo_effects.count("NEVER_MISFIRES") && one_in(1728)) {
            add_msg_player_or_npc(_("Your %s misfires with a dry click!"),
                                  _("<npcname>'s %s misfires with a dry click!"),
                                  weapon.tname().c_str());
            return false;
            // Here we check for a chance for the weapon to suffer a misfire due to
            // using player-made 'RECYCLED' bullets. Note that not all forms of
            // player-made ammunition have this effect the misfire may cause damage, but never
            // enough to push the weapon beyond 'shattered'.
        } else if (curammo_effects.count("RECYCLED") && one_in(256)) {
            add_msg_player_or_npc(_("Your %s misfires with a muffled click!"),
                                  _("<npcname>'s %s misfires with a muffled click!"),
                                  weapon.tname().c_str());
            if ((weapon.damage < 4) && one_in(firing->durability)) {
                add_msg_player_or_npc(m_bad, _("Your %s is damaged by the misfired round!"),
                                      _("<npcname>'s %s is damaged by the misfired round!"),
                                      weapon.tname().c_str());
                // Don't increment until after the message
                weapon.damage++;
            }
            return false;
        }
    }
    return true;
}

void player::fire_gun( const tripoint &targ, long burst_size )
{
    // Currently just an overload
    fire_gun( targ, burst_size > 1 );
}

void player::fire_gun( const tripoint &targ_arg, bool burst )
{
    item *gunmod = weapon.active_gunmod();
    itype *curammo = NULL;
    item *used_weapon = NULL;

    if( gunmod != nullptr ) {
        used_weapon = gunmod;
    } else if( weapon.is_auxiliary_gunmod() ) {
        add_msg( m_info, _( "The %s must be attached to a gun, it can not be fired separately." ), weapon.tname().c_str() );
        return;
    } else {
        used_weapon = &weapon;
    }
    const bool is_charger_gun = used_weapon->update_charger_gun_ammo();
    curammo = used_weapon->get_curammo();

    if( curammo == nullptr ) {
        debugmsg( "%s tried to fire an empty gun (%s).", name.c_str(),
                  used_weapon->tname().c_str() );
        return;
    }
    if( !used_weapon->is_gun() ) {
        debugmsg("%s tried to fire a non-gun (%s).", name.c_str(),
                 used_weapon->tname().c_str());
        return;
    }
    const Skill* skill_used = Skill::skill( used_weapon->gun_skill() );

    projectile proj; // damage will be set later
    proj.aoe_size = 0;
    proj.ammo = curammo;
    proj.speed = 1000;

    const auto &curammo_effects = curammo->ammo->ammo_effects;
    const auto &gun_effects = used_weapon->type->gun->ammo_effects;
    proj.proj_effects.insert(gun_effects.begin(), gun_effects.end());
    proj.proj_effects.insert(curammo_effects.begin(), curammo_effects.end());

    proj.wide = (curammo->phase == LIQUID ||
                 proj.proj_effects.count("SHOT") || proj.proj_effects.count("BOUNCE"));

    proj.drops = (proj.proj_effects.count("RECOVER_3") ||
                  proj.proj_effects.count("RECOVER_5") ||
                  proj.proj_effects.count("RECOVER_10") ||
                  proj.proj_effects.count("RECOVER_15") ||
                  proj.proj_effects.count("RECOVER_25") );

    if (has_trait("TRIGGERHAPPY") && one_in(30)) {
        burst = true;
    }
    if (burst && used_weapon->burst_size() < 2) {
        burst = false; // Can't burst fire a semi-auto
    }

    // Use different amounts of time depending on the type of gun and our skill
    moves -= time_to_fire(*this, *used_weapon->type);

    // Decide how many shots to fire
    long num_shots = 1;
    if (burst) {
        num_shots = used_weapon->burst_size();
    }
    if (num_shots > used_weapon->num_charges() &&
        !is_charger_gun && !used_weapon->has_flag("NO_AMMO")) {
        num_shots = used_weapon->num_charges();
    }

    if (num_shots == 0) {
        debugmsg("game::fire() - num_shots = 0!");
    }

    int ups_drain = 0;
    int adv_ups_drain = 0;
    int bio_power_drain = 0;
    if( used_weapon->type->gun->ups_charges > 0 ) {
        ups_drain = used_weapon->type->gun->ups_charges;
        adv_ups_drain = std::max( 1, ups_drain * 3 / 5 );
        bio_power_drain = std::max( 1, ups_drain / 5 );
    }

    // Fake UPS - used for vehicle mounted turrets
    int fake_ups_drain = 0;
    if( ups_drain > 0 && !worn.empty() && worn.back().type->id == "fake_UPS" ) {
        num_shots = std::min( num_shots, worn.back().charges / ups_drain );
        fake_ups_drain = ups_drain;
        ups_drain = 0;
        adv_ups_drain = 0;
        bio_power_drain = 0;
    }

    // cap our maximum burst size by the amount of UPS power left
    if( ups_drain > 0 || adv_ups_drain > 0 || bio_power_drain > 0 )
        while (!(has_charges("UPS_off", ups_drain * num_shots) ||
                 has_charges("adv_UPS_off", adv_ups_drain * num_shots) ||
                 (has_bionic("bio_ups") && power_level >= (bio_power_drain * num_shots)))) {
            num_shots--;
        }

    // This is expensive, let's cache. todo: figure out if we need weapon.range(&p);
    const int weaponrange = used_weapon->gun_range( this );

    // If the dispersion from the weapon is greater than the dispersion from your skill,
    // you can't tell if you need to correct or the gun messed you up, so you can't learn.
    const int weapon_dispersion = used_weapon->get_curammo()->ammo->dispersion + used_weapon->gun_dispersion();
    const int player_dispersion = skill_dispersion( used_weapon, false ) +
        ranged_skill_offset( used_weapon->gun_skill() );
    // High perception allows you to pick out details better, low perception interferes.
    const bool train_skill = weapon_dispersion < player_dispersion + 15 * rng(0, get_per());
    if( train_skill ) {
        practice( skill_used, 8 + 2*num_shots );
    } else if( one_in(30) ) {
        add_msg_if_player(m_info, _("You'll need a more accurate gun to keep improving your aim."));
    }

    // chance to disarm an NPC with a whip if skill is high enough
    if(proj.proj_effects.count("WHIP") && (this->skillLevel("melee") > 5) && one_in(3)) {
        int npcdex = g->npc_at(targ_arg);
        if(npcdex != -1) {
            npc *p = g->active_npc[npcdex];
            if(!p->weapon.is_null()) {
                item weap = p->remove_weapon();
                add_msg_if_player(m_good, _("You disarm %s's %s using your whip!"), p->name.c_str(),
                                  weap.tname().c_str());
                // Can probably send a weapon through a wall
                tripoint random_point( targ_arg.x + rng(-1, 1), targ_arg.y + rng(-1, 1), targ_arg.z );
                g->m.add_item_or_charges(random_point, weap);
            }
        }
    }

    tripoint targ = targ_arg;
    const bool trigger_happy = has_trait( "TRIGGERHAPPY" );
    for (int curshot = 0; curshot < num_shots; curshot++) {
        // Burst-fire weapons allow us to pick a new target after killing the first
        const auto critter = g->critter_at( targ );
        if ( curshot > 0 && ( critter == nullptr || critter->is_dead_state() ) ) {
            const int near_range = std::min( 2 + skillLevel( "gun" ), weaponrange );
            auto new_targets = get_visible_creatures( weaponrange );
            for( auto it = new_targets.begin(); it != new_targets.end(); ) {
                auto &z = **it;
                if( attitude_to( z ) == A_FRIENDLY ) {
                    if( !trigger_happy ) {
                        it = new_targets.erase( it );
                        continue;
                    } else if( !one_in( 10 ) ) {
                        // Trigger happy sometimes doesn't care whom to shoot.
                        it = new_targets.erase( it );
                        continue;
                    }
                }
                // search for monsters in radius
                if( rl_dist( z.pos(), targ ) <= near_range ) {
                    // oh you're not dead and I don't like you. Hello!
                    ++it;
                } else {
                    it = new_targets.erase( it );
                }
            }

            if ( new_targets.empty() == false ) {    /* new victim! or last victim moved */
                /* 1 victim list unless wildly spraying */
                int target_picked = rng(0, new_targets.size() - 1);
                targ = new_targets[target_picked]->pos();
            } else if( ( !trigger_happy || one_in(3) ) &&
                       ( skillLevel("gun") >= 7 || one_in(7 - skillLevel("gun")) ) ) {
                // Triggerhappy has a higher chance of firing repeatedly.
                // Otherwise it's dominated by how much practice you've had.
                return;
            }
        }

        // Drop a shell casing if appropriate.
        itype_id casing_type = curammo->ammo->casing;
        if( casing_type != "NULL" && !casing_type.empty() ) {
            if( used_weapon->has_flag("RELOAD_EJECT") ) {
                const int num_casings = used_weapon->get_var( "CASINGS", 0 );
                used_weapon->set_var( "CASINGS", num_casings + 1 );
            } else {
                item casing;
                casing.make(casing_type);
                // Casing needs a charges of 1 to stack properly with other casings.
                casing.charges = 1;
                if( used_weapon->has_gunmod("brass_catcher") != -1 ) {
                    i_add( casing );
                } else {
                    tripoint brass = pos();
                    int count = 0;
                    do {
                        brass.x = posx() + rng( -1, 1 );
                        brass.y = posy() + rng( -1, 1 );
                        count++;
                        // Try not to drop the casing on a wall if at all possible.
                    } while( g->m.move_cost( brass ) == 0 && count < 10 );
                    g->m.add_item_or_charges(brass, casing);
                }
            }
        }

        // Use up a round (or 100)
        if (used_weapon->has_flag("FIRE_100")) {
            used_weapon->charges -= 100;
        } else if (used_weapon->has_flag("FIRE_50")) {
            used_weapon->charges -= 50;
        } else if (used_weapon->has_flag("FIRE_20")) {
            used_weapon->charges -= 20;
        } else if( used_weapon->deactivate_charger_gun() ) {
            // Done, charger gun is deactivated.
        } else if (used_weapon->has_flag("BIO_WEAPON")) {
            //The weapon used is a bio weapon.
            //It should consume a charge to let the game (specific: bionics.cpp:player::activate_bionic)
            //know the weapon has been fired.
            //It should ignore the NO_AMMO tag for charges, and still use one.
            //the charges are virtual anyway.
            used_weapon->charges--;
        } else if (!used_weapon->has_flag("NO_AMMO")) {
            used_weapon->charges--;
        }

        // Drain UPS power
        if( fake_ups_drain > 0 ) {
            use_charges( "fake_UPS", fake_ups_drain );
        } else if (has_charges("adv_UPS_off", adv_ups_drain)) {
            use_charges("adv_UPS_off", adv_ups_drain);
        } else if (has_charges("UPS_off", ups_drain)) {
            use_charges("UPS_off", ups_drain);
        } else if (has_bionic("bio_ups")) {
            charge_power(-1 * bio_power_drain);
        }

        if( !handle_gun_damage( *used_weapon->type, curammo_effects ) ) {
            return;
        }

        make_gun_sound_effect(*this, burst, used_weapon);

        double total_dispersion = get_weapon_dispersion(used_weapon, true);
        //debugmsg("%f",total_dispersion);
        int range = rl_dist(pos(), targ);
        // penalties for point-blank
        // TODO: why is this using the weapon item, is this correct (may use the fired gun instead?)
        if (range < int(weapon.type->volume / 3) && curammo->ammo->type != "shot") {
            total_dispersion *= double(weapon.type->volume / 3) / double(range);
        }

        // rifle has less range penalty past LONG_RANGE
        if (skill_used == Skill::skill("rifle") && range > LONG_RANGE) {
            total_dispersion *= 1 - 0.4 * double(range - LONG_RANGE) / double(range);
        }

        if (curshot > 0) {
            // TODO: or should use the recoil of the whole gun, not just the auxiliary gunmod?
            if (recoil_add(*this, *used_weapon) % 2 == 1) {
                recoil++;
            }
            recoil += recoil_add(*this, *used_weapon) / 2;
        } else {
            recoil += recoil_add(*this, *used_weapon);
        }

        int adjusted_damage = used_weapon->gun_damage();
        int armor_penetration = used_weapon->gun_pierce();

        proj.impact = damage_instance::physical(0, adjusted_damage, 0, armor_penetration);

        double missed_by = projectile_attack(proj, targ, total_dispersion).first;
        if (missed_by <= .1) { // TODO: check head existence for headshot
            lifetime_stats()->headshots++;
        }
        
        int range_multiplier = std::min( range, 3 * ( skillLevel( skill_used ) + 1 ) );
        int damage_factor = 21; 
        //debugmsg("Rangemult: %d, missed_by: %f, total_damage: %f", rangemult, missed_by, proj.impact.total_damage());
        
        
        
        if (!train_skill) {
            practice( skill_used, 0 ); // practice, but do not train
        } else if (missed_by <= .1) {
            practice( skill_used, damage_factor * range_multiplier );
        } else if (missed_by <= .2) {
            practice( skill_used, damage_factor * range_multiplier / 2 );
        } else if (missed_by <= .4) {
            practice( skill_used, damage_factor * range_multiplier / 3 );
        } else if (missed_by <= .6) {
            practice( skill_used, damage_factor * range_multiplier / 4 );
        } else if (missed_by <= 1.0) {
            practice( skill_used, damage_factor * range_multiplier / 5 );
        }

    }

    if (used_weapon->num_charges() == 0) {
        used_weapon->unset_curammo();
    }

    if( train_skill ) {
        practice( "gun", 15 );
    } else {
        practice( "gun", 0 );
    }
}

void game::throw_item( player &p, const tripoint &target, item &thrown,
                       std::vector<tripoint> &trajectory )
{
    tripoint targ = target;
    int deviation = 0;
    int trange = 1.5 * rl_dist( p.pos(), targ );
    std::set<std::string> no_effects;

    // Throwing attempts below "Basic Competency" level are extra-bad
    int skillLevel = p.skillLevel("throw");

    if (skillLevel < 3) {
        deviation += rng(0, 8 - skillLevel);
    }

    if (skillLevel < 8) {
        deviation += rng(0, 8 - skillLevel);
    } else {
        deviation -= skillLevel - 6;
    }

    deviation += p.throw_dex_mod();

    if (p.per_cur < 6) {
        deviation += rng(0, 8 - p.per_cur);
    } else if (p.per_cur > 8) {
        deviation -= p.per_cur - 8;
    }

    deviation += rng(0, ((p.encumb(bp_hand_l) + p.encumb(bp_hand_r)) + p.encumb(bp_eyes) + 1) / 10);
    if (thrown.volume() > 5) {
        deviation += rng(0, 1 + (thrown.volume() - 5) / 4);
    }
    if (thrown.volume() == 0) {
        deviation += rng(0, 3);
    }

    deviation += rng(0, std::max( 0, p.str_cur - thrown.weight() / 113 ) );

    double missed_by = .01 * deviation * trange;
    bool missed = false;
    int tart1, tart2;
    bool do_railgun = (p.has_active_bionic("bio_railgun") &&
            (thrown.made_of("iron") || thrown.made_of("steel")));

    if (missed_by >= 1) {
        // We missed D:
        // Shoot a random nearby space?
        if (missed_by > 9.0) {
            missed_by = 9.0;
        }

        targ.x += rng(0 - int(sqrt(missed_by)), int(sqrt(missed_by)));
        targ.y += rng(0 - int(sqrt(missed_by)), int(sqrt(missed_by)));
        // TODO: Z-coord deviation
        m.sees( p.pos3(), target, -1, tart1, tart2 ); // For the tart1/2
        trajectory = line_to( p.pos3(), target, tart1, tart2 );
        missed = true;
        p.add_msg_if_player(_("You miss!"));
    } else if (missed_by >= .6) {
        // Hit the space, but not the monster there
        missed = true;
        p.add_msg_if_player(_("You barely miss!"));
    }

    // The damage dealt due to item's weight and player's strength
    int real_dam = ( (thrown.weight() / 452)
                     + (thrown.type->melee_dam / 2)
                     + (p.str_cur / 2) )
                   / (2.0 + (thrown.volume() / 4.0));
    if (real_dam > thrown.weight() / 40) {
        real_dam = thrown.weight() / 40;
    }
    if (do_railgun) {
        real_dam *= 2;
    }

    // Item will shatter upon landing, destroying the item, dealing damage, and making noise
    bool shatter = ( thrown.made_of("glass") && !thrown.active && // active = molotov, etc.
            rng(0, thrown.volume() + 8) - rng(0, p.str_cur) < thrown.volume() );

    int dam = real_dam;
    tripoint tp = p.pos();

    // TODO: Rewrite this block to use Creature::projectile_attack

    // Loop through all squares of the trajectory, stop if we hit anything on the way
    size_t i = 0;
    for (i = 0; i < trajectory.size() && dam >= 0; i++) {
        std::string message = "";
        double goodhit = missed_by;
        tp = trajectory[i];

        bool hit_something = false;
        const int zid = mon_at( tp );
        const int npcID = npc_at( tp );

        monster *z = nullptr;
        npc *guy = nullptr;

        // Make railgun sparks
        if (do_railgun) {
            m.add_field(tp, fd_electricity, rng(2, 3), 0);
        }

        // Check if we hit a zombie or NPC
        // Can be either the one we aimed for, or one that was in the way
        if (zid != -1 && (!missed || one_in(7 - int(zombie(zid).type->size)))) {
            z = &zombie(zid);
            hit_something = true;
        } else if (npcID != -1 && (!missed || one_in(4))) {
            guy = g->active_npc[npcID];
            hit_something = true;
        }

        if (hit_something) {
            // Check if we manage to do cutting damage
            if (rng(0, 100) < 20 + skillLevel * 12 && thrown.type->melee_cut > 0) {
                if (!p.is_npc()) {
                    if (zid != -1) {
                        message += string_format(_(" You cut the %s!"), z->name().c_str());
                    } else if (npcID != -1) {
                        message += string_format(_(" You cut %s!"), guy->name.c_str());
                    }
                }
                if (zid != -1 && thrown.type->melee_cut > z->get_armor_cut(bp_torso)) {
                    dam += (thrown.type->melee_cut - z->get_armor_cut(bp_torso));
                } else if (npcID != -1 && thrown.type->melee_cut > guy->get_armor_cut(bp_torso)) {
                    dam += (thrown.type->melee_cut - guy->get_armor_cut(bp_torso));
                }
            }

            // Deal extra cut damage if the item breaks
            if (shatter) {
                int glassdam = rng(0, thrown.volume() * 2);
                if (zid != -1 && glassdam > z->get_armor_cut(bp_torso)) {
                    dam += (glassdam - z->get_armor_cut(bp_torso));
                } else if (npcID != -1 && glassdam > guy->get_armor_cut(bp_torso)) {
                    dam += (glassdam - guy->get_armor_cut(bp_torso));
                }
            }

            if (i < trajectory.size() - 1) {
                goodhit = double(rand() / RAND_MAX) / 2.0;
            }
            game_message_type gmtSCTcolor = m_good;
            body_part bp = bp_torso; // for NPCs
            if (goodhit < .1) {
                message = _("Headshot!");
                gmtSCTcolor = m_headshot;
                bp = bp_head;
                dam = rng(dam, dam * 3);
                p.practice( "throw", 20 * (i+1) );
                p.lifetime_stats()->headshots++;
            } else if (goodhit < .2) {
                message = _("Critical!");
                gmtSCTcolor = m_critical;
                dam = rng(dam, dam * 2);
                p.practice( "throw", 10 * (i+1) );
            } else if (goodhit < .4) {
                dam = rng(dam / 2, int(dam * 1.5));
            } else if (goodhit < .5) {
                message = _("Grazing hit.");
                gmtSCTcolor = m_grazing;
                dam = rng(0, dam);
                p.practice( "throw", 5 * (i+1) );
            }

            // Combat text and message
            if (u.sees(tp)) {

                if (zid != -1) {
                    SCT.add(z->posx(), z->posy(),
                            direction_from(0, 0, z->posx() - p.posx(), z->posy() - p.posy()),
                            get_hp_bar(dam, z->get_hp_max(), true).first, m_good,
                            message, gmtSCTcolor);
                    p.add_msg_player_or_npc(m_good, _("%s You hit the %s for %d damage."),
                                            _("%s <npcname> hits the %s for %d damage."),
                                            message.c_str(), z->name().c_str(), dam);
                } else if (npcID != -1) {
                    SCT.add(guy->posx(), guy->posy(),
                            direction_from(0, 0, guy->posx() - p.posx(), guy->posy() - p.posy()),
                            get_hp_bar(dam, guy->get_hp_max(player::bp_to_hp(bp)), true).first, m_good,
                            message, gmtSCTcolor);
                    p.add_msg_player_or_npc(m_good, _("%s You hit %s for %d damage."),
                                            _("%s <npcname> hits %s for %d damage."),
                                            message.c_str(), guy->name.c_str(), dam);
                }
            }

            // actually deal damage now
            if (zid != -1) {
                z->apply_damage( &p, bp_torso, dam );
                z->check_dead_state();
            } else if (npcID != -1) {
                guy->apply_damage( &p, bp, dam );
                guy->check_dead_state();
            }
            break; // trajectory stops at this square
            // end if (hit_something)
        } else { // No monster hit, but the terrain might be. (e.g. window)
            m.shoot( tp, dam, false, no_effects);
        }

        // Collide with impassable terrain
        if (m.move_cost(tp) == 0) {
            if (i > 0) {
                tp = trajectory[i - 1];
            } else {
                tp = u.pos();
            }
            break;
        }
    }

    // Add the thrown item to the map at the place it stopped tp
    if (shatter) {
        if (u.sees(tp)) {
            add_msg(_("The %s shatters!"), thrown.tname().c_str());
        }
        for (item &i : thrown.contents) {
            m.add_item_or_charges(tp, i);
        }
        sounds::sound(tp, 16, _("glass breaking!"));
    } else {
        if(m.has_flag("LIQUID", tp)) {
            sounds::sound(tp, 10, _("splash!"));
        } else {
            sounds::sound(tp, 8, _("thud."));
        }
<<<<<<< HEAD
        m.add_item_or_charges(tx, ty, thrown);
        const trap &tr = m.tr_at( target );
        if( tr.triggered_by_item( thrown ) ) {
            tr.trigger( target, nullptr );
=======
        m.add_item_or_charges(tp, thrown);
        const trap &tr = m.tr_at(tp);
        if( tr.triggered_by_item( thrown ) ) {
            tr.trigger( tp, nullptr );
>>>>>>> a0213033
        }
    }
}

// Draws the static portions of the targeting menu,
// returns the number of lines used to draw instructions.
static int draw_targeting_window( WINDOW *w_target, item *relevant, player &p, target_mode mode,
                                  input_context &ctxt )
{
    draw_border(w_target);
    // Draw the "title" of the window.
    mvwprintz(w_target, 0, 2, c_white, "< ");
    if (!relevant) { // currently targetting vehicle to refill with fuel
        wprintz(w_target, c_red, _("Select a vehicle"));
    } else {
        if( mode == TARGET_MODE_FIRE ) {
            if(relevant->has_flag("RELOAD_AND_SHOOT")) {
                wprintz(w_target, c_red, _("Shooting %s from %s"),
                        p.weapon.get_curammo()->nname(1).c_str(), p.weapon.tname().c_str());
            } else if( relevant->has_flag("NO_AMMO") ) {
                wprintz(w_target, c_red, _("Firing %s"), p.weapon.tname().c_str());
            } else {
                wprintz(w_target, c_red, _("Firing ") );
                p.print_gun_mode( w_target, c_red );
                wprintz(w_target, c_red, "%s", " ");
                p.print_recoil( w_target );
            }
        } else if( mode == TARGET_MODE_THROW ) {
            trim_and_print(w_target, 0, 4, getmaxx(w_target) - 7, c_red, _("Throwing %s"), relevant->tname().c_str());
        } else {
            wprintz(w_target, c_red, _("Setting target for %s"), relevant->tname().c_str());
        }
    }
    wprintz(w_target, c_white, " >");

    // Draw the help contents at the bottom of the window, leaving room for monster description
    // and aiming status to be drawn dynamically.
    // The - 2 accounts for the window border.
    int text_y = getmaxy(w_target) - 2;
    if (is_mouse_enabled()) {
        // Reserve a line for mouse instructions.
        --text_y;
    }
    if( relevant ) {
        if( mode == TARGET_MODE_FIRE ) {
            // Reserve lines for aiming and firing instructions.
            text_y -= 6;
        } else {
            text_y -= 2;
        }
    }

    // The -1 is the -2 from above, but adjustted since this is a total, not an index.
    int lines_used = getmaxy(w_target) - 1 - text_y;
    mvwprintz(w_target, text_y++, 1, c_white, _("Move cursor to target with directional keys"));
    if( relevant ) {
        auto const front_or = [&](std::string const &s, char const fallback) {
            auto const keys = ctxt.keys_bound_to(s);
            return keys.empty() ? fallback : keys.front();
        };

        mvwprintz( w_target, text_y++, 1, c_white, _("%c %c Cycle targets; %c to fire."),
                   front_or("PREV_TARGET", ' '), front_or("NEXT_TARGET", ' '),
                   front_or("FIRE", ' ') );
        mvwprintz( w_target, text_y++, 1, c_white, _("%c target self; %c toggle snap-to-target"),
                   front_or("CENTER", ' ' ), front_or("TOGGLE_SNAP_TO_TARGET", ' ') );
        if( mode == TARGET_MODE_FIRE ) {
            mvwprintz( w_target, text_y++, 1, c_white, _("%c to steady your aim."),
                       front_or("AIM", ' ') );
            mvwprintz( w_target, text_y++, 1, c_white, _("%c to aim and fire."),
                       front_or("AIMED_SHOT", ' ') );
            mvwprintz( w_target, text_y++, 1, c_white, _("%c to take careful aim and fire."),
                       front_or("CAREFUL_SHOT", ' ') );
            mvwprintz( w_target, text_y++, 1, c_white, _("%c to take precise aim and fire."),
                       front_or("PRECISE_SHOT", ' ') );
        }
    }

    if( is_mouse_enabled() ) {
        mvwprintz(w_target, text_y++, 1, c_white,
                  _("Mouse: LMB: Target, Wheel: Cycle, RMB: Fire"));
    }
    return lines_used;
}

static int find_target( std::vector <Creature *> &t, const tripoint &tpos ) {
    int target = -1;
    for( int i = 0; i < (int)t.size(); i++ ) {
        if( t[i]->pos3() == tpos ) {
            target = i;
            break;
        }
    }
    return target;
}

static void do_aim( player *p, std::vector <Creature *> &t, int &target,
                    item *relevant, const tripoint &tpos )
{
    // If we've changed targets, reset aim, unless it's above the minimum.
    if( t[target]->pos3() != tpos ) {
        target = find_target( t, tpos );
        // TODO: find radial offset between targets and
        // spend move points swinging the gun around.
        p->recoil = std::max(MIN_RECOIL, p->recoil);
    }
    const int aim_amount = p->aim_per_time( relevant );
    if( aim_amount > 0 ) {
        // Increase aim at the cost of moves
        p->moves -= 10;
        p->recoil -= aim_amount;
        p->recoil = std::max( 0, p->recoil );
    } else {
        // If aim is already maxed, we're just waiting, so pass the turn.
        p->moves = 0;
    }
}

std::vector<point> to_2d( const std::vector<tripoint> in )
{
    std::vector<point> ret;
    for( const tripoint &p : in ) {
        ret.push_back( point( p.x, p.y ) );
    }
    
    return ret;
}

// TODO: Shunt redundant drawing code elsewhere
std::vector<tripoint> game::target( tripoint &p, const tripoint &low, const tripoint &high,
                                    std::vector<Creature *> t, int &target,
                                    item *relevant, target_mode mode,
                                    const tripoint &from_arg )
{

    std::vector<tripoint> ret;
    int tart1, tart2;
    tripoint from = from_arg;
    if( from == tripoint_min ) {
        from = u.pos3();
    }
    int range = ( high.x - from.x );
    // First, decide on a target among the monsters, if there are any in range
    if( !t.empty() ) {
        if( static_cast<size_t>( target ) >= t.size() ) {
            target = 0;
        }
        p = t[target]->pos3();
    } else {
        target = -1; // No monsters in range, don't use target, reset to -1
    }

    bool sideStyle = use_narrow_sidebar();
    int height = 25;
    int width  = getmaxx(w_messages);
    // Overlap the player info window.
    int top    = -1 + (sideStyle ? getbegy(w_messages) : (getbegy(w_minimap) + getmaxy(w_minimap)) );
    int left   = getbegx(w_messages);

    // Keeping the target menu window around between invocations,
    // it only gets reset if we actually exit the menu.
    static WINDOW *w_target = nullptr;
    if( w_target == nullptr ) {
        w_target = newwin(height, width, top, left);
    }

    input_context ctxt("TARGET");
    // "ANY_INPUT" should be added before any real help strings
    // Or strings will be writen on window border.
    ctxt.register_action("ANY_INPUT");
    ctxt.register_directions();
    ctxt.register_action("COORDINATE");
    ctxt.register_action("SELECT");
    ctxt.register_action("FIRE");
    ctxt.register_action("NEXT_TARGET");
    ctxt.register_action("PREV_TARGET");
    if( mode == TARGET_MODE_FIRE ) {
        ctxt.register_action("AIM");
        ctxt.register_action("AIMED_SHOT");
        ctxt.register_action("CAREFUL_SHOT");
        ctxt.register_action("PRECISE_SHOT");
    }
    ctxt.register_action("CENTER");
    ctxt.register_action("TOGGLE_SNAP_TO_TARGET");
    ctxt.register_action("HELP_KEYBINDINGS");
    ctxt.register_action("QUIT");

    int num_instruction_lines = draw_targeting_window( w_target, relevant, u, mode, ctxt );

    bool snap_to_target = OPTIONS["SNAP_TO_TARGET"];

    std::string enemiesmsg;
    if (t.empty()) {
        enemiesmsg = _("No targets in range.");
    } else {
        enemiesmsg = string_format(ngettext("%d target in range.", "%d targets in range.",
                                            t.size()), t.size());
    }

    do {
        m.sees( from, p, -1, tart1, tart2 ); // For tart1/2
        ret = line_to( from, p, tart1, tart2 );

        // This chunk of code handles shifting the aim point around
        // at maximum range when using circular distance.
        if(trigdist && trig_dist( from, p ) > range) {
            bool cont = true;
            tripoint cp = p;
            for (size_t i = 0; i < ret.size() && cont; i++) {
                if( trig_dist( from, ret[i] ) > range ) {
                    ret.resize(i);
                    cont = false;
                } else {
                    cp = ret[i];
                }
            }
            p = cp;
        }
        tripoint center;
        if (snap_to_target) {
            center = p;
        } else {
            center = u.pos3() + u.view_offset;
        }
        // Clear the target window.
        for (int i = 1; i <= getmaxy(w_target) - num_instruction_lines - 2; i++) {
            // Clear width excluding borders.
            for (int j = 1; j <= getmaxx(w_target) - 2; j++) {
                mvwputch(w_target, i, j, c_white, ' ');
            }
        }
        /* Start drawing w_terrain things -- possibly move out to centralized
           draw_terrain_window function as they all should be roughly similar */
        m.build_map_cache( g->get_levz() ); // part of the SDLTILES drawing code
        m.draw(w_terrain, center); // embedded in SDL drawing code
        // Draw the Monsters
        for (size_t i = 0; i < num_zombies(); i++) {
            draw_critter( zombie( i ), center );
        }
        // Draw the NPCs
        for (auto &i : active_npc) {
            draw_critter( *i, center );
        }
        // Draw the player
        draw_critter( g->u, center );
        int line_number = 1;
        if( p != from ) {
            // Only draw a highlighted trajectory if we can see the endpoint.
            // Provides feedback to the player, and avoids leaking information
            // about tiles they can't see.
            draw_line( p, center, ret );

            // Print to target window
            if (!relevant) {
                // currently targetting vehicle to refill with fuel
                vehicle *veh = m.veh_at(p);
                if( veh != nullptr && u.sees( p ) ) {
                    mvwprintw(w_target, line_number++, 1, _("There is a %s"),
                              veh->name.c_str());
                }
            } else if (relevant == &u.weapon && relevant->is_gun()) {
                // firing a gun
                mvwprintw(w_target, line_number, 1, _("Range: %d/%d, %s"),
                          rl_dist(from, p), range, enemiesmsg.c_str());
                // get the current weapon mode or mods
                std::string mode = "";
                if (u.weapon.get_gun_mode() == "MODE_BURST") {
                    mode = _("Burst");
                } else {
                    item *gunmod = u.weapon.active_gunmod();
                    if (gunmod != NULL) {
                        mode = gunmod->type_name();
                    }
                }
                if (mode != "") {
                    mvwprintw(w_target, line_number, 14, _("Firing mode: %s"),
                              mode.c_str());
                }
                line_number++;
            } else {
                // throwing something or setting turret's target
                mvwprintw(w_target, line_number++, 1, _("Range: %d/%d, %s"),
                          rl_dist(from, p), range, enemiesmsg.c_str());
            }

            const Creature *critter = critter_at( p );
            if( critter != nullptr && u.sees( *critter ) ) {
                // The 4 is 2 for the border and 2 for aim bars.
                int available_lines = height - num_instruction_lines - line_number - 4;
                line_number = critter->print_info( w_target, line_number, available_lines, 1);
            } else {
                mvwputch(w_terrain, POSY + p.y - center.y, POSX + p.x - center.x, c_red, '*');
            }
        } else {
            mvwprintw(w_target, line_number++, 1, _("Range: %d, %s"), range, enemiesmsg.c_str());
        }

        if( mode == TARGET_MODE_FIRE && critter_at( p ) ) {
            line_number = u.print_aim_bars( w_target, line_number, relevant, critter_at( p ) );
        } else if( mode == TARGET_MODE_TURRET ) {
            line_number = u.draw_turret_aim( w_target, line_number, p );
        }

        wrefresh(w_target);
        wrefresh(w_terrain);
        refresh();

        std::string action;
        if( u.activity.type == ACT_AIM && u.activity.str_values[0] != "AIM" ) {
            // If we're in 'aim and shoot' mode,
            // skip retrieving input and go straight to the action.
            action = u.activity.str_values[0];
        } else {
            action = ctxt.handle_input();
        }
        // Clear the activity if any, we'll re-set it later if we need to.
        u.cancel_activity();

        tripoint targ( 0, 0, p.z );
        // Our coordinates will either be determined by coordinate input(mouse),
        // by a direction key, or by the previous value.
        if (action == "SELECT" && ctxt.get_coordinates(g->w_terrain, targ.x, targ.y)) {
            if (!OPTIONS["USE_TILES"] && snap_to_target) {
                // Snap to target doesn't currently work with tiles.
                targ.x += p.x - from.x;
                targ.y += p.y - from.y;
            }
            targ.x -= p.x;
            targ.y -= p.y;
        } else {
            ctxt.get_direction(targ.x, targ.y, action);
            if(targ.x == -2) {
                targ.x = 0;
                targ.y = 0;
            }
        }

        /* More drawing to terrain */
        // TODO: Allow aiming up/down
        if (targ.x != 0 || targ.y != 0) {
            const Creature *critter = critter_at( p );
            if( critter != nullptr ) {
                draw_critter( *critter, center );
            } else if (m.sees(u.pos(), p, -1, tart1, tart2)) {
                m.drawsq(w_terrain, u, p, false, true, center.x, center.y);
            } else {
                mvwputch(w_terrain, POSY, POSX, c_black, 'X');
            }
            p.x += targ.x;
            p.y += targ.y;
            if (p.x < low.x) {
                p.x = low.x;
            } else if (p.x > high.x) {
                p.x = high.x;
            }
            if (p.y < low.y) {
                p.y = low.y;
            } else if (p.y > high.y) {
                p.y = high.y;
            }
        } else if ((action == "PREV_TARGET") && (target != -1)) {
            int newtarget = find_target( t, p ) - 1;
            if( newtarget < 0 ) {
                newtarget = t.size() - 1;
            }
            p = t[newtarget]->pos();
        } else if ((action == "NEXT_TARGET") && (target != -1)) {
            int newtarget = find_target( t, p ) + 1;
            if( newtarget == (int)t.size() ) {
                newtarget = 0;
            }
            p = t[newtarget]->pos();
        } else if ((action == "AIM") && target != -1) {
            do_aim( &u, t, target, relevant, p );
            if(u.moves <= 0) {
                // We've run out of moves, clear target vector, but leave target selected.
                u.assign_activity( ACT_AIM, 0, 0 );
                u.activity.str_values.push_back( "AIM" );
                ret.clear();
                return ret;
            }
        } else if( (action == "AIMED_SHOT" || action == "CAREFUL_SHOT" || action == "PRECISE_SHOT") &&
                   target != -1 ) {
            int aim_threshold = 20;
            if( action == "CAREFUL_SHOT" ) {
                aim_threshold = 10;
            } else if( action == "PRECISE_SHOT" ) {
                aim_threshold = 0;
            }
            do {
                do_aim( &u, t, target, relevant, p );
            } while( target != -1 && u.moves > 0 && u.recoil > aim_threshold &&
                     u.recoil - u.weapon.sight_dispersion( -1 ) > 0 );
            if( target == -1 ) {
                // Bail out if there's no target.
                continue;
            }
            if( u.recoil <= aim_threshold ||
                u.recoil - u.weapon.sight_dispersion( -1 ) == 0) {
                // If we made it under the aim threshold, go ahead and fire.
                // Also fire if we're at our best aim level already.
                werase( w_target );
                wrefresh( w_target );
                delwin( w_target );
                w_target = nullptr;
                return ret;
            } else {
                // We've run out of moves, set the activity to aim so we'll
                // automatically re-enter the targeting menu next turn.
                // Set the string value of the aim action to the right thing
                // so we re-enter this loop.
                // Also clear target vector, but leave target selected.
                u.assign_activity( ACT_AIM, 0, 0 );
                u.activity.str_values.push_back( action );
                ret.clear();
                return ret;
            }
        } else if (action == "FIRE") {
            target = find_target( t, p );
            if( from == p ) {
                ret.clear();
            }
            break;
        } else if (action == "CENTER") {
            p = from;
            ret.clear();
        } else if (action == "TOGGLE_SNAP_TO_TARGET") {
            snap_to_target = !snap_to_target;
        } else if (action == "QUIT") { // return empty vector (cancel)
            ret.clear();
            target = -1;
            break;
        }
    } while (true);

    werase( w_target );
    wrefresh( w_target );
    delwin( w_target );
    w_target = nullptr;
    return ret;
}

int time_to_fire(player &p, const itype &firingt)
{
    struct time_info_t {
        int min_time;  // absolute floor on the time taken to fire.
        int base;      // the base or max time taken to fire.
        int reduction; // the reduction in time given per skill level.
    };

    static std::map<std::string, time_info_t> const map {
        {std::string {"pistol"},   {10, 80,  10}},
        {std::string {"shotgun"},  {70, 150, 25}},
        {std::string {"smg"},      {20, 80,  10}},
        {std::string {"rifle"},    {30, 150, 15}},
        {std::string {"archery"},  {20, 220, 25}},
        {std::string {"throw"},    {50, 220, 25}},
        {std::string {"launcher"}, {30, 200, 20}},
        {std::string {"melee"},    {50, 200, 20}}
    };

    auto const &skill_used = firingt.gun.get()->skill_used;
    auto const it = map.find(skill_used->ident());
    if (it == std::end(map)) {
        debugmsg("Why is shooting %s using %s skill?",
            firingt.nname(1).c_str(), skill_used->name().c_str());
        return 0;
    }

    time_info_t const &info = it->second;
    return std::max(info.min_time, info.base - info.reduction * p.skillLevel(it->first));
}

void make_gun_sound_effect(player &p, bool burst, item *weapon)
{
    std::string gunsound;
    int noise = p.weapon.noise();
    const auto &ammo_used = weapon->type->gun->ammo;
    const auto &ammo_effects = weapon->type->gun->ammo_effects;
    const auto &weapon_id = weapon->typeId();

    if( ammo_effects.count("LASER") || ammo_effects.count("PLASMA") ) {
        if (noise < 20) {
            gunsound = _("Fzzt!");
        } else if (noise < 40) {
            gunsound = _("Pew!");
        } else if (noise < 60) {
            gunsound = _("Tsewww!");
        } else {
            gunsound = _("Kra-kow!!");
        }
    } else if( ammo_effects.count("LIGHTNING") ) {
        if (noise < 20) {
            gunsound = _("Bzzt!");
        } else if (noise < 40) {
            gunsound = _("Bzap!");
        } else if (noise < 60) {
            gunsound = _("Bzaapp!");
        } else {
            gunsound = _("Kra-koom!!");
        }
    } else if( ammo_effects.count("WHIP") ) {
        noise = 20;
        gunsound = _("Crack!");
    } else {
        if (noise < 10) {
            if (burst) {
                gunsound = _("Brrrip!");
            } else {
                gunsound = _("plink!");
            }
        } else if (noise < 150) {
            if (burst) {
                gunsound = _("Brrrap!");
            } else {
                gunsound = _("bang!");
            }
        } else if (noise < 175) {
            if (burst) {
                gunsound = _("P-p-p-pow!");
            } else {
                gunsound = _("blam!");
            }
        } else {
            if (burst) {
                gunsound = _("Kaboom!!");
            } else {
                gunsound = _("kerblam!");
            }
        }
    }

    if( ammo_used == "40mm") {
        sounds::sound(p.pos(), 8, _("Thunk!"));
    } else if( weapon_id == "hk_g80") {
        sounds::sound(p.pos(), 24, _("tz-CRACKck!"));
    } else if( ammo_used == "gasoline" || ammo_used == "66mm" ||
               ammo_used == "84x246mm" || ammo_used == "m235" ) {
        sounds::sound(p.pos(), 4, _("Fwoosh!"));
    } else if( ammo_used != "bolt" && ammo_used != "arrow" && ammo_used != "pebble" &&
               ammo_used != "fishspear" && ammo_used != "dart" ) {
        sounds::sound(p.pos(), noise, gunsound);
    }
}

// Little helper to clean up dispersion calculation methods.
static int rand_or_max( bool random, int max )
{
    return random ? rng(0, max) : max;
}

int player::skill_dispersion( item *weapon, bool random ) const
{
    const std::string skill_used = weapon->gun_skill();
    const int weapon_skill_level = get_skill_level(skill_used);
    int dispersion = 0; // Measured in Minutes of Arc.
    // Up to 0.75 degrees for each skill point < 10.
    if (weapon_skill_level < 10) {
        dispersion += rand_or_max( random, 45 * (10 - weapon_skill_level) );
    }
    // Up to 0.25 deg per each skill point < 10.
    if( get_skill_level("gun") < 10) {
        dispersion += rand_or_max( random, 15 * (10 - get_skill_level("gun")) );
    }
    return dispersion;
}
// utility functions for projectile_attack
double player::get_weapon_dispersion(item *weapon, bool random) const
{
    if( weapon->is_gun() && weapon->is_in_auxiliary_mode() ) {
        const auto gunmod = weapon->active_gunmod();
        if( gunmod != nullptr ) {
            return get_weapon_dispersion( gunmod, random );
        }
    }

    double dispersion = 0.; // Measured in quarter-degrees.
    dispersion += skill_dispersion( weapon, random );

    dispersion += rand_or_max( random, ranged_dex_mod() );
    dispersion += rand_or_max( random, ranged_per_mod() );

    dispersion += rand_or_max( random, 3 * (encumb(bp_arm_l) + encumb(bp_arm_r)));
    dispersion += rand_or_max( random, 6 * encumb(bp_eyes));

    if( weapon->has_curammo() ) {
        dispersion += rand_or_max( random, weapon->get_curammo()->ammo->dispersion);
    }

    dispersion += rand_or_max( random, weapon->gun_dispersion() );
    if( random ) {
        int adj_recoil = recoil + driving_recoil;
        dispersion += rng( int(adj_recoil / 4), adj_recoil );
    }

    if (has_bionic("bio_targeting")) {
        dispersion *= 0.75;
    }
    if ((is_underwater() && !weapon->has_flag("UNDERWATER_GUN")) ||
        // Range is effectively four times longer when shooting unflagged guns underwater.
        (!is_underwater() && weapon->has_flag("UNDERWATER_GUN"))) {
        // Range is effectively four times longer when shooting flagged guns out of water.
        dispersion *= 4;
    }

    if (dispersion < 0) {
        return 0;
    }
    return dispersion;
}

int recoil_add(player &p, const item &gun)
{
    int ret = gun.gun_recoil();
    ret -= rng(p.str_cur * 7, p.str_cur * 15);
    ret -= rng(0, p.get_skill_level(gun.gun_skill()) * 7);
    if (ret > 0) {
        return ret;
    }
    return 0;
}

void splatter( const std::vector<tripoint> &trajectory, int dam, const Creature *target )
{
    if( dam <= 0) {
        return;
    }
    if( !target->is_npc() && !target->is_player() ) {
        //Check if the creature isn't an NPC or the player (so the cast works)
        const monster *mon = dynamic_cast<const monster *>(target);
        if (mon->is_hallucination() || mon->get_material() != "flesh" ||
            mon->has_flag( MF_VERMIN)) {
            // If it is a hallucanation, not made of flesh, or a vermin creature,
            // don't splatter the blood.
            return;
        }
    }
    field_id blood = fd_blood;
    if( target != NULL ) {
        blood = target->bloodType();
    }
    if (blood == fd_null) { //If there is no blood to splatter, return.
        return;
    }

    int distance = 1;
    if( dam > 50 ) {
        distance = 3;
    } else if( dam > 20 ) {
        distance = 2;
    }

    std::vector<tripoint> spurt = continue_line( trajectory, distance );

    for( auto &elem : spurt ) {
        g->m.adjust_field_strength( elem, blood, 1 );
        if( g->m.move_cost( elem ) == 0 ) {
            // Blood splatters stop at walls.
            break;
        }
    }
}<|MERGE_RESOLUTION|>--- conflicted
+++ resolved
@@ -813,17 +813,10 @@
         } else {
             sounds::sound(tp, 8, _("thud."));
         }
-<<<<<<< HEAD
-        m.add_item_or_charges(tx, ty, thrown);
-        const trap &tr = m.tr_at( target );
-        if( tr.triggered_by_item( thrown ) ) {
-            tr.trigger( target, nullptr );
-=======
         m.add_item_or_charges(tp, thrown);
         const trap &tr = m.tr_at(tp);
         if( tr.triggered_by_item( thrown ) ) {
             tr.trigger( tp, nullptr );
->>>>>>> a0213033
         }
     }
 }
