--- conflicted
+++ resolved
@@ -1754,11 +1754,7 @@
     if (terrain_type == "s_gas_west") {
         m->rotate(3);
     }
-<<<<<<< HEAD
     m->place_spawns("GROUP_ZOMBIE", 2, 0, 0, SEEX * 2 - 1, SEEX * 2 - 1, density);
-}
-=======
-    m->place_spawns(g, "GROUP_ZOMBIE", 2, 0, 0, SEEX * 2 - 1, SEEX * 2 - 1, density);
 }
 ////////////////////
 
@@ -2503,7 +2499,7 @@
         }
         m->place_items("rare", 60, 0, 0, SEEX * 2 - 1, SEEY * 2 - 1, false, turn);
     } else { // Just boring old zombies
-        m->place_spawns(g, "GROUP_ZOMBIE", 2, 0, 0, SEEX * 2 - 1, SEEX * 2 - 1, density);
+        m->place_spawns("GROUP_ZOMBIE", 2, 0, 0, SEEX * 2 - 1, SEEX * 2 - 1, density);
     }
 
     int iid_diff = (int)terrain_type - terrain_type.t().loadid_base;
@@ -2702,7 +2698,7 @@
         m->place_items("harddrugs", 88, lw + 2, bw - 1, cw - 2, bw - 1, false, 0);
         m->place_items("behindcounter", 78, lw + 1, tw + 1, lw + 4, tw + 5, false, 0);
         autorotate(false);
-        m->place_spawns(g, "GROUP_PHARM", 2, 0, 0, SEEX * 2 - 1, SEEX * 2 - 1, density);
+        m->place_spawns("GROUP_PHARM", 2, 0, 0, SEEX * 2 - 1, SEEX * 2 - 1, density);
 
 }
 
@@ -2835,7 +2831,7 @@
             m->place_items("magazines", 70, i, 7, i, 7, false, 0);
         }
         autorotate(false);
-        m->place_spawns(g, "GROUP_GROCERY", 2, 0, 0, SEEX * 2 - 1, SEEX * 2 - 1, density);
+        m->place_spawns("GROUP_GROCERY", 2, 0, 0, SEEX * 2 - 1, SEEX * 2 - 1, density);
 }
 
 
@@ -2980,7 +2976,7 @@
             }
         }
         autorotate(false);
-        m->place_spawns(g, "GROUP_ZOMBIE", 2, 0, 0, SEEX * 2 - 1, SEEX * 2 - 1, density);
+        m->place_spawns("GROUP_ZOMBIE", 2, 0, 0, SEEX * 2 - 1, SEEX * 2 - 1, density);
 }
 
 
@@ -3020,7 +3016,7 @@
                     turn - 50);
         m->place_items("consumer_electronics", 85, 5, 4, 8, 4, false, turn - 50);
         autorotate(false);
-        m->place_spawns(g, "GROUP_ELECTRO", 2, 0, 0, SEEX * 2 - 1, SEEX * 2 - 1, density);
+        m->place_spawns("GROUP_ELECTRO", 2, 0, 0, SEEX * 2 - 1, SEEX * 2 - 1, density);
 }
 
 void mapgen_s_sports(map *m, oter_id terrain_type, mapgendata dat, int turn, float density) {
@@ -3096,7 +3092,7 @@
             m->place_items("allsporting", 92, lw + 1, cw + 1, rw - 1, bw - 1, false, 0);
         }
         autorotate(false);
-        m->place_spawns(g, "GROUP_ZOMBIE", 2, 0, 0, SEEX * 2 - 1, SEEX * 2 - 1, density);
+        m->place_spawns("GROUP_ZOMBIE", 2, 0, 0, SEEX * 2 - 1, SEEX * 2 - 1, density);
 }
 
 void mapgen_s_liquor(map *m, oter_id terrain_type, mapgendata dat, int turn, float density) {
@@ -3145,7 +3141,7 @@
             }
         }
         autorotate(false);
-        m->place_spawns(g, "GROUP_ZOMBIE", 2, 0, 0, SEEX * 2 - 1, SEEX * 2 - 1, density);
+        m->place_spawns("GROUP_ZOMBIE", 2, 0, 0, SEEX * 2 - 1, SEEX * 2 - 1, density);
 }
 
 void mapgen_s_gun(map *m, oter_id terrain_type, mapgendata dat, int turn, float density) {
@@ -3192,7 +3188,7 @@
         m->place_items("allguns", 12,  5, 16, 17, 16, false, 0);
         m->place_items("gunxtras", 67, 16, 13, 19, 13, false, 0);
         autorotate(false);
-        m->place_spawns(g, "GROUP_ZOMBIE", 2, 0, 0, SEEX * 2 - 1, SEEX * 2 - 1, density);
+        m->place_spawns("GROUP_ZOMBIE", 2, 0, 0, SEEX * 2 - 1, SEEX * 2 - 1, density);
 }
 
 
@@ -3279,7 +3275,7 @@
             break;
         }
         autorotate(false);
-        m->place_spawns(g, "GROUP_ZOMBIE", 2, 0, 0, SEEX * 2 - 1, SEEX * 2 - 1, density);
+        m->place_spawns("GROUP_ZOMBIE", 2, 0, 0, SEEX * 2 - 1, SEEX * 2 - 1, density);
 }
 
 void mapgen_s_library(map *m, oter_id terrain_type, mapgendata dat, int turn, float density) {
@@ -3338,7 +3334,7 @@
         m->place_items("manuals", 92,  3, 12, 15, 13, false, 0);
         m->place_items("textbooks", 88,  3, 16, 15, 16, false, 0);
         autorotate(false);
-        m->place_spawns(g, "GROUP_ZOMBIE", 2, 0, 0, SEEX * 2 - 1, SEEX * 2 - 1, density);
+        m->place_spawns("GROUP_ZOMBIE", 2, 0, 0, SEEX * 2 - 1, SEEX * 2 - 1, density);
 }
 
 
@@ -3472,7 +3468,7 @@
         }
         autorotate(false);
 
-        m->place_spawns(g, "GROUP_GROCERY", 2, 0, 0, SEEX * 2 - 1, SEEX * 2 - 1, density);
+        m->place_spawns("GROUP_GROCERY", 2, 0, 0, SEEX * 2 - 1, SEEX * 2 - 1, density);
 }
 
 
@@ -3600,11 +3596,11 @@
         tmpcomp->add_option(_("Emergency Message"), COMPACT_EMERG_MESS, 0);
         if(ACTIVE_WORLD_OPTIONS["BLACK_ROAD"]) {
             //place zombies outside
-            m->place_spawns(g, "GROUP_ZOMBIE", ACTIVE_WORLD_OPTIONS["SPAWN_DENSITY"], 0, 0, SEEX * 2 - 1, 3, 0.4f);
-            m->place_spawns(g, "GROUP_ZOMBIE", ACTIVE_WORLD_OPTIONS["SPAWN_DENSITY"], 0, 4, 3, SEEX * 2 - 4, 0.4f);
-            m->place_spawns(g, "GROUP_ZOMBIE", ACTIVE_WORLD_OPTIONS["SPAWN_DENSITY"], SEEX * 2 - 3, 4,
+            m->place_spawns("GROUP_ZOMBIE", ACTIVE_WORLD_OPTIONS["SPAWN_DENSITY"], 0, 0, SEEX * 2 - 1, 3, 0.4f);
+            m->place_spawns("GROUP_ZOMBIE", ACTIVE_WORLD_OPTIONS["SPAWN_DENSITY"], 0, 4, 3, SEEX * 2 - 4, 0.4f);
+            m->place_spawns("GROUP_ZOMBIE", ACTIVE_WORLD_OPTIONS["SPAWN_DENSITY"], SEEX * 2 - 3, 4,
                          SEEX * 2 - 1, SEEX * 2 - 4, 0.4f);
-            m->place_spawns(g, "GROUP_ZOMBIE", ACTIVE_WORLD_OPTIONS["SPAWN_DENSITY"], 0, SEEX * 2 - 3,
+            m->place_spawns("GROUP_ZOMBIE", ACTIVE_WORLD_OPTIONS["SPAWN_DENSITY"], 0, SEEX * 2 - 3,
                          SEEX * 2 - 1, SEEX * 2 - 1, 0.4f);
         }
 }
@@ -3628,7 +3624,7 @@
             for( int x = 0; x < 10; ++x ) {
                 m->place_items("shelter", 90, 6, 6, SEEX * 2 - 8, SEEY * 2 - 8, false, 0);
             }
-            m->place_spawns(g, "GROUP_ZOMBIE", 1, 6, 6, SEEX * 2 - 8, SEEX * 2 - 8, 0.2);
+            m->place_spawns("GROUP_ZOMBIE", 1, 6, 6, SEEX * 2 - 8, SEEX * 2 - 8, 0.2);
         } else {
             // Scatter around some items.
             m->place_items("shelter", 80, 6, 6, SEEX * 2 - 8, SEEY * 2 - 8, false, 0);
@@ -3760,7 +3756,7 @@
     m->place_items("home_hw", 80, 1, 1, SEEX * 2 - 2, SEEY * 2 - 2, false, 0);
     m->place_items("homeguns", 10, 1, 1, SEEX * 2 - 2, SEEY * 2 - 2, false, 0);
     // Chance of zombies in the basement, only appear north of the anteroom the stairs are in.
-    m->place_spawns(g, "GROUP_ZOMBIE", 2, 1, 1, SEEX * 2 - 1, SEEX * 2 - 5, density);
+    m->place_spawns("GROUP_ZOMBIE", 2, 1, 1, SEEX * 2 - 1, SEEX * 2 - 5, density);
 }
 
 void mapgen_basement_guns(map *m, oter_id terrain_type, mapgendata dat, int turn, float density)
@@ -3777,7 +3773,7 @@
     m->place_items("gunxtras", 88, 2, 9, SEEX * 2 - 7, 9, false, 0);
     m->place_items("weapons", 88, SEEX * 2 - 6, 9, SEEX * 2 - 3, 9, false, 0);
     // Chance of zombies in the basement, only appear north of the anteroom the stairs are in.
-    m->place_spawns(g, "GROUP_ZOMBIE", 2, 1, 1, SEEX * 2 - 1, SEEX * 2 - 5, density);
+    m->place_spawns("GROUP_ZOMBIE", 2, 1, 1, SEEX * 2 - 1, SEEX * 2 - 5, density);
 }
 
 void mapgen_basement_survivalist(map *m, oter_id terrain_type, mapgendata dat, int turn, float density)
@@ -3798,7 +3794,7 @@
     m->place_items("survival_tools", 83, SEEX - 1,  8, SEEX, 10, false, 0);
     m->place_items("manuals",  60, SEEX - 1, 11, SEEX, 11, false, 0);
     // Chance of zombies in the basement, only appear north of the anteroom the stairs are in.
-    m->place_spawns(g, "GROUP_ZOMBIE", 2, 1, 1, SEEX * 2 - 1, SEEX * 2 - 5, density);
+    m->place_spawns("GROUP_ZOMBIE", 2, 1, 1, SEEX * 2 - 1, SEEX * 2 - 5, density);
 }
 
 void mapgen_basement_chemlab(map *m, oter_id terrain_type, mapgendata dat, int turn, float density)
@@ -3816,7 +3812,7 @@
         m->place_items("electronics", 90, SEEX * 2 - 2, 1, SEEX * 2 - 2, SEEY + 3, false, 0);
     }
     // Chance of zombies in the basement, only appear north of the anteroom the stairs are in.
-    m->place_spawns(g, "GROUP_ZOMBIE", 2, 1, 1, SEEX * 2 - 1, SEEX * 2 - 5, density);
+    m->place_spawns("GROUP_ZOMBIE", 2, 1, 1, SEEX * 2 - 1, SEEX * 2 - 5, density);
 }
 
 void mapgen_basement_weed(map *m, oter_id terrain_type, mapgendata dat, int turn, float density)
@@ -3836,7 +3832,7 @@
         }
     }
     // Chance of zombies in the basement, only appear north of the anteroom the stairs are in.
-    m->place_spawns(g, "GROUP_ZOMBIE", 2, 1, 1, SEEX * 2 - 1, SEEX * 2 - 5, density);
+    m->place_spawns("GROUP_ZOMBIE", 2, 1, 1, SEEX * 2 - 1, SEEX * 2 - 5, density);
 }
 ///////////////////////////////////////////////////////////////////////////////////////////////////////////////////////
 /////////////////////////////
@@ -4501,7 +4497,7 @@
         }
         autorotate_down();
 
-        m->place_spawns(g, "GROUP_POLICE", 2, 0, 0, SEEX * 2 - 1, SEEX * 2 - 1, density);
+        m->place_spawns("GROUP_POLICE", 2, 0, 0, SEEX * 2 - 1, SEEX * 2 - 1, density);
 
 
 }
@@ -5577,7 +5573,7 @@
                 // nothing, half the time
                 break;
             }
-            m->place_spawns(g, "GROUP_CAVE", 2, 6, 6, 18, 18, 1.0);
+            m->place_spawns("GROUP_CAVE", 2, 6, 6, 18, 18, 1.0);
         } else { // We're above ground!
             // First, draw a forest
 /*
@@ -6293,4 +6289,3 @@
 
 */
 }
->>>>>>> 4f126b29
