--- conflicted
+++ resolved
@@ -1173,14 +1173,8 @@
     body_part hit = random_body_part();
     int dam = rng(10, 20);
     //~ 1$s is bodypart name, 2$d is damage value.
-<<<<<<< HEAD
-    add_msg(m_bad, _("Your %1$s is hit for %1$d damage!"), body_part_name(hit).c_str(), dam);
+    add_msg(m_bad, _("Your %1$s is hit for %2$d damage!"), body_part_name(hit).c_str(), dam);
     g->u.hit(z, hit, dam, 0);
-=======
-    add_msg(m_bad, _("Your %1$s is hit for %2$d damage!"),
-            body_part_name(hit, side).c_str(), dam);
-    g->u.hit(z, hit, side, dam, 0);
->>>>>>> 2829139c
     g->u.practice( "dodge", z->type->melee_skill );
 }
 
