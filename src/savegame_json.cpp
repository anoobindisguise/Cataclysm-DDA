--- conflicted
+++ resolved
@@ -250,11 +250,7 @@
     }
     data.read("posy", position.y);
     if( !data.read("posz", zpos) && g != nullptr ) {
-<<<<<<< HEAD
-        zpos = g->levz;
-=======
       zpos = g->get_levz();
->>>>>>> e5921568
     }
     data.read("hunger", hunger);
     data.read("thirst", thirst);
