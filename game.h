--- conflicted
+++ resolved
@@ -48,8 +48,6 @@
 #define EXPLOSION_SPEED 70000000
 
 #define PICKUP_RANGE 2
-<<<<<<< HEAD
-=======
 extern bool trigdist;
 enum tut_type {
  TUT_NULL,
@@ -62,7 +60,6 @@
  IR_BAD,
  IR_TIMEOUT
 };
->>>>>>> b50433ca
 
 enum quit_status {
  QUIT_NO = 0,  // Still playing
