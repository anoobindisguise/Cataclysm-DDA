--- conflicted
+++ resolved
@@ -70,7 +70,6 @@
  }
 // TODO: Place player-aiding actions here, with a weight
 
-<<<<<<< HEAD
  /* NPCs are fairly suicidal so at this point we will do a quick check to see if
   * something nasty is going to happen.
   */
@@ -86,11 +85,6 @@
 
  if (avoidance != avoid_none)
   action = method_of_fleeing(g, avoidance, avoid_target);
-=======
- //if (!bravery_check(danger) || !bravery_check(total_danger) ||
- if (target == TARGET_PLAYER && attitude == NPCATT_FLEE)
-  action = method_of_fleeing(g, target);
->>>>>>> c618b1a3
  else if (danger > 0 || (target == TARGET_PLAYER && attitude == NPCATT_KILL))
   action = method_of_attack(g, target, danger);
 
