--- conflicted
+++ resolved
@@ -65,108 +65,59 @@
 //           NAME     RAR PRC  SYM COLOR        MAT1    MAT2
 VAR_VEH_PART("wheel", _("wheel"), 10, 100, ']', c_dkgray,  "steel",   "plastic",
 //  VOL WGT DAM CUT HIT FLAGS BIGNESS_MIN BIGNESS_MAX  BIGNESS_ASPECT
-<<<<<<< HEAD
-    40, 8845, 12,  0,  -1, 0,       13,         20,  BIGNESS_WHEEL_DIAMETER,  "\
+    40, 8845, 12,  0,  -1, 0,       13,         20,  BIGNESS_WHEEL_DIAMETER,  _("\
 A car wheel");
-=======
-    40,  140, 12,  0,  -1, 0,       13,         20,  BIGNESS_WHEEL_DIAMETER,  _("\
-A car wheel"));
->>>>>>> 14d63ab9
 //           NAME         RAR PRC  SYM COLOR        MAT1    MAT2
 VAR_VEH_PART("wheel_wide", _("wide wheel"), 4, 340, ']', c_dkgray,  "steel",   "plastic",
 //  VOL WGT  DAM CUT HIT FLAGS BIGNESS_MIN BIGNESS_MAX   ASPECT
-<<<<<<< HEAD
-    70,22600, 17,  0,  -1, 0,       17,         36,  BIGNESS_WHEEL_DIAMETER,  "\
-A wide wheel. \\o/ This wide.");
-=======
-    70,  260, 17,  0,  -1, 0,       17,         36,  BIGNESS_WHEEL_DIAMETER,  _("\
+    70,22600, 17,  0,  -1, 0,       17,         36,  BIGNESS_WHEEL_DIAMETER,  _("\
 A wide wheel. \\o/ This wide."));
->>>>>>> 14d63ab9
 //           NAME            RAR  PRC  SYM COLOR        MAT1    MAT2
 VAR_VEH_PART("wheel_bicycle", _("bicycle wheel"), 18, 40,  ']', c_dkgray,  "steel",   "plastic",
 //  VOL WGT  DAM CUT HIT FLAGS BIGNESS_MIN BIGNESS_MAX    ASPECT
-<<<<<<< HEAD
-    28,1500,  8,  0,  -1, 0,       9,         18,  BIGNESS_WHEEL_DIAMETER,  "\
-A bicycle wheel");
-=======
-    28,  45,  8,  0,  -1, 0,       9,         18,  BIGNESS_WHEEL_DIAMETER,  _("\
+    28,1500,  8,  0,  -1, 0,       9,         18,  BIGNESS_WHEEL_DIAMETER,  _("\
 A bicycle wheel"));
->>>>>>> 14d63ab9
 //           NAME              RAR  PRC   SYM COLOR        MAT1    MAT2
 VAR_VEH_PART("wheel_motorbike", _("motorbike wheel"), 13, 140,  ']', c_dkgray,  "steel",   "plastic",
 //  VOL WGT  DAM CUT HIT FLAGS BIGNESS_MIN BIGNESS_MAX    ASPECT
-<<<<<<< HEAD
-    33,5443,  10,  0,  -1, 0,       9,         14,  BIGNESS_WHEEL_DIAMETER,  "\
-A motorbike wheel");
-=======
-    33,  85,  10,  0,  -1, 0,       9,         14,  BIGNESS_WHEEL_DIAMETER,  _("\
+    33,5443,  10,  0,  -1, 0,       9,         14,  BIGNESS_WHEEL_DIAMETER,  _("\
 A motorbike wheel"));
->>>>>>> 14d63ab9
 //           NAME              RAR  PRC   SYM COLOR        MAT1    MAT2
 VAR_VEH_PART("wheel_small", _("small wheel"),    5, 140,  ']', c_dkgray,  "steel",   "plastic",
 //  VOL WGT  DAM CUT HIT FLAGS BIGNESS_MIN BIGNESS_MAX    ASPECT
-<<<<<<< HEAD
-    9, 2722,  10,  0,  -1, 0,       6,         14,   BIGNESS_WHEEL_DIAMETER,  "\
-=======
-    9,  42,  10,  0,  -1, 0,       6,         14,   BIGNESS_WHEEL_DIAMETER,  _("\
->>>>>>> 14d63ab9
+    9, 2722,  10,  0,  -1, 0,       6,         14,   BIGNESS_WHEEL_DIAMETER,  _("\
 A pretty small wheel. Probably from one of those segway things.\
 It is not very menacing."));
 
 //                                 NAME           RAR PRC SYM COLOR        MAT1    MAT2
 VAR_VEH_PART("1cyl_combustion", _("1-cylinder engine"),  3, 100, ':', c_ltcyan,  "iron",   "null",
 //  VOL WGT DAM CUT HIT FLAGS 0BIGNESS_MIN BIGNESS_MAX   ASPECT
-<<<<<<< HEAD
-    6, 20000,  4,  0,  -1, 0,       28,         75,   BIGNESS_ENGINE_DISPLACEMENT, "\
-A single-cylinder 4-stroke combustion engine.");
-=======
-    6,  70,  4,  0,  -1, 0,       28,         75,   BIGNESS_ENGINE_DISPLACEMENT, _("\
+    6, 20000,  4,  0,  -1, 0,       28,         75,   BIGNESS_ENGINE_DISPLACEMENT, _("\
 A single-cylinder 4-stroke combustion engine."));
->>>>>>> 14d63ab9
 
 //                              NAME           RAR PRC SYM COLOR        MAT1    MAT2
 VAR_VEH_PART("v2_combustion", _("V-twin engine"),  2, 100, ':', c_ltcyan,  "iron",   "null",
 //  VOL WGT DAM CUT HIT FLAGS BIGNESS_MIN BIGNESS_MAX ASPECT
-<<<<<<< HEAD
-    6, 45000,  4,  0,  -1, 0,       65,        260, BIGNESS_ENGINE_DISPLACEMENT, "\
-A 2-cylinder 4-stroke combustion engine.");
-=======
-    6,  70,  4,  0,  -1, 0,       65,        260, BIGNESS_ENGINE_DISPLACEMENT, _("\
+    6, 45000,  4,  0,  -1, 0,       65,        260, BIGNESS_ENGINE_DISPLACEMENT, _("\
 A 2-cylinder 4-stroke combustion engine."));
->>>>>>> 14d63ab9
 
 //                                NAME           RAR PRC SYM COLOR        MAT1    MAT2
 VAR_VEH_PART("i4_combustion", _("Inline-4 engine"),  6, 150, ':', c_ltcyan,  "iron",   "null",
 //  VOL WGT DAM CUT HIT FLAGS BIGNESS_MIN BIGNESS_MAX ASPECT
-<<<<<<< HEAD
-    6, 70000,  8,  0,  -2, 0,       220,       350, BIGNESS_ENGINE_DISPLACEMENT, "\
-A small, yet powerful 4-cylinder combustion engine.");
-=======
-    6,  160,  8,  0,  -2, 0,       220,       350, BIGNESS_ENGINE_DISPLACEMENT, _("\
+    6, 70000,  8,  0,  -2, 0,       220,       350, BIGNESS_ENGINE_DISPLACEMENT, _("\
 A small, yet powerful 4-cylinder combustion engine."));
->>>>>>> 14d63ab9
 
 //                          NAME           RAR PRC SYM COLOR        MAT1    MAT2
 VAR_VEH_PART("v6_combustion", _("V6 engine"),  3, 180, ':', c_ltcyan,  "iron",   "null",
 //  VOL WGT DAM CUT HIT FLAGS BIGNESS_MIN BIGNESS_MAX ASPECT
-<<<<<<< HEAD
-    14,100000,  12,  0,  -3, 0,    250,        520, BIGNESS_ENGINE_DISPLACEMENT, "\
-A powerful 6-cylinder combustion engine.");
-=======
-    14,  400,  12,  0,  -3, 0,    250,        520, BIGNESS_ENGINE_DISPLACEMENT, _("\
+    14,100000,  12,  0,  -3, 0,    250,        520, BIGNESS_ENGINE_DISPLACEMENT, _("\
 A powerful 6-cylinder combustion engine."));
->>>>>>> 14d63ab9
 
 //                          NAME           RAR PRC SYM COLOR        MAT1    MAT2
 VAR_VEH_PART("v8_combustion", _("V8 engine"),  2, 250, ':', c_ltcyan,  "iron",   "null",
 //  VOL WGT DAM CUT HIT FLAGS BIGNESS_MIN BIGNESS_MAX ASPECT
-<<<<<<< HEAD
-    25,144000,  15,  0,  -5, 0,    380,     700, BIGNESS_ENGINE_DISPLACEMENT, "\
-A large and very powerful 8-cylinder combustion engine.");
-=======
-    25,  600,  15,  0,  -5, 0,    380,     700, BIGNESS_ENGINE_DISPLACEMENT, _("\
+    25,144000,  15,  0,  -5, 0,    380,     700, BIGNESS_ENGINE_DISPLACEMENT, _("\
 A large and very powerful 8-cylinder combustion engine."));
->>>>>>> 14d63ab9
 
 // GUNS
 // ammo_type matches one of the ammo_types above.
@@ -206,13 +157,8 @@
 
 TOOL("jack", _("jack"),		30, 86, ';', c_ltgray,	"iron",	"null",
 //	VOL WGT DAM CUT HIT FLAGS
-<<<<<<< HEAD
-	 5,11974, 11,  0,  2, 0, 0, 0, 0, "NULL", "null", &iuse::none, "\
-A common hydraulic jack, used when changing tires.");
-=======
-	 5,  10, 11,  0,  2, 0, 0, 0, 0, "NULL", "null", &iuse::none, _("\
+	 5,11974, 11,  0,  2, 0, 0, 0, 0, "NULL", "null", &iuse::none, _("\
 A common hydraulic jack, used when changing tires."));
->>>>>>> 14d63ab9
 
 // BIONICS
 // These are the modules used to install new bionics in the player.  They're
@@ -309,11 +255,11 @@
 BIO_SINGLE("bio_face_mask", 1, 8500, c_magenta, 5);
 BIO_SINGLE("bio_scent_mask", 1, 8500, c_magenta, 5);
 BIO_SINGLE("bio_cloak", 1, 8500, c_magenta, 5);
-BIO_SINGLE("bio_fingerhack", 1, 3500, c_magenta, 2);
+BIO_SINGLE("bio_fingerhack", 1, 3500, c_magenta, 2);
 BIO_SINGLE("bio_night", 1, 8500, c_magenta, 5);
 // defensive
 BIO_SINGLE("bio_ads", 1, 9500, c_ltblue, 7);
-BIO_SINGLE("bio_ods", 1, 9500, c_ltblue, 7);
+BIO_SINGLE("bio_ods", 1, 9500, c_ltblue, 7);
 BIO_SINGLE("bio_uncanny_dodge", 1, 9500, c_ltblue, 11);
 // medical
 BIO_SINGLE("bio_nanobots", 3, 9500, c_ltred, 6);
@@ -323,14 +269,14 @@
 BIO_SINGLE("bio_hydraulics", 3, 4000, c_dkgray, 6);
 // super soldier
 BIO_SINGLE("bio_time_freeze", 1, 14000, c_white, 11);
-BIO_SINGLE("bio_teleport", 1, 7000, c_white, 7);
+BIO_SINGLE("bio_teleport", 1, 7000, c_white, 7);
 BIO_SINGLE("bio_probability_travel", 1, 14000, c_white, 11);
 // ranged combat
 BIO_SINGLE("bio_blaster", 13, 2200, c_red, 3);
 BIO_SINGLE("bio_laser", 2, 7200, c_red, 5);
-BIO_SINGLE("bio_emp", 2, 7200, c_red, 5);
-BIO_SINGLE("bio_flashbang", 2, 7200, c_red, 5);
-BIO_SINGLE("bio_railgun", 5, 2200, c_red, 3);
+BIO_SINGLE("bio_emp", 2, 7200, c_red, 5);
+BIO_SINGLE("bio_flashbang", 2, 7200, c_red, 5);
+BIO_SINGLE("bio_railgun", 5, 2200, c_red, 3);
 BIO_SINGLE("bio_chain_lightning", 5, 2200, c_red, 3);
 // power armor
 BIO_SINGLE("bio_power_armor_interface", 20, 1200, c_yellow, 1);
@@ -351,19 +297,13 @@
 SOFTWARE("software_blood_data", _("infection data"), 200, SW_DATA, 5, _("\
 Medical data on zombie blood."));
 
-<<<<<<< HEAD
-MACGUFFIN("note", "note", 0, '?', c_white, "paper", "null", 1, 3, 0, 0, 0,
-	true, &iuse::mcg_note, "\
-A hand-written paper note.");
-=======
-MACGUFFIN("note", _("note"), 0, '?', c_white, "paper", "null", 1, 0, 0, 0, 0,
+MACGUFFIN("note", _("note"), 0, '?', c_white, "paper", "null", 1, 3, 0, 0, 0,
 	true, &iuse::mcg_note, _("\
 A hand-written paper note."));
->>>>>>> 14d63ab9
 
 #define STATIONARY(id, name, rarity, price, category, description) \
 itypes[id] = new it_stationary(id, rarity, price, name, description,\
-',', c_white, "paper", "null", 0, 0, 0, 0, 0, category)
+',', c_white, "paper", "null", 0, 3, 0, 0, 0, category)
 
 STATIONARY("flyer", _("flyer"), 5, 1, "flier", _("A scrap of paper."));
 
@@ -381,7 +321,7 @@
 //	SKILL		AMMO	   VOL WGT MDG HIT DMG RNG ACC REC DUR BST CLIP REL
 	"rifle",	"fusion", 12,  0,  0,  0,  0,  0,  4,  0, 10,  0,  1, 500,
 "");
-
+
 //  NAME		RARE	COLOR		MAT1	MAT2
 GUN("bio_lightning", _("Chain Lightning"),	 0,0,c_magenta,	"steel",	"plastic",
 //	SKILL		AMMO	   VOL WGT MDG HIT DMG RNG ACC REC DUR BST CLIP REL
