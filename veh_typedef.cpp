#include "vehicle.h"
#include "game.h"

// GENERAL GUIDELINES
// When adding a new vehicle, you MUST REMEMBER to insert it in the vhtype_id enum
//  at the bottom of veh_type.h!
// also, before using PART, you MUST call VEHICLE
//
// To determine mount position for parts (dx, dy), check this scheme:
//         orthogonal dir left: (Y-)
//                ^
//  back: X-   -------> forward dir: X+
//                v
//         orthogonal dir right (Y+)
//
// i.e, if you want to add a part to the back from the center of vehicle,
// use dx = -1, dy = 0;
// for the part 1 tile forward and two tiles left from the center of vehicle,
// use dx = 1, dy = -2.
//
// Internal parts should be added after external on the same mount point, i.e:
//  PART (0, 1, vp_seat);       // put a seat (it's external)
//  PART (0, 1, vp_controls);   // put controls for driver here
//  PART (0, 1, vp_seatbelt);   // also, put a seatbelt here
// To determine, what parts can be external, and what can not, check
//  vpart_id enum in veh_type.h file
// If you use wrong config, installation of part will fail

void game::init_vehicles()
{
    vehicle *veh;
    int index = 0;
    int pi;
    vtypes.push_back(new vehicle(this, (vhtype_id)index++)); // veh_null
    vtypes.push_back(new vehicle(this, (vhtype_id)index++)); // veh_custom

#define VEHICLE(nm) { veh = new vehicle(this, (vhtype_id)index++); veh->name = nm; vtypes.push_back(veh); }
#define PART(mdx, mdy, id) { pi = veh->install_part(mdx, mdy, id); \
    if (pi < 0) debugmsg("init_vehicles: '%s' part '%s'(%d) can't be installed to %d,%d", veh->name.c_str(), vpart_list[id].name, veh->parts.size(), mdx, mdy); }

    //        name
    VEHICLE ("Bicycle");
    //    o
    //    #
    //    o

    //   dx, dy,    part_id
    PART (0, 0,     vp_frame_v2);
    PART (0, 0,     vp_saddle);
    PART (0, 0,     vp_controls);
    PART (0, 0,     vp_engine_foot_crank);
    PART (1, 0,     vp_wheel_bicycle);
    PART (-1, 0,    vp_wheel_bicycle);
    PART (-1, 0,    vp_cargo_box);

    //        name
    VEHICLE ("Motorcycle Chassis");
    //    o
    //    ^
    //    #
    //    o

    //   dx, dy,    part_id
    PART (0, 0,     vp_frame_v2);
    PART (0, 0,     vp_saddle);
    PART (1, 0,     vp_frame_handle);
    PART (1, 0,     vp_fuel_tank_gas);
    PART (-1, 0,    vp_wheel_motorbike);
    //        name
    VEHICLE ("Motorcycle");
    //    o
    //    ^
    //    #
    //    o

    //   dx, dy,    part_id
    PART (0, 0,     vp_frame_v2);
    PART (0, 0,     vp_saddle);
    PART (0, 0,     vp_controls);
    PART (0, 0,     vp_engine_gas_v2);
    PART (1, 0,     vp_frame_handle);
    PART (1, 0,     vp_head_light);
    PART (1, 0,     vp_fuel_tank_gas);
    PART (2, 0,     vp_wheel_motorbike);
    PART (-1, 0,    vp_wheel_motorbike);
    PART (-1, 0,    vp_cargo_box);

    //        name
    VEHICLE ("Quad Bike");
    //   0^0
    //    #
    //   0H0

    //   dx, dy,    part_id
    PART (0, 0,     vp_frame_v2);
    PART (0, 0,     vp_saddle);
    PART (0, 0,     vp_controls);
    PART (1, 0,     vp_frame_cover);
    PART (1, 0,     vp_engine_gas_v2);
    PART (1, 0,     vp_head_light);
    PART (1, 0,     vp_fuel_tank_gas);
    PART (1, 0,     vp_steel_plate);
    PART (-1,0,     vp_frame_h);
    PART (-1,0,     vp_cargo_trunk);
    PART (-1,0,     vp_steel_plate);
    PART (1, -1,    vp_wheel_motorbike);
    PART (1,  1,    vp_wheel_motorbike);
    PART (-1,-1,    vp_wheel_motorbike);
    PART (-1, 1,    vp_wheel_motorbike);

        //        name
    VEHICLE ("Quad Bike Chassis");
    //   0^0
    //    #
    //   0H0

    //   dx, dy,    part_id
    PART (0, 0,     vp_frame_v2);
    PART (0, 0,     vp_saddle);
    PART (1, 0,     vp_frame_cover);
    PART (-1,0,     vp_frame_h);
    PART (1, -1,    vp_wheel_motorbike);
    PART (-1,-1,    vp_wheel_motorbike);
    PART (-1, 1,    vp_wheel_motorbike);

    //        name
    VEHICLE ("Car");
    //   o--o
    //   |""|
    //   +##+
    //   +##+
    //   |HH|
    //   o++o

    //   dx, dy,    part_id
    PART (0, 0,     vp_frame_v2);
    PART (0, 0,     vp_seat);
    PART (0, 0,     vp_seatbelt);
    PART (0, 0,     vp_controls);
    PART (0, 0,     vp_roof);
    PART (0, 1,     vp_frame_v2);
    PART (0, 1,     vp_seat);
    PART (0, 1,     vp_seatbelt);
    PART (0, 1,     vp_roof);
    PART (0, -1,    vp_door);
    PART (0, 2,     vp_door);
    PART (-1, 0,     vp_frame_v2);
    PART (-1, 0,     vp_seat);
    PART (-1, 0,     vp_seatbelt);
    PART (-1, 0,     vp_roof);
    PART (-1, 1,     vp_frame_v2);
    PART (-1, 1,     vp_seat);
    PART (-1, 1,     vp_seatbelt);
    PART (-1, 1,     vp_roof);
    PART (-1, -1,    vp_door);
    PART (-1, 2,     vp_door);
    PART (1, 0,     vp_frame_h);
    PART (1, 0,     vp_window);
    PART (1, 0,     vp_head_light);
    PART (1, 1,     vp_frame_h);
    PART (1, 1,     vp_window);
    PART (1, 1,     vp_head_light);
    PART (1, -1,    vp_frame_v);
    PART (1, 2,     vp_frame_v);
    PART (2, 0,     vp_frame_h);
    PART (2, 0,     vp_engine_gas_v6);
    PART (2, 1,     vp_frame_h);
    PART (2, -1,    vp_wheel);
    PART (2, 2,     vp_wheel);
    PART (-2, 0,     vp_frame_v);
    PART (-2, 0,     vp_cargo_trunk);
    PART (-2, 0,     vp_muffler);
    PART (-2, 0,     vp_roof);
    PART (-2, 1,     vp_frame_v);
    PART (-2, 1,     vp_cargo_trunk);
    PART (-2, 1,     vp_roof);
    PART (-2, -1,    vp_board_v);
    PART (-2, -1,    vp_fuel_tank_gas);
    PART (-2, 2,     vp_board_v);
    PART (-3, -1,    vp_wheel);
    PART (-3, 0,     vp_door);
    PART (-3, 1,     vp_door);
    PART (-3, 2,     vp_wheel);

    //        name
    VEHICLE ("Car Chassis");
    //   o--o
    //   |""|
    //   +##+
    //   +##+
    //   |HH|
    //   o++o

    //   dx, dy,    part_id
    PART (0, 0,     vp_frame_v2);
    PART (0, 0,     vp_seat);
    PART (0, 1,     vp_frame_v2);
    PART (-1, 0,    vp_frame_v2);
    PART (-1, 1,    vp_frame_v2);
    PART (1, 0,     vp_frame_h);
    PART (1, 1,     vp_frame_h);
    PART (1, -1,    vp_frame_v);
    PART (1, 2,     vp_frame_v);
    PART (2, 0,     vp_frame_h);
    PART (2, 1,     vp_frame_h);
    PART (2, -1,    vp_wheel);
    PART (2, 2,     vp_wheel);
    PART (-2, 0,     vp_frame_v2);
    PART (-2, 1,     vp_frame_v2);
    PART (-2, -1,    vp_board_v);
    PART (-2, -1,    vp_fuel_tank_gas);
    PART (-2, 2,     vp_board_v);
    PART (-3, -1,    vp_wheel);
    PART (-3, 2,     vp_wheel);
    //        name
    VEHICLE ("Flatbed Truck");
    // 0-^-0
    // |"""|
    // +###+
    // |---|
    // |HHH|
    // 0HHH0

    PART (0, 0,     vp_frame_v);
    PART (0, 0,     vp_cargo_box);
    PART (0, 0,     vp_roof);
//    PART (0, 0,     vp_seatbelt);
    PART (0, -1,    vp_frame_v2);
    PART (0, -1,    vp_seat);
    PART (0, -1,    vp_seatbelt);
    PART (0, -1,     vp_roof);
    PART (0, 1,     vp_frame_v2);
    PART (0, 1,     vp_seat);
    PART (0, 1,     vp_seatbelt);
    PART (0, 1,     vp_roof);
    PART (0, -2,    vp_door);
    PART (0, 2,     vp_door);
    PART (0, -1,     vp_controls);

    PART (1, 0,     vp_frame_h);
    PART (1, 0,     vp_window);
    PART (1, -1,    vp_frame_h);
    PART (1, -1,    vp_window);
    PART (1, -1,    vp_head_light);
    PART (1, 1,     vp_frame_h);
    PART (1, 1,     vp_window);
    PART (1, 1,    vp_head_light);
    PART (1, -2,    vp_frame_v);
    PART (1, 2,     vp_frame_v);

    PART (2, -1,    vp_frame_h);
    PART (2, 0,     vp_frame_cover);
    PART (2, 0,     vp_engine_gas_v6);
    PART (2, 1,     vp_frame_h);
    PART (2, -2,    vp_wheel_wide);
    PART (2,  2,    vp_wheel_wide);

    PART (-1, -1,   vp_board_h);
    PART (-1, 0,    vp_board_h);
    PART (-1, 1,    vp_board_h);
    PART (-1, -2,   vp_board_b);
    PART (-1, -2,   vp_fuel_tank_gas);
    PART (-1, 2,    vp_board_n);
    PART (-1, 2,    vp_fuel_tank_gas);

    PART (-2, -1,   vp_frame_v);
    PART (-2, -1,   vp_cargo_trunk);
    PART (-2, 0,    vp_frame_v);
    PART (-2, 0,    vp_cargo_trunk);
    PART (-2, 1,    vp_frame_v);
    PART (-2, 1,    vp_cargo_trunk);
    PART (-2, -2,   vp_board_v);
    PART (-2, 2,    vp_board_v);

    PART (-3, -1,   vp_frame_h);
    PART (-3, -1,   vp_cargo_trunk);
    PART (-3, 0,    vp_frame_h);
    PART (-3, 0,    vp_cargo_trunk);
    PART (-3, 1,    vp_frame_h);
    PART (-3, 1,    vp_cargo_trunk);
    PART (-3, -2,   vp_wheel_wide);
    PART (-3, 2,    vp_wheel_wide);

	VEHICLE ("Semi Truck");
	// semitrucksleeper
    // |=^^=|
    // O-HH-O
    // |""""|
    // +#oo#+
    // |--+-|
    // |#oo#|
    // |----|
    //  H||H
    // OO++OO
    // OO++OO
	// Based loosely on a Peterbilt Semi. 6L engine and 4 fuel tanks. 2 seater. Sleeper cab has zero visibility when opaque door is closed.

    // dx, dy, part_id
	PART (0, 0, vp_frame_v2);
	PART (0, 0, vp_cargo_box);
	PART (0, 0, vp_roof);
	PART (0, 1, vp_frame_v2);
	PART (0, 1, vp_bed);
	PART (0, 1, vp_roof);
	PART (0, -1, vp_frame_v2);
	PART (0, -1, vp_cargo_box);
	PART (0, -1, vp_roof);
	PART (0, 2, vp_board_v);
	PART (0, 2, vp_fuel_tank_gas);
	PART (0, -2, vp_frame_v2);
	PART (0, -2, vp_bed);
	PART (0, -2, vp_roof);
	PART (0, -3, vp_board_v);
	PART (0, -3, vp_fuel_tank_gas);

	PART (1, 0, vp_door_i);
	PART (1, -1, vp_board_h);
	PART (1, 1, vp_board_h);
	PART (1, -2, vp_board_h);
	PART (1, 2, vp_board_v);
	PART (1, 2, vp_fuel_tank_gas);
	PART (1, -3, vp_board_v);
	PART (1, -3, vp_fuel_tank_gas);

	PART (-1, 0, vp_board_h);
	PART (-1, 1, vp_board_h);
	PART (-1, -1, vp_board_h);
	PART (-1, -2, vp_board_h);
	PART (-1, 2, vp_board_n);
	PART (-1, -3, vp_board_b);

	PART (2, -1, vp_frame_h);
	PART (2, -1, vp_cargo_box);
	PART (2, -1, vp_roof);
	PART (2, 1, vp_frame_v2);
	PART (2, 1, vp_seat);
	PART (2, 1, vp_seatbelt);
	PART (2, 1, vp_roof);
	PART (2, -2, vp_frame_v2);
	PART (2, -2, vp_seat);
	PART (2, -2, vp_seatbelt);
	PART (2, -2, vp_roof);
	PART (2, 0, vp_frame_h);
	PART (2, 0, vp_cargo_box);
	PART (2, 0, vp_roof);
	PART (2, 2, vp_door);
	PART (2, -3, vp_door);
	PART (2, -2, vp_controls);

	PART (-2, 0, vp_frame_v);
	PART (-2, -1, vp_frame_v);
	PART (-2, 1, vp_frame_v2);
	PART (-2, 1, vp_cargo_trunk);
	PART (-2, -2, vp_frame_v2);
	PART (-2, -2, vp_cargo_trunk);


	PART (3, 0, vp_frame_h);
	PART (3, 0, vp_window);
	PART (3, -1, vp_frame_h);
	PART (3, -1, vp_window);
	PART (3, 1, vp_frame_h);
	PART (3, 1, vp_window);
	PART (3, -2, vp_frame_h);
	PART (3, -2, vp_window);
	PART (3, 2, vp_board_v);
	PART (3, -3, vp_board_v);

	PART (-3, 0, vp_frame_c);
	PART (-3, -1, vp_frame_c);
	PART (-3, 1, vp_wheel_wide);
	PART (-3, -2, vp_wheel_wide);
	PART (-3, 2, vp_wheel_wide);
	PART (-3, -3, vp_wheel_wide);

	PART (4, 0, vp_frame_v2);
	PART (4, -1, vp_frame_v2);
	PART (4, -1, vp_engine_gas_v8);
	PART (4, 1, vp_frame_h);
	PART (4, 1, vp_head_light);
	PART (4, -2, vp_frame_h);
	PART (4, -2, vp_head_light);
	PART (4, 2, vp_wheel_wide);
	PART (4, -3, vp_wheel_wide);

	PART (-4, 0, vp_frame_c);
	PART (-4, -1, vp_frame_c);
	PART (-4, 1, vp_wheel_wide);
	PART (-4, -2, vp_wheel_wide);
	PART (-4, 2, vp_wheel_wide);
	PART (-4, -3, vp_wheel_wide);

	PART (5, 0, vp_frame_cover);
	PART (5, -1, vp_frame_cover);
	PART (5, 1, vp_frame_h2);
	PART (5, -2, vp_frame_h2);
	PART (5, 2, vp_frame_u);
	PART (5, -3, vp_frame_y);

	VEHICLE ("Truck Trailer");
	// trucktrailer
    // |----|
    // |-++-|
    // |-++-|
    // |----|
    // |-HH-|
    // |----|
    // OO++OO
    // OO++OO
	// |----|
    // |-++-|
	// Pelletier trailer. Awaiting hitching of vehicles to each other...

	// dx, dy, part_id
	PART (0, 0, vp_frame_v2);
	PART (0, -1, vp_frame_v2);
	PART (0, 1, vp_frame_h);
	PART (0, -2, vp_frame_h);
	PART (0, 2, vp_board_v);
	PART (0, -3, vp_board_v);

	PART (1, 0, vp_frame_h);
	PART (1, -1, vp_frame_h);
	PART (1, 1, vp_frame_h);
	PART (1, -2, vp_frame_h);
	PART (1, 2, vp_board_v);
	PART (1, -3, vp_board_v);

	PART (-1, 0, vp_frame_c);
	PART (-1, -1, vp_frame_c);
	PART (-1, 1, vp_wheel_wide);
	PART (-1, -2, vp_wheel_wide);
	PART (-1, 2, vp_wheel_wide);
	PART (-1, -3, vp_wheel_wide);

	PART (2, 0, vp_frame_h);
	PART (2, -1, vp_frame_h);
	PART (2, 1, vp_frame_h);
	PART (2, -2, vp_frame_h);
	PART (2, 2, vp_board_v);
	PART (2, -3, vp_board_v);

	PART (-2, 0, vp_frame_c);
	PART (-2, -1, vp_frame_c);
	PART (-2, 1, vp_wheel_wide);
	PART (-2, -2, vp_wheel_wide);
	PART (-2, 2, vp_wheel_wide);
	PART (-2, -3, vp_wheel_wide);

	PART (3, 0, vp_frame_h);
	PART (3, -1, vp_frame_h);
	PART (3, 1, vp_frame_h);
	PART (3, -2, vp_frame_h);
	PART (3, 2, vp_board_v);
	PART (3, -3, vp_board_v);

	PART (-3, 0, vp_frame_h);
	PART (-3, -1, vp_frame_h);
	PART (-3, 1, vp_frame_h);
	PART (-3, -2, vp_frame_h);
	PART (-3, 2, vp_board_v);
	PART (-3, -3, vp_board_v);

	PART (4, 0, vp_frame_c);
	PART (4, -1, vp_frame_c);
	PART (4, 1, vp_frame_h);
	PART (4, -2, vp_frame_h);
	PART (4, 2, vp_board_v);
	PART (4, -3, vp_board_v);

	PART (-4, 0, vp_door_o);
	PART (-4, -1, vp_door_o);
	PART (-4, 1, vp_board_h);
	PART (-4, -2, vp_board_h);
	PART (-4, 2, vp_board_n);
	PART (-4, -3, vp_board_b);

	PART (5, 0, vp_board_h);
	PART (5, -1, vp_board_h);
	PART (5, 1, vp_board_h);
	PART (5, -2, vp_board_h);
	PART (5, 2, vp_board_u);
	PART (5, -3, vp_board_y);

        VEHICLE ("Wagon");
    // HHH
    // HHH
    // HHH

        PART (0, 0, vp_frame_v2);
        PART (0, 1, vp_frame_v2);
        PART (0, -1, vp_frame_v2);
        PART (1, 0, vp_frame_v2);
        PART (1, 1, vp_frame_v2);
        PART (1, -1, vp_frame_v2);
	PART (-1, 0, vp_frame_v2);
        PART (-1, 1, vp_frame_v2);
        PART (-1, -1, vp_frame_v2);

	VEHICLE ("Beetle");
	// vwbug
    // oHHo
    // |--|
    // +HH+
    // o\/o
	//Volkswagen Bug. Removed back seats entirely to make it feel smaller. Engine in back and cargo/fuel in front.

	// dx, dy, part_id
	PART (0, 0, vp_frame_v2);
	PART (0, 0, vp_seat);
	PART (0, 0, vp_seatbelt);
	PART (0, 0, vp_roof);
	PART (0, 0, vp_controls);
	PART (0, 1, vp_frame_v2);
	PART (0, 1, vp_seat);
	PART (0, 1, vp_seatbelt);
	PART (0, 1, vp_roof);
	PART (0, -1, vp_door);
	PART (0, 2, vp_door);

	PART (1, 0, vp_frame_h);
	PART (1, 0, vp_window);
        PART (1, 0, vp_head_light);
	PART (1, 1, vp_frame_h);
	PART (1, 1, vp_window);
        PART (1, 1, vp_head_light);
	PART (1, -1, vp_board_v);
	PART (1, 2, vp_board_v);

	PART (-1, 0, vp_frame_u);
	PART (-1, 0, vp_engine_gas_i4);
	PART (-1, 1, vp_board_y);
	PART (-1, -1, vp_wheel);
	PART (-1, 2, vp_wheel);

	PART (2, 0, vp_frame_v2);
	PART (2, 0, vp_cargo_trunk);
	PART (2, 1, vp_frame_v2);
	PART (2, 1, vp_fuel_tank_gas);
	PART (2, -1, vp_wheel);
	PART (2, 2, vp_wheel);

	VEHICLE ("Bubble Car");
    //  |-|
    // |o#o|
    // |###|
    // |oHo|
    //  +-+

	// dx, dy, part_id
	PART (0, 0, vp_frame_v2);
	PART (0, 0, vp_seat);
	PART (0, 0, vp_engine_motor);
	PART (0, 0, vp_fuel_tank_plut);
	PART (0, 0, vp_seatbelt);
	PART (0, 0, vp_roof);
	PART (0, 1, vp_frame_v2);
	PART (0, 1, vp_seat);
	PART (0, 1, vp_seatbelt);
	PART (0, 1, vp_roof);
	PART (0, -1, vp_frame_v2);
	PART (0, -1, vp_seat);
	PART (0, -1, vp_seatbelt);
	PART (0, -1, vp_roof);
	PART (0, 2, vp_frame_v);
	PART (0, 2, vp_window);
	PART (0, -2, vp_frame_v);
	PART (0, -2, vp_window);

	PART (1, 0, vp_frame_h);
	PART (1, 0, vp_seat);
	PART (1, 0, vp_seatbelt);
	PART (1, 0, vp_roof);
	PART (1, 0, vp_controls);
        PART (0, 0, vp_head_light);
	PART (1, 1, vp_wheel);
	PART (1, 1, vp_window);
	PART (1, -1, vp_wheel);
	PART (1, -1, vp_window);
	PART (1, 2, vp_frame_u);
	PART (1, 2, vp_window);
	PART (1, -2, vp_frame_y);
	PART (1, -2, vp_window);

	PART (-1, 0, vp_frame_h);
	PART (-1, 0, vp_cargo_trunk);
	PART (-1, 1, vp_wheel);
	PART (-1, 1, vp_window);
	PART (-1, -1, vp_wheel);
	PART (-1, -1, vp_window);
	PART (-1, 2, vp_door);
	PART (-1, -2, vp_door);

	PART (2, 0, vp_frame_h);
	PART (2, 0, vp_window);
	PART (2, 1, vp_frame_u);
	PART (2, 1, vp_window);
	PART (2, -1, vp_frame_y);
	PART (2, -1, vp_window);

	PART (-2, 0, vp_frame_h);
	PART (-2, 0, vp_window);
	PART (-2, 1, vp_frame_n);
	PART (-2, 1, vp_window);
	PART (-2, -1, vp_frame_b);
	PART (-2, -1, vp_window);

	VEHICLE ("Golf Cart");
	// Yamaha golf cart
    // oo
    // --
    // oo
	// Just an electric golf cart.

    // dx, dy, part_id
	PART (0, 0, vp_frame_h);
	PART (0, 0, vp_seat);
	PART (0, 0, vp_roof);
	PART (0, 0, vp_engine_motor);
	PART (0, 0, vp_controls);
	PART (0, 1, vp_frame_h);
	PART (0, 1, vp_seat);
	PART (0, 1, vp_roof);
	PART (0, 1, vp_fuel_tank_batt);

	PART (1, 0, vp_wheel_small);
	PART (1, 1, vp_wheel_small);

	PART (-1, 0, vp_wheel_small);
	PART (-1, 1, vp_wheel_small);

	VEHICLE ("Scooter");
	// Vespa scooter
    // o
    // ^
    // o
	// Just an underpowered gas scooter.

    // dx, dy, part_id
	PART (0, 0, vp_frame_handle);
<<<<<<< HEAD
	PART (0, 0, vp_saddle);
=======
	PART (0, 0, vp_head_light);
	PART (0, 0, vp_seat);
>>>>>>> d4f50078
	PART (0, 0, vp_engine_gas_1cyl);
	PART (0, 0, vp_fuel_tank_gas);
	PART (0, 0, vp_controls);

	PART (1, 0, vp_wheel_small);

	PART (-1, 0, vp_wheel_small);

	VEHICLE ("Military Cargo Truck");
	// Army M35A2 2.5 ton cargo truck
    // |^^^|
    // O-H-O
    // |"""|
    // +###+
    // |"""|
    // |#-#|
    // OO-OO
    // OO-OO
    // |#-#|
	// 3 seater. 6L engine default.

    // dx, dy, part_id
	PART (0, 0, vp_frame_v2);
	PART (0, 0, vp_window);
	PART (0, -1, vp_frame_h);
	PART (0, -1, vp_window);
	PART (0, 1, vp_frame_h);
	PART (0, 1, vp_window);
	PART (0, -2, vp_board_v);
	PART (0, 2, vp_board_v);

	PART (1, 0, vp_frame_v2);
	PART (1, 0, vp_seat);
	PART (1, 0, vp_fuel_tank_gas);
// 	PART (1, 0, vp_fuel_tank_hydrogen);
	PART (1, 0, vp_seatbelt);
	PART (1, 0, vp_roof);
	PART (1, -1, vp_frame_v2);
	PART (1, -1, vp_seat);
	PART (1, -1, vp_fuel_tank_gas);
//	PART (1, -1, vp_fuel_tank_hydrogen);
	PART (1, -1, vp_seatbelt);
	PART (1, -1, vp_roof);
	PART (1, -1, vp_controls);
	PART (1, 1, vp_frame_v2);
	PART (1, 1, vp_seat);
	PART (1, 1, vp_fuel_tank_gas);
//	PART (1, 1, vp_fuel_tank_hydrogen);
	PART (1, 1, vp_seatbelt);
	PART (1, 1, vp_roof);
	PART (1, -2, vp_door);
	PART (1, 2, vp_door);

	PART (-1, 0, vp_frame_h);
	PART (-1, -1, vp_frame_v2);
	PART (-1, -1, vp_seat);
	PART (-1, 1, vp_frame_v2);
	PART (-1, 1, vp_seat);
	PART (-1, -2, vp_frame_v);
	PART (-1, 2, vp_frame_v);

	PART (2, 0, vp_frame_h);
	PART (2, 0, vp_window);
	PART (2, -1, vp_frame_h);
	PART (2, -1, vp_window);
	PART (2, 1, vp_frame_h);
	PART (2, 1, vp_window);
	PART (2, -2, vp_frame_v);
	PART (2, 2, vp_frame_v);

	PART (-2, 0, vp_frame_h);
	PART (-2, -1, vp_wheel_wide);
	PART (-2, -1, vp_seat);
	PART (-2, -1, vp_steel_plate);
	PART (-2, 1, vp_wheel_wide);
	PART (-2, 1, vp_seat);
	PART (-2, 1, vp_steel_plate);
	PART (-2, -2, vp_wheel_wide);
	PART (-2, -2, vp_steel_plate);
	PART (-2, 2, vp_wheel_wide);
	PART (-2, 2, vp_steel_plate);

	PART (3, 0, vp_frame_v2);
	PART (3, -1, vp_frame_h);
	PART (3, -1, vp_head_light);
	PART (3, 1, vp_frame_h);
	PART (3, 1, vp_head_light);
	PART (3, 0, vp_engine_gas_v8);
	PART (3, 0, vp_steel_plate);
//	switch for hydrogen fuel or use both and change (3,0) to (3,1) and (3,-1)
//	PART (3, 0, vp_engine_plasma);
	PART (3, -2, vp_wheel_wide);
	PART (3, -2, vp_steel_plate);
	PART (3, 2, vp_wheel_wide);
	PART (3, 2, vp_steel_plate);

	PART (-3, 0, vp_frame_h);
	PART (-3, -1, vp_wheel_wide);
	PART (-3, -1, vp_seat);
	PART (-3, -1, vp_steel_plate);
	PART (-3, 1, vp_wheel_wide);
	PART (-3, 1, vp_seat);
	PART (-3, 1, vp_steel_plate);
	PART (-3, -2, vp_wheel_wide);
	PART (-3, -2, vp_steel_plate);
	PART (-3, 2, vp_wheel_wide);
	PART (-3, 2, vp_steel_plate);

	PART (4, 0, vp_frame_h2);
	PART (4, 0, vp_steel_plate);
	PART (4, -1, vp_frame_h2);
	PART (4, -1, vp_steel_plate);
	PART (4, 1, vp_frame_h2);
	PART (4, 1, vp_steel_plate);
	PART (4, -2, vp_frame_y);
	PART (4, -2, vp_steel_plate);
	PART (4, 2, vp_frame_u);
	PART (4, 2, vp_steel_plate);

	PART (-4, 0, vp_frame_h);
	PART (-4, -1, vp_frame_v2);
	PART (-4, -1, vp_seat);
	PART (-4, 1, vp_frame_v2);
	PART (-4, 1, vp_seat);
	PART (-4, -2, vp_frame_v);
	PART (-4, 2, vp_frame_v);

	VEHICLE ("Schoolbus");
	// Schoolbus
	// O=^=O
	// """""
	// "#..+
	// "#.#"
	// "#.#"
	// "#.#"
	// "#.#"
	// "#.#"
	// O#.#O
	// "#.#"
	// ""+""

    // dx, dy, part_id
	PART ( 0, 0, vp_frame_v2);
  PART ( 0, 0, vp_aisle_v2);
	PART ( 0, 0, vp_roof);
	PART ( 0, 1, vp_frame_v2);
  PART ( 0, 1, vp_aisle_h2);
	PART ( 0, 1, vp_roof);
	PART ( 0, 2, vp_door);
	PART ( 0, -1, vp_frame_v2);
	PART ( 0, -1, vp_seat);
	PART ( 0, -1, vp_controls);
	PART ( 0, -1, vp_roof);
	PART ( 0, -2, vp_frame_v);
	PART ( 0, -2, vp_window);

	PART ( 1, -2, vp_frame_h);
	PART ( 1, -2, vp_window);
	PART ( 1, -1, vp_frame_h);
	PART ( 1, -1, vp_window);
	PART ( 1, 0, vp_frame_h);
	PART ( 1, 0, vp_window);
	PART ( 1, 1, vp_frame_h);
	PART ( 1, 1, vp_window);
	PART ( 1, 2, vp_frame_h);
	PART ( 1, 2, vp_window);

	PART ( 2, -2, vp_wheel_wide);
	PART ( 2, -1, vp_frame_h2);
	PART ( 2, -1, vp_head_light);
	PART ( 2, 0, vp_frame_cover);
	PART ( 2, 0, vp_engine_gas_v8);
	PART ( 2, 1, vp_frame_h2);
	PART ( 2, 1, vp_head_light);
	PART ( 2, 2, vp_wheel_wide);

	PART ( -1, -2, vp_frame_v);
	PART ( -1, -2, vp_window);
	PART ( -1, -1, vp_frame_h2);
	PART ( -1, -1, vp_seat);
	PART ( -1, -1, vp_roof);
	PART ( -1, 0, vp_frame_v2);
  PART ( -1, 0, vp_aisle_v2);
	PART ( -1, 0, vp_roof);
	PART ( -1, 1, vp_frame_h2);
	PART ( -1, 1, vp_seat);
	PART ( -1, 1, vp_roof);
	PART ( -1, 2, vp_frame_v);
	PART ( -1, 2, vp_window);
	PART ( -1, 2, vp_fuel_tank_gas);

	PART ( -2, -2, vp_frame_v);
	PART ( -2, -2, vp_window);
	PART ( -2, -1, vp_frame_h2);
	PART ( -2, -1, vp_seat);
	PART ( -2, -1, vp_roof);
	PART ( -2, 0, vp_frame_v2);
  PART ( -2, 0, vp_floor_trunk);
	PART ( -2, 0, vp_roof);
	PART ( -2, 1, vp_frame_h2);
	PART ( -2, 1, vp_seat);
	PART ( -2, 1, vp_roof);
	PART ( -2, 2, vp_frame_v);
	PART ( -2, 2, vp_window);
	PART ( -2, 2, vp_fuel_tank_gas);

	PART ( -3, -2, vp_frame_v);
	PART ( -3, -2, vp_window);
	PART ( -3, -1, vp_frame_h2);
	PART ( -3, -1, vp_seat);
	PART ( -3, -1, vp_roof);
	PART ( -3, 0, vp_frame_v2);
  PART ( -3, 0, vp_aisle_v2);
	PART ( -3, 0, vp_roof);
	PART ( -3, 1, vp_frame_h2);
	PART ( -3, 1, vp_seat);
	PART ( -3, 1, vp_roof);
	PART ( -3, 2, vp_frame_v);
	PART ( -3, 2, vp_window);

	PART ( -4, -2, vp_frame_v);
	PART ( -4, -2, vp_window);
	PART ( -4, -1, vp_frame_h2);
	PART ( -4, -1, vp_seat);
	PART ( -4, -1, vp_roof);
	PART ( -4, 0, vp_frame_v2);
  PART ( -4, 0, vp_aisle_v2);
	PART ( -4, 0, vp_roof);
	PART ( -4, 1, vp_frame_h2);
	PART ( -4, 1, vp_seat);
	PART ( -4, 1, vp_roof);
	PART ( -4, 2, vp_frame_v);
	PART ( -4, 2, vp_window);

	PART ( -5, -2, vp_frame_v);
	PART ( -5, -2, vp_window);
	PART ( -5, -1, vp_frame_h2);
	PART ( -5, -1, vp_seat);
	PART ( -5, -1, vp_roof);
	PART ( -5, 0, vp_frame_v2);
  PART ( -5, 0, vp_floor_trunk);
	PART ( -5, 0, vp_roof);
	PART ( -5, 1, vp_frame_h2);
	PART ( -5, 1, vp_seat);
	PART ( -5, 1, vp_roof);
	PART ( -5, 2, vp_frame_v);
	PART ( -5, 2, vp_window);

	PART ( -6, -2, vp_wheel_wide);
	//	PART ( -6, -2, vp_window);
	PART ( -6, -1, vp_frame_h2);
	PART ( -6, -1, vp_seat);
	PART ( -6, -1, vp_roof);
	PART ( -6, 0, vp_frame_v2);
  PART ( -6, 0, vp_aisle_v2);
	PART ( -6, 0, vp_roof);
	PART ( -6, 1, vp_frame_h2);
	PART ( -6, 1, vp_seat);
	PART ( -6, 1, vp_roof);
	PART ( -6, 2, vp_wheel_wide);
	//	PART ( -6, 2, vp_window);

	PART ( -7, -2, vp_frame_v);
	PART ( -7, -2, vp_window);
	PART ( -7, -1, vp_frame_h2);
	PART ( -7, -1, vp_seat);
	PART ( -7, -1, vp_roof);
	PART ( -7, 0, vp_frame_v2);
  PART ( -7, 0, vp_aisle_v2);
	PART ( -7, 0, vp_roof);
	PART ( -7, 1, vp_frame_h2);
	PART ( -7, 1, vp_seat);
	PART ( -7, 1, vp_roof);
	PART ( -7, 2, vp_frame_v);
	PART ( -7, 2, vp_window);

	PART ( -8, -2, vp_frame_h);
	PART ( -8, -2, vp_window);
	PART ( -8, -1, vp_frame_h);
	PART ( -8, -1, vp_window);
	PART ( -8, 0, vp_door);
	PART ( -8, 1, vp_frame_h);
	PART ( -8, 1, vp_window);
	PART ( -8, 2, vp_frame_h);
	PART ( -8, 2, vp_window);

    if (vtypes.size() != num_vehicles)
        debugmsg("%d vehicles, %d types", vtypes.size(), num_vehicles);
}
<|MERGE_RESOLUTION|>--- conflicted
+++ resolved
@@ -638,12 +638,8 @@
 
     // dx, dy, part_id
 	PART (0, 0, vp_frame_handle);
-<<<<<<< HEAD
+	PART (0, 0, vp_head_light);
 	PART (0, 0, vp_saddle);
-=======
-	PART (0, 0, vp_head_light);
-	PART (0, 0, vp_seat);
->>>>>>> d4f50078
 	PART (0, 0, vp_engine_gas_1cyl);
 	PART (0, 0, vp_fuel_tank_gas);
 	PART (0, 0, vp_controls);
