#include "item.h"
#include "player.h"
#include "output.h"
#include "skill.h"
#include "game.h"
#include <sstream>

#if (defined _WIN32 || defined WINDOWS)
	#include "catacurse.h"
#elif (defined __CYGWIN__)
      #include "ncurses/curses.h"
#else
	#include <curses.h>
#endif

bool is_flammable(material m);

std::string default_technique_name(technique_id tech);

item::item()
{
 name = "";
 charges = -1;
 bday = 0;
 invlet = 0;
 damage = 0;
 burnt = 0;
 poison = 0;
 type = nullitem();
 curammo = NULL;
 corpse = NULL;
 active = false;
 owned = -1;
 mission_id = -1;
 player_id = -1;
}

item::item(itype* it, unsigned int turn)
{
 if(!it)
  type = nullitem();
 else
  type = it;
 bday = turn;
 name = "";
 invlet = 0;
 damage = 0;
 burnt = 0;
 poison = 0;
 active = false;
 curammo = NULL;
 corpse = NULL;
 owned = -1;
 mission_id = -1;
 player_id = -1;
 if (it == NULL)
  return;
 if (it->is_gun())
  charges = 0;
 else if (it->is_ammo()) {
  it_ammo* ammo = dynamic_cast<it_ammo*>(it);
  charges = ammo->count;
 } else if (it->is_food()) {
  it_comest* comest = dynamic_cast<it_comest*>(it);
  if (comest->charges == 1)
   charges = -1;
  else
   charges = comest->charges;
 } else if (it->is_tool()) {
  it_tool* tool = dynamic_cast<it_tool*>(it);
  if (tool->max_charges == 0)
   charges = -1;
  else
   charges = tool->def_charges;
 } else
  charges = -1;
}

item::item(itype *it, unsigned int turn, char let)
{
 if(!it)
  type = nullitem();
 else
  type = it;
 bday = turn;
 name = "";
 damage = 0;
 burnt = 0;
 poison = 0;
 active = false;
 if (it->is_gun()) {
  charges = 0;
 } else if (it->is_ammo()) {
  it_ammo* ammo = dynamic_cast<it_ammo*>(it);
  charges = ammo->count;
 } else if (it->is_food()) {
  it_comest* comest = dynamic_cast<it_comest*>(it);
  if (comest->charges == 1)
   charges = -1;
  else
   charges = comest->charges;
 } else if (it->is_tool()) {
  it_tool* tool = dynamic_cast<it_tool*>(it);
  if (tool->max_charges == 0)
   charges = -1;
  else
   charges = tool->def_charges;
 } else {
  charges = -1;
 }
 curammo = NULL;
 corpse = NULL;
 owned = -1;
 invlet = let;
 mission_id = -1;
 player_id = -1;
}

void item::make_corpse(itype* it, mtype* mt, unsigned int turn)
{
 name = "";
 charges = -1;
 invlet = 0;
 damage = 0;
 burnt = 0;
 poison = 0;
 curammo = NULL;
 active = false;
 if(!it)
  type = nullitem();
 else
  type = it;
 corpse = mt;
 bday = turn;
}

itype * item::nullitem_m = new itype();
itype * item::nullitem()
{
    return nullitem_m;
}

item::item(std::string itemdata, game *g)
{
 load_info(itemdata, g);
}

item::~item()
{
}

void item::make(itype* it)
{
 if(!it)
  type = nullitem();
 else
  type = it;
 contents.clear();
}

bool item::is_null()
{
 return (type == NULL || type->id == 0);
}

item item::in_its_container(std::vector<itype*> *itypes)
{
 if (is_software()) {
  item ret( (*itypes)[itm_usb_drive], 0);
  ret.contents.push_back(*this);
  ret.invlet = invlet;
  return ret;
 }
 if (!is_food() || (dynamic_cast<it_comest*>(type))->container == itm_null)
  return *this;
 it_comest *food = dynamic_cast<it_comest*>(type);
 item ret((*itypes)[food->container], bday);
 ret.contents.push_back(*this);
 ret.invlet = invlet;
 return ret;
}

bool item::invlet_is_okay()
{
 return ((invlet >= 'a' && invlet <= 'z') || (invlet >= 'A' && invlet <= 'Z'));
}

bool item::stacks_with(item rhs)
{
 bool stacks = (type   == rhs.type   && damage  == rhs.damage  &&
                active == rhs.active && charges == rhs.charges &&
                contents.size() == rhs.contents.size() &&
                (!goes_bad() || bday == rhs.bday));

 if ((corpse == NULL && rhs.corpse != NULL) ||
     (corpse != NULL && rhs.corpse == NULL)   )
  return false;

 if (corpse != NULL && rhs.corpse != NULL &&
     corpse->id != rhs.corpse->id)
  return false;
  
 if (contents.size() != rhs.contents.size())
  return false;

 for (int i = 0; i < contents.size() && stacks; i++)
   stacks &= contents[i].stacks_with(rhs.contents[i]);

 return stacks;
}
 
void item::put_in(item payload)
{
 contents.push_back(payload);
}

std::string item::save_info()
{
 if (type == NULL)
  debugmsg("Tried to save an item with NULL type!");
 int ammotmp = 0;
/* TODO: This causes a segfault sometimes, even though we check to make sure
 * curammo isn't NULL.  The crashes seem to occur most frequently when saving an
 * NPC, or when saving map data containing an item an NPC has dropped.
 */
 if (curammo != NULL)
  ammotmp = curammo->id;
 if (ammotmp < 0 || ammotmp > num_items)
  ammotmp = 0; // Saves us from some bugs
 std::stringstream dump;// (std::stringstream::in | std::stringstream::out);
 dump << " " << int(invlet) << " " << int(typeId()) << " " <<  int(charges) <<
         " " << int(damage) << " " << int(burnt) << " " << poison << " " <<
         ammotmp << " " << owned << " " << int(bday);
 if (active)
  dump << " 1";
 else
  dump << " 0";
 if (corpse != NULL)
  dump << " " << corpse->id;
 else
  dump << " -1";
 dump << " " << mission_id << " " << player_id;
 size_t pos = name.find_first_of("\n");
 while (pos != std::string::npos)  {
  name.replace(pos, 1, "@@");
  pos = name.find_first_of("\n");
 }
 dump << " '" << name << "'";
 return dump.str();
}

void item::load_info(std::string data, game *g)
{
 std::stringstream dump;
 dump << data;
 int idtmp, ammotmp, lettmp, damtmp, burntmp, acttmp, corp;
 dump >> lettmp >> idtmp >> charges >> damtmp >> burntmp >> poison >> ammotmp >>
         owned >> bday >> acttmp >> corp >> mission_id >> player_id;
 if (corp != -1)
  corpse = g->mtypes[corp];
 else
  corpse = NULL;
 getline(dump, name);
 if (name == " ''")
  name = "";
 else {
  size_t pos = name.find_first_of("@@");
  while (pos != std::string::npos)  {
   name.replace(pos, 2, "\n");
   pos = name.find_first_of("@@");
  }
  name = name.substr(2, name.size() - 3); // s/^ '(.*)'$/\1/
 }
 make(g->itypes[idtmp]);
 invlet = char(lettmp);
 damage = damtmp;
 burnt = burntmp;
 active = false;
 if (acttmp == 1)
  active = true;
 if (ammotmp > 0)
  curammo = dynamic_cast<it_ammo*>(g->itypes[ammotmp]);
 else
  curammo = NULL;
}
 
std::string item::info(bool showtext)
{
 std::stringstream dump;
 if( !is_null() )
 {
  dump << " Volume: " << volume() << "    Weight: " << weight() << "\n" <<
          " Bash: " << int(type->melee_dam) <<
          (has_flag(IF_SPEAR) ? "  Pierce: " : "  Cut: ") <<
          int(type->melee_cut) << "  To-hit bonus: " <<
          (type->m_to_hit > 0 ? "+" : "" ) << int(type->m_to_hit) << "\n" <<
          " Moves per attack: " << attack_time() << "\n";
 }

 if (is_food()) {

  it_comest* food = dynamic_cast<it_comest*>(type);
  dump << " Nutrition: " << int(food->nutr) << "\n Quench: " <<
          int(food->quench) << "\n Enjoyability: " << int(food->fun);

 } else if (is_food_container()) {

  it_comest* food = dynamic_cast<it_comest*>(contents[0].type);
  dump << " Nutrition: " << int(food->nutr) << "\n Quench: " <<
          int(food->quench) << "\n Enjoyability: " << int(food->fun);

 } else if (is_ammo()) {

  it_ammo* ammo = dynamic_cast<it_ammo*>(type);
  dump << " Type: " << ammo_name(ammo->type) << "\n Damage: " <<
           int(ammo->damage) << "\n Armor-pierce: " << int(ammo->pierce) <<
           "\n Range: " << int(ammo->range) << "\n Accuracy: " <<
           int(100 - ammo->accuracy) << "\n Recoil: " << int(ammo->recoil);

 } else if (is_gun()) {

  it_gun* gun = dynamic_cast<it_gun*>(type);
  int ammo_dam = 0, ammo_recoil = 0;
  bool has_ammo = (curammo != NULL && charges > 0);
  if (has_ammo) {
   ammo_dam = curammo->damage;
   ammo_recoil = curammo->recoil;
  }
   
  dump << " Skill used: " << skill_name(gun->skill_used) << "\n Ammunition: " <<
          clip_size() << " rounds of " << ammo_name(ammo_type());

  dump << "\n Damage: ";
  if (has_ammo)
   dump << ammo_dam;
  dump << (gun_damage(false) >= 0 ? "+" : "" ) << gun_damage(false);
  if (has_ammo)
   dump << " = " << gun_damage();

  dump << "\n Accuracy: " << int(100 - accuracy());

  dump << "\n Recoil: ";
  if (has_ammo)
   dump << ammo_recoil;
  dump << (recoil(false) >= 0 ? "+" : "" ) << recoil(false);
  if (has_ammo)
   dump << " = " << recoil();

  dump << "\n Reload time: " << int(gun->reload_time);
  if (has_flag(IF_RELOAD_ONE))
   dump << " per round";

  if (burst_size() == 0) {
   if (gun->skill_used == sk_pistol && has_flag(IF_RELOAD_ONE))
    dump << "\n Revolver.";
   else
    dump << "\n Semi-automatic.";
  } else
   dump << "\n Burst size: " << burst_size();
  if (contents.size() > 0)
   dump << "\n";
  for (int i = 0; i < contents.size(); i++)
   dump << "\n+" << contents[i].tname();

 } else if (is_gunmod()) {

  it_gunmod* mod = dynamic_cast<it_gunmod*>(type);
  if (mod->accuracy != 0)
   dump << " Accuracy: " << (mod->accuracy > 0 ? "+" : "") <<
           int(mod->accuracy);
  if (mod->damage != 0)
   dump << "\n Damage: " << (mod->damage > 0 ? "+" : "") << int(mod->damage);
  if (mod->clip != 0)
   dump << "\n Magazine: " << (mod->clip > 0 ? "+" : "") << int(mod->damage) << "%";
  if (mod->recoil != 0)
   dump << "\n Recoil: " << int(mod->recoil);
  if (mod->burst != 0)
   dump << "\n Burst: " << (mod->clip > 0 ? "+" : "") << int(mod->clip);
  if (mod->newtype != AT_NULL)
   dump << "\n " << ammo_name(mod->newtype);
  dump << "\n Used on: ";
  if (mod->used_on_pistol)
   dump << "Pistols.  ";
  if (mod->used_on_shotgun)
   dump << "Shotguns.  ";
  if (mod->used_on_smg)
   dump << "SMGs.  ";
  if (mod->used_on_rifle)
   dump << "Rifles.";

 } else if (is_armor()) {

  it_armor* armor = dynamic_cast<it_armor*>(type);
  dump << " Covers: ";
  if (armor->covers & mfb(bp_head))
   dump << "The head. ";
  if (armor->covers & mfb(bp_eyes))
   dump << "The eyes. ";
  if (armor->covers & mfb(bp_mouth))
   dump << "The mouth. ";
  if (armor->covers & mfb(bp_torso))
   dump << "The torso. ";
  if (armor->covers & mfb(bp_hands))
   dump << "The hands. ";
  if (armor->covers & mfb(bp_legs))
   dump << "The legs. ";
  if (armor->covers & mfb(bp_feet))
   dump << "The feet. ";
  dump << "\n Encumberment: "			<< int(armor->encumber) <<
          "\n Bashing protection: "		<< int(armor->dmg_resist) <<
          "\n Cut protection: "			<< int(armor->cut_resist) <<
          "\n Environmental protection: "	<< int(armor->env_resist) <<
          "\n Warmth: "				<< int(armor->warmth) <<
          "\n Storage: "			<< int(armor->storage);

 } else if (is_book()) {

  it_book* book = dynamic_cast<it_book*>(type);
  if (book->type == sk_null)
   dump << " Just for fun.\n";
  else {
   dump << " Can bring your " << skill_name(book->type) << " skill to " <<
           int(book->level) << std::endl;
   if (book->req == 0)
    dump << " It can be understood by beginners.\n";
   else
    dump << " Requires " << skill_name(book->type) << " level " <<
            int(book->req) << " to understand.\n";
  }
  dump << " Requires intelligence of " << int(book->intel) << std::endl;
  if (book->fun != 0)
   dump << " Reading this book affects your morale by " <<
           (book->fun > 0 ? "+" : "") << int(book->fun) << std::endl;
  dump << " This book takes " << int(book->time) << " minutes to read.";

 } else if (is_tool()) {

  it_tool* tool = dynamic_cast<it_tool*>(type);
  dump << " Maximum " << tool->max_charges << " charges";
  if (tool->ammo == AT_NULL)
   dump << ".";
  else
   dump << " of " << ammo_name(tool->ammo) << ".";

 } else if (is_style()) {

  dump << "\n";
  it_style* style = dynamic_cast<it_style*>(type);
  for (int i = 0; i < style->moves.size(); i++) {
   dump << default_technique_name(style->moves[i].tech) <<
           ". Requires Unarmed Skill of " << style->moves[i].level << "\n";
  }

 } else if (!is_null() && type->techniques != 0) {

  dump << "\n";
  for (int i = 1; i < NUM_TECHNIQUES; i++) {
   if (type->techniques & mfb(i))
    dump << default_technique_name( technique_id(i) ) << "; ";
  }

 }

 if ( showtext && !is_null() ) {
  dump << "\n\n" << type->description << "\n";
  if (contents.size() > 0) {
   if (is_gun()) {
    for (int i = 0; i < contents.size(); i++)
     dump << "\n " << contents[i].type->description;
   } else
    dump << "\n " << contents[0].type->description;
   dump << "\n";
  }
 }
 return dump.str();
}

char item::symbol()
{
 if( is_null() )
  return ' ';
 return type->sym;
}

nc_color item::color(player *u)
{
 nc_color ret = c_ltgray;

 if (active) // Active items show up as yellow
  ret = c_yellow;
 else if (is_gun()) { // Guns are green if you are carrying ammo for them
  ammotype amtype = ammo_type();
  if (u->has_ammo(amtype).size() > 0)
   ret = c_green;
 } else if (is_ammo()) { // Likewise, ammo is green if you have guns that use it
  ammotype amtype = ammo_type();
  if (u->weapon.is_gun() && u->weapon.ammo_type() == amtype)
   ret = c_green;
  else {
   for (int i = 0; i < u->inv.size(); i++) {
    if (u->inv[i].is_gun() && u->inv[i].ammo_type() == amtype) {
     i = u->inv.size();
     ret = c_green;
    }
   }
  }
 } else if (is_book()) {
  it_book* tmp = dynamic_cast<it_book*>(type);
  if (tmp->type !=sk_null && tmp->intel <= u->int_cur + u->sklevel[tmp->type] &&
      (tmp->intel == 0 || !u->has_trait(PF_ILLITERATE)) &&
      tmp->req <= u->sklevel[tmp->type] && tmp->level > u->sklevel[tmp->type])
   ret = c_ltblue;
 }
 return ret;
}

nc_color item::color_in_inventory(player *u)
{
// Items in our inventory get colorized specially
 nc_color ret = c_white;
 if (active)
  ret = c_yellow;

 return ret;
}

std::string item::tname(game *g)
{
 std::stringstream ret;

 if (damage != 0 && !is_null()) {
  std::string damtext;
  switch (type->m1) {
   case VEGGY:
   case FLESH:
    damtext = "partially eaten ";
    break;
   case COTTON:
   case WOOL:
    if (damage == -1) damtext = "reinforced ";
    if (damage ==  1) damtext = "ripped ";
    if (damage ==  2) damtext = "torn ";
    if (damage ==  3) damtext = "shredded ";
    if (damage ==  4) damtext = "tattered ";
    break;
   case LEATHER:
    if (damage == -1) damtext = "reinforced ";
    if (damage ==  1) damtext = "scratched ";
    if (damage ==  2) damtext = "cut ";
    if (damage ==  3) damtext = "torn ";
    if (damage ==  4) damtext = "tattered ";
    break;
   case KEVLAR:
    if (damage == -1) damtext = "reinforced ";
    if (damage ==  1) damtext = "marked ";
    if (damage ==  2) damtext = "dented ";
    if (damage ==  3) damtext = "scarred ";
    if (damage ==  4) damtext = "broken ";
    break;
   case PAPER:
    if (damage ==  1) damtext = "torn ";
    if (damage >=  2) damtext = "shredded ";
    break;
   case WOOD:
    if (damage ==  1) damtext = "scratched ";
    if (damage ==  2) damtext = "chipped ";
    if (damage ==  3) damtext = "cracked ";
    if (damage ==  4) damtext = "splintered ";
    break;
   case PLASTIC:
   case GLASS:
    if (damage ==  1) damtext = "scratched ";
    if (damage ==  2) damtext = "cut ";
    if (damage ==  3) damtext = "cracked ";
    if (damage ==  4) damtext = "shattered ";
    break;
   case IRON:
    if (damage ==  1) damtext = "lightly rusted ";
    if (damage ==  2) damtext = "rusted ";
    if (damage ==  3) damtext = "very rusty ";
    if (damage ==  4) damtext = "thoroughly rusted ";
    break;
   default:
    damtext = "damaged ";
  }
  ret << damtext;
 }

 if (volume() >= 4 && burnt >= volume() * 2)
  ret << "badly burnt ";
 else if (burnt > 0)
  ret << "burnt ";

 if (typeId() == itm_corpse) {
  ret << corpse->name << " corpse";
  if (name != "")
   ret << " of " << name;
  return ret.str();
 } else if (typeId() == itm_blood) {
  if (corpse == NULL || corpse->id == mon_null)
   ret << "human blood";
  else
   ret << corpse->name << " blood";
  return ret.str();
 }

 if (is_gun() && contents.size() > 0 ) {
  ret << type->name;
  for (int i = 0; i < contents.size(); i++)
   ret << "+";
 } else if (contents.size() == 1)
  ret << type->name << " of " << contents[0].tname();
 else if (contents.size() > 0)
  ret << type->name << ", full";
 else
  ret << type->name;

 it_comest* food = NULL;
 if (is_food())
  food = dynamic_cast<it_comest*>(type);
 else if (is_food_container())
  food = dynamic_cast<it_comest*>(contents[0].type);
 if (food != NULL && g != NULL && food->spoils != 0 &&
   int(g->turn) - bday > food->spoils * 600)
  ret << " (rotten)";


 if (owned > 0)
  ret << " (owned)";
 return ret.str();
}

nc_color item::color()
{
 if (typeId() == itm_corpse)
  return corpse->color;
 if( is_null() )
  return c_black;
 return type->color;
}

int item::price()
{
 if( is_null() )
  return 0;

 int ret = type->price;
 for (int i = 0; i < contents.size(); i++)
  ret += contents[i].price();
 return ret;
}

int item::weight()
{
 if (typeId() == itm_corpse) {
  int ret;
  switch (corpse->size) {
   case MS_TINY:   ret =    5;	break;
   case MS_SMALL:  ret =   60;	break;
   case MS_MEDIUM: ret =  520;	break;
   case MS_LARGE:  ret = 2000;	break;
   case MS_HUGE:   ret = 4000;	break;
  }
  if (made_of(VEGGY))
   ret /= 10;
  else if (made_of(IRON) || made_of(STEEL) || made_of(STONE))
   ret *= 5;
  return ret;
 }

 if( is_null() )
  return 0;

 int ret = type->weight;
 if (is_ammo()) { 
  ret *= charges;
  ret /= 100;
 }
 for (int i = 0; i < contents.size(); i++)
  ret += contents[i].weight();
 return ret;
}

int item::volume()
{
 if (typeId() == itm_corpse) {
  switch (corpse->size) {
   case MS_TINY:   return   2;
   case MS_SMALL:  return  40;
   case MS_MEDIUM: return  75;
   case MS_LARGE:  return 160;
   case MS_HUGE:   return 600;
  }
 }

 if( is_null() )
  return 0;

 int ret = type->volume;
 if (is_gun()) {
  for (int i = 0; i < contents.size(); i++)
   ret += contents[i].volume();
 }
 return type->volume;
}

int item::volume_contained()
{
 int ret = 0;
 for (int i = 0; i < contents.size(); i++)
  ret += contents[i].volume();
 return ret;
}

int item::attack_time()
{
 int ret = 65 + 4 * volume() + 2 * weight();
 return ret;
}

int item::damage_bash()
{
 if( is_null() )
  return 0;
 return type->melee_dam;
}

int item::damage_cut()
{
 if (is_gun()) {
  for (int i = 0; i < contents.size(); i++) {
   if (contents[i].typeId() == itm_bayonet)
    return contents[i].type->melee_cut;
  }
 }
 if( is_null() )
  return 0;
 return type->melee_cut;
}

bool item::has_flag(item_flag f)
{
 if (is_gun()) {
  for (int i = 0; i < contents.size(); i++) {
   if (contents[i].has_flag(f))
    return true;
  }
 }
 if( is_null() )
  return false;
 return (type->item_flags & mfb(f));
}

bool item::has_technique(technique_id tech, player *p)
{
 if (is_style()) {
  it_style *style = dynamic_cast<it_style*>(type);
  for (int i = 0; i < style->moves.size(); i++) {
   if (style->moves[i].tech == tech &&
       (p == NULL || p->sklevel[sk_unarmed] >= style->moves[i].level))
    return true;
  }
 }
 if( is_null() )
  return false;
 return (type->techniques & mfb(tech));
}

std::vector<technique_id> item::techniques()
{
 std::vector<technique_id> ret;
 for (int i = 0; i < NUM_TECHNIQUES; i++) {
  if (has_technique( technique_id(i) ))
   ret.push_back( technique_id(i) );
 }
 return ret;
}

bool item::rotten(game *g)
{
 if (!is_food() || g == NULL)
  return false;
 it_comest* food = dynamic_cast<it_comest*>(type);
 return (food->spoils != 0 && int(g->turn) - bday > food->spoils * 600);
}

bool item::goes_bad()
{
 if (!is_food())
  return false;
 it_comest* food = dynamic_cast<it_comest*>(type);
 return (food->spoils != 0);
}

bool item::count_by_charges()
{
 if (is_ammo())
  return true;
 if (is_food()) {
  it_comest* food = dynamic_cast<it_comest*>(type);
  return (food->charges > 1);
 }
 return false;
}

bool item::craft_has_charges()
{
 if (count_by_charges())
  return true;
 else if (ammo_type() == AT_NULL)
  return true;

 return false;
}

int item::weapon_value(int skills[num_skill_types])
{
 if( is_null() )
  return 0;

 int my_value = 0;
 if (is_gun()) {
  int gun_value = 14;
  it_gun* gun = dynamic_cast<it_gun*>(type);
  gun_value += gun->dmg_bonus;
  gun_value += int(gun->burst / 2);
  gun_value += int(gun->clip / 3);
  gun_value -= int(gun->accuracy / 5);
  gun_value *= (.5 + (.3 * skills[sk_gun]));
  gun_value *= (.3 + (.7 * skills[gun->skill_used]));
  my_value += gun_value;
 }

 my_value += int(type->melee_dam * (1   + .3 * skills[sk_bashing] +
                                          .1 * skills[sk_melee]    ));
 //debugmsg("My value: (+bash) %d", my_value);

 my_value += int(type->melee_cut * (1   + .4 * skills[sk_cutting] +
                                          .1 * skills[sk_melee]    ));
 //debugmsg("My value: (+cut) %d", my_value);

 my_value += int(type->m_to_hit  * (1.2 + .3 * skills[sk_melee]));
 //debugmsg("My value: (+hit) %d", my_value);

 return my_value;
}

int item::melee_value(int skills[num_skill_types])
{
 if( is_null() )
  return 0;

 int my_value = 0;
 my_value += int(type->melee_dam * (1   + .3 * skills[sk_bashing] +
                                          .1 * skills[sk_melee]    ));
 //debugmsg("My value: (+bash) %d", my_value);

 my_value += int(type->melee_cut * (1   + .4 * skills[sk_cutting] +
                                          .1 * skills[sk_melee]    ));
 //debugmsg("My value: (+cut) %d", my_value);

 my_value += int(type->m_to_hit  * (1.2 + .3 * skills[sk_melee]));
 //debugmsg("My value: (+hit) %d", my_value);

 if (is_style())
  my_value += 15 * skills[sk_unarmed] + 8 * skills[sk_melee];

 return my_value;
}

style_move item::style_data(technique_id tech)
{
 style_move ret;

 if (!is_style())
  return ret;

 it_style* style = dynamic_cast<it_style*>(type);

 for (int i = 0; i < style->moves.size(); i++) {
  if (style->moves[i].tech == tech)
   return style->moves[i];
 }

 return ret;
}
 
bool item::is_two_handed(player *u)
{
 if (is_gun() && (dynamic_cast<it_gun*>(type))->skill_used != sk_pistol)
  return true;
 return (weight() > u->str_cur * 4);
}

bool item::made_of(material mat)
{
 if( is_null() )
  return false;

 if (typeId() == itm_corpse)
  return (corpse->mat == mat);

 return (type->m1 == mat || type->m2 == mat);
}

bool item::conductive()
{
 if( is_null() )
  return false;

 if ((type->m1 == IRON || type->m1 == STEEL || type->m1 == SILVER ||
      type->m1 == MNULL) &&
     (type->m2 == IRON || type->m2 == STEEL || type->m2 == SILVER ||
      type->m2 == MNULL))
  return true;
 if (type->m1 == MNULL && type->m2 == MNULL)
  return true;
 return false;
}

bool item::destroyed_at_zero_charges()
{
 return (is_ammo() || is_food());
}

bool item::is_gun()
{
 if( is_null() )
  return false;

 return type->is_gun();
}

bool item::is_gunmod()
{
 if( is_null() )
  return false;

 return type->is_gunmod();
}

bool item::is_bionic()
{
 if( is_null() )
  return false;

 return type->is_bionic();
}

bool item::is_ammo()
{
 if( is_null() )
  return false;

 return type->is_ammo();
}

bool item::is_food(player *u)
{
 if (u == NULL)
  return is_food();

 if( is_null() )
  return false;

 if (type->is_food())
  return true;

 if (u->has_bionic(bio_batteries) && is_ammo() &&
     (dynamic_cast<it_ammo*>(type))->type == AT_BATT)
  return true;
 if (u->has_bionic(bio_furnace) && is_flammable(type->m1) &&
     is_flammable(type->m2) && typeId() != itm_corpse)
  return true;
 return false;
}

bool item::is_food_container(player *u)
{
 return (contents.size() >= 1 && contents[0].is_food(u));
}

bool item::is_food()
{
 if( is_null() )
  return false;

 if (type->is_food())
  return true;
 return false;
}

bool item::is_food_container()
{
 return (contents.size() >= 1 && contents[0].is_food());
}

bool item::is_drink()
{
 if( is_null() )
  return false;

 return type->is_food() && type->m1 == LIQUID;
}

bool item::is_weap()
{
 if( is_null() )
  return false;

 if (is_gun() || is_food() || is_ammo() || is_food_container() || is_armor() ||
     is_book() || is_tool())
  return false;
 return (type->melee_dam > 7 || type->melee_cut > 5);
}

bool item::is_bashing_weapon()
{
 if( is_null() )
  return false;

 return (type->melee_dam >= 8);
}

bool item::is_cutting_weapon()
{
 if( is_null() )
  return false;

 return (type->melee_cut >= 8 && !has_flag(IF_SPEAR));
}

bool item::is_armor()
{
 if( is_null() )
  return false;

 return type->is_armor();
}

bool item::is_book()
{
 if( is_null() )
  return false;

/*
 if (type->is_macguffin()) {
  it_macguffin* mac = dynamic_cast<it_macguffin*>(type);
  return mac->readable;
 }
*/
 return type->is_book();
}

bool item::is_container()
{
 if( is_null() )
  return false;

 return type->is_container();
}

bool item::is_tool()
{
 if( is_null() )
  return false;

 return type->is_tool();
}

bool item::is_software()
{
 if( is_null() )
  return false;

 return type->is_software();
}

bool item::is_macguffin()
{
 if( is_null() )
  return false;

 return type->is_macguffin();
}

bool item::is_style()
{
 if( is_null() )
  return false;

 return type->is_style();
}

bool item::is_other()
{
 if( is_null() )
  return false;

 return (!is_gun() && !is_ammo() && !is_armor() && !is_food() &&
         !is_food_container() && !is_tool() && !is_gunmod() && !is_bionic() &&
         !is_book() && !is_weap());
}

bool item::is_artifact()
{
 if( is_null() )
  return false;

 return type->is_artifact();
}

int item::reload_time(player &u)
{
 int ret = 0;

 if (is_gun()) {
  it_gun* reloading = dynamic_cast<it_gun*>(type);
  ret = reloading->reload_time;
  double skill_bonus = double(u.sklevel[reloading->skill_used]) * .075;
  if (skill_bonus > .75)
   skill_bonus = .75;
  ret -= double(ret) * skill_bonus;
 } else if (is_tool())
  ret = 100 + volume() + weight();

 if (has_flag(IF_STR_RELOAD))
  ret -= u.str_cur * 20;
 if (ret < 25)
  ret = 25;
 ret += u.encumb(bp_hands) * 30;
 return ret;
}

int item::clip_size()
{
 if (!is_gun())
  return 0;
 it_gun* gun = dynamic_cast<it_gun*>(type);
 int ret = gun->clip;
 if (gun->ammo != AT_40MM && charges > 0 && curammo->type == AT_40MM)
  return 1; // M203 mod in use
 for (int i = 0; i < contents.size(); i++) {
  if (contents[i].is_gunmod()) {
   int bonus = (ret * (dynamic_cast<it_gunmod*>(contents[i].type))->clip) / 100;
   ret = int(ret + bonus);
  }
 }
 return ret;
}

int item::accuracy()
{
 if (!is_gun())
  return 0;
 it_gun* gun = dynamic_cast<it_gun*>(type);
 int ret = gun->accuracy;
 for (int i = 0; i < contents.size(); i++) {
  if (contents[i].is_gunmod())
   ret -= (dynamic_cast<it_gunmod*>(contents[i].type))->accuracy;
 }
 ret += damage * 2;
 return ret;
}

int item::gun_damage(bool with_ammo)
{
 if (!is_gun())
  return 0;
 it_gun* gun = dynamic_cast<it_gun*>(type);
 int ret = gun->dmg_bonus;
 if (with_ammo && curammo != NULL)
  ret += curammo->damage;
 for (int i = 0; i < contents.size(); i++) {
  if (contents[i].is_gunmod())
   ret += (dynamic_cast<it_gunmod*>(contents[i].type))->damage;
 }
 ret -= damage * 2;
 return ret;
}

int item::noise()
{
 if (!is_gun())
  return 0;
 int ret = 0;
 if (curammo != NULL)
  ret = curammo->damage * .8;
 if (ret >= 5)
  ret += 20;
 for (int i = 0; i < contents.size(); i++) {
  if (contents[i].is_gunmod())
   ret += (dynamic_cast<it_gunmod*>(contents[i].type))->loudness;
 }
 return ret;
}

int item::burst_size()
{
 if (!is_gun())
  return 0;
 it_gun* gun = dynamic_cast<it_gun*>(type);
 int ret = gun->burst;
 for (int i = 0; i < contents.size(); i++) {
  if (contents[i].is_gunmod())
   ret += (dynamic_cast<it_gunmod*>(contents[i].type))->burst;
 }
 if (ret < 0)
  return 0;
 return ret;
}

int item::recoil(bool with_ammo)
{
 if (!is_gun())
  return 0;
 it_gun* gun = dynamic_cast<it_gun*>(type);
 int ret = gun->recoil;
 if (with_ammo && curammo != NULL)
  ret += curammo->recoil;
 for (int i = 0; i < contents.size(); i++) {
  if (contents[i].is_gunmod())
   ret += (dynamic_cast<it_gunmod*>(contents[i].type))->recoil;
 }
 return ret;
}

int item::range(player *p)
{
 if (!is_gun())
  return 0;
 it_gun* gun = dynamic_cast<it_gun*>(type);
 int ret = 0;
 if (curammo != NULL)
  ret += curammo->range;

 if (has_flag(IF_STR8_DRAW) && p != NULL) {
  if (p->str_cur < 4)
   return 0;
  else if (p->str_cur < 8)
   ret -= 2 * (8 - p->str_cur);
 } else if (has_flag(IF_STR10_DRAW) && p != NULL) {
  if (p->str_cur < 5)
   return 0;
  else if (p->str_cur < 10)
   ret -= 2 * (10 - p->str_cur);
 }

 return ret;
}
 

ammotype item::ammo_type()
{
 if (is_gun()) {
  it_gun* gun = dynamic_cast<it_gun*>(type);
  ammotype ret = gun->ammo;
  for (int i = 0; i < contents.size(); i++) {
   if (contents[i].is_gunmod()) {
    it_gunmod* mod = dynamic_cast<it_gunmod*>(contents[i].type);
    if (mod->newtype != AT_NULL)
     ret = mod->newtype;
   }
  }
  return ret;
 } else if (is_tool()) {
  it_tool* tool = dynamic_cast<it_tool*>(type);
  return tool->ammo;
 } else if (is_ammo()) {
  it_ammo* amm = dynamic_cast<it_ammo*>(type);
  return amm->type;
 }
 return AT_NULL;
}
 
int item::pick_reload_ammo(player &u, bool interactive)
{
 if( is_null() )
  return false;

 if (!type->is_gun() && !type->is_tool()) {
  debugmsg("RELOADING NON-GUN NON-TOOL");
  return false;
 }
 bool has_m203 = false;
 for (int i = 0; i < contents.size() && !has_m203; i++) {
  if (contents[i].typeId() == itm_m203)
   has_m203 = true;
 }

 std::vector<int> am;	// List of indicies of valid ammo

 if (type->is_gun()) {
  if (charges > 0) {
   itype_id aid = itype_id(curammo->id);
   for (int i = 0; i < u.inv.size(); i++) {
    if (u.inv[i].typeId() == aid)
     am.push_back(i);
   }
  } else {
  it_gun* tmp = dynamic_cast<it_gun*>(type);
   am = u.has_ammo(ammo_type());
   if (has_m203) {
    std::vector<int> grenades = u.has_ammo(AT_40MM);
    for (int i = 0; i < grenades.size(); i++)
     am.push_back(grenades[i]);
   }
  }
 } else {
  it_tool* tmp = dynamic_cast<it_tool*>(type);
  am = u.has_ammo(ammo_type());
 }

 int index = -1;

 if (am.size() > 1 && interactive) {// More than one option; list 'em and pick
  WINDOW* w_ammo = newwin(am.size() + 1, 80, 0, 0);
  if (charges == 0) {
   char ch;
   clear();
   it_ammo* ammo_type;
   mvwprintw(w_ammo, 0, 0, "\
Choose ammo type:         Damage     Armor Pierce     Range     Accuracy");
   for (int i = 0; i < am.size(); i++) {
    ammo_type = dynamic_cast<it_ammo*>(u.inv[am[i]].type);
    mvwaddch(w_ammo, i + 1, 1, i + 'a');
    mvwprintw(w_ammo, i + 1, 3, "%s (%d)", u.inv[am[i]].tname().c_str(),
                                           u.inv[am[i]].charges);
    mvwprintw(w_ammo, i + 1, 27, "%d", ammo_type->damage);
    mvwprintw(w_ammo, i + 1, 38, "%d", ammo_type->pierce);
    mvwprintw(w_ammo, i + 1, 55, "%d", ammo_type->range);
    mvwprintw(w_ammo, i + 1, 65, "%d", 100 - ammo_type->accuracy);
   }
   refresh();
   wrefresh(w_ammo);
   do
    ch = getch();
   while ((ch < 'a' || ch - 'a' > am.size() - 1) && ch != ' ' && ch != 27);
   werase(w_ammo);
   delwin(w_ammo);
   erase();
   if (ch == ' ' || ch == 27)
    index = -1;
   else
    index = am[ch - 'a'];
  } else {
   int smallest = 500;
   for (int i = 0; i < am.size(); i++) {
    //if (u.inv[am[i]].typeId() == curammo->id &&
        if (u.inv[am[i]].charges < smallest) {
     smallest = u.inv[am[i]].charges;
     index = am[i];
    }
   }
  }
 } else if (am.size() == 1 || !interactive)
  index = am[0];
 return index;
}

bool item::reload(player &u, int index)
{
 bool single_load = false;
 int max_load = 1;
 if (is_gun()) {
  single_load = has_flag(IF_RELOAD_ONE);
  if (u.inv[index].ammo_type() == AT_40MM && ammo_type() != AT_40MM)
   max_load = 1;
  else
   max_load = clip_size();
 } else if (is_tool()) {
  it_tool* tool = dynamic_cast<it_tool*>(type);
  single_load = false;
  max_load = tool->max_charges;
 }
 if (index > -1) {
// If the gun is currently loaded with a different type of ammo, reloading fails
  if (is_gun() && charges > 0 && curammo->id != u.inv[index].typeId())
   return false;
  if (is_gun()) {
   if (!u.inv[index].is_ammo()) {
    debugmsg("Tried to reload %s with %s!", tname().c_str(),
             u.inv[index].tname().c_str());
    return false;
   }
   curammo = dynamic_cast<it_ammo*>((u.inv[index].type));
  }
  if (single_load || max_load == 1) {	// Only insert one cartridge!
   charges++;
   u.inv[index].charges--;
  } else {
   charges += u.inv[index].charges;
   u.inv[index].charges = 0;
   if (charges > max_load) {
 // More bullets than the clip holds, put some back
    u.inv[index].charges += charges - max_load;
    charges = max_load;
   }
  }
  if (u.inv[index].charges == 0)
   u.i_remn(index);
  return true;
 } else
  return false;
}

void item::use(player &u)
{
 if (charges > 0)
  charges--;
}

bool item::burn(int amount)
{
 burnt += amount;
 return (burnt >= volume() * 3);
}

bool is_flammable(material m)
{
 return (m == COTTON || m == WOOL || m == PAPER || m == WOOD || m == MNULL);
}

std::string default_technique_name(technique_id tech)
{
 switch (tech) {
  case TEC_SWEEP: return "Sweep attack";
  case TEC_PRECISE: return "Precision attack";
  case TEC_BRUTAL: return "Knock-back attack";
  case TEC_GRAB: return "Grab";
  case TEC_WIDE: return "Hit all adjacent monsters";
  case TEC_RAPID: return "Rapid attack";
  case TEC_FEINT: return "Feint";
  case TEC_THROW: return "Throw";
  case TEC_BLOCK: return "Block";
  case TEC_BLOCK_LEGS: return "Leg block";
  case TEC_WBLOCK_1: return "Weak block";
  case TEC_WBLOCK_2: return "Parry";
  case TEC_WBLOCK_3: return "Shield";
  case TEC_COUNTER: return "Counter-attack";
  case TEC_BREAK: return "Grab break";
  case TEC_DISARM: return "Disarm";
  case TEC_DEF_THROW: return "Defensive throw";
  case TEC_DEF_DISARM: return "Defense disarm";
  default: return "A BUG!";
 }
 return "A BUG!";
}

<<<<<<< HEAD
std::ostream & operator<<(std::ostream & out, const item * it)
{
 out << "item(";
 if(!it)
 {
  out << "NULL)";
  return out;
 }
 out << it->name << ")";
 return out;
}

std::ostream & operator<<(std::ostream & out, const item & it)
{
 out << (&it);
 return out;
}

=======
>>>>>>> ebbf82dc
int item::typeId()
{
    if ( type == NULL )
        return itm_null;
    return type->id;
<<<<<<< HEAD
}
=======
}
>>>>>>> ebbf82dc
<|MERGE_RESOLUTION|>--- conflicted
+++ resolved
@@ -1447,7 +1447,6 @@
  return "A BUG!";
 }
 
-<<<<<<< HEAD
 std::ostream & operator<<(std::ostream & out, const item * it)
 {
  out << "item(";
@@ -1466,15 +1465,10 @@
  return out;
 }
 
-=======
->>>>>>> ebbf82dc
+
 int item::typeId()
 {
     if ( type == NULL )
         return itm_null;
     return type->id;
-<<<<<<< HEAD
-}
-=======
-}
->>>>>>> ebbf82dc
+}