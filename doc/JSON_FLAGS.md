# JSON Flags

- [JSON Flags](#json-flags)
  - [Notes](#notes)
  - [Inheritance](#inheritance)
  - [TODO](#todo)
  - [Ammo](#ammo)
  - [Armor](#armor)
    - [Covers](#covers)
    - [Specifically Covers](#specifically-covers)
  - [Bionics](#bionics)
  - [Bodyparts](#bodyparts)
  - [Books](#books)
  - [Character](#character)
    - [Mutation Categories](#mutation-categories)
  - [Comestibles](#comestibles)
    - [Comestible type](#comestible-type)
    - [Addiction type](#addiction-type)
    - [`use_action`](#use_action)
  - [Effects](#effects)
  - [Furniture and Terrain](#furniture-and-terrain)
    - [Fungal Conversions Only](#fungal-conversions-only)
    - [Furniture Only](#furniture-only)
  - [Generic](#generic)
  - [Guns](#guns)
    - [Firing modes](#firing-modes)
    - [Gun Faults](#gun-faults)
  - [Magazines](#magazines)
  - [Mapgen](#mapgen)
  - [Map Specials](#map-specials)
  - [Material Phases](#material-phases)
  - [Melee](#melee)
  - [Monsters](#monsters)
    - [Anger, Fear and Placation Triggers](#anger-fear-and-placation-triggers)
    - [Categories](#categories)
    - [Death Functions](#death-functions)
    - [Monster Groups](#monster-groups)
      - [Seasons](#seasons)
      - [Time of day](#time-of-day)
    - [Sizes](#sizes)
    - [Special attacks](#special-attacks)
  - [Mutations](#mutations)
  - [Overmap](#overmap)
    - [Overmap connections](#overmap-connections)
    - [Overmap specials](#overmap-specials)
    - [Overmap terrains](#overmap-terrains)
  - [Recipes](#recipes)
    - [Crafting recipes](#crafting-recipes)
    - [Camp building recipes](#camp-building-recipes)
      - [Blueprint reorientation flags](#blueprint-reorientation-flags)
  - [Scenarios](#scenarios)
    - [Profession](#profession)
    - [Starting Location](#starting-location)
  - [Skills](#skills)
    - [Tags](#tags)
  - [Technical flags](#technical-flags)
  - [Techniques](#techniques)
  - [Tools](#tools)
    - [`use_action`](#use_action)
  - [Traps](#traps)
  - [Vehicles](#vehicles)
    - [Fuel types](#fuel-types)
    - [Parts](#parts)
    - [Vehicle faults](#vehicle-faults)

## Notes

- Some flags (items, effects, vehicle parts) have to be defined in `flags.json` or `vp_flags.json` (with type: `json_flag`) to work correctly.
- Many of the flags intended for one category or item type can be used in other categories or item types.  Experiment to see where else flags can be used.
- Offensive and defensive flags can be used on any item type that can be wielded.


## Inheritance

When an item is crafted, it can inherit flags from the components that were used to craft it.  This requires that the flag to be inherited has the `"craft_inherit": true` entry.  If you don't want a particular item to inherit flags when crafted, specify the member delete_flags, which is an array of strings.  Flags specified there will be removed from the resultant item upon crafting.  This will override flag inheritance, but will not delete flags that are part of the item type itself.


## TODO

- `Ammo type` table is very old and doesn't include many new ammo types.  Consider updating it or removing altogether, as ammo types ain't no json flags at all.


## Ammo

These are handled through [ammo types](../data/json/items/ammo_types.json).  You can tag a weapon with these to have it chamber existing ammo, or make your own ammo there.  The first column in this list is the tag's "id", the internal identifier DDA uses to track the tag, and the second is a brief description of the ammo tagged.  Use the id to search for ammo listings, as ids are constant throughout DDA's code.  Happy chambering!  :-)

- ```120mm``` 120mm HEAT
- ```12mm``` 12mm
- ```20x66mm``` 20x66mm Shot (and relatives)
- ```223``` .223 Remington (and 5.56 NATO)
- ```22``` .22LR (and relatives)
- ```3006``` 30.06
- ```300``` .300 WinMag
- ```308``` .308 Winchester (and relatives)
- ```32``` .32 ACP
- ```36paper``` .36 cap & ball
- ```38``` .38 Special
- ```40``` 10mm
- ```40mm``` 40mm Grenade
- ```44``` .44 Magnum
- ```44paper``` .44 cap & ball
- ```454``` .454 Casull
- ```45``` .45 ACP (and relatives)
- ```46``` 46mm
- ```500``` .500 Magnum
- ```50``` .50 BMG
- ```57``` 57mm
- ```5x50``` 5x50 Dart
- ```66mm``` 66mm HEAT
- ```700nx``` .700 Nitro Express
- ```762R``` 7.62x54mm
- ```762``` 7.62x39mm
- ```762x25``` 7.62x25mm
- ```84x246mm``` 84x246mm HE
- ```8x40mm``` 8mm Caseless
- ```9mm``` 9x19mm Luger (and relatives)
- ```9x18``` 9x18mm
- ```BB``` BB
- ```RPG-7``` RPG-7
- ```UPS``` UPS charges
- ```ammo_flintlock``` Flintlock ammo
- ```ampoule``` Ampoule
- ```arrow``` Arrow
- ```battery``` Battery
- ```blunderbuss``` Blunderbuss
- ```bolt``` Bolt
- ```charcoal``` Charcoal
- ```components``` Components
- ```dart``` Dart
- ```diesel``` Diesel
- ```fish_bait``` Fish bait
- ```fishspear``` Speargun spear
- ```fusion``` Laser Pack
- ```gasoline``` Gasoline
- ```homebrew_rocket``` homebrew rocket
- ```lamp_oil``` Lamp oil
- ```laser_capacitor``` Charge
- ```m235``` M235 TPA (66mm Incendiary Rocket)
- ```metal_rail``` Rebar Rail
- ```money``` Cents
- ```muscle``` Muscle
- ```nail``` Nail
- ```pebble``` Pebble
- ```plasma``` Plasma
- ```plutonium``` Plutonium Cell
- ```rebreather_filter``` Rebreather filter
- ```shot``` Shotshell
- ```signal_flare``` Signal Flare
- ```tape``` Duct tape
- ```thread``` Thread
- ```thrown``` Thrown
- ```unfinished_char``` Semi-charred fuel
- ```water``` Water
- ```paper``` Paper


## Armor

Some armor flags, such as `WATCH` and `ALARMCLOCK` are compatible with other item types.  Experiment to find which flags work elsewhere.

- ```ABLATIVE_CHAINMAIL_ARMS``` item can be worn with chainmanil armor without encumbrance penalty; specifically can be put in pocket for armor with this flag restriction.
- ```ABLATIVE_CHAINMAIL_ELBOWS``` item can be worn with chainmanil armor without encumbrance penalty; specifically can be put in pocket for armor with this flag restriction.
- ```ABLATIVE_CHAINMAIL_KNEES``` item can be worn with chainmanil armor without encumbrance penalty; specifically can be put in pocket for armor with this flag restriction.
- ```ABLATIVE_CHAINMAIL_LEGS``` item can be worn with chainmanil armor without encumbrance penalty; specifically can be put in pocket for armor with this flag restriction.
- ```ABLATIVE_CHAINMAIL_TORSO``` item can be worn with chainmanil armor without encumbrance penalty; specifically can be put in pocket for armor with this flag restriction.
- ```ABLATIVE_HELMET``` item can be worn with Hub 01 headgear without encumbrance penalty; specifically can be put in pocket for armor with this flag restriction.
- ```ABLATIVE_LARGE``` This item fits in large ablative pockets.
- ```ABLATIVE_MANTLE``` item can be worn with Hub 01 armor without encumbrance penalty; specifically can be put in pocket for armor with this flag restriction.
- ```ABLATIVE_MEDIUM``` This item fits in medium ablative pockets.
- ```ABLATIVE_SKIRT``` item can be worn with Hub 01 armor without encumbrance penalty; specifically can be put in pocket for armor with this flag restriction.
- ```ACTIVE_CLOAKING``` While active, drains UPS to provide invisibility.
- ```ALARMCLOCK``` Has an alarm-clock feature.
- ```ALLOWS_NATURAL_ATTACKS``` Doesn't prevent any natural attacks or similar benefits from mutations, fingertip razors, etc., like most items covering the relevant body part would.
- ```ALLOWS_TAIL``` You can wear this leg-covering item even if you have a tail.
- ```ALLOWS_TALONS``` People with talon mutations still can wear this armor, that cover arms.
- ```AURA``` This item goes in the outer aura layer, intended for metaphysical effects.
- ```BAROMETER``` This gear is equipped with an accurate barometer (which is used to measure atmospheric pressure).
- ```BELTED``` Layer for backpacks and things worn over outerwear.
- ```BLIND``` Blinds the wearer while worn, and provides nominal protection vs flashbang flashes.
- ```BLOCK_WHILE_WORN``` Allows worn armor or shields to be used for blocking attacks.
- ```BULLET_IMMUNE``` Wearing an item with this flag makes you immune to bullet damage.
- ```CANT_WEAR``` This item can't be worn directly.
- ```COLLAR``` This piece of clothing has a wide collar that can keep your mouth warm when it is mostly unencumbered.
- ```COMBAT_TOGGLEABLE``` This item is meant to be toggled during combat.  Used by NPCs to determine if they will toggle it on during combat.  This only supports simple `transform` actions.
- ```DEAF``` Makes the player deaf.
- ```DECAY_EXPOSED_ATMOSPHERE``` Consumable will go bad once exposed to the atmosphere (such as MREs).
- ```ELECTRIC_IMMUNE``` This gear completely protects you from electric discharges.
- ```EXTRA_PLATING``` Item can be worn over some armors, as additional layer of protection (like armor above brigandine); specifically can be put in pocket for armor with this flag restriction.
- ```FANCY``` Wearing this clothing gives a morale bonus if the player has the `Stylish` trait.
- ```FIN``` This item is swim fins aka diving fins aka flippets, and provide speed boost when you swim.
- ```FIX_FARSIGHT``` This gear corrects farsightedness.
- ```FIX_NEARSIGHT``` This gear corrects nearsightedness.
- ```FLASH_PROTECTION``` This item grant a protection against different light-related dangers, including flashbangs and dazzling light.
- ```FLOTATION``` Prevents the player from drowning in deep water.  Also prevents diving underwater.
- ```FRAGILE``` This gear is less resistant to damage than normal.
- ```GAS_PROOF``` This item will completely protect you from any dangerous gases.
- ```GNV_EFFECT``` Being worn, this item will give a night vision.  Using enchantment, that applies effect, that modifies character's night vision score, may be better alternative, and more flexible.
- ```HELMET_AVENTAIL``` Item can be worn with nasal helmet; specifically can be put in pocket for armor with this flag restriction.
- ```HELMET_BACK_POUCH``` Item can be worn with diferent hard hats, as attachment; specifically can be put in pocket for armor with this flag restriction.
- ```HELMET_EAR_ATTACHMENT``` Item can be worn with diferent hard hats, as attachment; specifically can be put in pocket for armor with this flag restriction.
- ```HELMET_FACE_SHIELD``` Item can be worn with diferent hard hats, as attachment; specifically can be put in pocket for armor with this flag restriction.
- ```HELMET_MANDIBLE_GUARD_STRAPPED``` Item can be worn with diferent hard helmets, as attachment; specifically can be put in pocket for armor with this flag restriction.
- ```HELMET_MANDIBLE_GUARD``` Item can be worn with diferent hard helmets, as attachment; specifically can be put in pocket for armor with this flag restriction.
- ```HELMET_NAPE_PROTECTOR``` Item can be worn with diferent hard helmets, as attachment; specifically can be put in pocket for armor with this flag restriction.
- ```HOOD``` Allow this clothing to conditionally cover the head, for additional warmth or water protection, if the player's head isn't encumbered.
- ```HYGROMETER``` This gear is equipped with an accurate hygrometer (which is used to measure humidity).
- ```INTEGRATED``` This item represents a part of you granted by mutations or bionics.  It will always fit, cannot be unequipped (aside from losing the source), and won't drop on death, but otherwise behaves like normal armor with regards to function, encumbrance, layer conflicts and so on.
- ```IR_EFFECT``` Being worn, this item will give an infrared vision.
- ```MUTE``` Makes the player mute.
- ```NORMAL``` Items worn like normal clothing.  This is assumed as default.
- ```NO_TAKEOFF``` Item with that flag can't be taken off.
- ```NO_WEAR_EFFECT``` This gear doesn't provide any effects when worn (most jewelry).
- ```ONLY_ONE``` You can wear only one.
- ```OUTER```  Outer garment layer.
- ```OVERSIZE``` Can always be worn no matter what encumbrance/mutations/bionics/etc, but prevents any other clothing being worn over this.
- ```PADDED``` This armor counts as comfortable even if none of the specific materials are soft.
- ```PADDED``` This armor counts as comfortable even if none of the specific materials are soft.
- ```PARTIAL_DEAF``` Reduces the volume of sounds to a safe level.
- ```PERSONAL``` This item goes in the personal aura layer, intended for metaphysical effects.
- ```POCKETS``` Increases warmth for hands if the player's hands are cold and the player is wielding nothing.
- ```POWERARMOR_COMPATIBLE``` Makes item compatible with power armor despite other parameters causing failure.
- ```PSYSHIELD_PARTIAL``` 25% chance to protect against `fear_paralyze` monster attack when worn.
- ```RAD_PROOF``` This piece of clothing completely protects you from radiation.
- ```RAD_RESIST``` This piece of clothing partially (75%) protects you from radiation.
- ```RAINPROOF``` Prevents the covered body-part(s) from getting wet in the rain.
- ```REQUIRES_BALANCE``` Gear that requires a certain balance to be steady with.  If the player is hit while wearing, they have a chance to be downed.
- ```RESTRICT_HANDS``` Prevents the player from wielding a weapon two-handed, forcing one-handed use if the weapon permits it.
- ```ROLLER_INLINE``` Faster, but less stable overall, the penalty for non-flat terrain is even harsher.
- ```ROLLER_ONE``` A less stable and slower version of `ROLLER_QUAD`, still allows the player to move faster than walking speed.
- ```ROLLER_QUAD```The medium choice between `ROLLER_INLINE` and `ROLLER_ONE`, while it is more stable, and moves faster, it also has a harsher non-flat terrain penalty than `ROLLER_ONE`.
- ```SEMITANGIBLE``` Prevents the item from participating in the encumbrance system when worn.
- ```SKINTIGHT``` Undergarment layer.
- ```SLOWS_MOVEMENT``` This piece of clothing multiplies move cost by 1.1.
- ```SLOWS_THIRST``` This piece of clothing multiplies the rate at which the player grows thirsty by 0.70.
- ```STAR_PLATE``` Item can be worn with ryūsei battle kit armor; specifically can be put in pocket for armor with this flag restriction.
- ```STAR_SHOULDER``` Item can be worn with ryūsei battle kit armor ; specifically can be put in pocket for armor with this flag restriction.
- ```STAR_SKIRT``` Item can be worn with ryūsei battle kit armor; specifically can be put in pocket for armor with this flag restriction.
- ```STURDY``` This clothing is a lot more resistant to damage than normal.
- ```SUN_GLASSES``` Prevents glaring when in sunlight.
- ```SUPER_FANCY``` Gives an additional moral bonus over `FANCY` if the player has the `Stylish` trait.
- ```SWIM_GOGGLES``` Allows you to see much further underwater.
- ```THERMOMETER``` This gear is equipped with an accurate thermometer (which is used to measure temperature).
- ```TOUGH_FEET``` This armor provide effect similar to wearing a proper boots (like scale on your legs), so you don't have a debuff from not wearing footwear.
- ```UNDERSIZE``` This clothes can be worn comfortably by mutants with Tiny or Unassuming.  Too small for anyone else.
- ```VARSIZE``` Can be made to fit via tailoring.
- ```WAIST``` Layer for belts other things worn on the waist.
- ```WATCH``` Acts as a watch and allows the player to see actual time.
- ```WATERPROOF``` Prevents the covered body-part(s) from getting wet in any circumstance.
- ```WATER_FRIENDLY``` Prevents the item from making the body part count as unfriendly to water and thus reducing morale from being wet.


### Covers

- ```ARMS``` same as `ARM_L` and `ARM_R`.
- ```ARM_L```
- ```ARM_R```
- ```EYES```
- ```FEET``` same as `FOOT_L` and `FOOT_R`.
- ```FOOT_L```
- ```FOOT_R```
- ```HANDS``` same as `HAND_L` and `HAND_R`.
- ```HAND_L```
- ```HAND_R```
- ```HEAD```
- ```LEGS``` same as `LEG_L` and `LEG_R`.
- ```LEG_L```
- ```LEG_R```
- ```MOUTH```
- ```TORSO```

### Specifically Covers

- ```torso_upper```
- ```torso_neck```
- ```torso_lower```
- ```torso_hanging_front```
- ```torso_hanging_back```
- ```arm_shoulder_r```
- ```arm_upper_r```
- ```arm_elbow_r```
- ```arm_lower_r```
- ```arm_shoulder_l```
- ```arm_upper_l```
- ```arm_elbow_l```
- ```arm_lower_l```
- ```leg_hip_r```
- ```leg_upper_r```
- ```leg_knee_r```
- ```leg_lower_r```
- ```leg_hip_l```
- ```leg_upper_l```
- ```leg_knee_l```
- ```leg_lower_l```


## Bionics

- ```BIONIC_ARMOR_INTERFACE``` This bionic can provide power to powered armor.
- ```BIONIC_FAULTY``` This bionic is a "faulty" bionic.
- ```BIONIC_GUN``` This bionic is a gun bionic and activating it will fire it.  Prevents all other activation effects including power draw by bionic.
- ```BIONIC_NPC_USABLE``` The NPC AI knows how to use this CBM, and it can be installed on an NPC.
- ```BIONIC_POWER_SOURCE``` This bionic is a power source bionic.
- ```BIONIC_SLEEP_FRIENDLY``` This bionic won't prompt the user to turn it off if they try to sleep while it's active.
- ```BIONIC_TOGGLED``` This bionic only has a function when activated, else it causes its effect every turn.
- ```BIONIC_WEAPON``` This bionic is a weapon bionic and activating it will create (or destroy) bionic's fake_item in user's hands.  Prevents all other activation effects.
- ```BIONIC_SHOCKPROOF``` This bionic can't be incapacitated by electrical attacks.
- ```USES_BIONIC_POWER``` If present, items attached to this bionic will inherit the `USES_BIONIC_POWER` flag automatically.


## Bodyparts

- ```ALWAYS_BLOCK``` This nonstandard bodypart is always eligible to block in unarmed combat even if your martial arts don't allow such blocks.
- ```ALWAYS_HEAL``` This bodypart regenerates every regen tick (5 minutes, currently) regardless if the part would have healed normally.
- ```HEAL_OVERRIDE``` This bodypart will always regenerate its `heal_bonus` HP instead of it modifying the base healing step.  Without `ALWAYS_HEAL` this still only happens when the part would have healed non-zero amount of damage.
- ```IGNORE_TEMP``` This bodypart is ignored for temperature calculations.
- ```LIMB_LOWER``` This bodypart is close to the ground, and as such has a higher chance to be attacked by small monsters - hitsize is tripled for creatures that can't attack upper limbs.
- ```LIMB_UPPER``` This bodypart is high off the ground, and as such can't be attacked by small monsters - unless they have the `FLIES` or have `ATTACK_UPPER` flags`.
- ```MEND_LIMB``` This bodypart can heal from being broken without needing a splint.
- ```NONSTANDARD_BLOCK``` This limb is different enough that martial arts' arm/leg blocks aren't applicable - blocking with this limb is unlocked by reaching the MA's `nonstandard_block` level, unless the limb also has `ALWAYS_BLOCK`.  Either block flag is **required** for non-arm / non-leg limbs to be eligible to block.


## Books

- ```INSPIRATIONAL``` Reading this book grants bonus morale to characters with the `SPIRITUAL` trait.
- ```BINDER_ADD_RECIPE``` Add recipe to a book binder.


## Character

Character flags can be `trait_id`, `json_flag_id` or `flag_id`.  Some of these are hardcored, others can be edited and created via JSON.  The current trait/mutation list is at [mutations.json](../data/json/mutations/mutations.json).  For further information, see also [MUTATIONS.doc](#MUTATIONS.md#mutations).

- ```ACIDBLOOD``` Drip acid from wounds instead of blood
- ```ACID_IMMUNE``` You are immune to acid damage.
- ```ALARMCLOCK``` You always can set alarms.
- ```ALBINO``` Cause you to have painful sunburns.
- ```ARM_WINGS``` You have wings instead of regular arms.
- ```BASH_IMMUNE``` You are immune to bashing damage.
- ```BG_OTHER_SURVIVORS_STORY``` Given to NPC when it has other survival story.
- ```BG_SURVIVAL_STORY``` Given to NPC when it has a survival story.
- ```BIO_IMMUNE``` You are immune to biological damage.
- ```BLEED_IMMUNE``` Immune to bleeding.
- ```BLEEDSLOW``` When bleeding, lose blood at 2/3 of the normal rate.
- ```BLEEDSLOW2``` When bleeding, lose blood at 1/3 of the normal rate.
- ```BLIND``` Makes you blind.
- ```BULLET_IMMUNE``` You are immune to bullet damage.
- ```CANNIBAL``` Butcher humans, eat foods with the `CANNIBALISM` and `STRICT_HUMANITARIANISM` flags without a morale penalty.
- ```CBQ_LEARN_BONUS``` You learn CBQ from the bionic bio_cqb faster.
- ```CHANGING```This flag is silently given to player to detect it can mutate.
- ```CLAIRVOYANCE_PLUS``` Gives a clairvoyance effect, used for debug purposes.
- ```CLIMATE_CONTROL``` You are resistant to extreme temperatures.
- ```CLIMB_NO_LADDER``` Capable of climbing up single-level walls without support.
- ```COLDBLOOD2``` For very heat dependent mutations.
- ```COLDBLOOD3``` For cold-blooded mutations.
- ```COLDBLOOD``` For heat dependent mutations.
- ```COLD_IMMUNE``` You are immune to cold damage.
- ```CUT_IMMUNE``` You are immune to cutting damage.
- ```DEAF``` Makes you deaf.
- ```DIMENSIONAL_ANCHOR``` You can't be teleported.  Also protects you from any dangerous effects of portal storms.
- ```DOWNED_RECOVERY``` Always has 50% chance to recover from downing, regardless of limb scores / stats.
- ```ECTOTHERM``` For ectothermic mutations, like `COLDBLOOD4` and `DRAGONBLOOD3` (Black Dragon from Magiclysm).
- ```ELECTRIC_IMMUNE``` You are immune to electric damage.
- ```EMP_IMMUNE``` You bionic power cannot be drained and your vulnerable electronics cannot be broken during an EMP blast.
- ```ENHANCED_VISION``` Increases the scouting range, similarly to `ZOOM` item flag.
- ```EYE_MEMBRANE``` Lets you see underwater.
- ```FEATHER_FALL``` You are immune to fall damage.
- ```GILLS``` You can breathe underwater.
- ```GLARE_RESIST``` Protect your eyes from glare like sunglasses.
- ```GLIDE``` You can glide from ledges without the use of wings, as if by magic.
- ```GLIDING``` You are in the process of gliding.
- ```HARDTOHIT``` Whenever something attacks you, RNG gets rolled twice, and you get the better result.
- ```HEATSINK``` You are resistant to extreme heat.
- ```HEAT_IMMUNE``` Immune to very hot temperatures.
- ```HUGE``` Changes your size to `creature_size::huge`.  Checked last of the size category flags, if no size flags are found your size defaults to `creature_size::medium`.
- ```HYPEROPIC``` You are far-sighted: close combat is hampered and reading is impossible without glasses.
- ```IMMUNE_HEARING_DAMAGE``` Immune to hearing damage from loud sounds.
- ```IMMUNE_SPOIL``` You are immune to negative outcomes from spoiled food.
- ```INFECTION_IMMUNE``` This mutation grants immunity to infections, including infection from bites and tetanus.
- ```INFRARED``` You can see infrared, aka heat vision.
- ```INSECTBLOOD``` Your body drip insect blood if wounded.
- ```INVERTEBRATEBLOOD``` Your body drip invertebrate blood if wounded
- ```INVISIBLE``` You can't be seen.
- ```LARGE``` Changes your size to `creature_size::large`.  Checked third of the size category flags.
- ```MEND_ALL``` You need no splint to heal broken bones.
- ```MUSCLE_VEH_BOOST``` Something, such as buzzing insect wings, is speeding you up when you use a muscle-powered vehicle.
- ```MYCUS_IMMUNE``` Critter is immune to fungal hase field (`fd_fungal_haze`)
- ```MYOPIC``` You are nearsighted: vision range is severely reduced without glasses.
- ```MYOPIC_IN_LIGHT``` You are nearsighted in light, but can see normally in low-light conditions.
- ```NIGHT_VISION``` You can see in the dark.
- ```NO_DISEASE``` This mutation grants immunity to diseases.
- ```NO_RADIATION``` This mutation grants immunity to radiations.
- ```NO_SCENT``` You have no scent.
- ```NO_SPELLCASTING``` Mutations with this flag blocks you from casting spells with the spellcasting menu.  No effect on other spells sources such as activated items, mutations and bionics.  Does not block spells with the `PSIONIC` flag.
- ```NO_PSIONICS``` You are unable to use any psionic power (spell with the `PSIONIC` flag).
- ```NO_THIRST``` Your thirst is not modified by food or drinks.
- ```NUMB``` Changes character's moral behaviour in some situations.
- ```NYCTOPHOBIA``` Apply some negative effects when the ambient light is too low.
- ```PAIN_IMMUNE``` Character don't feel pain.
- ```PARAIMMUNE``` You are immune to parasites.
- ```PLANTBLOOD``` Your body drip veggy blood if wounded.
- ```PORTAL_PROOF``` You are immune to personal portal storm effects.
- ```PRED1``` Small morale bonus from foods with the `PREDATOR_FUN` flag.  Lower morale penalty from the guilt mondeath effect.
- ```PRED2``` Learn combat skills with double catchup modifier.  Resist skill rust on combat skills.  Small morale bonus from foods with the `PREDATOR_FUN` flag.  Lower morale penalty from the guilt mondeath effect.
- ```PRED3``` Learn combat skills with double catchup modifier.  Resist skill rust on combat skills.  Medium morale bonus from foods with the `PREDATOR_FUN` flag.  Immune to the guilt mondeath effect.
- ```PRED4``` Learn combat skills with triple catchup modifier.  Learn combat skills without spending focus.  Resist skill rust on combat skills.  Large morale bonus from foods with the `PREDATOR_FUN` flag.  Immune to the `guilt` mondeath effect.
- ```PSYCHOPATH``` Butcher humans without a morale penalty.
- ```ROOTS2``` Gain enhanced effects from the Mycorrhizal Communion mutation.
- ```ROOTS3``` Gain enhanced effects from the Mycorrhizal Communion mutation (slightly faster than `ROOTS2`).
- ```SAPIOVORE``` Butcher humans without a morale penalty.
- ```SEESLEEP``` You can see while sleeping, and aren't bothered by light when trying to fall asleep.
- ```SLUDGE_IMMUNE``` Critter is immune to sludge trail field (`fd_sludge`)
- ```SMALL``` Changes your size to `creature_size::small`.  Checked second of the size category flags.
- ```SPIRITUAL``` Changes character's moral behaviour in some situations.
- ```STAB_IMMUNE``` You are immune to stabbing damage.
- ```STEADY``` Your speed can never go below base speed, bonuses from effects etc can still apply.
- ```STOP_SLEEP_DEPRIVATION``` Stops Sleep Deprivation while awake and boosts it while sleeping.
- ```STRICT_HUMANITARIAN``` You can eat foodstuffs tagged with `STRICT_HUMANITARIANISM` without morale penalties.
- ```SUNBURN``` TBD, probably related to `ALBINO`.
- ```SUPER_CLAIRVOYANCE``` Gives a super clairvoyance effect (works with multiple z-levels), used for debug purposes.
- ```SUPER_HEARING``` You can hear much better than a normal person.
- ```TELEPORT_LOCK``` You cannot teleport.  This has none of the protective effects of `DIMENSIONAL_ANCHOR`.
- ```THERMOMETER``` You always know what temperature it is.
- ```TINY``` Changes your size to `creature_size::tiny`.  Checked first of the size category flags.
- ```TREE_COMMUNION_PLUS``` Gain greatly enhanced effects from the Mycorrhizal Communion mutation.
- ```UNARMED_BONUS``` You get a bonus to unarmed bash and cut damage equal to unarmed_skill/2 up to 4.
- ```WALK_UNDERWATER``` your stamina burn is not increased when you swim, emulating you walking on the water bottom.
- ```WALL_CLING``` You can ascend/descend sheer cliffs as long as the tile above borders at least one wall.  Chance to slip and fall each step.
- ```WATCH``` You always know what time it is.
- ```WEBBED_FEET``` You have webbings on your feet, supporting your swimming speed if not wearing footwear.
- ```WEBBED_HANDS``` You have webbings on your hands, supporting your swimming speed.
- ```WEB_RAPPEL``` You can rappel down staircases and sheer drops of any height.
- ```WEB_WALKER``` Removes the movement speed demerit while walking through webs.
- ```WINGS_1``` You have 50% chance to ignore falling traps (including ledges).
- ```WINGS_2``` You have 100% chance to ignore falling traps (including ledges).  Requires two flag instances.
- ```WINGGLIDE``` You can glide using some part of your body and strenuous physical effort.
- ```mycus``` TBD


### Mutation Categories

These branches are the valid `dreams` from [dreams.json](../data/json/dreams.json).

- ```MUTCAT_ALPHA``` "You feel... better.  Somehow."
- ```MUTCAT_BEAST``` "Your heart races and you see blood for a moment."
- ```MUTCAT_BIRD``` "Your body lightens and you long for the sky."
- ```MUTCAT_CATTLE``` "Your mind and body slow down.  You feel peaceful."
- ```MUTCAT_CEPHALOPOD``` "Your mind is overcome by images of eldritch horrors... and then they pass."
- ```MUTCAT_CHIMERA``` "You need to roar, bask, bite, and flap.  NOW."
- ```MUTCAT_ELFA``` "Nature is becoming one with you..."
- ```MUTCAT_FISH``` "You are overcome by an overwhelming longing for the ocean."
- ```MUTCAT_INSECT``` "You hear buzzing, and feel your body harden."
- ```MUTCAT_LIZARD``` "For a heartbeat, your body cools down."
- ```MUTCAT_MEDICAL``` "Your can feel the blood rushing through your veins and a strange, medicated feeling washes over your senses."
- ```MUTCAT_PLANT``` "You feel much closer to nature."
- ```MUTCAT_RAPTOR``` "Mmm...sweet bloody flavor... tastes like victory."
- ```MUTCAT_RAT``` "You feel a momentary nausea."
- ```MUTCAT_SLIME``` "Your body loses all rigidity for a moment."
- ```MUTCAT_SPIDER``` "You feel insidious."
- ```MUTCAT_TROGLOBITE``` "You yearn for a cool, dark place to hide."


## Comestibles

- ```ACID``` When consumed using the `BLECH` function, penalties are reduced if character has `ACIDPROOF` or `ACIDBLOOD` traits.
- ```CARNIVORE_OK``` Can be eaten by characters with the Carnivore mutation.
- ```CANT_HEAL_EVERYONE``` This med can't be used by everyone, it requires a special mutation.  See `can_heal_with` in mutation.
- ```CORROSIVE``` when consumed using the `BLECH` function, causes the same penalties as `ACID` but is not affected by `ACIDPROOF` or `ACIDBLOOD` traits.
- ```EATEN_COLD``` Morale bonus for eating cold.
- ```EATEN_HOT``` Morale bonus for eating hot.
- ```EDIBLE_FROZEN``` Being frozen doesn't prevent eating it.  No morale bonus.
- ```INEDIBLE``` Inedible by default, enabled to eat when in conjunction with (mutation threshold) flags: `BIRD`, `CATTLE`, `FELINE`, `LUPINE`, `MOUSE`, `RABBIT`, `RAT`.
- ```FERTILIZER``` Works as fertilizer for farming, of if this consumed with the `PLANTBLECH` function penalties will be reversed for plants.
- ```FREEZERBURN``` First thaw is `MUSHY`, second is rotten.
- ```FUNGAL_VECTOR``` Will give a fungal infection when consumed.
- ```HIDDEN_HALLU``` Food causes hallucinations, visible only with a certain survival skill level.
- ```HIDDEN_POISON``` Food displays as poisonous with a certain survival skill level.  Note that this doesn't make items poisonous on its own, consider adding `"use_action": [ "POISON" ]` as well, or using `FORAGE_POISON` instead.
- ```MELTS``` Provides half fun unless frozen.  Edible when frozen.
- ```MILLABLE``` Can be placed inside a mill, to turn into flour.
- ```MUTAGEN_CATALYST``` Injecting it will jumpstart mutation.
- ```MUTAGEN_PRIMER``` Injecting it will prime your body for mutation.
- ```MYCUS_OK``` Can be eaten by post-threshold Mycus characters.  Only applies to Mycus fruits by default.
- ```NEGATIVE_MONOTONY_OK``` Allows `negative_monotony` property to lower comestible fun to negative values.
- ```NO_AUTO_CONSUME``` Consumables with this flag would not get consumed in auto-eat / auto-drink zone.
- ```NO_INGEST``` Administered by some means other than oral intake.
- ```NUTRIENT_OVERRIDE``` When you craft an item, game checks if it's a comestible, and if it is, it stores the components the item was created from.  The `NUTRIENT_OVERRIDE` flag will skip this step.
- ```PKILL_1``` Minor painkiller.
- ```PKILL_2``` Moderate painkiller.
- ```PKILL_3``` Heavy painkiller.
- ```PKILL_L``` Slow-release painkiller.
- ```RAD_STERILIZED``` Irradiated food that is safe to eat, but is not edible forever (such as MREs).
- ```RAW``` Reduces kcal by 25%, until cooked (that is, used in a recipe that requires a heat source).  Should be added to *all* uncooked food, unless that food derives more than 50% of its calories from sugars (i.e. many fruits, some veggies) or fats (i.e. butchered fat, coconut).  TODO: Make a unit test for these criteria after fat/protein/carbs are added.
- ```SMOKABLE``` Accepted by smoking rack.
- ```SMOKED``` Not accepted by smoking rack (product of smoking).
- ```USE_EAT_VERB``` "You drink your %s." or "You eat your %s."
- ```USE_ON_NPC``` Can be used on NPCs (not necessarily by them).
- ```ZOOM``` Zoom items can increase your overmap sight range.


### Comestible type

- ```DRINK```
- ```FOOD```
- ```MED```


### Addiction type

- ```alcohol```
- ```amphetamine```
- ```caffeine```
- ```cocaine```
- ```crack```
- ```nicotine```
- ```opiate```
- ```sleeping pill```

### `use_action`

These flags apply to the `use_action` field, instead of the `flags` field.

- ```ALCOHOL_STRONG``` Greatly increases drunkenness.  Adds disease `drunk`.
- ```ALCOHOL_WEAK``` Slightly increases drunkenness.  Adds disease `drunk`.
- ```ALCOHOL``` Increases drunkenness.  Adds disease `drunk`.
- ```ANTIBIOTIC``` Helps fight infections.  Removes disease `infected` and adds disease `recover`.
- ```BANDAGE``` Stop bleeding.
- ```BIRDFOOD``` Makes a small bird friendly.
- ```BLECH``` Causes vomiting, adds disease `poison`, adds pain and hurts torso.
- ```BLECH_BECAUSE_UNCLEAN``` Causes warning.
- ```CATFOOD``` Makes a cat friendly.
- ```CATTLEFODDER``` Makes a large herbivore friendly.
- ```CHEW``` Displays message "You chew your %s.", but otherwise does nothing.
- ```CIG``` Alleviates nicotine cravings.  Adds disease `cig`.
- ```COKE``` Decreases hunger.  Adds disease `high`.
- ```CRACK``` Decreases hunger.  Adds disease `high`.
- ```DISINFECTANT``` Prevents infections.
- ```DOGFOOD``` Makes a dog friendly.
- ```FIRSTAID``` Heals.
- ```FLUMED``` Adds disease `took_flumed`.
- ```FLUSLEEP``` Adds disease `took_flumed` and increases fatigue.
- ```FUNGICIDE``` Kills fungus and spores. Removes diseases `fungus` and `spores`.
- ```HALLU``` Adds disease `hallu`.
- ```HONEYCOMB``` Spawns wax.
- ```INHALER``` Removes disease `asthma`.
- ```IODINE``` Adds disease `iodine`.
- ```MARLOSS``` "As you eat the berry, you have a near-religious experience, feeling at one with your surroundings..."
- ```METH``` Adds disease `meth`.
- ```NONE``` "You can't do anything of interest with your [x]."
- ```PKILL``` Reduces pain.  Adds disease `pkill[n]` where `[n]` is the level of flag `PKILL_[n]` used on this comestible.
- ```PLANTBLECH``` Activates `BLECH` iuse action if player does not have plant mutations.
- ```POISON``` Adds diseases `poison` and `foodpoison`.
- ```PROZAC``` Adds disease `took_prozac` if not currently present, otherwise acts as a minor stimulant.  Rarely has the `took_prozac_bad` adverse effect.
- ```PURIFIER``` Removes random number of negative mutations.
- ```SEWAGE``` Causes vomiting.
- ```SLEEP``` Greatly increases fatigue.
- ```THORAZINE``` Removes diseases `hallu`, `visuals`, `high`.  Additionally removes disease `formication` if disease `dermatik` isn't also present.  Has a chance of a negative reaction which increases fatigue.
- ```VITAMINS``` Increases healthiness (not to be confused with HP).
- ```WEED``` Makes you roll with Cheech & Chong.  Adds disease `weed_high`.
- ```XANAX``` Alleviates anxiety.  Adds disease `took_xanax`.


## Effects

These are checked by hardcode for monsters (introducing new flags will require C++ changes), but for characters are considered "character flags", meaning new ones can be implemented in JSON alone.  See also [Character flags](#character)

- ```DISABLE_FLIGHT``` Monsters affected by an effect with this flag will never count as flying (even if they have the `FLIES` flag).
- ```EFFECT_IMPEDING``` Character affected by an effect with this flag can't move until they break free from the effect.  Breaking free requires a strength check: `x_in_y( STR * limb lifting score * limb grip score, 6 * get_effect_int( eff_id )`.
- ```EFFECT_LIMB_SCORE_MOD``` Effect with a limb score component to be used in Character::get_limb_score.  See [EFFECTS_JSON.md](EFFECTS_JSON.md) for the exact function of limb score modifiers and [JSON_INFO.md](JSON_INFO.md#limb-scores) for the effects of the scores.
- ```EFFECT_LIMB_SCORE_MOD_LOCAL``` Same as `EFFECT_LIMB_SCORE_MOD`, but limb score is modified only if effect is applied to body part, that has said score; effect, that apply -50% vision debuff, won't have effect if applied to leg with this flag.
- ```GRAB``` This effect is a grab, creatures will attempt to break it as such (see `character_escape.cpp`).
- ```GRAB_FILTER``` This effect is a grab filter effect, assigning grabs to their grabbing monster.  Handles targeted grab removal on grab break, as well as potentially acting as a filter for monster attack logic.  Bodypart `grabbing_effects` should have it defined.


## Furniture and Terrain

List of known flags, used in both `furniture` and `terrain`.  Some work for both, others are limited to either.

- ```ALARMED``` Sets off an alarm if smashed.
- ```ALLOW_FIELD_EFFECT``` Apply field effects to items inside `SEALED` terrain/furniture.
- ```AUTO_WALL_SYMBOL``` (only for terrain) The symbol of this terrain will be one of the line drawings (corner, T-intersection, straight line etc.) depending on the adjacent terrains.

    Example: `-` and `|` are both terrain with the `CONNECT_WITH_WALL` flag.  `O` does not have the flag, while `X` and `Y` have the `AUTO_WALL_SYMBOL` flag.

    `X` terrain will be drawn as a T-intersection (connected to west, south and east), `Y` will be drawn as horizontal line (going from west to east, no connection to south).
    ```
    -X-    -Y-
     |      O
    ```

- ```BARRICADABLE_DOOR_DAMAGED```
- ```BARRICADABLE_DOOR_REINFORCED_DAMAGED```
- ```BARRICADABLE_DOOR_REINFORCED```
- ```BARRICADABLE_DOOR``` Door that can be barricaded.
- ```BARRICADABLE_WINDOW_CURTAINS```
- ```BARRICADABLE_WINDOW``` Window that can be barricaded.
- ```BLOCK_WIND``` This terrain will block the effects of wind.
- ```BURROWABLE``` Burrowing monsters can travel under this terrain, while most others can't (e.g. graboid will traverse under the chain link fence, while ordinary zombie will be stopped by it).
- ```BUTCHER_EQ``` Butcher's equipment - required for full butchery of corpses.
- ```CAN_SIT``` Furniture the player can sit on.  Player sitting near furniture with the `FLAT_SURF` tag will get mood bonus for eating.
- ```CHIP``` Used in construction menu to determine if wall can have paint chipped off.
- ```CHOCOLATE``` Made of delicious chocolate.  Used by the My Sweet Cataclysm mod.
- ```CLIMBABLE``` You can climb on this obstacle.
- ```CLIMB_SIMPLE``` You never fail climbing on this obstacle.
- ```COLLAPSES``` Has a roof that can collapse.
- ```CONNECT_WITH_WALL``` (only for terrain) This flag has been superseded by the JSON entries `connect_group` and `connects_to`, but is retained for backward compatibility.
- ```CONSOLE``` Used as a computer.
- ```CONTAINER``` Items on this square are hidden until looted by the player.
- ```CORNERED_FIGHTER``` This creature will stop fleeing and fight back if enemies pursue it into melee range.
- ```CURRENT``` This water is flowing.
- ```DEEP_WATER``` This is water that can submerge the player.
- ```DESTROY_ITEM``` Items that land here are destroyed.  See also `NOITEM`.
- ```DIFFICULT_Z``` Most zombies will not be able to follow you up this terrain (i.e a ladder).
- ```DIGGABLE_CAN_DEEPEN``` Diggable location can be dug again to make deeper (e.g. shallow pit to deep pit).
- ```DIGGABLE``` Digging monsters, seeding monster, digging with shovel, etc.
- ```DONT_REMOVE_ROTTEN``` Plants contain a seed item which must not be removed under any circumstances.
- ```DOOR``` Can be opened (used for NPC path-finding).
- ```EASY_DECONSTRUCT``` Player can deconstruct this without tools.
- ```ELEVATOR``` Terrain with this flag will move player, NPCs, monsters, and items up and down when player activates nearby `elevator controls`.
- ```EXAMINE_FROM_ABOVE``` Furniture can be <kbd>e</kbd> examined from a ledge above.  If deployed furniture is taken down it will be placed on the ledge.
- ```FIRE_CONTAINER``` Stops fire from spreading (brazier, wood stove, etc).
- ```FISHABLE``` You can try to catch fish here.
- ```FLAMMABLE_ASH``` Burns to ash rather than rubble.
- ```FLAMMABLE_HARD``` Harder to light on fire, but still possible.
- ```FLAMMABLE``` Can be lit on fire.
- ```FLAT_SURF``` Furniture or terrain with a flat hard surface (e.g. table but not chair; tree stump, etc.).
- ```FLAT``` Player can build and move furniture on.
- ```FORAGE_HALLU``` This item can be found with the `HIDDEN_HALLU` flag when found through foraging.
- ```FORAGE_POISION``` This item can be found with the `HIDDEN_POISON` flag when found through foraging.
- ```FRESH_WATER``` Source of fresh water.  Will spawn fresh water (once) on terrains with `SPAWN_WITH_LIQUID` flag.
- ```GOES_DOWN``` Can use <kbd>></kbd> to go down a level.
- ```GOES_UP``` Can use <kbd><</kbd> to go up a level.
- ```GROWTH_HARVEST``` This plant is ready for harvest.
- ```GROWTH_MATURE``` This plant is in a mature stage of a growth.
- ```GROWTH_SEEDLING``` This plant is in its seedling stage of growth.
- ```HARVESTED``` Marks the harvested version of a terrain type (e.g. harvesting an apple tree turns it into a harvested tree, which later becomes an apple tree again).
- ```HIDE_PLACE``` Creatures on this tile can't be seen by creatures not standing on adjacent tiles.
- ```INDOORS``` Has a roof over it; blocks rain, sunlight, etc.
- ```LADDER``` This piece of furniture that makes climbing easy.
- ```LIQUIDCONT``` Furniture that contains liquid, allows for contents to be accessed in some checks even if `SEALED`.
- ```LIQUID``` Terrain is liquid (e.g. water, lava, etc.), blocking movement without being a wall.
- ```LOCKED``` Is locked, requiring either external control or lockpicking to open.
- ```MINEABLE``` Can be mined with a pickaxe/jackhammer.
- ```MOUNTABLE``` Suitable for guns with the `MOUNTED_GUN` flag.
- ```MURKY``` Liquid taken from tiles with this flag is badly poisoned (almost on par with sewage).
- ```NANOFAB_TABLE``` This is a nanofabricator, and it can generate items out of specific blueprints.  Hardcoded
- ```NOCOLLIDE``` Feature that simply doesn't collide with vehicles at all.
- ```NOITEM``` Items cannot be added here but may overflow to adjacent tiles.  See also `DESTROY_ITEM`.
- ```NO_FLOOR``` Things should fall when placed on this tile.
- ```NO_FLOOR_WATER``` This tile has no floor, but there is water so it doesn't free fall.
- ```NO_PICKUP_ON_EXAMINE``` Examining this tile (<kbd>e</kbd> by default) won't open Pick Up menu even if there are items here.
- ```NO_SCENT``` This tile cannot have scent values, which prevents scent diffusion through this tile.
- ```NO_SELF_CONNECT``` This terrain won't use multitile texture, and will always looks like a separate unit.
- ```NO_SHOOT``` Terrain with this flag cannot be damaged by ranged attacks, and ranged attacks will not pass through it.
- ```NO_SIGHT``` Creature on this tile have their sight reduced to one tile.
- ```NO_SPOIL``` Items placed in this tile do not spoil.
- ```OPENCLOSE_INSIDE``` If it's a door (with an 'open' or 'close' field), it can only be opened or closed if you're inside.
- ```PAINFUL``` May cause a small amount of pain.
- ```PERMEABLE``` Permeable for gases.
- ```PICKABLE``` This terrain/furniture could be picked with lockpicks.
- ```PIT_FILLABLE``` This terrain can be filled with dirt like a shallow pit.
- ```PLACE_ITEM``` Valid terrain for `place_item()` to put items on.
- ```PLANTABLE``` This terrain or furniture can have seeds planted in it.
- ```PLANT``` A 'furniture' that grows and fruits.
- ```PLOWABLE``` Terrain can be plowed.
- ```RAIL``` This is a railroad, railroad vehicles can use it to move.
- ```RAMP_DOWN``` The end of a ramp that leads down, walking into this moves you one z-level down.  Overrides `WALL`, while still displaying the tile as Impassable.
- ```RAMP_END``` Technical flag for proper work of ramps mechanics.
- ```RAMP_UP``` The end of a ramp that leads up, walking into this moves you one z-level up.  Overrides `WALL`, while still displaying the tile as Impassable.
- ```RAMP``` Can be used to move up a z-level.
- ```REDUCE_SCENT``` Reduces scent diffusion (not total amount of scent in area); only works if also bashable.
- ```ROAD``` Flat and hard enough to drive or skate (with rollerblades) on.
- ```ROUGH``` May hurt the player's feet.
- ```RUBBLE``` Furniture behaves like rubble: it can be cleared by the `CLEAR_RUBBLE` item action.  Can be applied to terrain, but it "clears up the nothing".
- ```RUG``` Enables the `Remove Carpet` Construction entry.
- ```SALT_WATER``` Source of salt water (works for terrains with examine action "water_source").
- ```SEALED``` Can't use <kbd>e</kbd> to retrieve items; must smash them open first.
- ```SEEN_FROM_ABOVE``` Visible from a higher level (provided the tile above has no floor).
- ```SHALLOW_WATER``` This is water that is not deep enough to submerge the player.
- ```SHARP``` May do minor damage to players/monsters passing through it.
- ```SHORT``` Feature too short to collide with vehicle protrusions (e.g. mirrors, blades).
- ```SIGN_ALWAYS``` Shows a message to indicate nothing is written here and lets you add a message if examined without a signage/snippet present.
- ```SIGN``` Show written message on examine.
- ```SMALL_HIDE``` Small creatures such as cockroaches and rats can hide under or inside of this furniture.  Should not be applied to anything bigger than a housecat unless it is particularly flexible, IE a snake.
- ```SMALL_PASSAGE``` This terrain or furniture is too small for large or huge creatures to pass through.
- ```SPAWN_WITH_LIQUID``` This terrain will place liquid (once) on its own spawn.  Type of liquid is defined by other flags.  For example, it spawns fresh water via `FRESH_WATER` flag.
- ```SUN_ROOF_ABOVE``` This furniture (terrain is not supported currently) has a "fake roof" above, that blocks sunlight.  Special hack for #44421, to be removed later.
- ```SUPPORTS_ROOF``` Used as a boundary for roof construction.
- ```SUPPRESS_SMOKE``` Prevents smoke from fires; used by ventilated wood stoves, etc.
- ```SWIMMABLE``` Player and monsters can swim through it.
- ```THIN_OBSTACLE``` ```SPEAR``` attacks can go through this to hit something on the other side.
- ```TINY``` Feature too short to collide with vehicle undercarriage.  Vehicles drive over them with no damage, unless a wheel hits them.
- ```TOILET_WATER``` Liquid taken from tiles with this flag is rather dirty and may poison you.
- ```TRANSLOCATOR``` Tile is a translocator gate, for purposes of the `translocator` examine action.
- ```TRANSPARENT_FLOOR``` This terrain allows light to the z-level below.
- ```TRANSPARENT``` Players and monsters can see through/past it.  Also sets ter_t.transparent.
- ```UNSTABLE``` Walking here cause the bouldering effect on the character.
- ```USABLE_FIRE``` This terrain or furniture counts as a nearby fire for crafting.
- ```WALL``` This terrain is an upright obstacle.  Used for fungal conversion, and also implies `CONNECT_WITH_WALL`.
- ```WATER_CUBE``` This tile is water, used to check can you go up or down using additional flags.
- ```WINDOW``` This terrain is a window, though it may be closed, broken, or covered up.  Used by the tiles code to align furniture sprites away from the window.
- ```WIRED_WALL``` This terrain is a wall with electric wires inside.  Allows the `Reveal wall wirings` construction.
- ```WORKOUT_ARMS``` This furniture is for training your arms.  Needed for checks like `is_limb_broken()`.
- ```WORKOUT_LEGS``` This furniture is for training your legs.  Needed for checks like `is_limb_broken()`.
- ```Z_TRANSPARENT``` Allows the lower floor to be rendered.


### Fungal Conversions Only

- ```FLOWER``` This furniture is a flower.
- ```FUNGUS``` Fungal covered.
- ```ORGANIC``` This furniture is partly organic.
- ```SHRUB``` This terrain is a shrub.
- ```TREE``` This terrain is a tree.
- ```YOUNG``` This terrain is a young tree.


### Furniture Only

- ```ACTIVE_GENERATOR``` This furniture is considered to be an active power source for the purpose of certain monster special attacks (e.g. milspec searchlight's `SEARCHLIGHT`).
- ```ALIGN_WORKBENCH``` (only for furniture) A hint to the tiles display that the sprite for this furniture should face toward any adjacent tile with a workbench quality.
- ```ALLOW_ON_OPEN_AIR``` Don't warn when this furniture is placed on `t_open_air` or similar 'open air' terrains which lack a floor.
- ```AMMOTYPE_RELOAD``` Furniture reloads by ammotype so player can choose from more than one fuel type.
- ```AUTODOC``` This furniture can be an Autodoc console, it also needs the `autodoc` examine action.
- ```AUTODOC_COUCH``` This furniture can be a couch for a furniture with the `autodoc` examine action.
- ```BLOCKSDOOR``` This will boost map terrain's resistance to bashing if `str_*_blocked` is set (see `map_bash_info`).
- ```BRIDGE``` If this furniture is placed over water tiles, it prevents player from becoming wet.


## Generic

These flags can be applied via JSON item definition to most items.  Not to be confused with the set of flags listed under Tools > Flags that apply to items, which cannot be assigned via JSON.

- ```ACT_IN_FIRE``` This item would be activated if dropped on a tile with fire.
- ```ALLERGEN_MILK``` This item contain milk, which make it inedible for person with lactose intolerance.
- ```ANIMAL_PRODUCT``` This item can't be worn or eaten by vegan, despite it's materials is not blacklisted or it has no another flags, that restrict it.
- ```BAD_TASTE``` This comestible gives -5 to taste, that can't be covered through cooking.
- ```BANK_NOTE_SHAPED``` This item fits into the folded sleeve of wallets, like a bank note.
- ```BANK_NOTE_STRAP_SHAPED``` This item fits into pockets intended for money straps (like a cash register).
- ```BATTERY_HEAVY``` This item is a heavy battery, and can be put in pockets that have heavy battery restriction.
- ```BATTERY_LIGHT``` This item is a light battery, and can be put in pockets that have light battery restriction.
- ```BATTERY_MEDIUM``` This item is a medium battery, and can be put in pockets that have medium battery restriction.
- ```BATTERY_ULTRA_LIGHT``` This item is an ultra light battery, and can be put in pockets that have ultra light battery restriction.
- ```BIONIC_ARMOR_INTERFACE``` This bionic can provide power to powered armor.
- ```BIONIC_FUEL_SOURCE``` Contents of this item is used for fueling bionics.
- ```BIONIC_NPC_USABLE``` Safe CBMs that NPCs can use without extensive NPC rewrites to utilize toggle CBMs.
- ```BIONIC_POWER_SOURCE``` This bionic is a source of bionic power.
- ```BIONIC_SLEEP_FRIENDLY``` This bionic won't provide a warning if the player tries to sleep while it's active.
- ```BIONIC_TOGGLED``` This bionic only has a function when activated, instead of causing its effect every turn.
- ```BIONIC_WEAPON_MELEE``` This weapon is bionic melee, used for different checks in EOCs.
- ```BIRD``` Food that only player with `BIRD` threshold mutation can eat.  See also `INEDIBLE`.
- ```BURNOUT``` You can visually inspect how much it is burned out (candle, torch).
- ```CALORIES_INTAKE``` This item allow you to see detailed info about your calories intake for today and tomorrow in consuming menu.  Can be used with `CALORIES_INTAKE_TRACKER` `use_action`, that shows the same info.
- ```CAMERA_PRO``` This item is professional camera, and increase the quality of made photos.
- ```CATTLE``` Food that only player with `CATTLE` threshold mutation can eat.  See also `INEDIBLE`.
- ```CBM``` This item is CBM, and works respectively.
- ```COIN_SHAPED``` This item is shaped like a coin and fits into the coin purse of a wallet.
- ```COLLAPSE_CONTENTS``` This item has its content hidden by default, and you need to manually reveal it using `> show/hide content` button.
- ```CONDUCTIVE``` Item is considered as conducting electricity, even if material it's made of is non-conductive.  Opposite of `NONCONDUCTIVE`.
- ```COOP_CARD``` Gives you access to the artisans workshop.
- ```CORPSE``` Flag used to spawn various human corpses during the mapgen.
- ```CREDIT_CARD_SHAPED``` This item is shaped like a credit card and fits into the card slots of a wallet and similar pockets.
- ```CRUTCHES``` Item with this flag helps characters not to fall down if their legs are broken.
- ```CUSTOM_EXPLOSION``` Flag, automatically applied to items that has defined `explosion` data in definition.  See `JSON_INFO.md`.
- ```CUT_HARVEST``` You need a grass-cutting tool like sickle to harvest this plant.
- ```DANGEROUS``` NPCs will not accept this item.  Explosion iuse actor implies this flag.  Implies `NPC_THROW_NOW`.
- ```DETERGENT``` This item can be used as a detergent in a washing machine.
- ```DISCOUNT_VALUE_1``` This item gives a small discount for fuel, bought in automated gas console.
- ```DISCOUNT_VALUE_2``` This item gives an average discount for fuel, bought in automated gas console.
- ```DISCOUNT_VALUE_3``` This item gives a big discount for fuel, bought in automated gas console.
- ```DROP_ACTION_ONLY_IF_LIQUID``` Cause `drop_action` only if item in liquid phase.
- ```DURABLE_MELEE``` Item is made to hit stuff and it does it well, so it's considered to be a lot tougher than other weapons made of the same materials.
- ```ELECTRONIC``` This item contain sensitive electronics which can be fried by nearby EMP blast.
- ```FAKE_MILL``` Item is a fake item, to denote a partially milled product by @ref Item::process_fake_mill, where conditions for its removal are set.
- ```FAKE_SMOKE``` Item is a fake item generating smoke, recognizable by @ref item::process_fake_smoke, where conditions for its removal are set.
- ```FELINE``` Food that only player with `FELINE` threshold mutation can eat.  See also `INEDIBLE`.
- ```FIREWOOD``` This item can serve as a firewood.  Items with this flag are sorted out to "Loot: Wood" zone.
- ```FLAMING``` This item is on fire, you deal additional fire damage using it.
- ```FRAGILE_MELEE``` Fragile items that fall apart easily when used as a weapon due to poor construction quality and will break into components when broken.
- ```FRESH_GRAIN``` This item is fresh-cut grain, and can be dried in a stook.
- ```GASFILTER_MED``` This is a medium size gas filter cartridge, that is used as magazine for various gasmasks.
- ```GASFILTER_SM``` This is a small size gas filter cartridge, that is used as magazine for various gasmasks.
- ```GAS_DISCOUNT``` Discount cards for the automated gas stations.
- ```GAS_TANK``` This item can store gases.
- ```GEMSTONE``` This is a gemstone, and you can put it in some jewelry.
- ```HARD``` Override item checks to be hard, rigid and uncomfortable without padding.  Opposite of `SOFT`.
- ```HELMET_HEAD_ATTACHMENT``` This item can be attached to hard hat; Currently used only for flashlights.
- ```HURT_WHEN_WIELDED``` Weapon deal damage to your right arm (or to both if weapon is two-handed), equal it's damage.
- ```INDUSTRIAL_CARD``` Used in industrial ID cards to open industrial card reader `t_card_industrial`.
- ```IRREPLACEABLE_CONSUMABLE``` This item will grow in price the longer cataclysm goes.  Currently not used.
- ```IS_PET_ARMOR``` Is armor for a pet monster, not armor for a person.
- ```ITEM_BROKEN``` Item was broken and won't activate anymore.
- ```JAVELIN``` This item is javelin, and can be put into javelin bag.
- ```LEAK_ALWAYS``` Leaks (may be combined with `RADIOACTIVE`).
- ```LEAK_DAM``` Leaks when damaged (may be combined with `RADIOACTIVE`).
- ```LUPINE``` Food that only player with `LUPINE` threshold mutation can eat (like dog food).  See also `INEDIBLE`.
- ```MC_MOBILE```, ```MC_HAS_DATA``` Memory card related flags, see einktabletpc and camera related functions.
- ```METHANOL_TANK``` This item is methanol tank, and is used as magazine for various methanol-powered tools.
- ```MILITARY_CARD``` Used in military ID cards to open military card reader `t_card_military`.
- ```MISSION_ITEM``` This item's chance to spawn isn't affected by world item spawn scaling factor.
- ```MOP``` This item could be used to mop up spilled liquids like blood or water.
- ```MOUSE``` Food that only player with `MOUSE` threshold mutation can eat.  See also `INEDIBLE`.
- ```MUNDANE``` This item uses magic-related features, but is not magic itself.  Enchantments turn the item magenta, by applying this flag the item's color won't be changed.  Also, for spells the item description would be changed from "This item casts *spell_name* at level *spell_level*" to "This item when activated: *spell_name*".  `use_action` of `"type": "cast_spell"` can use this feature separately, using boolean `"mundane": true`.
- ```MUTAGEN_SAMPLE``` This item is mutagen sample, and show `Used in the creation of mutagenic drugs` message in the item description.
- ```NANOFAB_REPAIR``` This item can be repaired using nanofabricator.
- ```NANOFAB_TEMPLATE``` This item is nanofabricator template, and can use related syntax.
- ```NEEDS_UNFOLD``` Has an additional time penalty upon wielding.  For melee weapons and guns this is offset by the relevant skill.  Stacks with `SLOW_WIELD`.
- ```NO_CLEAN``` this item is impossible to clean.
- ```NO_PACKED``` This item is not protected against contamination and won't stay sterile.  Only applies to CBMs.
- ```NO_REPAIR``` Prevents repairing of this item even if otherwise suitable tools exist.
- ```NO_SALVAGE``` Item cannot be broken down through a salvage process.  Best used when something should not be able to be broken down (i.e. base components like leather patches).
- ```NO_STERILE``` This item is not sterile.  Only applies to CBMs.
- ```NPC_ACTIVATE``` NPCs can activate this item as an alternative attack.  Currently done by throwing it right after activation.  `BOMB` implies this.
- ```NPC_ALT_ATTACK``` Shouldn't be set directly.  Implied by `NPC_ACTIVATE` and `NPC_THROWN`.
- ```NPC_SAFE``` NPC will consume this item if you give them, no matter of it's trust about you.
- ```NPC_THROWN``` NPCs will throw this item (without activating it first) as an alternative attack.
- ```NPC_THROW_NOW``` NPCs will try to throw this item away, preferably at enemies.  Implies `TRADER_AVOID` and `NPC_THROWN`.
- ```OLD_CURRENCY``` Paper bills and coins that used to be legal tender before the Cataclysm and may still be accepted by some automated systems.
- ```PALS_LARGE``` This item can be attached to MOLLE straps, and it will consume 3 slots.
- ```PALS_MEDIUM``` This item can be attached to MOLLE straps, and it will consume 2 slots.
- ```PALS_SMALL``` This item can be attached to MOLLE straps, and it will consume 1 slot.
- ```PAPER_SHAPED``` This item is shaped in form of thin paper sheet, and can be stored in leather journal.
- ```PERFECT_LOCKPICK``` Item is a perfect lockpick.  Takes only 5 seconds to pick a lock and never fails, but using it grants only a small amount of lock picking xp.  The item should have `LOCKPICK` quality of at least 1.
- ```PLANTABLE_SEED``` This item is a seed, and you can plant it.
- ```PRESERVE_SPAWN_OMT``` This item will store the OMT that it spawns in, in the `spawn_location_omt` item var.
- ```PROVIDES_TECHNIQUES``` This item will provide martial arts techniques when worn/in the character's inventory, in addition to those provided by the weapon and martial art.
- ```PSEUDO``` Used internally to mark items that are referred to in the crafting inventory but are not actually items.  They can be used as tools, but not as components.  Implies `TRADER_AVOID`.
- ```RABBIT``` Food that only player with `RABBIT` threshold mutation can eat.  See also `INEDIBLE`.
- ```RADIOACTIVE``` Is radioactive (can be used with `LEAK_*`).
- ```RADIO_INVOKE_PROC``` This item can receive a signal, that will make it detonate.
- ```RAD_DETECT``` This item is a radiation badge, and can print it's change in color depending on radiation level around the player.  Hardcoded.
- ```RAIN_PROTECT``` Protects from sunlight and from rain when wielded.
- ```RAT``` Food that only player with `RAT` threshold mutation can eat.  See also `INEDIBLE`.
- ```REBREATHER_CART``` This is a rebreather cartridge, and is used as magazine for various rebreather masks.
- ```REBREATHER``` If you wear this item, your oxygen won't fall lower than 12 (default is ~50).
- ```REDUCED_BASHING``` Gunmod flag; reduces the item's bashing damage by 50%.
- ```REDUCED_WEIGHT``` Gunmod flag; reduces the item's base weight by 25%.
- ```REQUIRES_TINDER``` Requires tinder to be present on the tile this item tries to start a fire on.
- ```ROBOFAC_ROBOT_MEDIUM``` This item is a medium-size Hub 01 drone, and you can store it in specific slot in drone-tech harness.
- ```ROBOFAC_ROBOT_SMALL``` This item is a small-size Hub 01 drone, and you can store it in specific slot in drone-tech harness.
- ```SCIENCE_CARD_MAINTENANCE_BLUE```
- ```SCIENCE_CARD_MAINTENANCE_BLUE```
- ```SCIENCE_CARD_MAINTENANCE_GREEN```
- ```SCIENCE_CARD_MAINTENANCE_YELLOW```
- ```SCIENCE_CARD_MEDICAL_RED```
- ```SCIENCE_CARD_MUTAGEN_CYAN```
- ```SCIENCE_CARD_MUTAGEN_GREEN```
- ```SCIENCE_CARD_MUTAGEN_PINK```
- ```SCIENCE_CARD_MU_UNIVERSAL```
- ```SCIENCE_CARD_SECURITY_BLACK```
- ```SCIENCE_CARD_SECURITY_MAGENTA```
- ```SCIENCE_CARD_SECURITY_YELLOW```
- ```SCIENCE_CARD_TRANSPORT_1```
- ```SCIENCE_CARD_VISITOR``` This and above are used to open related doors in TCL.
- ```SHEATH_BOW``` This item can fit into bow sling.
- ```SHEATH_SPEAR``` This item can be attached to spear strap.
- ```SINGLE_USE``` This item is deleted after being used.  Items that count by charge do not need this as they are deleted when charges run out.
- ```SLEEP_AID_CONTAINER``` This item allows sleep aids inside of it to help in sleeping (e.g. a pillowcase).
- ```SLEEP_AID``` This item helps in sleeping.
- ```SLEEP_IGNORE``` This item is not shown as before-sleep warning.
- ```SLOW_WIELD``` Has an additional time penalty upon wielding.  For melee weapons and guns this is offset by the relevant skill.  Stacks with `NEEDS_UNFOLD`.
- ```SOFT``` Override item checks to be soft, not rigid and comfortable.  Opposite of `HARD`.
- ```SOLARPACK_ON``` This item is turned on solar backpack, and can charge different stuff if under the sun.
- ```SPAWN_ACTIVE``` This item always spawn active, no need to activate it manually.
- ```SPLINT``` This item is splint, when worn on broken body part, it slowly mend it.
- ```STRICT_HUMANITARIANISM``` Flag, automatically applied to food, if it was cooked from demihuman meat, and allow a different food interactions in names.
- ```TACK``` Item can be used as tack for a mount.
- ```TANGLE``` When this item is thrown, and hits a target, it has a chance to tangle them up and immobilize them.
- ```TARDIS``` Container item with this flag bypasses internal checks for pocket data, so inside it could be bigger than on the outside, and could hold items that otherwise won't fit its dimensions.
- ```TIE_UP``` Item can be used to tie up a creature.
- ```TINDER``` This item can be used as tinder for lighting a fire with a `REQUIRES_TINDER` flagged firestarter.
- ```TOBACCO``` This item is a lit cigar or cigarette, and gives smoking effect when you wear it.
- ```TOURNIQUET``` This item is tourniquet, it temporarily reduces bleed intensity and increases your effective compression limit.
- ```TOW_CABLE``` This item is a tow cable, and allow towing the vehicle.
- ```TRADER_AVOID``` NPCs will not start with this item.  Use this for active items (e.g. flashlight (on)), dangerous items (e.g. active bomb), fake items or unusual items (e.g. unique quest item).
- ```TRADER_KEEP_EQUIPPED``` NPCs will only trade this item if they aren't currently wearing or wielding it.
- ```TRADER_KEEP``` NPCs will not trade this item away under any circumstances.
- ```TWO_WAY_RADIO``` this items is two-way radio, and work accordingly.
- ```UNBREAKABLE_MELEE``` Never gets damaged when used as melee weapon.
- ```UNBREAKABLE``` This item can not be damaged, be that directly, while worn as armor, or when used as a melee weapon.
- ```UNRECOVERABLE``` Cannot be recovered from a disassembly.
- ```USE_POWER_WHEN_HIT``` This armor consume energy when you got hit, equal to damage that was dealt (energy consuming happen before the armor mitigation).
- ```WATER_BREAK_ACTIVE``` Item can get wet and is broken in water if active.
- ```WATER_BREAK``` Item is broken in water.
- ```WATER_DISSOLVE``` Item is dissolved in water.
- ```ZERO_WEIGHT``` Normally items with zero weight will generate an error.  Use this flag to indicate that zero weight is intentional and suppress that error.


## Guns

These can be applied to guns or gunmods, adding different effects to the guns.

- ```BACKBLAST``` Causes a small explosion behind the person firing the weapon.  Currently not implemented?
- ```BIPOD``` Handling bonus only applies on `MOUNTABLE` map/vehicle tiles.  Does not include wield time penalty (see `SLOW_WIELD`).
- ```BRASS_CATCHER``` This gunmod is brass catcher, and can store all casing you shoot.
- ```CHOKE``` This gunmod is a choke, and it prevent you from shooting slugs.
- ```COLLAPSED_STOCK``` Decrease the length of the gun for 20 cm.  Same as `FOLDED_STOCK`.  Currently not working.
- ```COLLAPSIBLE_STOCK``` Reduces weapon volume proportional to the base size of the gun (excluding any mods).  Does not include wield time penalt.  See also `NEEDS_UNFOLD`.
- ```CONSUMABLE``` Makes a gunpart have a chance to get damaged depending on ammo fired, and definable fields 'consume_chance' and 'consume_divisor'.
- ```DISABLE_SIGHTS``` Prevents use of the base weapon sights.
- ```EASY_CLEAN``` This weapon is relatively simple, and you spend half as time to clean and lube it.
- ```FIRE_TWOHAND``` Gun can only be fired if player has two free hands.
- ```FOLDED_STOCK``` Decrease the length of the gun for 20 cm.  Same as `COLLAPSED_STOCK`.
- ```INSTALL_DIFFICULT``` This gunmod is difficult to install, and potentially you can damage your gun if you fail.
- ```IRREMOVABLE``` Makes so that the gunmod cannot be removed.
- ```IS_ARMOR``` This gunmod can use armor syntax and can be worn (same as weapon you install this mod).
- ```LASER_SIGHT``` This gunmod is a laser sight, and provide a sight bonus if specific conditions are met (target is close, and it's not too bright?).
- ```MECH_BAT``` This is an exotic battery designed to power military mechs.
- ```MOUNTED_GUN``` Gun can only be used on terrain / furniture with the `MOUNTABLE` flag.
- ```NO_TURRET``` Prevents generation of a vehicle turret prototype for this gun.
- ```NO_UNLOAD``` Cannot be unloaded.
- ```PRIMITIVE_RANGED_WEAPON``` Allows using non-gunsmith tools to repair (but not reinforce) it.
- ```PUMP_ACTION``` Gun has rails on its pump action, allowing to install only mods with `PUMP_RAIL_COMPATIBLE` flag on underbarrel slot.
- ```PUMP_RAIL_COMPATIBLE``` Mod can be installed on underbarrel slot of guns with rails on their pump action.
- ```RELOAD_AND_SHOOT``` Firing automatically reloads and then shoots.
- ```RELOAD_EJECT``` Ejects shell from gun on reload instead of when fired.
- ```RELOAD_ONE``` Only reloads one round at a time.
- ```REMOVED_STOCK``` Decrease the length of the gun for 26 cm.  Applied when you saw off the stock.
- ```STR_DRAW``` Range with this weapon is reduced unless character has at least twice the required minimum strength.
- ```STR_RELOAD``` Reload speed is affected by strength.
- ```UNDERWATER_GUN``` Gun is optimized for usage underwater, performs badly outside of water.
- ```WATERPROOF_GUN``` Gun does not rust and can be used underwater.
- ```WONT_TRAIN_MARKSMANSHIP``` Shooting this gun won't train your marksmanship.


### Firing modes

- ```MELEE``` Melee attack using properties of the gun or auxiliary gunmod.
- ```NPC_AVOID``` NPCs will not attempt to use this mode.


### Gun faults

- ```BAD_CYCLING``` 1/16 chance that the gun fails to cycle when fired resulting in `fault_gun_chamber_spent` fault.
- ```BLACKPOWDER_FOULING_DAMAGE``` Causes the gun to take random acid damage over time.
- ```NEEDS_NO_LUBE``` Gun doesn't need lube to work properly.  Unaffected by the `UNLUBRICATED` fault.
- ```NEVER_JAMS``` Never malfunctions.  Unaffected by the `JAMMED_GUN` fault.
- ```NO_DIRTYING``` Prevents the gun from receiving `fault_gun_dirt` fault.
- ```NON_FOULING``` Gun does not become dirty or blackpowder fouled.
- ```JAMMED_GUN``` Stops burst fire.  Adds delay on next shot.
- ```UNLUBRICATED``` Randomly causes screeching noise when firing and applies damage when that happens.


## Magazines

- ```MAG_BULKY``` Can be stashed in an appropriate oversize ammo pouch (intended for bulky or awkwardly shaped magazines).
- ```MAG_COMPACT``` Can be stashed in an appropriate ammo pouch (intended for compact magazines).
- ```MAG_DESTROY``` Magazine is destroyed when the last round is consumed (intended for ammo belts).  Has precedence over `MAG_EJECT`.
- ```MAG_EJECT``` Magazine is ejected from the gun/tool when the last round is consumed.
- ```SPEEDLOADER``` Acts like a magazine, except it transfers rounds to the emptied target gun or magazine instead of being inserted into it.
- ```SPEEDLOADER_CLIP``` Acts like a `SPEEDLOADER`, except the target gun or magazine don't have to be emptied to oocur the transferments.


## Mapgen

See [Mapgen flags](MAPGEN.md#mapgen-flags).

## Map Specials

- ```mx_bandits_block```  Road block made by bandits from tree logs, caltrops, or nailboards.
- ```mx_burned_ground``` Fire has ravaged this place.
- ```mx_point_burned_ground``` Fire has ravaged this place (partial application).
- ```mx_casings``` Several types of spent casings (solitary, groups, entire overmap tile).
- ```mx_city_trap``` A spinning blade trap with a loudspeaker to attract zombies.
- ```mx_clay_deposit``` A small surface clay deposit.
- ```mx_clearcut``` All trees become stumps.
- ```mx_collegekids``` Corpses and items.
- ```mx_corpses``` Up to 5 corpses with everyday loot.
- ```mx_crater``` Crater formed using a bomb.
- ```mx_drugdeal``` Corpses and some drugs.
- ```mx_dead_vegetation``` Kills all plants (e.g. aftermath of acid rain).
- ```mx_point_dead_vegetation``` Kills all plants (e.g. aftermath of acid rain) (partial application).
- ```mx_exocrash_1``` Area of glassed sand created by a crashed pod of space travelers. Populated by zomborgs.
- ```mx_exocrash_2``` Area of glassed sand created by a crashed pod of space travelers. Populated by zomborgs.
- ```mx_fallen_shed``` A collapsed shed.
- ```mx_grove``` All trees and shrubs become a single species of tree.
- ```mx_grass``` A meadow with tall grass.
- ```mx_grass_2``` A meadow with tall grass.
- ```mx_grave``` A grave in the open field, with a corpse and some everyday loot.
- ```mx_helicopter``` Metal wreckage and some items.
- ```mx_house_spider``` A house with wasps, dermatiks, and walls converted to paper.
- ```mx_house_wasp``` A house with spiders, webs, eggs and some rare loot.
- ```mx_jabberwock``` A *chance* of a jabberwock.
- ```mx_looters``` Up to 5 bandits spawn in the building.
- ```mx_marloss_pilgrimage``` A sect of people worshiping fungaloids.
- ```mx_mass_grave``` Mass grave with zombies and everyday loot.
- ```mx_mayhem``` Several types of road mayhem (firefights, crashed cars etc).
- ```mx_military``` Corpses and some military items.
- ```mx_minefield``` A military roadblock at the entry of the bridges with landmines scattered in the front of it.
- ```mx_nest_dermatik``` Dermatik nest.
- ```mx_nest_wasp``` Wasp nest.
- ```mx_null``` No special at all.
- ```mx_pond``` A small pond.
- ```mx_pond_forest``` A small basin.
- ```mx_pond_forest_2``` A small basin.
- ```mx_pond_swamp``` A small bog.
- ```mx_pond_swamp_2``` A small bog.
- ```mx_portal_in``` Another portal to neither space.
- ```mx_portal``` Portal to neither space, with several types of surrounding environment.
- ```mx_prison_bus``` Prison bus with zombie cops and zombie prisoners.
- ```mx_prison_van``` Traces of a violent escape near a prison van.
- ```mx_reed``` Extra water vegetation.
- ```mx_roadblock``` Roadblock furniture with turrets and some cars.
- ```mx_roadworks``` Partially closed damaged road with chance of work equipment and utility vehicles.
- ```mx_science``` Corpses and some scientist items.
- ```mx_shrubbery``` All trees and shrubs become a single species of shrub.
- ```mx_spider``` A big spider web, complete with spiders and eggs.
- ```mx_supplydrop``` Crates with some military items in it.
- ```mx_Trapdoor_spider_den``` A spider spawning out of nowhere.
- ```mx_trees``` A small chunk of forest with puddles with fresh water.
- ```mx_trees_2``` A small chunk of forest with puddles with fresh water.
- ```mx_shia``` A *chance* of Shia, if the Crazy Cataclysm mod is enabled.
- ```mx_shia``` A *chance* of Jackson, if the Crazy Cataclysm mod is enabled.


## Material Phases

- ```GAS```
- ```LIQUID```
- ```NULL```
- ```PLASMA```
- ```SOLID```


## Melee

Melee flags are fully compatible with [tool flags](#tools), and vice versa.

- ```ALLOWS_BODY_BLOCK``` Allows body blocks (arms and legs blocks) to trigger even while wielding the item with the flag.  Used with small items like knives and pistols that do not interfere with the ability to block with your body.  Only works if your current martial art allows body blocks too.
- ```ALWAYS_TWOHAND``` Item is always wielded with two hands.  Without this, the items volume and weight are used to calculate this.
- ```BIONIC_WEAPON``` Cannot wield this item normally.  It has to be attached to a bionic and equipped through activation of the bionic.
- ```DIAMOND``` Diamond coating adds 30% bonus to cutting and piercing damage.
- ```MESSY``` Creates more mess when pulping.
- ```NO_CVD``` Item can never be used with a CVD machine.
- ```NO_RELOAD``` Item can never be reloaded (even if has a valid ammo type).
- ```NO_UNWIELD``` Cannot unwield this item.  Fake weapons and tools wielded from bionics will automatically have this flag added.
- ```NONCONDUCTIVE``` Item doesn't conduct electricity thanks to some feature (nonconductive material of handle or entire item) and thus can be safely used against electricity-themed monsters without the risk of zapback.  Opposite of `CONDUCTIVE`.
- ```POLEARM``` Item is clumsy up close and does 70% of normal damage against adjacent targets.  Should be paired with `REACH_ATTACK`.  Simple reach piercing weapons like spears should not get this flag.
- ```REACH_ATTACK``` Allows performing a melee attack on 2-tile distance.
- ```REACH3``` Allows performing a melee attack on 3-tile distance.
- ```SHEATH_AXE``` Item can be sheathed in an axe sheath.
- ```SHEATH_GOLF``` Item can be sheathed in a golf bag.
- ```SHEATH_KNIFE``` Item can be sheathed in a knife sheath, it's applicable to small/medium knives (with volume not bigger than 2).
- ```SHEATH_SWORD``` Item can be sheathed in a sword scabbard.
- ```SPEAR``` When making reach attacks intervening `THIN_OBSTACLE` terrain is not an obstacle.  Should be paired with `REACH_ATTACK`.
- ```UNARMED_WEAPON``` Fighting while wielding this item still counts as unarmed combat.
- ```WHIP``` Has a chance of disarming the opponent.


## Monsters

Used to describe monster characteristics and set their properties and abilities.

- ```ACIDPROOF``` Immune to acid.
- ```ACIDTRAIL``` Leaves a trail of acid.
- ```ACID_BLOOD``` Makes monster bleed acid.  Does not automatically dissolve in a pool of acid on death.
- ```ALL_SEEING``` Can see every creature within its vision (highest of day/night vision counts) on the same z-level.
- ```ALWAYS_SEES_YOU``` This monster always knows where the avatar is.
- ```ALWAYS_VISIBLE``` This monster can always be seen regardless of line of sight or light level.
- ```ANIMAL``` Is an *animal* for purposes of the `Animal Empathy` trait.
- ```AQUATIC``` Confined to water.
- ```ARTHROPOD_BLOOD``` Forces monster to bleed hemolymph.
- ```ATTACKMON``` Attacks other monsters regardless of faction relations when pathing through their space.
- ```ATTACK_LOWER``` Even though this monster is large in size it can't attack upper limbs.
- ```ATTACK_UPPER``` Even though this monster is small in size it can attack upper limbs.
- ```BADVENOM``` Attack may **severely** poison the player.
- ```BASHES``` Bashes down doors.
- ```BILE_BLOOD``` Makes monster bleed bile.
- ```BIOLOGICALPROOF``` Immune to biological damage.
- ```BORES``` Tunnels through just about anything (15x bash multiplier e.g. dark wyrms' bash skill 12 -> 180).
- ```CAMOUFLAGE``` Stays invisible up to (current Perception, + base Perception if the character has the Spotting proficiency) tiles away, even in broad daylight.  Monsters see it from the lower of `vision_day` and `vision_night` ranges.
- ```CANPLAY``` This creature can be played with if it's a pet.
- ```CAN_BE_CULLED``` This animal can be culled if it's a pet.
- ```CAN_DIG``` Will dig on any diggable terrain the same way `DIGS` does, however, will walk normally over non-diggable terrain.
- ```CAN_OPEN_DOORS``` Can open doors on its path.
- ```CLIMBS``` Can climb over fences or similar obstacles quickly.
- ```COLDPROOF``` Immune to cold damage.
- ```COMBAT_MOUNT```  This mount has better chance to ignore hostile monster fear.
- ```CONSOLE_DESPAWN``` Despawns when a nearby console is properly hacked.
- ```CONVERSATION``` This monster can engage in conversation.  Will need to have chat_topics as well.
- ```DORMANT``` This monster will be revived by dormant corpse traps.
- ```DEADLY_VIRUS``` This monster can inflict the `zombie_virus` effect.  Used by the Dark Days of the Dead and Deadly Zombie Virus mods.
- ```DESTROYS``` Bashes down walls and more (2.5x bash multiplier, where base is the critter's max melee bashing).
- ```DIGS``` Digs through the ground.  Will not travel through non-diggable terrain such as roads.
- ```DOGFOOD``` Can be ordered to attack with a dog whistle.
- ```DRIPS_GASOLINE``` Occasionally drips gasoline on move.
- ```DRIPS_NAPALM``` Occasionally drips napalm on move.
- ```DROPS_AMMO``` This monster drops ammo.  Should not be set for monsters that use pseudo ammo.
- ```EATS``` This creature has a stomach_size (defined in its monster json) which gets filled up when it eats, and digests food over time.
- ```ELECTRIC_FIELD``` This monster is surrounded by an electrical field that ignites flammable liquids near it.  It also deals damage to other monsters with this flag, with "The %s's disabled electrical field reverses polarity!" message.
- ```ELECTRIC``` Shocks unarmed attackers.
- ```ELECTRONIC``` Affected by EMP blasts and similar stuff (e.g. a robot).
- ```FILTHY``` Any clothing it drops will be filthy.  The squeamish trait prevents wearing clothing with this flag, one can't craft anything from filthy components, and wearing filthy clothes may result in infection if hit in melee.
- ```FIREPROOF``` Immune to fire.
- ```FIREY``` Burns stuff and is immune to fire.
- ```FISHABLE``` This monster can be fished.
- ```FLAMMABLE``` Monster catches fire, burns, and spreads fire to nearby objects.
- ```FLIES``` Can fly over open air without dropping z-level, over water, etc.
- ```GOODHEARING``` Pursues sounds more than most monsters.
- ```GRABS``` Its attacks may grab you!
- ```GROUP_BASH``` Gets help from monsters around it when bashing, adding their strength together.
- ```GROUP_MORALE``` More courageous when near friends.
- ```HARDTOSHOOT``` It's one size smaller for ranged attacks, no less than the `TINY` flag.
- ```HAS_MIND``` Is sapient and capable of reason (mi-go, triffids, cyborgs, etc.).  `HUMAN` assumes `HAS_MIND`.
- ```HEARS``` It can hear you.
- ```HIT_AND_RUN``` Flee for several turns after a melee attack.
- ```HUMAN``` It's a live human, as long as it's alive.
- ```ID_CARD_DESPAWN``` Despawns when a science ID card is used on a nearby console.
- ```IMMOBILE``` Doesn't move (e.g. turrets).
- ```INSECTICIDEPROOF``` It's immune to insecticide even though it's made of bug flesh ("iflesh").
- ```INTERIOR_AMMO``` Monster contains ammo inside itself, no need to load on launch.  Prevents ammo from being dropped on disable.
- ```KEENNOSE``` Keen sense of smell.
- ```KEEP_DISTANCE``` Monster will try to keep `tracking_distance` number of tiles between it and its current target.
- ```LOUDMOVES``` Makes move noises as if ~2 sizes louder, even if flying.
- ```MECH_DEFENSIVE``` This mech can protect you thoroughly when piloted.
- ```MECH_RECON_VISION``` This mech grants you night-vision and enhanced overmap sight radius when piloted.
- ```MILITARY_MECH``` Is a military-grade mech.
- ```MILKABLE``` Produces milk when milked.
- ```NEMESIS``` Tags Nemesis enemies for the `HAS_NEMESIS` mutation.
- ```NEVER_WANDER``` This monster will never join wandering hordes.
- ```NIGHT_INVISIBILITY``` Monster becomes invisible if it's more than one tile away and the lighting on its tile is LL_LOW or less.  Visibility is not affected by night vision.
- ```NOGIB``` Does not leave gibs / meat chunks when killed with huge damage.
- ```NOHEAD``` Headshots not allowed!
- ```NOT_HALLUCINATION``` This monster does not appear while the player is hallucinating.
- ```NO_BREATHE``` Creature can't drown and is unharmed by gas, smoke or poison.
- ```NO_BREED``` Creature doesn't reproduce even though it has reproduction data.  Useful when using `copy-from` to make child versions of adult creatures.
- ```NO_FUNG_DMG``` This monster can't be damaged by fungal spores and can't be fungalized either.
- ```NO_NECRO``` This monster can't be revived by necros.  It will still rise on its own.
- ```NULL``` Source use only.
- ```PACIFIST``` Monster will never do melee attacks.  Useful for having them use grab without attacking the player.
- ```PARALYZEVENOM``` This monster can apply `paralyzepoison` effect for 10 minutes.
- ```PARALYZE``` Attack may paralyze the player with venom.
- ```PATH_AVOID_DANGER_1``` This monster will path around some dangers instead of through them.
- ```PATH_AVOID_DANGER_2``` This monster will path around most dangers instead of through them.
- ```PATH_AVOID_FALL``` This monster will path around cliffs instead of off of them.
- ```PATH_AVOID_FIRE``` This monster will path around heat-related dangers instead of through them.
- ```PAY_BOT``` Creature can be turned into a pet for a limited time in exchange of e-money.
- ```PET_HARNESSABLE``` Creature can be attached to a harness.
- ```PET_MOUNTABLE``` Creature can be ridden or attached to a harness.
- ```PET_WONT_FOLLOW``` This monster won't follow the player automatically when tamed.
- ```PHOTOPHOBIC``` Severely weakened if in light level >= 30 (within about 7 tiles of a full-strength flashlight) by applying photophobia effect.
- ```PLASTIC``` Absorbs physical damage to a great degree.
- ```POISON``` Poisonous to eat.
- ```PRIORITIZE_TARGETS``` This monster will prioritize targets depending on their danger levels.
- ```PUSH_MON``` Can push creatures out of its way.
- ```PUSH_VEH``` Can push vehicles out of its way.
- ```QUEEN``` When it dies, local populations start to die off too.
- ```RANGED_ATTACKER``` Monster has any sort of ranged attack.
- ```REVIVES_HEALTHY``` When revived, this monster has full hitpoints and speed.
- ```REVIVES``` Monster corpse will revive after a short period of time.
- ```RIDEABLE_MECH``` This monster is a mech suit that can be piloted.
- ```SEES``` It can see you (and will run/follow).
- ```SHEARABLE``` This monster can be sheared for wool.
- ```SHORTACIDTRAIL``` Leaves an intermittent trail of acid.  See also `ACIDTRAIL`.
- ```SILENT_DISAPPEAR``` If this monster dissapear (left no corpse), the `The %s disappears.` message won't be printed.
- ```SLUDGEPROOF``` Ignores the effect of sludge trails.
- ```SLUDGETRAIL``` Causes the monster to leave a sludge trap trail when moving.
- ```SMALLSLUDGETRAIL``` Causes the monster to occasionally leave a 1-tile sludge trail when moving.
- ```SMALL_HIDER``` This small monster can hide under or behind furniture such as beds, refrigerators, and underbrush.
- ```SMELLS``` It can smell you.
- ```STUMBLES``` Stumbles in its movement.
- ```STUN_IMMUNE``` This monster is immune to stun.
- ```SUNDEATH``` Dies in full sunlight.
- ```SWARMS``` Groups together and forms loose packs.
- ```SWIMS``` Treats water as 50 movement point terrain.
- ```VAMP_VIRUS``` This monster can inflict the `vampire_virus` effect.  Used by Xedra Evolved mod.
- ```VENOM``` Attack may poison the player.
- ```VERMIN``` Obsolete flag for inconsequential monsters, now prevents loading.
- ```WARM``` Warm blooded.
- ```WATER_CAMOUFLAGE``` If in water, stays invisible up to (current Perception, + base Perception if the character has the Spotting proficiency) tiles away, even in broad daylight.  Monsters see it from the lower of `vision_day` and `vision_night` ranges.  Can also make it harder to see in deep water or across z-levels if it is underwater and the viewer is not.
- ```WEBWALK``` Doesn't destroy webs and won't get caught in them.


### Anger, Fear and Placation Triggers

For more information about monster aggro, see [MONSTERS.md](MONSTERS.md#aggrocharacter).

- ```FIRE``` Triggers if there's a fire within 3 tiles, the strength of the effect equals 5 * the field intensity of the fire.
- ```FRIEND_ATTACKED``` Triggers if the monster sees another monster of a friendly faction being attacked; strength = 15.  **Requires** an instance of the trigger on the attacked monster as well (the trigger type need not match, just the trigger itself).  Always triggers character aggro.
- ```FRIEND_DIED``` Triggers if the monster sees another monster of a friendly faction dying; strength = 15.  **Requires** an instance of the trigger on the attacked monster as well(the trigger type need not match, just the trigger itself)!  Always triggers character aggro.
- ```HOSTILE_SEEN``` Increases aggression/ decreases morale by a random amount between 0-2 for every potential enemy it can see, up to 20 aggression.  Anger/fear trigger only.  Triggers character aggro `<anger/2>%` of the time.
- ```HURT``` Triggers when the monster is hurt, strength equals 1 + (damage / 3 ).  Always triggers character aggro.
- ```NULL``` Source use only?
- ```PLAYER_CLOSE``` Triggers when a potential enemy is within 5 tiles range.  Anger/fear trigger only.  Triggers character aggro `<anger>%` of the time.
- ```PLAYER_WEAK``` Strength = `10 - (percent of hp remaining / 10)` if a non-friendly critter has less than 70% hp remaining .  Triggers character aggro `<anger>%` of the time.
- ```PLAYER_NEAR_BABY``` Increases monster aggression by 8 and morale by 4 if **the player** comes within 3 tiles of its offspring (defined by the baby_monster field in its reproduction data).  Anger trigger only.  Always triggers character aggro.
- ```SOUND``` Not an actual trigger, monsters above 10 aggression and 0 morale will wander towards, monsters below 0 morale will wander away from the source of the sound for 1 turn (6, if they have the `GOODHEARING` flag).
- ```STALK``` Raises monster aggression by 1, triggers 20% of the time each turn if aggression > 5.  Anger trigger only!
- ```MATING_SEASON``` Increases aggression by 3 if a potential enemy is within 5 tiles range and the season is the same as the monster's mating season (defined by the baby_flags field in its reproduction data).  Anger trigger only.  Triggers character aggro `<anger>%` of the time.


### Categories

- ```CLASSIC``` Only monsters we expect in a classic zombie movie.
- ```NULL``` No category.
- ```WILDLIFE``` Natural animals.


### Death Functions

Previously hardcoded death functions have been mostly replaced by the `death_function` field.

- ```BOOMER``` Explodes in vomit.
- ```BROKEN``` Spawns a broken robot item.  The monster's `id` has the prefix `mon_` replaced by `broken_`: `mon_eyebot` -> `broken_eyebot`.
- ```DISAPPEAR``` Hallucination disappears.
- ```FUNGUS``` Explodes in spores.


### Monster Groups

The condition flags limit when monsters can spawn.

#### Seasons

Multiple season conditions will be combined together so that any of those conditions become valid time of year spawn times.

- ```AUTUMN```
- ```SPRING```
- ```SUMMER```
- ```WINTER```


#### Time of day

Multiple time of day conditions will be combined together so that any of those conditions become valid time of day spawn times.

- ```DAWN```
- ```DAY```
- ```DUSK```
- ```NIGHT```


### Sizes

Monster physical sizes.

- ```HUGE``` Tank
- ```LARGE``` Cow
- ```MEDIUM``` Human
- ```SMALL``` Dog
- ```TINY``` Squirrel


### Special attacks

Special attacks have been moved to [MONSTER_SPECIAL_ATTACKS.md](MONSTER_SPECIAL_ATTACKS.md) as they have all been migrated away from flags.


## Mutations

See [Character](#character)


## Overmap

### Overmap connections

- ```ORTHOGONAL``` The connection generally prefers straight lines, avoids turning wherever possible.

### Overmap specials

- ```BEE``` Location is related to bees.  Used to classify location.
- ```BLOB``` Location should "blob" outward from the defined location with a chance to be placed in adjacent locations.
- ```CLASSIC``` Location is allowed when classic zombies are enabled.
- ```FARM```
- ```FUNGAL``` Location is related to fungi.  Used to classify location.
- ```GLOBALLY_UNIQUE``` Location will only occur once per world.  `occurrences` is overridden to define a percent chance (e.g. `"occurrences" : [75, 100]` is 75%).
- ```UNIQUE``` Location is unique and will only occur once per overmap.  `occurrences` is overridden to define a percent chance (e.g. `"occurrences" : [75, 100]` is 75%).
- ```LAKE``` Location is placed on a lake and will be ignored for placement if the overmap doesn't contain any lake terrain.
- ```MAN_MADE``` For location, created by human.  Used by the Innawood mod.
- ```MI-GO``` Location is related to mi-go.
- ```SAFE_AT_WORLDGEN``` Location will not spawn overmap monster groups during worldgen (does not affect monsters spawned by mapgen).
- ```TRIFFID``` Location is related to triffids.  Used to classify location.
- ```URBAN```
- ```WILDERNESS``` Locations that have no road connection.

### Overmap terrains

- ```KNOWN_DOWN``` There's a known way down.
- ```KNOWN_UP``` There's a known way up.
- ```LINEAR``` For roads etc, which use ID_straight, ID_curved, ID_tee, ID_four_way.
- ```NO_ROTATE``` The terrain can't be rotated (ID_north, ID_east, ID_south, and ID_west instances will NOT be generated, just ID).
- ```SHOULD_NOT_SPAWN``` The terrain should not be expected to spawn.  This  might be because it exists only for testing purposes, or it is part of a partially completed feature where more work is required before it can start spawning.
- ```RIVER``` It's a river tile.
- ```SIDEWALK``` Has sidewalks on the sides adjacent to roads.
- ```IGNORE_ROTATION_FOR_ADJACENCY``` When mapgen for this OMT performs neighbor checks, the directions will be treated as absolute, rather than rotated to account for the rotation of the mapgen itself.  Probably only useful for hardcoded mapgen.
- ```REQUIRES_PREDECESSOR``` Mapgen for this will not start from scratch; it will update the mapgen from the terrain it replaced.  This allows the corresponding json mapgen to use the `expects_predecessor` feature.
- ```LAKE``` Consider this location to be a valid lake terrain for mapgen purposes.
- ```LAKE_SHORE``` Consider this location to be a valid lake shore terrain for mapgen purposes.
- ```SOURCE_FUEL``` For NPC AI, this location may contain fuel for looting.
- ```SOURCE_FOOD``` For NPC AI, this location may contain food for looting.
- ```SOURCE_FARMING``` For NPC AI, this location may contain useful farming supplies for looting.
- ```SOURCE_FABRICATION``` For NPC AI, this location may contain fabrication tools and components for looting.
- ```SOURCE_GUN``` For NPC AI, this location may contain guns for looting.
- ```SOURCE_AMMO``` For NPC AI, this location may contain ammo for looting.
- ```SOURCE_BOOKS``` For NPC AI, this location may contain books for looting.
- ```SOURCE_WEAPON``` For NPC AI, this location may contain weapons for looting.
- ```SOURCE_FORAGE``` For NPC AI, this location may contain plants to forage.
- ```SOURCE_COOKING``` For NPC AI, this location may contain useful tools and ingredients to aid in cooking.
- ```SOURCE_TAILORING``` For NPC AI, this location may contain useful tools for tailoring.
- ```SOURCE_DRINK``` For NPC AI, this location may contain drink for looting.
- ```SOURCE_VEHICLES``` For NPC AI, this location may contain vehicles/parts/vehicle tools, to loot.
- ```SOURCE_ELECTRONICS``` For NPC AI, this location may contain useful electronics to loot.
- ```SOURCE_CONSTRUCTION``` For NPC AI, this location may contain useful tools/components for construction.
- ```SOURCE_CHEMISTRY``` For NPC AI, this location may contain useful chemistry tools/components.
- ```SOURCE_CLOTHING``` For NPC AI, this location may contain useful clothing to loot.
- ```SOURCE_SAFETY``` For NPC AI, this location may be safe/sheltered and a good place for a base.
- ```SOURCE_ANIMALS``` For NPC AI, this location may contain useful animals for farming/riding.
- ```SOURCE_MEDICINE``` For NPC AI, this location may contain useful medicines for looting.
- ```SOURCE_LUXURY``` For NPC AI, this location may contain valuable/feel-good items to sell/keep.
- ```SOURCE_PEOPLE``` For NPC AI, this location may have other survivors.
- ```RISK_HIGH``` For NPC AI, this location has a high risk associated with it (e.g. labs, superstores, etc.).
- ```RISK_LOW``` For NPC AI, this location is secluded and remote, and appears to be safe.
- ```GENERIC_LOOT``` This is a place that may contain any of the above, but at a lower frequency, usually a house.


## Recipes

- ```ALLOW_ROTTEN``` Explicitly allow rotten components when crafting non-perishables.
- ```BLIND_EASY``` Easy to craft with little to no light.
- ```BLIND_HARD``` Possible to craft with little to no light, but difficult.
- ```FULL_MAGAZINE``` Crafted or deconstructed items from this recipe will have fully-charged magazines.
- ```NEED_FULL_MAGAZINE``` If this recipe requires magazines, it needs one that is full.
- ```NO_RESIZE``` This clothes you crafted spawn unfitted 
- ```SECRET``` Not automatically learned at character creation time based on high skill levels.


### Crafting recipes

These flags apply to crafting recipes, i.e. those that fall within the following categories:

- ```CC_AMMO```
- ```CC_ARMOR```
- ```CC_CHEM```
- ```CC_DRINK```
- ```CC_ELECTRONIC```
- ```CC_FOOD```
- ```CC_MISC```
- ```CC_WEAPON```


### Camp building recipes

These flags apply only to camp building recipes (hubs and expansions), i.e. those that have category `CC_BUILDING`.

- ```NO_FOOD_REQ``` Food requirements are waived for this camp building recipe.


#### Blueprint reorientation flags

The purpose of these flags is to allow reuse of blueprints to create the "same" facility oriented differently.  Mirroring takes place before rotation, and it is an error to try to apply mirroring multiple times with the same orientation, as well as to try to apply multiple rotations.  It is permitted to apply different versions of the flags if they apply to different directions (and it is indeed the primary intended usage).

- ```MAP_MIRROR_HORIZONTAL``` Causes the building recipe to mirror both the location and contents of the blueprint(s) used by the recipe.
- ```MAP_MIRROR_VERTICAL``` Causes the building recipe to mirror both the location and contents of the blueprint(s) used by the recipe.
- ```MAP_ROTATE_[X]``` X has to be one of 90, 180, or 270 and requests the blueprint to be rotated by the given number of degrees before being applied.
- ```MAP_MIRROR_HORIZONTAL_IF_[Y]``` Similar to MAP_MIRROR_HORIZONTAL, but is applied only if the tile the expansion is on is Y.  The legal values for Y are "NW", "N", "NE", "E", "SE", "S", SW", and "W".
- ```MAP_MIRROR_VERTICAL_IF_[Y]``` The vertical version of the previous flag.
- ```MAP_ROTATE_[X]_IF_[Y]``` The expansion location dependent version of "MAP_ROTATE_X", with Y having the same legal values as the two sets of flags above.


## Scenarios

- ```BORDERED``` Initial start location is bordered by an enormous wall of solid rock.
- ```CHALLENGE``` Game won't choose this scenario in random game types.
- ```CITY_START``` Scenario is available only when city size value in world options is more than 0.
- ```FIRE_START``` Player starts the game with fire nearby.
- ```HELI_CRASH``` Player starts the game with various limbs wounds.
- ```LONE_START``` This scenario won't spawn a fellow NPC on game start.
- ```NO_BONUS_ITEMS``` This scenario prevent bonus items (such as inhalers with the `ASTHMA` trait) from being given to this profession
- ```SUR_START``` Write `Zombies nearby` in the scenario info, doesn't spawn monsters by itself (put close to `LONE_START`)


### Profession

- ```SCEN_ONLY``` Profession can be chosen only as part of the appropriate scenario.


### Starting Location

- ```ALLOW_OUTSIDE``` Allows placing player outside of building, useful for outdoor start.
- ```BOARDED``` Start in boarded building (windows and doors are boarded, movable furniture is moved to windows and doors).


## Skills

### Tags

- ```combat_skill``` The skill is considered a combat skill.  It's affected by `PACIFIST`, `PRED1`, `PRED2`, `PRED3`, and `PRED4` traits.
- ```contextual_skill``` The skill is abstract, it depends on context (an indirect item to which it's applied).  Neither player nor NPCs can possess it.


## Technical flags

These are added programatically when the game is running, not by JSON.  These are set to specific items (a single thingamabob, not *all* thingamabob) by the engine, depending on in-game action or environmental context.

- ```COLD``` Item is cold.  See also `EATEN_COLD`.
- ```DIRTY``` Item (liquid) was dropped on the ground and is now irreparably dirty.
- ```FIELD_DRESS_FAILED``` Corpse was damaged by unskillful field dressing.  Affects butcher results.
- ```FIELD_DRESS``` Corpse was field dressed.  Affects butcher results.
- ```FIT``` Reduces encumbrance by one.
- ```FROZEN``` Item is frozen solid (used by freezer).
- ```HIDDEN_ITEM``` This item cannot be seen in AIM.
- ```HOT``` Item is hot.  See also `EATEN_HOT`.
- ```IRRADIATED``` Item has been irradiated and will spoil at a much reduced rate.
- ```LITCIG``` Marks a lit smoking item (cigarette, joint etc.).
- ```MUSHY``` `FREEZERBURN` item was frozen and is now mushy and tasteless and will go bad after freezing again.
- ```NO_PARASITES``` Invalidates parasites count set in food -> type -> comestible -> parasites
- ```QUARTERED``` Corpse was quartered into parts.  Affects butcher results, weight, volume.
- ```REVIVE_SPECIAL``` Corpses revives when the player is nearby.
- ```WARM``` A hidden flag used to track an item's journey to/from hot, buffers between `HOT` and `COLD`.
- ```WET``` Item is wet and will slowly dry off (e.g. towel).


## Techniques

Techniques may be used by tools, armors, weapons and anything else that can be wielded.

- See contents of [techniques.json](../data/json/techniques.json).
- Techniques are also used with martial arts styles, see [martialarts.json](../data/json/martialarts.json).


## Tools

[Melee flags](#melee) are fully compatible with tool flags, and vice versa.

- ```ACT_ON_RANGED_HIT```  The item should activate when thrown or fired, then immediately get processed if it spawns on the ground.
- ```ALLOWS_REMOTE_USE``` This item can be activated or reloaded from adjacent tile without picking it up.
- ```BELT_CLIP``` The item can be clipped or hooked on to a belt loop of the appropriate size (belt loops are limited by their max_volume and max_weight properties).
- ```BOMB``` It can be a remote controlled bomb.
- ```CABLE_SPOOL``` This item is a spool of cable and must be processed as such.  It should usually have a "link_up" iuse_action, which it has special behavior for.
- ```CANNIBALISM``` The item is a food that contains human flesh, and applies all applicable effects when consumed.
- ```CHARGEDIM``` If illuminated, light intensity fades with charge, starting at 20% charge left.
- ```DIG_TOOL``` If wielded, digs thorough terrain like rock and walls, as player walks into them.  If item also has `POWERED` flag, then it digs faster, but uses up the item's ammo as if activating it.
- ```FIRESTARTER``` Item will start fire with some difficulty.
- ```FIRE``` Item will start a fire immediately.
- ```HAS_RECIPE``` Used by the E-Ink tablet to indicate it's currently showing a recipe.
- ```IS_UPS``` Item is Unified Power Supply.  Used in active item processing.
- ```LIGHT_[X]``` Illuminates the area with light intensity `[X]` where `[X]` is an intensity value (e.g. `LIGHT_4` or `LIGHT_100`).  Note: this flags sets `itype::light_emission` field and then is removed (can't be found using `has_flag`).
- ```NO_DROP``` Item should never exist on map tile as a discrete item (must be contained by another item).
- ```NO_UNLOAD``` Cannot be unloaded.
- ```POWERED``` If turned ON, item uses its own source of power, instead of relying on power of the user.
- ```RADIOCARITEM``` Item can be put into a remote controlled car.
- ```RADIOSIGNAL_1``` Activated per radio signal 1.
- ```RADIOSIGNAL_2``` Activated per radio signal 2.
- ```RADIOSIGNAL_3``` Activated per radio signal 3.
- ```RADIO_ACTIVATION``` Activated by a remote control (also requires `RADIOSIGNAL_*`).
- ```RADIO_CONTAINER``` It's a container of something that is radio controlled.
- ```RADIO_MODABLE``` Indicates the item can be made into a radio-activated item.
- ```RADIO_MOD``` The item has been made into a radio-activated item.
- ```RECHARGE``` Gain charges when placed in a cargo area with a recharge station.
- ```SAFECRACK``` This item can be used to unlock safes.
- ```USES_BIONIC_POWER``` Allows item to use energy from player bionic power to satisfy its `energy_drain`.  Tools can also consume bionic power instead of battery ammo.
- ```USE_PLAYER_ENERGY``` Item with `use_action` that `cast_spell` consumes the specified `base_energy_cost`.
- ```USE_UPS``` Allows item to use energy from UPS to satisfy its `energy_drain`.  Tools can also consume UPS instead of battery ammo.
- ```WATER_EXTINGUISH``` Is extinguishable in water or under precipitation.  Converts items (requires `reverts_to` or `use_action` `transform` to be set).
- ```WET``` Item is wet and will slowly dry off (e.g. towel).
- ```WIND_EXTINGUISH``` This item will be extinguished by the wind.
- ```WRITE_MESSAGE``` This item could be used to write messages on signs.


### `use_action`

These flags apply to the `use_action` field, instead of the `flags` field.

- ```ACIDBOMB_ACT``` Get rid of it, or you'll end up like that guy in Robocop.
- ```ACIDBOMB``` Pull the pin on an acid bomb.
- ```AUTOCLAVE``` Sterilize one CBM by autoclaving it.
- ```BELL``` Ring the bell.
- ```BOLTCUTTERS``` Use your town key to gain access anywhere.
- ```BREAK_STICK``` Breaks long branch into two.
- ```C4``` Arm the C4.
- ```CAN_GOO``` Release a little blob buddy.
<<<<<<< HEAD
- ```CAPTURE_MONSTER_ACT``` Capture and encapsulate a monster. The associated action is also used for releasing it.
=======
- ```CAPTURE_MONSTER_ACT``` Capture and encapsulate a monster.  The associated action is also used for releasing it.
- ```CARVER_OFF``` Turn the carver on.
- ```CARVER_ON``` Turn the carver off.
- ```CHAINSAW_OFF``` Turn the chainsaw on.
- ```CHAINSAW_ON``` Turn the chainsaw off.
- ```COMBATSAW_OFF``` Turn the combat-saw on.
- ```COMBATSAW_ON``` Turn the combat-saw off
>>>>>>> 1f15f205
- ```CROWBAR``` Pry open doors, windows, man-hole covers and many other things that need prying.
- ```DIG``` Clear rubble.
- ```DIRECTIONAL_ANTENNA``` Find the source of a signal with your radio.
- ```DIVE_TANK``` Use compressed air tank to breathe.
- ```DOG_WHISTLE``` Dogs hate this thing; your dog seems pretty cool with it though.
- ```DOLLCHAT``` That creepy doll just keeps on talking.
- ```EXTINGUISHER``` Put out fires.
- ```FIRECRACKER_ACT``` The saddest Fourth of July.
- ```FIRECRACKER_PACK_ACT``` Keep the change you filthy animal.
- ```FIRECRACKER_PACK``` Light an entire packet of firecrackers.
- ```FIRECRACKER``` Light a singular firecracker.
- ```FLASHBANG``` Pull the pin on a flashbang.
- ```GEIGER``` Detect local radiation levels.
- ```GRANADE_ACT``` Assaults enemies with source code fixes?
- ```GRANADE``` Pull the pin on Granade.
- ```GRENADE``` Pull the pin on a grenade.
- ```HACKSAW``` Cut metal into chunks.
- ```HAMMER``` Pry boards off of windows, doors and fences.
- ```HEATPACK``` Activate the heatpack and get warm.
- ```HEAT_FOOD``` Heat food around fires.
- ```HOTPLATE``` Use the hotplate.
- ```JACKHAMMER``` Bust down walls and other constructions.
- ```JET_INJECTOR``` Inject some jet drugs right into your veins.
- ```LAW``` Unpack the LAW for firing.
- ```LIGHTSTRIP``` Activates the lightstrip.
- ```LUMBER``` Cut logs into planks.
- ```MAKEMOUND``` Make a mound of dirt.
- ```MANHACK``` Activate a manhack.
- ```MATCHBOMB``` Light the matchbomb.
- ```MILITARYMAP``` Learn of local military installations, and show roads.
- ```MININUKE``` Set the timer and run.  Or hit with a hammer (not really).
- ```MOLOTOV_LIT``` Throw it, but don't drop it.
- ```MOLOTOV``` Light the Molotov cocktail.
- ```MOP``` Mop up the mess.
- ```MP3_ON``` Turn the mp3 player off.
- ```MP3``` Turn the mp3 player on.
- ```NOISE_EMITTER_OFF``` Turn the noise emitter on.
- ```NOISE_EMITTER_ON``` Turn the noise emitter off.
- ```NONE``` Do nothing.
- ```PACK_CBM``` Put CBM in special autoclave pouch so that they stay sterile once sterilized.
- ```PHEROMONE``` Makes zombies ignore you.
- ```PICK_LOCK``` Pick a lock on a door.  Speed and success chance are determined by skill, `LOCKPICK` item quality and `PERFECT_LOCKPICK` item flag.
- ```PICKAXE``` Does nothing but berate you for having it (I'm serious).
- ```PLACE_RANDOMLY``` This is very much like the flag in the `manhack` iuse, it prevents the item from querying the player as to where they want the monster unloaded to, and instead chooses randomly.
- ```PORTABLE_GAME``` Play games.
- ```PORTAL``` Create portal traps.
- ```RADIO_OFF``` Turn the radio on.
- ```RADIO_ON``` Turn the radio off.
- ```RAG``` Stop the bleeding.
- ```RESTAURANTMAP``` Learn of local eateries, and show roads.
- ```ROADMAP``` Learn of local common points-of-interest and show roads.
- ```SCISSORS``` Cut up clothing.
- ```SEED``` Asks if you are sure that you want to eat the seed.  As it is better to plant seeds.
- ```SEW``` Sew clothing.
- ```SHELTER``` Put up a full-blown shelter.
- ```SHOCKTONFA_OFF``` Turn the shocktonfa on.
- ```SHOCKTONFA_ON``` Turn the shocktonfa off.
- ```SIPHON``` Siphon liquids out of vehicle.
- ```SMOKEBOMB_ACT``` This may be a good way to hide as a smoker.
- ```SMOKEBOMB``` Pull the pin on a smoke bomb.
- ```SOLARPACK_OFF``` Fold solar backpack array.
- ```SOLARPACK``` Unfold solar backpack array.
- ```SOLDER_WELD``` Solder or weld items.
- ```SPRAY_CAN``` Graffiti the town.
- ```SURVIVORMAP``` Learn of local points-of-interest that can help you survive, and show roads.
- ```TAZER``` Shock someone or something.
- ```TELEPORT``` Teleport.
- ```TORCH``` Light a torch.
- ```TOURISTMAP``` Learn of local points-of-interest that a tourist would like to visit, and show roads.
- ```TOWEL``` Dry your character using the item as towel.
- ```TURRET``` Activate a turret.
- ```WASH_ALL_ITEMS``` Wash items with `FILTHY` flag.
- ```WASH_HARD_ITEMS``` Wash hard items with `FILTHY` flag.
- ```WASH_SOFT_ITEMS``` Wash soft items with `FILTHY` flag.
- ```WATER_PURIFIER``` Purify water.


## Traps

- ```AVATAR_ONLY``` Only the player character will trigger this trap.
- ```CONVECTS_TEMPERATURE``` This trap convects temperature, like lava.
- ```PIT``` This trap is a version of the pit terrain.
- ```SONAR_DETECTABLE``` This trap can be identified with ground-penetrating `SONAR`.
- ```UNCONSUMED``` If this trap is a spell type it will not be removed after activation.
- ```UNDODGEABLE``` This trap can't be dodged.


## Vehicles

### Fuel types

- ```animal``` Beast of burden.
- ```avgas``` I believe I can fly!
- ```battery``` Electrifying.
- ```biodiesel``` Homemade power.
- ```coal_lump``` Good ol' steampunk.
- ```charcoal``` Good ol' steampunk.
- ```diesel``` Refined dino.
- ```gasoline``` Refined dino.
- ```jp8``` Refined dino for military use.
- ```lamp_oil``` Let there be light!
- ```motor_oil``` Synthetic analogue of refined dino.
- ```muscle``` I got the power!
- ```plut_cell``` 1.21 Gigawatts!
- ```wind``` Wind powered.


### Parts

Note: Vehicle parts requiring other parts is defined by setting a `requires_flag` field with the flag requirement (i.e. the `ON_ROOF` flag contains the field `"requires_flag": "ROOF"`).

- ```ADVANCED_PLANTER``` This planter doesn't spill seeds and avoids damaging itself on non-diggable surfaces.
- ```AIRCRAFT_REPAIRABLE_NOPROF``` Allows the player to safely remove part from an aircraft without any proficiency.
- ```AISLE_LIGHT``` This part lightens up surroundings.
- ```AISLE``` Player can move over this part with less speed penalty than normal.
- ```ALTERNATOR``` Recharges batteries installed on the vehicle.  Can only be installed on a part with `E_ALTERNATOR` flag.
- ```ANCHOR_POINT``` Allows secure seatbelt attachment.
- ```ANIMAL_CTRL``` Can harness an animal, need `HARNESS_bodytype` flag to specify bodytype of animal.
- ```APPLIANCE``` This vehicle part is an appliance, and treated accordingly
- ```ARCADE``` Allow player to play games when vehicle part is active
- ```ARMOR``` Protects the other vehicle parts it's installed over during collisions.
- ```ATOMIC_LIGHT``` This part lightens up surroundings.
- ```AUTOPILOT``` This part will enable a vehicle to have a simple autopilot.
- ```BATTERY_MOUNT``` This part allows mounting batteries for quick change.
- ```BED``` A bed where the player can sleep.
- ```BEEPER``` Generates noise when the vehicle moves backward.
- ```BELTABLE``` Seatbelt can be attached to this part.
- ```BIKE_RACK_VEH``` Can be used to merge an adjacent single tile wide vehicle, or split a single tile wide vehicle off into its own vehicle.
- ```BOARDABLE``` The player can safely move over or stand on this part while the vehicle is moving.
- ```CAMERA_CONTROL```This part allows for using the camera system installed on a vehicle.
- ```CAMERA``` Vehicle part which allows looking through the installed camera system.
- ```CAPTURE_MOSNTER_VEH``` Can be used to capture monsters when mounted on a vehicle.
- ```CARGO_LOCKING``` This cargo area is inaccessible to NPCs.  Can only be installed on a part with `LOCKABLE_CARGO` flag.
- ```CARGO``` Cargo holding area.
- ```CHIMES``` Generates continuous noise when used.
- ```CIRCLE_LIGHT``` Projects a circular radius of light when turned on.
- ```CONE_LIGHT``` Projects a cone of light when turned on.
- ```CONTROLS``` Can be used to control the vehicle.
- ```CONTROL_ANIMAL``` These controls can only be used to control a vehicle pulled by an animal (e.g., reins and other tack).
- ```COOLER``` There is a separate command to toggle this part.
- ```COVERED``` Prevents items in cargo parts from emitting any light.
- ```CTRL_ELECTRONIC``` Controls electrical and electronic systems of the vehicle.
- ```CURTAIN``` Can be installed over a part flagged with `WINDOW`, and functions the same as blinds found on windows in buildings.
- ```DISHWASHER``` Can be used to wash filthy non-soft items en masse.
- ```DOME_LIGHT``` This part lightens up surroundings.
- ```DOOR_MOTOR``` Can only be installed on a part with `OPENABLE` flag.
- ```ENABLED_DRAINS_EPOWER``` Make vehicle part to require some energy to start it's work.  Requires `epower` field.
- ```ENGINE``` Is an engine and contributes towards vehicle mechanical power.
- ```EVENTURN``` Only on during even turns.
- ```EXTRA_DRAG``` Tells the vehicle that the part exerts engine power reduction.
- ```E_ALTERNATOR``` Is an engine that can power an alternator.
- ```E_COLD_START``` Is an engine that starts much slower in cold weather.
- ```E_COMBUSTION``` Is an engine that burns its fuel and can backfire or explode when damaged.
- ```E_DIESEL_FUEL``` This vehicle part can burn diesel or JP8 (also biodiesel or kerosene, albeit less effective) from tank.
- ```E_HEATER``` Is an engine and has a heater to warm internal vehicle items when on.
- ```E_HIGHER_SKILL``` Is an engine that is more difficult to install as more engines are installed.
- ```E_STARTS_INSTANTLY``` Is an engine that starts instantly, like food pedals.
- ```FLAT_SURF``` Part with a flat hard surface (e.g. table).
- ```FLUIDTANK``` Allow to store liquid in this part.  Amount of liquid should be defined in item for this vehicle part.
- ```FREEZER``` Can freeze items in below zero degrees Celsius temperature.
- ```FRIDGE``` Can refrigerate items.
- ```FUNNEL``` If installed over a vehicle tank, can collect rainwater during rains.
- ```HALF_CIRCLE_LIGHT``` Projects a directed half-circular radius of light when turned on.
- ```HANDHELD_BATTERY_MOUNT``` Same as `BATTERY_MOUNT`, but for handheld battery mount.
- ```HARNESS_bodytype``` Replace bodytype with `any` to accept any type, or with the targeted type.
- ```HORN``` Generates noise when used.
- ```INITIAL_PART``` When starting a new vehicle via the construction menu, this vehicle part will be the initial part of the vehicle (if the used item matches the item required for this part).  The items of parts with this flag are automatically added as component to the vehicle start construction.
- ```INTERNAL``` Can only be installed on a part with `CARGO` flag.
- ```LOCKABLE_CARGO``` Cargo containers that are able to have a lock installed.
- ```MUFFLER``` Muffles the noise a vehicle makes while running.
- ```MULTISQUARE``` Causes this part and any adjacent parts with the same ID to act as a singular part.
- ```MUSCLE_ARMS``` Power of the engine with such flag depends on player's strength (it's less effective than `MUSCLE_LEGS`).
- ```MUSCLE_LEGS``` Power of the engine with such flag depends on player's strength.
- ```NAILABLE``` Attached with nails.
- ```NEEDS_BATTERY_MOUNT``` Part with this flag needs to be installed over part with `BATTERY_MOUNT` flag.
- ```NEEDS_HANDHELD_BATTERY_MOUNT``` Same as `NEEDS_BATTERY_MOUNT`, but for handheld battery mount.
- ```NEEDS_WHEEL_MOUNT_HEAVY``` Can only be installed on a part with `WHEEL_MOUNT_HEAVY` flag.
- ```NEEDS_WHEEL_MOUNT_LIGHT``` Can only be installed on a part with `WHEEL_MOUNT_LIGHT` flag.
- ```NEEDS_WHEEL_MOUNT_MEDIUM``` Can only be installed on a part with `WHEEL_MOUNT_MEDIUM` flag.
- ```NEEDS_WINDOW``` Can only be installed on a part with `WINDOW` flag.
- ```NO_INSTALL_HIDDEN``` Part can't be installed by player and hidden in install menu (e.g. power cords, inflatable boat parts, summoned vehicle parts).
- ```NO_INSTALL_PLAYER``` Part can't be installed by player but visible in install menu (e.g. helicopter rotors).
- ```NO_LEAK``` Causes a boat hull to float even when damaged.
- ```NO_MODIFY_VEHICLE``` Installing a part with this flag on a vehicle will mean that it can no longer be modified.  Parts with this flag should not be installable by players.
- ```NO_REPAIR``` Cannot be repaired.
- ```NO_UNINSTALL``` Cannot be uninstalled.
- ```OBSTACLE``` Cannot walk through part, unless the part is also `OPENABLE`.
- ```ODDTURN``` Only on during odd turns.
- ```ON_CONTROLS``` Can only be installed on a part with `CONTROLS` flag.
- ```ON_ROOF``` Parts with this flag could only be installed on a roof (parts with `ROOF` flag).
- ```OPAQUE``` Cannot be seen through.
- ```OPENABLE``` Can be opened or closed.
- ```OPENCLOSE_INSIDE```  Can be opened or closed, but only from inside the vehicle.
- ```OVER``` Can be mounted over other parts.
- ```PERPETUAL``` If paired with REACTOR, part produces electrical power without consuming fuel.
- ```PLANTER``` Plants seeds into tilled dirt, spilling them when the terrain underneath is unsuitable.  It is damaged by running it over non-`DIGGABLE` surfaces.
- ```PLOW``` Tills the soil underneath the part while active.  Takes damage from unsuitable terrain at a level proportional to the speed of the vehicle.
- ```POWER_TRANSFER``` Transmits power to and from an attached thingy (probably a vehicle).
- ```PROTRUSION``` Part sticks out so no other parts can be installed over it.
- ```REACTOR``` When enabled, part consumes fuel to generate epower.
- ```REAPER``` Cuts down mature crops, depositing them on the square.
- ```RECHARGE``` Recharge items with the same flag (currently only the rechargeable battery mod).
- ```REMOTE_CONTROLS``` Once installed, allows using vehicle through remote controls.
- ```REVERSIBLE``` Removal has identical requirements to installation but is twice as quick.
- ```ROOF``` Covers a section of the vehicle.  Areas of the vehicle that have a roof and roofs on surrounding sections, are considered inside.  Otherwise they're outside.
- ```SCOOP``` Pulls items from underneath the vehicle to the cargo space of the part.  Also mops up liquids.
- ```SEATBELT``` Helps prevent the player from being ejected from the vehicle during an accident.  Can only be installed on a part with `BELTABLE` flag.
- ```SEAT``` A seat where the player can sit or sleep.
- ```SECURITY``` If installed, will emit a loud noise when the vehicle is smashed.
- ```SHARP``` Striking a monster with this part does cutting damage instead of bashing damage, and prevents stunning the monster.
- ```SHOCK_ABSORBER``` This part protects non-frame parts on the same tile from shock damage from collisions.  It doesn't provide protect against direct impacts or other attacks.
- ```SIMPLE_PART``` This part can be installed or removed from that otherwise prevent modification.
- ```SMASH_REMOVE``` When you remove this part, instead of getting the item back, you will get the bash results.
- ```SOLAR_PANEL``` Recharges vehicle batteries when exposed to sunlight.  Has a 1/4 chance of being broken on car generation.
- ```SPACE_HEATER``` There is separate command to toggle this part.
- ```STABLE``` Similar to `WHEEL`, but if the vehicle is only a 1x1 section, this single wheel counts as enough wheels.
- ```STEERABLE``` This wheel is steerable.
- ```STEREO``` Allows playing music for increasing the morale.
- ```TRACKED``` Contributes to steering effectiveness but doesn't count as a steering axle for install difficulty and still contributes to drag for the center of steering calculation.
- ```TRACK``` Allows the vehicle installed on to be marked and tracked on map.
- ```TRANSFORM_TERRAIN``` Transform terrain (using rules defined in `transform_terrain`).
- ```TURRET_CONTROLS``` If part with this flag is installed over the turret, it allows to set said turret's targeting mode to full auto.  Can only be installed on a part with `TURRET` flag.
- ```TURRET_MOUNT``` Parts with this flag are suitable for installing turrets.
- ```TURRET``` Is a weapon turret. Can only be installed on a part with `TURRET_MOUNT` flag.
- ```UNMOUNT_ON_DAMAGE``` Part breaks off the vehicle when destroyed by damage.  Item is new and typically undamaged.
- ```UNMOUNT_ON_MOVE``` Dismount this part when the vehicle moves.  Doesn't drop the part, unless you give it special handling.
- ```UNSTABLE_WHEEL``` This will not provide for the wheeling needs of your vehicle if installed alone.  Opposite of `STABLE`.
- ```VARIABLE_SIZE``` Has 'bigness' for power, wheel radius, etc.
- ```VISION``` Gives vision of otherwise unseen directions (e.g. mirrors).
- ```WALL_MOUNTED``` This vehicle part is mounted on wall, and can't be moved by itself.
- ```WASHING_MACHINE``` Can be used to wash filthy clothes en masse.
- ```WATER_WHEEL``` Recharges vehicle batteries when submerged in moving water.
- ```WHEEL``` Counts as a wheel in wheel calculations.
- ```WIDE_CONE_LIGHT``` Projects a wide cone of light when turned on.
- ```WINDOW``` Can see through this part and can install curtains over it.
- ```WIND_POWERED``` This engine is powered by wind (e.g. sails).
- ```WIND_TURBINE``` Recharges vehicle batteries when exposed to wind.
- ```WIRING``` TBD, seems related to `check_no_wiring`.
- ```WORKBENCH``` Can craft at this part, must be paired with a workbench JSON entry.


### Vehicle faults

- ```BAD_COLD_START``` The engine starts as if the temperature was 20 F colder.  Does not stack with multiples of itself.
- ```BAD_FUEL_PUMP``` Prevents engine from starting and makes it stutter.
- ```BAD_STARTER``` Prevents engine from starting and makes click noise.
- ```DOUBLE_FUEL_CONSUMPTION``` Doubles fuel consumption of the engine.  Does not stack with multiples of itself.
- ```ENG_BACKFIRE``` Causes the engine to backfire as if it had zero hp.
- ```EXTRA_EXHAUST``` Makes the engine emit more exhaust smoke.  Does not stack with multiples of itself.
- ```IMMOBILIZER``` Prevents engine from starting and makes it beep.
- ```NO_ALTERNATOR_CHARGE``` The alternator connected to this engine does not work.
- ```REDUCE_ENG_POWER``` Multiplies engine power by 0.6.  Does not stack with multiples of itself.
<|MERGE_RESOLUTION|>--- conflicted
+++ resolved
@@ -1467,17 +1467,7 @@
 - ```BREAK_STICK``` Breaks long branch into two.
 - ```C4``` Arm the C4.
 - ```CAN_GOO``` Release a little blob buddy.
-<<<<<<< HEAD
 - ```CAPTURE_MONSTER_ACT``` Capture and encapsulate a monster. The associated action is also used for releasing it.
-=======
-- ```CAPTURE_MONSTER_ACT``` Capture and encapsulate a monster.  The associated action is also used for releasing it.
-- ```CARVER_OFF``` Turn the carver on.
-- ```CARVER_ON``` Turn the carver off.
-- ```CHAINSAW_OFF``` Turn the chainsaw on.
-- ```CHAINSAW_ON``` Turn the chainsaw off.
-- ```COMBATSAW_OFF``` Turn the combat-saw on.
-- ```COMBATSAW_ON``` Turn the combat-saw off
->>>>>>> 1f15f205
 - ```CROWBAR``` Pry open doors, windows, man-hole covers and many other things that need prying.
 - ```DIG``` Clear rubble.
 - ```DIRECTIONAL_ANTENNA``` Find the source of a signal with your radio.
