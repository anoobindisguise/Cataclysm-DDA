[
  {
    "type": "effect_on_condition",
    "id": "EOC_LILIN_RUACH_DRAIN",
    "//": "Humans and humanlike fae give about one day's worth (240) ruach, aliens give a totally random amount, Nether creatures are a huge gamble (they could give you tons of ruach but could also absorb some from you), inhuman fae and vampires give a random amount within a few hours (20-60), animals and cyborgs give an hour's worth (5-15), insects give half of what animals give (2-7), nothing else gives any.",
    "//2": "Ferals currently don't sleep, but future-proofing for when or if they might",
    "condition": "u_is_character",
    "effect": [
      {
        "if": { "and": [ { "npc_has_trait": "LILIN_GAIN_EXTRA_RUACH_FROM_SLEEPY_PEOPLE" }, { "u_has_effect": "asleep" } ] },
        "then": { "math": [ "n_vitamin('lilin_ruach_vitamin')", "+=", "rng(200,300) * 1.5" ] },
        "else": { "math": [ "n_vitamin('lilin_ruach_vitamin')", "+=", "rng(200,300)" ] }
      },
      { "npc_message": "You feel a rush of warmth as you absorb the ruach.", "type": "good" },
      { "math": [ "u_lilin_ruach_drained_recently", "=", "1" ] },
      { "run_eocs": "EOC_LILIN_RUACH_DRAIN_SIDE_EFFECTS" },
      {
        "if": { "npc_has_trait": "LILIN_REDUCED_NEEDS_WITH_RUACH_AND_KCAL_DRAIN" },
        "then": { "run_eocs": "EOC_LILIN_RUACH_DRAIN_SIDE_GAIN_SUSTENANCE" }
      }
    ],
    "false_effect": [
      {
        "if": { "npc_has_trait": "LILIN_REDUCED_NEEDS_WITH_RUACH_AND_KCAL_DRAIN" },
        "then": { "run_eocs": "EOC_LILIN_RUACH_DRAIN_SIDE_GAIN_SUSTENANCE" }
      },
      {
        "if": {
          "and": [
            { "not": { "u_has_species": "ZOMBIE" } },
            {
              "or": [
                { "u_has_species": "CHANGELING" },
                { "u_has_species": "HOMULLUS" },
                { "u_has_species": "FERAL" },
                { "u_has_species": "HUMAN" },
                { "u_has_species": "RENFIELD" }
              ]
            }
          ]
        },
        "then": [
          {
            "if": { "and": [ { "npc_has_trait": "LILIN_GAIN_EXTRA_RUACH_FROM_SLEEPY_PEOPLE" }, { "u_has_effect": "asleep" } ] },
            "then": { "math": [ "n_vitamin('lilin_ruach_vitamin')", "+=", "rng(200,300) * 1.5" ] },
            "else": { "math": [ "n_vitamin('lilin_ruach_vitamin')", "+=", "rng(200,300)" ] }
          },
          { "npc_message": "You feel a rush of warmth as you absorb the ruach.", "type": "good" },
          { "run_eocs": "EOC_LILIN_RUACH_DRAIN_SIDE_EFFECTS" }
        ],
        "else": {
          "if": { "or": [ { "u_has_species": "PLANT" }, { "u_has_species": "MIGO" } ] },
          "then": [
            { "math": [ "n_vitamin('lilin_ruach_vitamin')", "+=", "rng(1,400)" ] },
            {
              "npc_message": "You feel a rush of warmth as you absorb the ruach, though your skin breaks out in goosebumps afterward.",
              "type": "good"
            },
            { "run_eocs": "EOC_LILIN_RUACH_DRAIN_SIDE_EFFECTS" }
          ],
          "else": {
            "if": { "u_has_species": "NETHER" },
            "then": [
              { "math": [ "u_ruach_random_nether_amount", "=", "rng(-800,800)" ] },
              {
                "if": { "math": [ "u_ruach_random_nether_amount > 0" ] },
                "then": [ { "npc_message": "You feel a moment of white heat as you absorb the ruach.", "type": "good" } ],
                "else": [
                  {
                    "npc_message": "You attempt to absorb the being's ruach but encounter only a yawning void that drains some of your own ruach back to it!",
                    "type": "bad"
                  }
                ]
              },
              { "math": [ "n_vitamin('lilin_ruach_vitamin')", "+=", "u_ruach_random_nether_amount" ] },
              { "run_eocs": "EOC_LILIN_RUACH_DRAIN_SIDE_EFFECTS" }
            ],
            "else": {
              "if": {
                "or": [
                  { "u_has_species": "IERDE" },
                  { "u_has_species": "ARVORE" },
                  { "u_has_species": "UNDINE" },
                  { "u_has_species": "SYLPH" },
                  { "u_has_species": "SALAMANDER" },
                  { "u_has_species": "VAMPIRE" }
                ]
              },
              "then": [
                { "math": [ "n_vitamin('lilin_ruach_vitamin')", "+=", "rng(20,60)" ] },
                { "npc_message": "You feel a moment of warmth as you absorb the ruach.", "type": "good" },
                { "run_eocs": "EOC_LILIN_RUACH_DRAIN_SIDE_EFFECTS" }
              ],
              "else": {
                "if": {
                  "or": [
                    { "u_has_species": "CYBORG" },
                    { "and": [ { "u_has_species": "MAMMAL" }, { "not": { "u_has_species": "ZOMBIE" } } ] },
                    { "and": [ { "u_has_species": "AMPHIBIAN" }, { "not": { "u_has_species": "ZOMBIE" } } ] },
                    { "and": [ { "u_has_species": "BIRD" }, { "not": { "u_has_species": "ZOMBIE" } } ] },
                    { "and": [ { "u_has_species": "REPTILE" }, { "not": { "u_has_species": "ZOMBIE" } } ] },
                    { "and": [ { "u_has_species": "FISH" }, { "not": { "u_has_species": "ZOMBIE" } } ] },
                    { "u_has_species": "KRAKEN" },
                    { "test_eoc": "EOC_CONDITIONS_LILIN_DINOMOD_RUACH_DRAIN" }
                  ]
                },
                "then": [
                  { "math": [ "n_vitamin('lilin_ruach_vitamin')", "+=", "rng(5,15)" ] },
                  {
                    "npc_message": "You feel a brief tingle as you absorb the animal's ruach.  Weak, but better than nothing.",
                    "type": "good"
                  },
                  { "run_eocs": "EOC_LILIN_RUACH_DRAIN_SIDE_EFFECTS" }
                ],
                "else": {
                  "if": {
                    "or": [
                      { "u_has_species": "INSECT" },
                      { "u_has_species": "CENTIPEDE" },
                      { "u_has_species": "INSECT_FLYING" },
                      { "u_has_species": "SPIDER" }
                    ]
                  },
                  "then": [
                    { "math": [ "n_vitamin('lilin_ruach_vitamin')", "+=", "rng(2,7)" ] },
                    {
                      "npc_message": "You feel a slight prickling as you absorb the insect's ruach.  Barely worth bothering with.",
                      "type": "good"
                    },
                    { "run_eocs": "EOC_LILIN_RUACH_DRAIN_SIDE_EFFECTS" }
                  ],
                  "else": {
                    "npc_message": "You try to absorb the <u_name>'s ruach but get only fragments.  Not enough to for a mouthful.",
                    "type": "bad"
                  }
                }
              }
            }
          }
        }
      }
    ]
  },
  {
    "type": "effect_on_condition",
    "id": "EOC_LILIN_RUACH_DRAIN_SIDE_EFFECTS",
    "effect": [
      {
        "u_add_effect": "effect_lilin_ruach_drain_side_effects",
        "intensity": { "math": [ "u_effect_intensity('effect_lilin_ruach_drain_side_effects') + 1" ] },
        "duration": [ "72 h", "72 h" ]
      },
      {
        "if": "u_is_character",
        "then": [
          { "math": [ "u_npc_fear()", "+=", "1 + (u_effect_intensity('effect_lilin_ruach_drain_side_effects') / 2)" ] },
          {
            "if": {
              "and": [ { "math": [ "rand(1) == 1" ] }, { "math": [ "u_effect_intensity('effect_lilin_ruach_drain_side_effects') >= 1" ] } ]
            },
            "then": { "math": [ "u_npc_trust()", "-=", "1 + (u_effect_intensity('effect_lilin_ruach_drain_side_effects') / 2)" ] }
          },
          {
            "if": {
              "and": [ { "math": [ "rand(2) == 2" ] }, { "math": [ "u_effect_intensity('effect_lilin_ruach_drain_side_effects') >= 2" ] } ]
            },
            "then": { "math": [ "u_npc_value()", "-=", "1 + (u_effect_intensity('effect_lilin_ruach_drain_side_effects') / 2)" ] }
          },
          {
            "u_deal_damage": "biological",
            "amount": { "math": [ "max(((u_effect_intensity('effect_lilin_ruach_drain_side_effects') / 2)- 3), 0 )" ] },
            "bodypart": "head"
          },
          {
            "u_deal_damage": "biological",
            "amount": { "math": [ "max(((u_effect_intensity('effect_lilin_ruach_drain_side_effects') / 2)- 3), 0 )" ] },
            "bodypart": "arm_l"
          },
          {
            "u_deal_damage": "biological",
            "amount": { "math": [ "max(((u_effect_intensity('effect_lilin_ruach_drain_side_effects') / 2)- 3), 0 )" ] },
            "bodypart": "arm_r"
          },
          {
            "u_deal_damage": "biological",
            "amount": { "math": [ "max(((u_effect_intensity('effect_lilin_ruach_drain_side_effects') / 2)- 3), 0 )" ] },
            "bodypart": "torso"
          },
          {
            "u_deal_damage": "biological",
            "amount": { "math": [ "max(((u_effect_intensity('effect_lilin_ruach_drain_side_effects') / 2)- 3), 0 )" ] },
            "bodypart": "leg_r"
          },
          {
            "u_deal_damage": "biological",
            "amount": { "math": [ "max(((u_effect_intensity('effect_lilin_ruach_drain_side_effects') / 2)- 3), 0 )" ] },
            "bodypart": "leg_l"
          },
          {
            "if": {
              "and": [ { "math": [ "rand(1) == 1" ] }, { "math": [ "u_effect_intensity('effect_lilin_ruach_drain_side_effects') >= 2" ] } ]
            },
            "then": { "math": [ "u_val('sleepiness')", "+=", "2 + (u_effect_intensity('effect_lilin_ruach_drain_side_effects') * 1.5)" ] }
          },
          {
            "if": { "math": [ "u_effect_intensity('effect_lilin_ruach_drain_side_effects') >= 4" ] },
            "then": {
              "u_add_effect": "staggered_character",
              "intensity": 1,
              "duration": { "math": [ "max(((u_effect_intensity('effect_lilin_ruach_drain_side_effects') - 3) * 2), 0 )" ] }
            }
          }
        ],
        "else": [
          { "math": [ "u_val('morale')", "-=", "5 + (u_effect_intensity('effect_lilin_ruach_drain_side_effects') * 5)" ] },
          {
            "u_deal_damage": "biological",
            "amount": { "math": [ "max(((u_effect_intensity('effect_lilin_ruach_drain_side_effects') * 1.5 )- 3), 0 )" ] }
          },
          {
            "if": { "math": [ "u_effect_intensity('effect_lilin_ruach_drain_side_effects') >= 4" ] },
            "then": {
              "u_add_effect": "staggered",
              "intensity": 1,
              "duration": { "math": [ "max(((u_effect_intensity('effect_lilin_ruach_drain_side_effects') - 3) * 2), 0 )" ] }
            }
          }
        ]
      }
    ]
  },
  {
    "type": "effect_on_condition",
    "id": "EOC_LILIN_RUACH_DRAIN_SIDE_GAIN_SUSTENANCE",
    "//": "For ease of keeping track, we give the same kcal as ruach here.  Remember that lilin with this trait have greatly-reduced metabolism",
    "//2": "Vitamins do not check for quantity because there's no hypervitaminosis.  If that gets re-added, this will need to be revisited",
    "condition": "u_is_character",
    "effect": [
      {
        "if": { "math": [ "n_calories()", "<=", "118000" ] },
        "then": { "math": [ "n_calories('dont_affect_weariness': true)", "+=", "rng(200,300)" ] }
      },
      {
        "if": { "math": [ "n_val('thirst')", ">=", "-60" ] },
        "then": { "math": [ "n_val('thirst')", "-=", "rng(10,25)" ] }
      },
      { "math": [ "n_vitamin('iron')", "+=", "rng(15,30)" ] },
      { "math": [ "n_vitamin('vitC')", "+=", "rng(15,30)" ] },
      { "math": [ "n_vitamin('calcium')", "+=", "rng(15,30)" ] }
    ],
    "false_effect": [
      {
        "if": {
          "and": [
            { "not": { "u_has_species": "ZOMBIE" } },
            {
              "or": [
                { "u_has_species": "CHANGELING" },
                { "u_has_species": "HOMULLUS" },
                { "u_has_species": "FERAL" },
                { "u_has_species": "HUMAN" },
                { "u_has_species": "RENFIELD" }
              ]
            }
          ]
        },
        "then": [
          {
            "if": { "math": [ "n_calories()", "<=", "118000" ] },
            "then": { "math": [ "n_calories('dont_affect_weariness': true)", "+=", "rng(200,300)" ] }
          },
          {
            "if": { "math": [ "n_val('thirst')", ">=", "-60" ] },
            "then": { "math": [ "n_val('thirst')", "-=", "rng(10,25)" ] }
          },
          { "math": [ "n_vitamin('iron')", "+=", "rng(15,30)" ] },
          { "math": [ "n_vitamin('vitC')", "+=", "rng(15,30)" ] },
          { "math": [ "n_vitamin('calcium')", "+=", "rng(15,30)" ] }
        ],
        "else": {
          "if": { "or": [ { "u_has_species": "PLANT" }, { "u_has_species": "MIGO" } ] },
          "then": [
            {
              "if": { "math": [ "n_calories()", "<=", "118000" ] },
              "then": { "math": [ "n_calories('dont_affect_weariness': true)", "+=", "rng(0,250)" ] }
            },
            {
              "if": { "math": [ "n_val('thirst')", ">=", "-60" ] },
              "then": { "math": [ "n_val('thirst')", "-=", "rng(0,15)" ] }
            },
            { "math": [ "n_vitamin('iron')", "+=", "rng(0,10)" ] },
            { "math": [ "n_vitamin('vitC')", "+=", "rng(0,10)" ] },
            { "math": [ "n_vitamin('calcium')", "+=", "rng(0,10)" ] }
          ],
          "else": {
            "if": { "u_has_species": "NETHER" },
            "then": [
              {
                "if": { "math": [ "n_calories()", "<=", "118000" ] },
                "then": { "math": [ "n_calories('dont_affect_weariness': true)", "+=", "rng(-500,500)" ] }
              },
              {
                "if": { "math": [ "n_val('thirst')", ">=", "-60" ] },
                "then": { "math": [ "n_val('thirst')", "-=", "rng(-25,25)" ] }
              },
              { "math": [ "n_vitamin('iron')", "+=", "rng(-30,30)" ] },
              { "math": [ "n_vitamin('vitC')", "+=", "rng(-30,30)" ] },
              { "math": [ "n_vitamin('calcium')", "+=", "rng(-30,30)" ] }
            ],
            "else": {
              "if": {
                "or": [
                  { "u_has_species": "IERDE" },
                  { "u_has_species": "ARVORE" },
                  { "u_has_species": "UNDINE" },
                  { "u_has_species": "SYLPH" },
                  { "u_has_species": "SALAMANDER" },
                  { "u_has_species": "VAMPIRE" }
                ]
              },
              "then": [
                {
                  "if": { "math": [ "n_calories()", "<=", "118000" ] },
                  "then": { "math": [ "n_calories('dont_affect_weariness': true)", "+=", "rng(65,125)" ] }
                },
                {
                  "if": { "math": [ "n_val('thirst')", ">=", "-60" ] },
                  "then": { "math": [ "n_val('thirst')", "-=", "rng(2,6)" ] }
                },
                { "math": [ "n_vitamin('iron')", "+=", "rng(1,8)" ] },
                { "math": [ "n_vitamin('vitC')", "+=", "rng(1,8)" ] },
                { "math": [ "n_vitamin('calcium')", "+=", "rng(1,8)" ] }
              ],
              "else": {
                "if": {
                  "or": [
                    { "u_has_species": "CYBORG" },
                    { "and": [ { "u_has_species": "MAMMAL" }, { "not": { "u_has_species": "ZOMBIE" } } ] },
                    { "and": [ { "u_has_species": "AMPHIBIAN" }, { "not": { "u_has_species": "ZOMBIE" } } ] },
                    { "and": [ { "u_has_species": "BIRD" }, { "not": { "u_has_species": "ZOMBIE" } } ] },
                    { "and": [ { "u_has_species": "REPTILE" }, { "not": { "u_has_species": "ZOMBIE" } } ] },
                    { "and": [ { "u_has_species": "FISH" }, { "not": { "u_has_species": "ZOMBIE" } } ] },
                    { "u_has_species": "KRAKEN" },
                    { "test_eoc": "EOC_CONDITIONS_LILIN_DINOMOD_RUACH_DRAIN" }
                  ]
                },
                "then": [
                  {
                    "if": { "math": [ "n_calories()", "<=", "118000" ] },
                    "then": { "math": [ "n_calories('dont_affect_weariness': true)", "+=", "rng(20,40)" ] }
                  },
                  {
                    "if": { "math": [ "n_val('thirst')", ">=", "-60" ] },
                    "then": { "math": [ "n_val('thirst')", "-=", "rng(1,3)" ] }
                  },
                  { "math": [ "n_vitamin('iron')", "+=", "rng(1,4)" ] },
                  { "math": [ "n_vitamin('vitC')", "+=", "rng(1,4)" ] },
                  { "math": [ "n_vitamin('calcium')", "+=", "rng(1,4)" ] }
                ]
              }
            }
          }
        }
      }
    ]
  },
  {
    "type": "effect_on_condition",
    "id": "EOC_LILIN_EVIL_EYE",
<<<<<<< HEAD
    "condition": { "math": [ "n_vitamin('lilin_ruach_vitamin') >= 60" ] },
=======
    "condition": { "math": [ "n_vitamin('lilin_ruach_vitamin')", ">=", "60 * lilin_has_ruach_efficiency_beta()" ] },
>>>>>>> 4a037347
    "effect": [
      { "math": [ "n_vitamin('lilin_ruach_vitamin')", "-=", "60 * lilin_has_ruach_efficiency_beta()" ] },
      {
        "npc_message": "You glare balefully at <u_name> and project all of your malice into your gaze.",
        "type": "neutral"
      },
      {
        "u_add_effect": "effect_evil_eye",
        "duration": [
          {
            "math": [
              "10 + ( (u_vitamin('lilin_ruach_vitamin') * 0.08) * ((u_has_trait('LILIN_LIMB_SCORE_BONUSES_AT_NIGHT') * 0.5) + 1) * ((u_has_trait('LILIN_NIGHT_VISION') * 0.3) + 1) )"
            ]
          },
          {
            "math": [
              "50 + ( (u_vitamin('lilin_ruach_vitamin') * 0.19) * ((u_has_trait('LILIN_LIMB_SCORE_BONUSES_AT_NIGHT') * 0.5) + 1) * ((u_has_trait('LILIN_NIGHT_VISION') * 0.3) + 1) )"
            ]
          }
        ]
      }
    ],
    "false_effect": { "npc_message": "You don't have enough ruach for your malice to affect your target.", "type": "bad" }
  },
  {
    "type": "effect_on_condition",
    "id": "EOC_LILIN_BLINDING_TARGET",
    "condition": { "math": [ "n_vitamin('lilin_ruach_vitamin')", ">=", "120 * lilin_has_ruach_efficiency_beta()" ] },
    "effect": [
      { "math": [ "n_vitamin('lilin_ruach_vitamin')", "-=", "120 * lilin_has_ruach_efficiency_beta()" ] },
      {
        "run_eocs": [
          {
            "id": "EOC_LILIN_BLINDING_TARGET_2",
            "condition": {
              "and": [
                { "not": "is_day" },
                {
                  "or": [ { "and": [ "u_is_outside", { "math": [ "n_lilit_is_in_civilization", "==", "0" ] } ] }, { "not": "u_is_outside" } ]
                }
              ]
            },
            "effect": [
              {
                "u_add_effect": "blind",
                "duration": {
                  "math": [
                    "rng( ( (n_vitamin('lilin_ruach_vitamin') * 8) * (n_vitamin('lilin_ruach_vitamin') * 0.03) * (n_has_trait('THRESH_LILIN') + 1) ),( (n_vitamin('lilin_ruach_vitamin') * 24) * (n_vitamin('lilin_ruach_vitamin') * 0.075) * (n_has_trait('THRESH_LILIN') + 1) ) )"
                  ]
                }
              },
              { "npc_message": "<u_name>'s eyes film over with darkness.", "type": "good" }
            ],
            "false_effect": [
              {
                "if": "is_day",
                "then": { "npc_message": "You cannot call up the darkness while the sun is in the sky.", "type": "bad" },
                "else": {
                  "if": { "and": [ "u_is_outside", { "math": [ "n_lilit_is_in_civilization", "==", "1" ] } ] },
                  "then": { "npc_message": "You cannot call up the darkness outdoors in a city.", "type": "bad" },
                  "else": [  ]
                }
              }
            ]
          }
        ]
      }
    ],
    "false_effect": { "npc_message": "You don't have enough ruach to call the darkness on your target.", "type": "bad" }
  },
  {
    "type": "effect_on_condition",
    "id": "EOC_LILIN_MESMERIZE_TARGET",
    "condition": { "math": [ "n_vitamin('lilin_ruach_vitamin')", ">=", "320 * lilin_has_ruach_efficiency_beta()" ] },
    "effect": [
      { "math": [ "n_vitamin('lilin_ruach_vitamin')", "-=", "320 * lilin_has_ruach_efficiency_beta()" ] },
      {
        "math": [
          "u_lilin_mesmerize_duration",
          "=",
          "rng( ( 48 + (n_vitamin('lilin_ruach_vitamin') / 13 ) + (n_has_trait('BEAUTIFUL3') * rng(60,180) ) ),( 96 + (n_vitamin('lilin_ruach_vitamin') / 27 ) + (n_has_trait('BEAUTIFUL3') * rng(120,360) ) ) )"
        ]
      },
      {
        "run_eocs": [
          {
            "id": "EOC_LILIN_MESMERIZE_TARGET_2",
            "condition": "u_is_character",
            "//": "If you're not totally immune, there's always a chance mesmerism will work",
            "effect": [
              {
                "if": { "not": { "u_has_worn_with_flag": "WARDING_SYMBOL" } },
                "then": [
                  { "u_add_effect": "stunned", "duration": { "math": [ "u_lilin_mesmerize_duration" ] } },
                  {
                    "u_add_effect": "effect_lilin_mesmerize_tracker",
                    "duration": { "math": [ "u_lilin_mesmerize_duration" ] }
                  },
                  { "npc_message": "You beguile <u_name> and they stand in a daze.", "type": "good" }
                ],
                "else": { "npc_message": "Your target's protective charm means the beguilement fails to take effect!", "type": "bad" }
              }
            ],
            "false_effect": [
              {
                "if": { "or": [ { "u_has_species": "FERAL" }, { "u_has_species": "RENFIELD" }, { "u_has_species": "CYBORG" } ] },
                "then": [
                  { "u_add_effect": "stunned", "duration": { "math": [ "u_lilin_mesmerize_duration" ] } },
                  {
                    "u_add_effect": "effect_lilin_mesmerize_tracker",
                    "duration": { "math": [ "u_lilin_mesmerize_duration" ] }
                  },
                  { "npc_message": "You beguile <u_name> and they stand in a daze.", "type": "good" }
                ],
                "else": {
                  "if": { "or": [ { "u_has_species": "BIRD" } ] },
                  "then": [
                    { "math": [ "u_lilin_mesmerize_duration", "=", "u_lilin_mesmerize_duration * 2" ] },
                    { "u_add_effect": "stunned", "duration": { "math": [ "u_lilin_mesmerize_duration" ] } },
                    {
                      "u_add_effect": "effect_lilin_mesmerize_tracker",
                      "duration": { "math": [ "u_lilin_mesmerize_duration" ] }
                    },
                    { "npc_message": "You beguile <u_name> and they stand in a daze.", "type": "good" }
                  ],
                  "else": {
                    "if": {
                      "or": [
                        { "u_has_species": "IERDE" },
                        { "u_has_species": "ARVORE" },
                        { "u_has_species": "UNDINE" },
                        { "u_has_species": "SYLPH" },
                        { "u_has_species": "SALAMANDER" },
                        { "u_has_species": "VAMPIRE" }
                      ]
                    },
                    "then": [
                      { "math": [ "u_lilin_mesmerize_duration", "=", "u_lilin_mesmerize_duration * 0.75" ] },
                      { "u_add_effect": "stunned", "duration": { "math": [ "u_lilin_mesmerize_duration" ] } },
                      {
                        "u_add_effect": "effect_lilin_mesmerize_tracker",
                        "duration": { "math": [ "u_lilin_mesmerize_duration" ] }
                      },
                      { "npc_message": "You beguile <u_name> and they stand in a daze.", "type": "good" }
                    ]
                  }
                }
              }
            ]
          }
        ]
      }
    ]
  },
  {
    "type": "effect_on_condition",
    "id": "EOC_LILIN_MESMERISM_REMOVAL_CHARACTER",
    "eoc_type": "EVENT",
    "required_event": "character_takes_damage",
    "condition": { "and": [ { "u_has_effect": "stunned" }, { "u_has_effect": "effect_lilin_mesmerize_tracker" } ] },
    "effect": [ { "u_lose_effect": "effect_lilin_mesmerize_tracker" }, { "u_lose_effect": "stunned" } ]
  },
  {
    "type": "effect_on_condition",
    "id": "EOC_LILIN_MESMERISM_REMOVAL_MONSTER",
    "eoc_type": "EVENT",
    "required_event": "monster_takes_damage",
    "condition": { "and": [ { "u_has_effect": "stunned" }, { "u_has_effect": "effect_lilin_mesmerize_tracker" } ] },
    "effect": [ { "u_lose_effect": "effect_lilin_mesmerize_tracker" }, { "u_lose_effect": "stunned" } ]
  },
  {
    "type": "effect_on_condition",
    "id": "EOC_LILIN_AOE_DAZE",
<<<<<<< HEAD
    "condition": { "math": [ "u_vitamin('lilin_ruach_vitamin') >= 160" ] },
=======
    "condition": { "math": [ "u_vitamin('lilin_ruach_vitamin')", ">=", "160 * lilin_has_ruach_efficiency()" ] },
>>>>>>> 4a037347
    "effect": [
      { "math": [ "u_vitamin('lilin_ruach_vitamin')", "-=", "160 * lilin_has_ruach_efficiency()" ] },
      { "u_cast_spell": { "id": "lilin_aoe_daze_spell_real", "hit_self": false } },
      { "u_make_sound": "You let out a piercing cry!", "type": "alert", "volume": 20 },
      { "u_make_sound": "You let out a piercing cry!", "type": "alert", "volume": 20 },
      { "u_message": "You let out a piercing cry!", "type": "neutral" }
    ],
    "false_effect": { "u_message": "You don't have enough ruach to let out the night-cry!", "type": "bad" }
  },
  {
    "type": "effect_on_condition",
    "id": "EOC_LILIN_AOE_LINE_DISEASE",
    "condition": "has_alpha",
    "effect": [
      {
        "if": { "math": [ "n_vitamin('lilin_ruach_vitamin') >= 240" ] },
        "then": [
          { "math": [ "n_vitamin('lilin_ruach_vitamin')", "-=", "240" ] },
          { "npc_message": "You summon a wind filled with pestilence.", "type": "neutral" },
          {
            "u_add_effect": "effect_lilin_supernatural_disease",
            "duration": [
              {
                "math": [
                  "1 + ( (n_vitamin('lilin_ruach_vitamin') * 0.09) * ( (n_has_trait('INFIMMUNE') * 0.25) + 1) * ( (n_has_trait('DISIMMUNE') * 0.25) + 1) * ( (n_has_trait('LILIN_DISEASE_DAMAGE_STRIKES') * 0.35) + 1) )"
                ]
              },
              {
                "math": [
                  "15 + ( (n_vitamin('lilin_ruach_vitamin') * 0.24) * ( (n_has_trait('INFIMMUNE') * 0.25) + 1) * ( (n_has_trait('DISIMMUNE') * 0.25) + 1) * ( (n_has_trait('LILIN_DISEASE_DAMAGE_STRIKES') * 0.35) + 1) )"
                ]
              }
            ]
          }
        ],
        "else": [ { "npc_message": "You don't have enough ruach to summon the miasma!", "type": "bad" } ]
      }
    ]
  },
  {
    "type": "effect_on_condition",
    "id": "EOC_LILIN_DISEASE_ENHANCEMENT_DAMAGE",
<<<<<<< HEAD
    "condition": { "math": [ "n_vitamin('lilin_ruach_vitamin') >= 180" ] },
=======
    "condition": { "math": [ "n_vitamin('lilin_ruach_vitamin')", ">=", "180 * lilin_has_ruach_efficiency_beta()" ] },
>>>>>>> 4a037347
    "effect": [
      { "math": [ "n_vitamin('lilin_ruach_vitamin')", "-=", "180 * lilin_has_ruach_efficiency_beta()" ] },
      { "npc_message": "You infuse your ruach into the plague-infected <u_name>.", "type": "neutral" },
      {
        "u_add_effect": "effect_lilin_supernatural_disease_focused",
        "duration": [
          {
            "math": [
              "1 + ( (n_vitamin('lilin_ruach_vitamin') * 0.03) * ( (n_has_trait('INFIMMUNE') * 0.25) + 1) * ( (n_has_trait('DISIMMUNE') * 0.25) + 1) * ( (n_has_trait('LILIN_DISEASE_DAMAGE_STRIKES') * 0.35) + 1) )"
            ]
          },
          {
            "math": [
              "15 + ( (n_vitamin('lilin_ruach_vitamin') * 0.09) * ( (n_has_trait('INFIMMUNE') * 0.25) + 1) * ( (n_has_trait('DISIMMUNE') * 0.25) + 1) * ( (n_has_trait('LILIN_DISEASE_DAMAGE_STRIKES') * 0.35) + 1) )"
            ]
          }
        ]
      },
      {
        "if": "u_is_character",
        "then": [
          {
            "u_deal_damage": "biological",
            "amount": { "math": [ "rng(4,8) * max( (n_vitamin('lilin_ruach_vitamin') / 3000), 1)" ] },
            "bodypart": "head"
          },
          {
            "u_deal_damage": "biological",
            "amount": { "math": [ "rng(4,8) * max( (n_vitamin('lilin_ruach_vitamin') / 3000), 1)" ] },
            "bodypart": "arm_l"
          },
          {
            "u_deal_damage": "biological",
            "amount": { "math": [ "rng(4,8) * max( (n_vitamin('lilin_ruach_vitamin') / 3000), 1)" ] },
            "bodypart": "arm_r"
          },
          {
            "u_deal_damage": "biological",
            "amount": { "math": [ "rng(4,8) * max( (n_vitamin('lilin_ruach_vitamin') / 3000), 1)" ] },
            "bodypart": "torso"
          },
          {
            "u_deal_damage": "biological",
            "amount": { "math": [ "rng(4,8) * max( (n_vitamin('lilin_ruach_vitamin') / 3000), 1)" ] },
            "bodypart": "leg_r"
          },
          {
            "u_deal_damage": "biological",
            "amount": { "math": [ "rng(4,8) * max( (n_vitamin('lilin_ruach_vitamin') / 3000), 1)" ] },
            "bodypart": "leg_l"
          }
        ],
        "else": [
          {
            "u_deal_damage": "biological",
            "amount": { "math": [ "rng(10,35) * max( (n_vitamin('lilin_ruach_vitamin') / 3000), 1)" ] }
          }
        ]
      }
    ],
    "false_effect": { "npc_message": "You don't have enough ruach to enhance the miasma around <u_name>!", "type": "bad" }
  },
  {
    "type": "effect_on_condition",
    "id": "EOC_LILIN_AVOID_SLEEP",
<<<<<<< HEAD
    "condition": { "math": [ "u_vitamin('lilin_ruach_vitamin') >= 300" ] },
=======
    "condition": { "math": [ "u_vitamin('lilin_ruach_vitamin')", ">=", "300 * lilin_has_ruach_efficiency()" ] },
>>>>>>> 4a037347
    "effect": [
      { "math": [ "u_vitamin('lilin_ruach_vitamin')", "-=", "300 * lilin_has_ruach_efficiency()" ] },
      { "math": [ "u_val('sleepiness')", "-=", "rng(200,350)" ] },
      { "if": { "math": [ "u_val('sleepiness') < 0" ] }, "then": { "math": [ "u_val('sleepiness')", "=", "0" ] } },
      { "math": [ "u_val('sleep_deprivation')", "=", "0" ] },
      { "u_message": "As a cool breeze touches your skin, you feel much more awake.", "type": "good" }
    ],
    "false_effect": [ { "u_message": "You don't have enough ruach to spare any to alleviate your tiredness.", "type": "bad" } ]
  },
  {
    "type": "effect_on_condition",
    "id": "EOC_LILIN_CHANGE_WEATHER_DENSE_FOG",
    "condition": { "math": [ "magic_weather_dense_fog != 1" ] },
    "effect": [
      {
        "run_eocs": [
          {
            "id": "EOC_LILIN_CHANGE_WEATHER_DENSE_FOG_2",
<<<<<<< HEAD
            "condition": { "math": [ "u_vitamin('lilin_ruach_vitamin') >= 240" ] },
=======
            "condition": { "math": [ "u_vitamin('lilin_ruach_vitamin')", ">=", "240 * lilin_has_ruach_efficiency()" ] },
>>>>>>> 4a037347
            "effect": [
              { "math": [ "u_vitamin('lilin_ruach_vitamin')", "-=", "240 * lilin_has_ruach_efficiency()" ] },
              { "u_message": "A thick fog begins to rise.", "type": "neutral" },
              { "math": [ "magic_weather_dense_fog", "=", "1" ] },
              { "u_add_effect": "effect_controlling_weather_fog", "duration": "6 hours" },
              { "run_eocs": "EOC_CALL_NEXT_WEATHER", "time_in_future": [ "15 seconds", "45 seconds" ] },
              {
                "run_eocs": "EOC_LILIN_CHANGE_WEATHER_DENSE_FOG_REMOVE",
                "time_in_future": [
                  {
                    "math": [
                      "450 + (u_vitamin('lilin_ruach_vitamin') / 10) + ( ( moon_phase() > 4 ? moon_phase() - 4 : (moon_phase() - 4) * -1) * 360)"
                    ]
                  },
                  {
                    "math": [
                      "1800 + (u_vitamin('lilin_ruach_vitamin') / 3) + ( ( moon_phase() > 4 ? moon_phase() - 4 : (moon_phase() - 4) * -1) * 600)"
                    ]
                  }
                ]
              }
            ],
            "false_effect": [ { "u_message": "You don't have enough ruach to call a fog.", "type": "bad" } ]
          }
        ]
      }
    ],
    "false_effect": [
      { "u_message": "You release your command over the fog and it begins to disperse.", "type": "neutral" },
      { "math": [ "magic_weather_dense_fog", "=", "0" ] },
      { "u_lose_effect": "effect_controlling_weather_fog" },
      { "run_eocs": "EOC_CALL_NEXT_WEATHER", "time_in_future": [ "15 seconds", "45 seconds" ] }
    ]
  },
  {
    "type": "effect_on_condition",
    "id": "EOC_LILIN_CHANGE_WEATHER_DENSE_FOG_REMOVE",
    "condition": { "math": [ "magic_weather_dense_fog == 1" ] },
    "effect": [
      { "u_message": "The thick fog begins to disperse.", "type": "neutral" },
      { "u_lose_effect": "effect_controlling_weather_fog" },
      { "run_eocs": "EOC_CALL_NEXT_WEATHER", "time_in_future": [ "15 seconds", "45 seconds" ] },
      { "math": [ "magic_weather_dense_fog", "=", "0" ] }
    ]
  },
  {
    "type": "effect_on_condition",
    "id": "EOC_LILIN_SPEED_BOOST",
<<<<<<< HEAD
    "condition": { "math": [ "u_vitamin('lilin_ruach_vitamin') >= 360" ] },
=======
    "condition": { "math": [ "u_vitamin('lilin_ruach_vitamin')", ">=", "360 * lilin_has_ruach_efficiency()" ] },
>>>>>>> 4a037347
    "effect": [
      { "math": [ "u_vitamin('lilin_ruach_vitamin')", "-=", "360 * lilin_has_ruach_efficiency()" ] },
      {
        "u_add_effect": "effect_lilin_speed_boost",
        "duration": {
          "math": [
            "(15 + (u_has_trait('THRESH_LILIN') * 15) + (u_vitamin('lilin_ruach_vitamin') / 24)) * (u_effect_intensity('effect_lilin_attribute_bonuses') > 0 ? 1.25 : 1) * (u_effect_intensity('effect_lilin_limb_score_bonuses_at_night') > 0 ? 1.25 : 1)"
          ]
        }
      },
      { "u_message": "The world around you slows down immensely.", "type": "good" }
    ],
    "false_effect": [ { "u_message": "You don't have enough ruach to reap the whirlwind.", "type": "bad" } ]
  },
  {
    "type": "effect_on_condition",
    "id": "EOC_LILIN_SPEED_BOOST_UNCANNY_DODGE_ON",
    "eoc_type": "EVENT",
    "required_event": "character_gains_effect",
    "condition": {
      "and": [
        { "compare_string": [ "effect_lilin_speed_boost", { "context_val": "effect" } ] },
        { "u_has_trait": "LILIN_UNCANNY_DODGE_WHILE_REAPING" }
      ]
    },
    "effect": [ { "u_add_trait": "GENERIC_UNCANNY_DODGE_TRAIT" } ]
  },
  {
    "type": "effect_on_condition",
    "id": "EOC_LILIN_SPEED_BOOST_UNCANNY_DODGE_OFF",
    "eoc_type": "EVENT",
    "required_event": "character_loses_effect",
    "condition": {
      "and": [
        { "compare_string": [ "effect_lilin_speed_boost", { "context_val": "effect" } ] },
        { "u_has_trait": "LILIN_UNCANNY_DODGE_WHILE_REAPING" }
      ]
    },
    "effect": [ { "u_lose_trait": "GENERIC_UNCANNY_DODGE_TRAIT" } ]
  },
  {
    "type": "effect_on_condition",
    "id": "EOC_LILIN_INSTANT_HEAL",
    "condition": {
      "and": [
        "u_is_outside",
        { "not": "is_day" },
        { "not": { "math": [ "moon_phase() == 0" ] } },
        { "or": [ { "is_weather": "sunny" }, { "is_weather": "clear" } ] }
      ]
    },
    "effect": [
      {
        "run_eocs": [
          {
            "id": "EOC_LILIN_INSTANT_HEAL_2",
<<<<<<< HEAD
            "condition": { "math": [ "u_vitamin('lilin_ruach_vitamin') >= 1200" ] },
=======
            "condition": { "math": [ "u_vitamin('lilin_ruach_vitamin')", ">=", "1200 * lilin_has_ruach_efficiency()" ] },
>>>>>>> 4a037347
            "effect": [
              { "math": [ "u_vitamin('lilin_ruach_vitamin')", "-=", "1200 * lilin_has_ruach_efficiency()" ] },
              { "npc_message": "Your wounded flesh knits together in moments.", "type": "neutral" },
              {
                "if": { "math": [ "u_hp('torso') < u_hp_max('torso')" ] },
                "then": { "math": [ "u_hp('torso')", "+=", "25 * min( (u_vitamin('lilin_ruach_vitamin') / 4000),1)" ] }
              },
              {
                "if": { "math": [ "u_hp('head') < u_hp_max('head')" ] },
                "then": { "math": [ "u_hp('head')", "+=", "25 * min( (u_vitamin('lilin_ruach_vitamin') / 4000),1)" ] }
              },
              {
                "if": { "math": [ "u_hp('arm_l') < u_hp_max('arm_l')" ] },
                "then": { "math": [ "u_hp('arm_l')", "+=", "25 * min( (u_vitamin('lilin_ruach_vitamin') / 4000),1)" ] }
              },
              {
                "if": { "math": [ "u_hp('arm_r') < u_hp_max('arm_r')" ] },
                "then": { "math": [ "u_hp('arm_r')", "+=", "25 * min( (u_vitamin('lilin_ruach_vitamin') / 4000),1)" ] }
              },
              {
                "if": { "math": [ "u_hp('leg_l') < u_hp_max('leg_l')" ] },
                "then": { "math": [ "u_hp('leg_l')", "+=", "25 * min( (u_vitamin('lilin_ruach_vitamin') / 4000),1)" ] }
              },
              {
                "if": { "math": [ "u_hp('leg_r') < u_hp_max('leg_r')" ] },
                "then": { "math": [ "u_hp('leg_r')", "+=", "25 * min( (u_vitamin('lilin_ruach_vitamin') / 4000),1)" ] }
              }
            ],
            "false_effect": { "u_message": "You don't have enough ruach to heal yourself!", "type": "bad" }
          }
        ]
      }
    ],
    "false_effect": [
      {
        "if": { "math": [ "moon_phase() == 0" ] },
        "then": { "u_message": "You cannot heal yourself during the new moon!", "type": "bad" },
        "else": {
          "if": { "or": [ { "not": "u_is_outside" }, "is_day" ] },
          "then": { "u_message": "You must be outside in direct moonlight to heal yourself!", "type": "bad" },
          "else": {
            "if": { "not": { "or": [ { "is_weather": "sunny" }, { "is_weather": "clear" } ] } },
            "then": { "u_message": "The moon is obscured by clouds and you cannot draw on its light to heal yourself!", "type": "bad" },
            "else": { "u_message": "[Debug] For some unknown reason you cannot heal yourself.", "type": "bad" }
          }
        }
      }
    ]
  }
]<|MERGE_RESOLUTION|>--- conflicted
+++ resolved
@@ -367,11 +367,7 @@
   {
     "type": "effect_on_condition",
     "id": "EOC_LILIN_EVIL_EYE",
-<<<<<<< HEAD
-    "condition": { "math": [ "n_vitamin('lilin_ruach_vitamin') >= 60" ] },
-=======
-    "condition": { "math": [ "n_vitamin('lilin_ruach_vitamin')", ">=", "60 * lilin_has_ruach_efficiency_beta()" ] },
->>>>>>> 4a037347
+    "condition": { "math": [ "n_vitamin('lilin_ruach_vitamin') >= 60 * lilin_has_ruach_efficiency_beta()" ] },
     "effect": [
       { "math": [ "n_vitamin('lilin_ruach_vitamin')", "-=", "60 * lilin_has_ruach_efficiency_beta()" ] },
       {
@@ -545,11 +541,7 @@
   {
     "type": "effect_on_condition",
     "id": "EOC_LILIN_AOE_DAZE",
-<<<<<<< HEAD
-    "condition": { "math": [ "u_vitamin('lilin_ruach_vitamin') >= 160" ] },
-=======
-    "condition": { "math": [ "u_vitamin('lilin_ruach_vitamin')", ">=", "160 * lilin_has_ruach_efficiency()" ] },
->>>>>>> 4a037347
+    "condition": { "math": [ "u_vitamin('lilin_ruach_vitamin') >= 160 * lilin_has_ruach_efficiency()" ] },
     "effect": [
       { "math": [ "u_vitamin('lilin_ruach_vitamin')", "-=", "160 * lilin_has_ruach_efficiency()" ] },
       { "u_cast_spell": { "id": "lilin_aoe_daze_spell_real", "hit_self": false } },
@@ -592,11 +584,7 @@
   {
     "type": "effect_on_condition",
     "id": "EOC_LILIN_DISEASE_ENHANCEMENT_DAMAGE",
-<<<<<<< HEAD
-    "condition": { "math": [ "n_vitamin('lilin_ruach_vitamin') >= 180" ] },
-=======
-    "condition": { "math": [ "n_vitamin('lilin_ruach_vitamin')", ">=", "180 * lilin_has_ruach_efficiency_beta()" ] },
->>>>>>> 4a037347
+    "condition": { "math": [ "n_vitamin('lilin_ruach_vitamin') >= 180 * lilin_has_ruach_efficiency_beta()" ] },
     "effect": [
       { "math": [ "n_vitamin('lilin_ruach_vitamin')", "-=", "180 * lilin_has_ruach_efficiency_beta()" ] },
       { "npc_message": "You infuse your ruach into the plague-infected <u_name>.", "type": "neutral" },
@@ -662,11 +650,7 @@
   {
     "type": "effect_on_condition",
     "id": "EOC_LILIN_AVOID_SLEEP",
-<<<<<<< HEAD
-    "condition": { "math": [ "u_vitamin('lilin_ruach_vitamin') >= 300" ] },
-=======
-    "condition": { "math": [ "u_vitamin('lilin_ruach_vitamin')", ">=", "300 * lilin_has_ruach_efficiency()" ] },
->>>>>>> 4a037347
+    "condition": { "math": [ "u_vitamin('lilin_ruach_vitamin') >= 300 * lilin_has_ruach_efficiency()" ] },
     "effect": [
       { "math": [ "u_vitamin('lilin_ruach_vitamin')", "-=", "300 * lilin_has_ruach_efficiency()" ] },
       { "math": [ "u_val('sleepiness')", "-=", "rng(200,350)" ] },
@@ -685,11 +669,7 @@
         "run_eocs": [
           {
             "id": "EOC_LILIN_CHANGE_WEATHER_DENSE_FOG_2",
-<<<<<<< HEAD
-            "condition": { "math": [ "u_vitamin('lilin_ruach_vitamin') >= 240" ] },
-=======
-            "condition": { "math": [ "u_vitamin('lilin_ruach_vitamin')", ">=", "240 * lilin_has_ruach_efficiency()" ] },
->>>>>>> 4a037347
+            "condition": { "math": [ "u_vitamin('lilin_ruach_vitamin') >= 240 * lilin_has_ruach_efficiency()" ] },
             "effect": [
               { "math": [ "u_vitamin('lilin_ruach_vitamin')", "-=", "240 * lilin_has_ruach_efficiency()" ] },
               { "u_message": "A thick fog begins to rise.", "type": "neutral" },
@@ -738,11 +718,7 @@
   {
     "type": "effect_on_condition",
     "id": "EOC_LILIN_SPEED_BOOST",
-<<<<<<< HEAD
-    "condition": { "math": [ "u_vitamin('lilin_ruach_vitamin') >= 360" ] },
-=======
-    "condition": { "math": [ "u_vitamin('lilin_ruach_vitamin')", ">=", "360 * lilin_has_ruach_efficiency()" ] },
->>>>>>> 4a037347
+    "condition": { "math": [ "u_vitamin('lilin_ruach_vitamin') >= 360 * lilin_has_ruach_efficiency()" ] },
     "effect": [
       { "math": [ "u_vitamin('lilin_ruach_vitamin')", "-=", "360 * lilin_has_ruach_efficiency()" ] },
       {
@@ -799,11 +775,7 @@
         "run_eocs": [
           {
             "id": "EOC_LILIN_INSTANT_HEAL_2",
-<<<<<<< HEAD
-            "condition": { "math": [ "u_vitamin('lilin_ruach_vitamin') >= 1200" ] },
-=======
-            "condition": { "math": [ "u_vitamin('lilin_ruach_vitamin')", ">=", "1200 * lilin_has_ruach_efficiency()" ] },
->>>>>>> 4a037347
+            "condition": { "math": [ "u_vitamin('lilin_ruach_vitamin') >= 1200 * lilin_has_ruach_efficiency()" ] },
             "effect": [
               { "math": [ "u_vitamin('lilin_ruach_vitamin')", "-=", "1200 * lilin_has_ruach_efficiency()" ] },
               { "npc_message": "Your wounded flesh knits together in moments.", "type": "neutral" },
