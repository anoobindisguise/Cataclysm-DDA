[
  {
    "type": "effect_type",
    "id": "haste",
    "name": [ "Hasted" ],
    "desc": [ "Your speed is boosted enormously." ],
    "apply_message": "Your speed is boosted to superhuman levels!",
    "remove_message": "You return to your normal speed.",
    "rating": "good",
    "base_mods": { "dex_mod": [ 4 ], "speed_mod": [ 250 ] }
  },
  {
    "type": "effect_type",
    "id": "buoyant",
    "name": [ "Buoyant" ],
    "desc": [ "You are more buoyant than before.  This will make swimming much easier." ],
    "apply_message": "You feel more buoyant!",
    "remove_message": "You feel less buoyant.",
    "rating": "good",
    "max_duration": "8 h",
    "limb_score_mods": [ { "limb_score": "swim", "modifier": 2 } ],
    "flags": [ "EFFECT_LIMB_SCORE_MOD" ]
  },
  {
    "type": "effect_type",
    "id": "acidic_mist",
    "name": [ "Acidic mist" ],
    "desc": [ "The mist is burning you!" ],
    "apply_message": "The mist is burning you!",
    "rating": "bad",
    "max_duration": "30 s",
    "max_intensity": 5,
    "int_dur_factor": "5 s",
    "base_mods": {
      "hurt_min": [ 1 ],
      "hurt_chance": [ 1 ],
      "hurt_chance_bot": [ 10 ],
      "pain_min": [ 1 ],
      "pain_chance": [ 1 ],
      "pain_chance_bot": [ 10 ]
    },
    "scaling_mods": { "hurt_chance": [ 1 ], "pain_chance": [ 1 ] },
    "show_in_info": true
  },
  {
    "type": "effect_type",
    "id": "vamp_blood_weave",
    "removes_effects": [ "infected", "bite", "bleed" ],
    "rating": "good",
    "apply_message": "Your wound closes up and covers over instantly."
  },
  {
    "type": "effect_type",
    "id": "xtr_str_aspirin",
    "max_duration": "4 m",
    "base_mods": {
      "pkill_tick": [ 42 ],
      "pkill_min": [ 1 ],
      "pkill_max_val": [ 15 ],
      "hurt_tick": [ 42 ],
      "hurt_min": [ -1 ],
      "hurt_max": [ -5 ]
    },
    "rating": "good",
    "blood_analysis_description": "Strange Painkiller"
  },
  {
    "type": "effect_type",
    "id": "blood_spiders",
    "name": [ "Blood Spiders" ],
    "desc": [
      "You have contracted an interdimensional disease, specifically Blood Spiders.  Symptoms can be alleviated by medication (antiparasitic)."
    ],
    "apply_memorial_log": "Caught blood spiders.",
    "remove_memorial_log": "Eradicated the spiders in their blood.",
    "apply_message": "Your veins itch…",
    "rating": "bad",
    "resist_traits": [ "PARAIMMUNE", "ACIDBLOOD" ],
    "base_mods": {
      "thirst_tick": [ 580 ],
      "thirst_min": [ 1 ],
      "sleepiness_tick": [ 300 ],
      "sleepiness_min": [ 1 ],
      "str_mod": [ -2, -1 ],
      "dex_mod": [ -1, 0 ],
      "per_mod": [ -1, 0 ],
      "pain_max_val": [ 30 ],
      "pain_min": [ 2, 0 ],
      "pain_chance": [ 3, 9 ],
      "health_amount": [ -2, -12 ]
    },
    "blood_analysis_description": "Unknown Hemolytic Parasite"
  },
  {
    "type": "effect_type",
    "id": "curesome",
    "removes_effects": [ "common_cold", "flu" ],
    "base_mods": { "pkill_min": [ 5 ] }
  },
  {
    "type": "effect_type",
    "id": "faewild",
    "//": "Should make the player have better perception with a worse dex but should be offset if taken with consumables that grant altered_physics.",
    "name": [ "glamoured" ],
    "desc": [ "The world is beautiful and breathtaking but maybe also terrifying." ],
    "apply_message": "The colors brighten and your vision sharpens.",
    "remove_message": "The world becomes a duller place.",
    "rating": "mixed",
    "max_duration": "30 m",
    "base_mods": { "per_mod": [ 6 ], "dex_mod": [ -2 ], "speed_mod": [ -5 ] },
    "blood_analysis_description": "Cross-dimensional Narcotic, unexpected physics encountered"
  },
  {
    "type": "effect_type",
    "id": "relative_physics",
    "//": "Should improve your dex but worsen your mood.  Also should resist Hallucinating when on this.",
    "name": [ "Angled", "Canted", "Mirrored" ],
    "desc": [
      "Your vision suddenly feels as if it shifted down and to the left.",
      "You are viewing the world as if from an orchestra pit.",
      "You feel your body moves mirrored to the thoughts in your head."
    ],
    "apply_message": "You feel the universe vibrating.",
    "remove_message": "The hum in your bones subsides.",
    "decay_messages": [ [ "Your body accepts your presence once more.", "good" ], [ "A mirror cracks in the distance.", "good" ] ],
    "max_intensity": 3,
    "rating": "bad",
    "base_mods": { "dex_mod": [ 1 ], "h_mod_min": [ -1 ], "h_mod_min_val": [ 0 ], "h_mod_chance": [ 900 ] },
    "scaling_mods": { "dex_mod": [ 1 ], "h_mod_min": [ -1 ], "h_mod_min_val": [ -50 ], "h_mod_chance": [ -200 ] },
    "blood_analysis_description": "Anomalous Readings"
  },
  {
    "type": "effect_type",
    "id": "foxfire_imbibed",
    "name": [ "Foxfire", "Balefire", "St. Elmo's Fire" ],
    "desc": [
      "Your body is dimly covered in ephemeral flames.",
      "The flames sometimes obstruct your vision, yet you feel no pain from them.",
      "You body shines like a lit beacon."
    ],
    "miss_messages": [ [ "The flames distract you.", 1 ] ],
    "rating": "bad",
    "resist_traits": [ "POISRESIST", "VOMITSTOMACH" ],
    "max_intensity": 3,
    "enchantments": [ { "values": [ { "value": "LUMINATION", "add": { "math": [ "u_effect_intensity('foxfire_imbibed') * 50" ] } } ] } ],
    "base_mods": { "per_mod": [ -1 ], "dex_mod": [ -1 ] },
    "scaling_mods": { "per_mod": [ -1 ], "dex_mod": [ -1 ] }
  },
  {
    "type": "effect_type",
    "id": "visuals",
    "name": [ "Hallucinating" ],
    "desc": [ "You can't trust everything that you see." ],
    "rating": "bad",
    "resist_effects": [ "relative_physics" ],
    "base_mods": { "int_mod": [ -2 ], "dex_mod": [ -1 ], "per_mod": [ -4 ] },
    "blood_analysis_description": "Hallucinations"
  },
  {
    "type": "effect_type",
    "id": "effect_monster_shadow_damage_reduction",
    "name": [ "Shadow Damage Reduction" ],
    "desc": [ "You are flatter and less real in ways that makes you less susceptible to damage." ],
    "show_in_info": true,
    "enchantments": [ { "values": [ { "value": "ARMOR_BULLET", "multiply": -0.75 }, { "value": "ARMOR_BASH", "multiply": -0.75 } ] } ]
  },
  {
    "type": "effect_type",
    "id": "creativity",
    "//": "Tracks inventors creative sparks",
    "name": [ "One Amazing Idea", "Several Inspired Tangents", "Brimming with Creativity" ],
    "desc": [
      "You have an incredibly amazing idea.  You think you should <color_yellow>research</color> it.",
      "You've got a few theories you'd like to explore.  Grab a laptop, a cup of coffee, and <color_yellow>research</color> it like a proper scientist.",
      "Your brain can't hold any more brilliance.  To the <color_yellow>research</color> table!"
    ],
    "max_intensity": 3,
    "apply_message": "A great idea has illuminated your mind, it's probably a good time to pick up your laptop and do some calculations.",
    "rating": "good"
  },
  {
    "type": "effect_type",
    "id": "mental_exhaustion",
    "//": "Prevents you from learning new alchemy recipes.",
    "name": [ "Mental Exhaustion" ],
    "desc": [ "You have recently realized a new alchemical recipe and your thoughts are scattered." ],
    "remove_message": "Your mind feels normal enough that you could focus on new alchemy ideas once again.",
    "max_intensity": 1,
    "rating": "bad"
  },
  {
    "type": "effect_type",
    "id": "dreamer_eff",
    "name": [ "Matter Twist", "Matter Deformation", "Dimensional Shift", "Dimensional Chasm", "Reality Gateway" ],
    "desc": [
      "Sometimes the world nearby twists.  Was it you?",
      "Sometimes you hear an odd noise, like a whisper.",
      "You feel someone's presences.  They are wondering.",
      "Random voices jump into your head from time to time.  Most of them are friendly.",
      "You clearly feel the otherworldly presence.  They are ready to help you."
    ],
    "max_intensity": 5,
    "rating": "good"
  },
  {
    "type": "effect_type",
    "id": "hallu",
    "max_duration": "6 h",
    "resist_effects": [ "relative_physics" ],
    "blood_analysis_description": "Hallucinations"
  },
  {
    "type": "effect_type",
    "id": "night_sight",
    "name": [ "Night Sight" ],
    "desc": [ "You can see in the dark." ],
    "apply_message": "Your sight adjusts to the darkness.",
    "remove_message": "The darkness loses its shape and your eyes return to their usual hue.",
    "rating": "good",
    "flags": [ "EFFECT_LIMB_SCORE_MOD", "CRAFT_IN_DARKNESS", "READ_IN_DARKNESS" ],
    "limb_score_mods": [ { "limb_score": "night_vis", "modifier": 10 } ]
  },
  {
    "type": "effect_type",
    "id": "effect_dread_weight",
    "name": [ "Existential Dread" ],
    "desc": [ "Is there any point to forward movement?" ],
    "max_intensity": 4,
    "int_add_val": 1,
    "apply_message": "The air around you chills as existence loses its appeal!",
    "remove_message": "The weight is lifted from your mind and the air warms.",
    "base_mods": { "speed_mod": [ -40 ] },
    "scaling_mods": { "speed_mod": [ -10 ] }
  },
  {
    "type": "effect_type",
    "id": "blood_treatment",
    "//": "Should reduce and reverse the effects of vampire_virus.",
    "rating": "good",
    "blocks_effects": [ "vampire_virus" ],
    "blood_analysis_description": "Heightened levels of organosulfur compounds, mercury, and silver.",
    "max_duration": 8640000,
    "dur_add_perc": 25
  },
  {
    "type": "effect_type",
    "id": "blood_quenched",
    "//": "The PC has consumed more human blood than usual.  Will slow them down some but gives them more blood vitamin to cast with or to go without consuming blood for longer.",
    "name": [ "Flush", "Engorged", "Tick-like" ],
    "rating": "mixed",
    "max_intensity": 100,
    "blocks_effects": [ "vampire_virus_hunger" ],
    "blood_analysis_description": "Patient has had extensive battlefield blood transfusions.  Serious risk of bloodborne infections.",
    "base_mods": { "speed_mod": [ -10 ], "dex_mod": [ -1 ], "dodge_mod": [ -1 ] },
    "scaling_mods": { "speed_mod": [ -20 ], "dex_mod": [ -1 ], "dodge_mod": [ -1 ] }
  },
  {
    "type": "effect_type",
    "id": "cheval_overdose",
    "//": "Intensity 1 is a standard dosage of the drug.  Further intensities reflect taking pills while the first dose hasn't worn off.  It is not wise to do so.",
    "name": [ "Energized", "Enflamed", "Arrhythmic", "Tachycardiac" ],
    "apply_message": [
      [ "These magickal trucker pills have kicked in and you feel great!", "good" ],
      [
        "You shouldn't have taken this many pills.  Your skin flushes and your nerves feel like they are on fire.",
        "bad"
      ],
      [ "Your heartbeat doesn't feel normal.  Why on earth did you take more of these pills?", "bad" ],
      [
        "This might just be it, the big one.  With no hospital available you're just going to have to ride it straight through Hell.",
        "bad"
      ]
    ],
    "decay_messages": [
      [
        "These magickal trucker pills have worn off and you feel rough.  It might be best to go ahead and sleep through the hangover as best you can.",
        "bad"
      ],
      [
        "Aside from any leftover pain and damage that was done to your body by overdosing your feeling pretty good now.",
        "good"
      ],
      [ "Your heartbeat slows into a somewhat normal rhythm but your skin is still on fire.", "good" ],
      [ "The pain in your chest subsides but your heart is still beating in a concerning fashion.", "good" ]
    ],
    "max_intensity": 4,
    "blood_analysis_description": "Patient has dangerous levels of multiple chemicals in their blood.  Sedation and restraint suggested.",
    "base_mods": {
      "speed_mod": [ 10 ],
      "str_mod": [ 1 ],
      "stim_amount": [ 1 ],
      "stim_tick": [ 500 ],
      "stim_max_val": [ 50 ],
      "hurt_chance": [ 1 ],
      "hurt_tick": [ 15000 ],
      "pain_amount": [ 0 ],
      "pain_chance": [ 2 ],
      "pain_tick": [ 400 ],
      "hurt_amount": [ 1 ]
    },
    "scaling_mods": {
      "perspiration_amount": [ 6 ],
      "perspiration_min": [ 1 ],
      "perspiration_chance": [ 2 ],
      "perspiration_tick": [ 150 ],
      "pain_amount": [ 10 ],
      "pain_min": [ 1 ],
      "hurt_amount": [ 1 ],
      "pain_tick": [ -100 ],
      "hurt_tick": [ -4925 ],
      "stim_max_val": [ 400 ]
    }
  },
  {
    "type": "effect_type",
    "id": "cheval_withdrawal",
    "rating": "bad",
    "blood_analysis_description": "Patient has multiple byproducts in blood stream suggesting extended drug binge.",
    "base_mods": { "speed_mod": [ -15 ], "str_mod": [ -1 ], "stim_amount": [ -1 ], "stim_tick": [ 500 ], "stim_max_val": [ -50 ] }
  },
  {
    "type": "effect_type",
    "id": "drank_fae_blood_hallucination",
    "name": [ "Altered vision", "Distorted vision", "Hallucination", "Severe hallucination" ],
    "apply_message": [
      [ "Your vision twists a little after drinking that Fae blood.", "mixed" ],
      [ "Your vision starts distorting a little more as you drink the Fae blood.", "mixed" ],
      [ "Your vision starts seeing things that aren't there as you drink the Fae blood.", "mixed" ],
      [
        "Drinking that much Fae blood has left your vision almost unable to differentiate between reality and illusion.",
        "bad"
      ]
    ],
    "decay_messages": [
      [ "Your vision is normal again.", "good" ],
      [ "Your vision is almost back to normal.", "good" ],
      [ "You stopped seeing things, but your vision still twists and deforms what you see.", "good" ],
      [ "Your ability to differentiate what is real and what isn't is a little better now.", "good" ]
    ],
    "max_intensity": 4,
    "blood_analysis_description": "Unknown Hallucinogens.",
    "//": "Lighter scaling to factor the two hallucination effects the player will receive at intensity 3 and 4.",
    "limb_score_mods": [
      { "limb_score": "reaction", "modifier": 0.8, "scaling": -0.05 },
      { "limb_score": "block", "modifier": 0.8, "scaling": -0.05 }
    ],
    "flags": [ "EFFECT_LIMB_SCORE_MOD" ]
  },
  {
    "type": "effect_type",
    "id": "poisoned_blood",
    "//": "Should happen if you consume blood treatments after gaining Vampire4 trait.",
    "name": [ "Poisoned blood" ],
    "desc": [ "You have poisoned your own blood!" ],
    "miss_messages": [ [ "You feel bad inside.", 1 ] ],
    "rating": "bad",
    "pain_sizing": true,
    "hurt_sizing": true,
    "main_parts_only": true,
    "base_mods": {
      "per_mod": [ -2, -1 ],
      "dex_mod": [ -1, -1 ],
      "str_mod": [ -2, 0 ],
      "pain_min": [ 1 ],
      "pain_chance": [ 150, 900 ],
      "hurt_min": [ 1 ],
      "hurt_chance": [ 150, 2700 ]
    },
    "show_in_info": true,
    "blood_analysis_description": "Poison"
  },
  {
    "type": "effect_type",
    "id": "poisoned_blood2",
    "//": "Should happen if you consume blood treatments after gaining Vampire5 trait.",
    "rating": "bad",
    "chance_kill": [ [ 1, 1 ] ],
    "chance_kill_resist": [ [ 1, 1 ] ],
    "death_msg": "Your blood turns to acid and melts through your body.",
    "death_event": "dies_from_bleeding",
    "max_duration": 86400,
    "dur_add_perc": 25
  },
  {
    "type": "effect_type",
    "id": "vampire_virus",
    "name": [ "Wan", "Reddened Eyes", "Bloodthirst" ],
    "desc": [
      "Your complexion is wan and spent.",
      "Your skin is pale and your eyes are thoroughly bloodshot.",
      "Your skin is pale and your eyes have turned dark red.  You feel a constant hunger, like the food you eat is no longer nourishing you."
    ],
    "apply_message": [
      [ "You feel the blood rushing from the wound and then a pressure that reminds you of backwash.", "bad" ],
      [ "Your iris slowly turns red from the outside in.", "bad" ],
      [ "There is an emptiness in your stomach and soul that can no longer be filled with mortal joys.", "bad" ]
    ],
    "death_msg": "You succumb to your deadly necrotic condition.",
    "apply_memorial_log": "Contracted a bloodborne pathogen out of legend.",
    "remove_memorial_log": "Rid themselves of a horrific curse of the blood.",
    "resist_traits": [ "ACIDBLOOD", "BLOOD_OF_SAINTS" ],
    "resist_effects": [ "blood_treatment" ],
    "blocks_effects": [ "cold", "flu" ],
    "max_intensity": 3,
    "//": "Each stage is intended to last 5.3 days.  I'm not sure if I've got the decay ticks correct on this.",
    "blood_analysis_description": "Unknown RNA virus is rewriting sampled blood cells.",
    "base_mods": { "speed_mod": [ -5 ] },
    "scaling_mods": { "speed_mod": [ 15 ], "str_mod": [ 1.5 ], "dodge_mod": [ 1.5 ] },
    "flags": [ "HEMOVORE" ]
  },
  {
    "type": "effect_type",
    "id": "vampire_virus_ascendant",
    "name": [ "Terminal Porphyria" ],
    "desc": [ "Your skin is deathly white and will redden and burn when exposed to the sun." ],
    "apply_message": "You've chosen to embrace this illness and enhance your curse.",
    "death_msg": "You succumb to your deadly necrotic condition.",
    "apply_memorial_log": "Willingly left their humanity behind.",
    "resist_traits": [ "ACIDBLOOD" ],
    "resist_effects": [ "blood_treatment", "blood_quenched" ],
    "max_intensity": 1,
    "rating": "bad",
    "blood_analysis_description": "Blood sample contains numerous unidentified mutations and numerous blood sources.  Original host blood unidentifiable in the mix.",
    "base_mods": { "speed_mod": [ 20 ], "str_mod": [ 2 ], "dodge_mod": [ 2 ] }
  },
  {
    "type": "effect_type",
    "id": "vampire_virus_post_mortal",
    "name": [ "Homo sapiens homovorus" ],
    "desc": [
      "Your skin is deathly white, your eyes are solid red except for a huge pupil, the only food you can consume is human blood, and if sunlight hits you that part of your body instantly burns."
    ],
    "apply_message": "Becoming a monster is a matter of degrees until one day it isn't and you can no longer remember why morality seemed important.",
    "death_msg": "You succumb to your deadly necrotic condition.",
    "apply_memorial_log": "Terrorized the remnants of humanity til there were none left.",
    "remove_memorial_log": "Found a miracle in a world full of the dead.",
    "resist_traits": [ "ACIDBLOOD" ],
    "resist_effects": [ "blood_treatment", "blood_quenched" ],
    "max_intensity": 1,
    "rating": "bad",
    "blood_analysis_description": "Blood sample contains numerous unidentified mutations and numerous blood sources.  Original host blood unidentifiable in the mix.",
    "base_mods": { "speed_mod": [ 40 ], "str_mod": [ 4 ], "dodge_mod": [ 4 ] }
  },
  {
    "type": "effect_type",
    "id": "withering",
    "//": "This is the starving effect when the vampire hasn't consumed enough human blood.  Should take several days of not consuming blood even if not using any powers.",
    "name": [ "Sallow", "Hypomia", "Corpse-like", "Eternal Slumber" ],
    "desc": [
      "The absence of raw blood from your diet has left you wan, pale and uncomfortable.",
      "Your body is weakened and your need to feed is a constant pain in your chest.",
      "Severe blood deficiency has left you looking emaciated no matter what your weight is.",
      "One day blood may spill on your lips and wake you from your slumber, but until then you are a corpse."
    ],
    "apply_message": "Most of your thoughts now revolve around blood, how good it tastes and where you might find it.",
    "remove_message": "Your blood lust is slaked.",
    "decay_messages": [
      [ "You've almost consumed enough blood to feel normal again.", "good" ],
      [ "More blood and you'll start to feel even better.", "good" ]
    ],
    "max_intensity": 4,
    "rating": "bad",
    "chance_kill": [ [ -1, 1 ], [ -1, 1 ], [ -1, 1 ], [ 1, 100 ] ],
    "chance_kill_resist": [ [ -1, 1 ], [ -1, 1 ], [ -1, 1 ], [ 1, 2000000 ] ],
    "base_mods": {
      "str_mod": [ -1 ],
      "stamina_min": [ -100 ],
      "stamina_max": [ -200 ],
      "stamina_chance": [ 9000 ],
      "sleepiness_min": [ 10 ],
      "sleepiness_max": [ 20 ],
      "sleepiness_chance": [ 9000 ],
      "h_mod_min": [ -1 ],
      "h_mod_min_val": [ 0 ],
      "h_mod_chance": [ 9000 ]
    },
    "scaling_mods": {
      "str_mod": [ -2 ],
      "stamina_max": [ -500 ],
      "sleepiness_max": [ 20 ],
      "stamina_chance": [ -300 ],
      "sleepiness_chance": [ -300 ],
      "h_mod_min": [ -1 ],
      "h_mod_min_val": [ -50 ],
      "h_mod_chance": [ -200 ]
    },
    "blood_analysis_description": "Severe Progressive Anemic Autophagy"
  },
  {
    "type": "effect_type",
    "id": "eyegleam",
    "name": [ "Eye Gleam" ],
    "desc": [ "You can see in the dark." ],
    "rating": "good",
    "enchantments": [
      {
        "values": [
          {
            "value": "NIGHT_VIS",
            "add": {
              "math": [
                "5 + (vampire_total_tier_one_traits() * 1) + (vampire_total_tier_two_traits() * 2) + (vampire_total_tier_three_traits() * 3) + (vampire_total_tier_four_traits_plus_potence() * 4)"
              ]
            }
          }
        ]
      },
      {
        "condition": { "not": "is_day" },
        "values": [
          {
            "value": "OVERMAP_SIGHT",
            "add": { "math": [ "4 + u_has_trait('VAMPIRE2') + u_has_trait('VAMPIRE3') + (u_has_trait('VAMPIRE4') * 2)" ] }
          }
        ]
      }
    ]
  },
  {
    "type": "effect_type",
    "id": "eyegleam_craft_in_darkness",
    "rating": "good",
    "flags": [ "CRAFT_IN_DARKNESS" ]
  },
  {
    "type": "effect_type",
    "id": "effect_vampiric_strength",
    "name": [ "Vigor Mortis" ],
    "desc": [ "You have the strength of the damned." ],
    "rating": "good",
    "enchantments": [
      {
        "values": [
          {
            "value": "STRENGTH",
            "add": {
              "math": [
                "1 + (vampire_total_tier_one_traits() * 0.25) + (vampire_total_tier_two_traits() * 0.33) + (vampire_total_tier_three_traits() * 0.5) + (vampire_total_tier_four_traits_plus_potence() * 0.75)"
              ]
            }
          }
        ]
      }
    ]
  },
  {
    "type": "effect_type",
    "id": "effect_vampiric_resilience",
    "name": [ "Sanguine Resilience" ],
    "desc": [ "You have the fortitude of the grave." ],
    "rating": "good",
    "enchantments": [
      {
        "values": [
          {
            "value": "ARMOR_BASH",
            "multiply": {
              "math": [
                "max(((vampire_total_tier_one_traits() * -0.01) + (vampire_total_tier_two_traits() * -0.02) + (vampire_total_tier_three_traits() * -0.04) + (vampire_total_tier_four_traits_plus_potence() * -0.06)), -0.66)"
              ]
            }
          },
          {
            "value": "ARMOR_CUT",
            "multiply": {
              "math": [
                "max(((vampire_total_tier_one_traits() * -0.005) + (vampire_total_tier_two_traits() * -0.01) + (vampire_total_tier_three_traits() * -0.02) + (vampire_total_tier_four_traits_plus_potence() * -0.03)), -0.33)"
              ]
            }
          },
          {
            "value": "ARMOR_STAB",
            "multiply": {
              "math": [
                "max(((vampire_total_tier_one_traits() * -0.003) + (vampire_total_tier_two_traits() * -0.007) + (vampire_total_tier_three_traits() * -0.015) + (vampire_total_tier_four_traits_plus_potence() * -0.025)), -0.25)"
              ]
            }
          },
          {
            "value": "ARMOR_BULLET",
            "multiply": {
              "math": [
                "max(((vampire_total_tier_one_traits() * -0.012) + (vampire_total_tier_two_traits() * -0.025) + (vampire_total_tier_three_traits() * -0.05) + (vampire_total_tier_four_traits_plus_potence() * -0.075)), -0.85)"
              ]
            }
          }
        ]
      }
    ]
  },
  {
    "type": "effect_type",
    "id": "blood_weave",
    "name": [ "Blood Weave" ],
    "desc": [ "Immunity to bleeding and bites, increased stamina regeneration, increased hunger and thirst gain." ],
    "remove_message": "The tension running through your flesh fades.",
    "blocks_effects": [ "bleed", "bite" ],
    "rating": "good",
    "max_duration": "5 m",
    "base_mods": {
      "hunger_min": [ 1 ],
      "hunger_chance": [ 12 ],
      "thirst_min": [ 1 ],
      "thirst_chance": [ 12 ],
      "health_min": [ 1 ],
      "health_chance": [ 4 ],
      "stamina_min": [ 40 ],
      "stamina_chance": [ 2 ]
    },
    "flags": [ "BLEED_IMMUNE" ]
  },
  {
    "type": "effect_type",
    "id": "effect_vampiric_dodge",
    "name": [ "Flow Like Blood" ],
    "desc": [ "You can move so quickly you might even be able to dodge bullets." ],
    "rating": "good",
    "blocks_effects": [ "grabbed" ],
    "enchantments": [
      {
        "values": [
          {
            "value": "EVASION",
            "add": {
              "math": [
                "min(0.15 + ((vampire_total_tier_one_traits() * 0.012) + (vampire_total_tier_two_traits() * 0.025) + (vampire_total_tier_three_traits() * 0.05) + (vampire_total_tier_four_traits_plus_potence() * 0.075)), 0.7)"
              ]
            }
          },
          {
            "value": "DODGE_CHANCE",
            "add": {
              "math": [
                "min(1 + ((vampire_total_tier_one_traits() * 0.25) + (vampire_total_tier_two_traits() * 0.45) + (vampire_total_tier_three_traits() * 0.65) + (vampire_total_tier_four_traits_plus_potence() * 0.95)), 15)"
              ]
            }
          },
          { "value": "BONUS_DODGE", "add": 2 }
        ]
      }
    ],
    "flags": [ "HARDTOHIT" ]
  },
  {
    "type": "effect_type",
    "id": "effect_vampire_fear_gazed",
    "//": "Hidden effect, used to prevent spamming fear gaze repeatedly.",
    "name": [ "" ],
    "desc": [ "" ]
  },
  {
    "type": "effect_type",
    "id": "effect_vampire_studying_blood_gifts",
    "//": "Hidden effect, used to make sure only active blood gift research gains powers.",
    "name": [ "" ],
    "desc": [ "" ]
  },
  {
    "type": "effect_type",
    "id": "effect_vampire_recently_learned_blood_gifts",
    "name": [ "Learned blood gift" ],
    "desc": [
      "You recently discovered a gift of the blood.  Until you've experimented with it and tested your new powers, further research will be fruitless."
    ],
    "remove_message": "You're sure you could try to learn a new blood gift now.",
    "rating": "bad"
  },
  {
    "type": "effect_type",
    "id": "effect_vampire_bat_form_levitation",
    "//": "Hidden effect, used to make sure bat form can fly.",
    "name": [ "" ],
    "desc": [ "" ],
    "flags": [ "LEVITATION", "CLIMB_FLYING" ]
  },
  {
    "type": "effect_type",
    "id": "effect_vampire_mist_form",
    "//": "Hidden effect, used to make sure mist form doesn't drop items.",
    "name": [ "" ],
    "desc": [ "" ],
    "enchantments": [ { "values": [ { "value": "EVASION", "add": 1 } ] } ],
    "flags": [ "ETHEREAL", "INVISIBLE" ]
  },
  {
    "id": "eater_lump_pool",
    "type": "effect_type",
    "name": [ "Dream Gorging" ],
    "desc": [
      "You ate a whole dreamdross ingot.  It is too much for your body, but for a while you are much <color_green>stronger</color>, and <color_green>recover from traumas</color> faster."
    ],
    "apply_message": "A huge warm wave moves from your stomach through your body.",
    "remove_message": "The warm feeling fades away.",
    "rating": "good",
    "show_intensity": false,
    "enchantments": [ { "values": [ { "value": "STRENGTH", "add": 6 }, { "value": "REGEN_HP", "multiply": 1 } ] } ]
  },
  {
    "type": "effect_type",
    "id": "blind_rage",
    "name": [ "Blind Rage" ],
    "desc": [ "Perfect hatred" ],
    "//": "Must limit the player's sight to 2-3 tiles (maybe real blind would be cool, but I don't really think it's a good idea (and also I don't know how it interacts with melee (and also the effect is pretty weak for total blindness))), but it's hardcoded atm",
    "apply_message": "AAAAARGH!!",
    "flags": [ "EFFECT_LIMB_SCORE_MOD" ],
    "limb_score_mods": [ { "limb_score": "vision", "modifier": 0.1 }, { "limb_score": "night_vis", "modifier": 0.1 } ],
    "base_mods": { "str_mod": [ 6 ], "dex_mod": [ 6 ], "per_mod": [ -8 ] }
  },
  {
    "type": "effect_type",
    "id": "spell_stamina_eff",
    "name": [ "Circulatory" ],
    "desc": [ "You can't run out of <color_green>breath</color>." ],
    "apply_message": "You feel a deep energy in your muscles, exuberant and coiled.",
    "remove_message": "The energy in your body fades away.",
    "rating": "good",
    "//": "+0.2x smamina regen for each level",
    "enchantments": [
      { "values": [ { "value": "REGEN_STAMINA", "multiply": { "math": [ "u_spell_level('spell_stamina_wonder') / 5" ] } } ] }
    ]
  },
  {
    "id": "effect_dodge",
    "type": "effect_type",
    "name": [ "Dodge" ],
    "desc": [ "<color_green>Shun</color> their attacks." ],
    "apply_message": "Your reaction speed is increased.",
    "remove_message": "Your reaction speed turns back to normal.",
    "rating": "good",
    "show_intensity": false,
    "//": "+1 dodge initially, +1 each 6 levels",
    "enchantments": [ { "values": [ { "value": "BONUS_DODGE", "add": { "math": [ "(u_spell_level('spell_dodge') / 6 ) + 1" ] } } ] } ]
  },
  {
    "id": "effect_endurance",
    "type": "effect_type",
    "name": [ "Endurance" ],
    "desc": [ "Take the blows.  <color_red>Don't let the world kill you</color>.  Your skin can stop a few attacks." ],
    "apply_message": "Your sense of touch is blunted for a bit, but your skin feels more dense.",
    "remove_message": "The sturdy feeling is gone.",
    "rating": "good",
    "show_intensity": false,
    "//": "+1 armor for each lvl",
    "enchantments": [
      {
        "values": [
          { "value": "ARMOR_BASH", "add": { "math": [ "-1 * u_spell_level('spell_endurance')" ] } },
          { "value": "ARMOR_CUT", "add": { "math": [ "-1 * u_spell_level('spell_endurance')" ] } },
          { "value": "ARMOR_STAB", "add": { "math": [ "-1 * u_spell_level('spell_endurance')" ] } },
          { "value": "ARMOR_BULLET", "add": { "math": [ "-1 * u_spell_level('spell_endurance')" ] } },
          { "value": "ARMOR_ACID", "add": { "math": [ "-1 * u_spell_level('spell_endurance')" ] } },
          { "value": "ARMOR_BIO", "add": { "math": [ "-1 * u_spell_level('spell_endurance')" ] } },
          { "value": "ARMOR_COLD", "add": { "math": [ "-1 * u_spell_level('spell_endurance')" ] } },
          { "value": "ARMOR_ELEC", "add": { "math": [ "-1 * u_spell_level('spell_endurance')" ] } },
          { "value": "ARMOR_HEAT", "add": { "math": [ "-1 * u_spell_level('spell_endurance')" ] } }
        ]
      }
    ]
  },
  {
    "id": "spell_melee_damage",
    "type": "effect_type",
    "name": [ "Physical Instrument" ],
    "desc": [
      "Your body is a tool of destruction.  <color_red>Use it effectively</color>.  Your attacks are faster and deadlier, and your dodging ability is better."
    ],
    "apply_message": "You can feel a bubbling energy in your muscles.",
    "remove_message": "The feelings in your muscles subside.",
    "rating": "good",
    "show_intensity": false,
    "//": "+2 atk speed for each level, +1 dodge each 10 levels, +5% melee damage every level",
    "enchantments": [
      {
        "values": [
          { "value": "ATTACK_SPEED", "add": { "math": [ "u_spell_level('spell_melee_damage') * -2" ] } },
          { "value": "BONUS_DODGE", "add": { "math": [ "u_spell_level('spell_melee_damage') / 10" ] } },
          { "value": "MELEE_DAMAGE", "multiply": { "math": [ "u_spell_level('spell_melee_damage') / 20" ] } }
        ]
      }
    ]
  },
  {
    "type": "effect_type",
    "id": "spell_speed_eff",
    "name": [ "Rush" ],
    "desc": [ "A burst of <color_green>speed</color>." ],
    "apply_message": "You feel your legs are much longer now.",
    "remove_message": "Your body shrinks back into its normal space.",
    "rating": "good",
    "show_intensity": false,
    "//": "+5 speed for each level",
    "enchantments": [ { "values": [ { "value": "SPEED", "add": { "math": [ "u_spell_level('spell_speed_wonder') * 5" ] } } ] } ]
  },
  {
    "id": "effect_weakening",
    "type": "effect_type",
    "name": [ "Weakness" ],
    "desc": [ "Your body is weakened." ],
    "rating": "bad",
    "show_intensity": false,
    "max_intensity": 2,
    "int_add_val": 1,
    "enchantments": [
      {
        "values": [
          { "value": "ARMOR_BASH", "add": { "math": [ "10 * u_spell_level('spell_weak')" ] } },
          { "value": "ARMOR_CUT", "add": { "math": [ "10 * u_spell_level('spell_weak')" ] } },
          { "value": "ARMOR_STAB", "add": { "math": [ "10 * u_spell_level('spell_weak')" ] } },
          { "value": "ARMOR_BULLET", "add": { "math": [ "10 * u_spell_level('spell_weak')" ] } },
          { "value": "ARMOR_ACID", "add": { "math": [ "10 * u_spell_level('spell_weak')" ] } },
          { "value": "ARMOR_BIO", "add": { "math": [ "10 * u_spell_level('spell_weak')" ] } },
          { "value": "ARMOR_COLD", "add": { "math": [ "10 * u_spell_level('spell_weak')" ] } },
          { "value": "ARMOR_ELEC", "add": { "math": [ "10 * u_spell_level('spell_weak')" ] } },
          { "value": "ARMOR_HEAT", "add": { "math": [ "10 * u_spell_level('spell_weak')" ] } }
        ]
      }
    ]
  },
  {
    "type": "effect_type",
    "id": "spell_unbreakable_eff",
    "name": [ "" ],
    "desc": [ "" ],
    "apply_message": "You are the only who can control your body now.",
    "remove_message": "External forces apply to your body again.",
    "blocks_effects": [ "grabbed" ],
    "rating": "good",
    "enchantments": [ { "mutations": [ "eater_unbreakable" ] } ]
  },
  {
    "type": "effect_type",
    "id": "mutagen_earthkin",
    "name": [ "Ierde Mutation", "Ierde Transformation", "Ierde Metamorphosis" ],
    "desc": [
      "You consumed Ierde destiny draught.",
      "You consumed a large amount of Ierde destiny draught.",
      "You consumed a life-changing amount of Ierde destiny draught."
    ],
    "max_intensity": 3,
    "resist_traits": [ "THRESH_IERDE" ],
    "base_mods": {
      "hurt_min": [ 1 ],
      "hurt_max": [ 2 ],
      "hurt_chance": [ -22 ],
      "hurt_tick": [ 75 ],
      "pain_min": [ 1 ],
      "pain_max": [ 2 ],
      "pain_chance": [ 100 ],
      "pain_tick": [ 75 ]
    },
    "scaling_mods": { "hurt_chance": [ 21, 0 ], "pain_chance": [ -30 ] },
    "rating": "bad",
    "blood_analysis_description": "Anomalous silicon content in blood sample"
  },
  {
    "id": "eater_unbreakable",
    "type": "mutation",
    "name": { "str": "Unbreakable" },
    "points": 0,
    "starting_trait": false,
    "purifiable": false,
    "valid": false,
    "description": "<color_green>Nothing can slow you down</color>, and your <color_red>pain</color> sensations are dull.",
    "enchantments": [ { "values": [ { "value": "PAIN", "multiply": -1 } ] } ],
    "flags": [ "STEADY" ]
  },
  {
    "type": "effect_type",
    "id": "wicked_quick_hands",
    "name": [ "Wicked Quick Hands" ],
    "desc": [ "Your hands move wicked quick!" ],
    "apply_message": "Your reflexes are heightened!",
    "remove_message": "Your reflexes return to normal.",
    "rating": "good",
    "removes_effects": [ "terrible_strength" ],
    "base_mods": { "dex_mod": [ 4 ] }
  },
  {
    "type": "effect_type",
    "id": "terrible_strength",
    "name": [ "Terrible Strength" ],
    "desc": [ "You have a terrible strength!" ],
    "apply_message": "You feel strong!",
    "remove_message": "Your strength deflates.",
    "rating": "good",
    "removes_effects": [ "wicked_quick_hands" ],
    "base_mods": { "str_mod": [ 4 ] }
  },
  {
    "id": "bleed_karma",
    "type": "effect_type",
    "name": [ "" ],
    "desc": [ "" ],
    "//": "Just to make karma arms drop a proper liquid when damaged",
    "show_intensity": false,
    "show_in_info": false,
    "enchantments": [ { "emitter": "emit_blood_karma" } ]
  },
  {
    "type": "effect_type",
    "id": "effect_evil_eye",
    "name": [ "Evil Eye" ],
    "desc": [ "Something is definitely wrong." ],
    "rating": "bad",
    "immune_flags": [ "EVIL_EYE_IMMUNE", "EVIL_EYE_IMMUNE_MONSTER" ],
    "show_in_info": true,
    "max_intensity": 5,
    "show_intensity": false,
    "base_mods": {
      "hit_mod": [ -2 ],
      "dodge_mod": [ -2 ],
      "per_mod": [ -2 ],
      "health_chance": [ 20 ],
      "health_tick": [ 30 ],
      "sleepiness_tick": [ 30 ],
      "sleepiness_chance": [ 20 ],
      "sleepiness_min": [ 1 ]
    },
    "scaling_mods": {
      "hit_mod": [ -0.5 ],
      "dodge_mod": [ -0.5 ],
      "str_mod": [ -1 ],
      "dex_mod": [ -1 ],
      "per_mod": [ -0.6 ],
      "health_chance": [ -3 ],
      "health_tick": [ -5 ],
      "sleepiness_chance": [ -3 ],
      "sleepiness_tick": [ -5 ]
    }
  },
  {
    "type": "effect_type",
    "id": "effect_sylph_underground_timer",
    "name": [ "Underground in Dead Air" ],
    "desc": [ "You were not born to crawl beneath the dirt like a mole.  You need to get out to the open sky." ],
    "rating": "bad"
  },
  {
    "type": "effect_type",
    "id": "effect_broke_fae_ban",
    "name": [ "Broken Ban" ],
    "desc": [ "You've broken one of the ancient laws that bind the fae and are suffering thereby." ],
    "rating": "bad",
    "max_intensity": 10,
    "base_mods": {
      "per_mod": [ -1 ],
      "int_mod": [ -1 ],
      "health_min": [ -1 ],
      "health_chance": [ 50 ],
      "health_tick": [ 600 ],
      "vomit_chance": [ 1000 ]
    },
    "scaling_mods": {
      "str_mod": [ -1 ],
      "dex_mod": [ -1 ],
      "per_mod": [ -0.6 ],
      "health_chance": [ -3 ],
      "health_tick": [ -30 ],
      "vomit_chance": [ -50 ]
    },
    "limb_score_mods": [
      { "limb_score": "balance", "modifier": 0.9, "scaling": -0.08 },
      { "limb_score": "breathing", "modifier": 1.0, "scaling": -0.08 },
      { "limb_score": "lift", "modifier": 0.9, "scaling": -0.08 },
      { "limb_score": "grip", "modifier": 1.0, "scaling": -0.08 },
      { "limb_score": "reaction", "modifier": 0.9, "scaling": -0.07 },
      { "limb_score": "block", "modifier": 1.0, "scaling": -0.1 },
      { "limb_score": "vision", "modifier": 1.0, "scaling": -0.06 }
    ],
    "enchantments": [
      {
        "values": [
          { "value": "REGEN_MANA", "multiply": { "math": [ "u_effect_intensity('effect_max_mana_penalty') * -0.04" ] } },
          { "value": "MAX_MANA", "multiply": { "math": [ "u_effect_intensity('effect_max_mana_penalty') * -0.1" ] } }
        ]
      }
    ],
    "flags": [ "EFFECT_LIMB_SCORE_MOD" ]
  },
  {
    "type": "effect_type",
    "id": "effect_arvore_sylph_undine_wearing_iron",
    "name": [ "Touching Iron" ],
    "desc": [ "You are in contact with iron, the ancient bane of the fae.  It will cause you pain and discomfort until removed." ],
    "rating": "bad",
    "apply_message": "As the iron touches you, your skin begins to burn.",
    "remove_message": "The burning from the iron finally fades.",
    "base_mods": {
      "pain_amount": [ 10 ],
      "pain_min": [ 1 ],
      "pain_max": [ 3 ],
      "pain_chance": [ 2 ],
      "pain_max_val": [ 200 ],
      "pain_tick": [ 90 ]
    },
    "limb_score_mods": [
      { "limb_score": "balance", "modifier": 0.75 },
      { "limb_score": "breathing", "modifier": 0.7 },
      { "limb_score": "lift", "modifier": 0.8 },
      { "limb_score": "grip", "modifier": 0.8 },
      { "limb_score": "reaction", "modifier": 0.8 }
    ],
    "flags": [ "EFFECT_LIMB_SCORE_MOD" ]
  },
  {
    "type": "effect_type",
    "id": "effect_arvore_sylph_undine_wearing_steel",
    "name": [ "Touching Steel" ],
    "desc": [
      "You are in contact with steel, the closest material to iron, the ancient bane of the fae.  It will cause you pain and discomfort until removed."
    ],
    "rating": "bad",
    "apply_message": "As the steel touches you, your skin begins to burn.",
    "remove_message": "The burning from the steel finally fades.",
    "base_mods": {
      "pain_amount": [ 8 ],
      "pain_min": [ 1 ],
      "pain_max": [ 3 ],
      "pain_chance": [ 2 ],
      "pain_max_val": [ 100 ],
      "pain_tick": [ 120 ]
    },
    "limb_score_mods": [
      { "limb_score": "balance", "modifier": 0.8 },
      { "limb_score": "breathing", "modifier": 0.75 },
      { "limb_score": "lift", "modifier": 0.9 },
      { "limb_score": "grip", "modifier": 0.85 },
      { "limb_score": "reaction", "modifier": 0.85 }
    ],
    "flags": [ "EFFECT_LIMB_SCORE_MOD" ]
  },
  {
    "type": "effect_type",
    "id": "effect_ierde_salamander_wearing_iron",
    "name": [ "Touching Iron" ],
    "desc": [ "You are in contact with iron, the ancient bane of the fae.  It will cause you pain and discomfort until removed." ],
    "rating": "bad",
    "apply_message": "As the iron touches you, your skin begins to burn.",
    "remove_message": "The burning from the iron finally fades.",
    "base_mods": {
      "pain_amount": [ 5 ],
      "pain_min": [ 1 ],
      "pain_max": [ 3 ],
      "pain_chance": [ 3 ],
      "pain_max_val": [ 100 ],
      "pain_tick": [ 120 ]
    },
    "limb_score_mods": [
      { "limb_score": "balance", "modifier": 0.9 },
      { "limb_score": "breathing", "modifier": 0.85 },
      { "limb_score": "lift", "modifier": 0.9 },
      { "limb_score": "grip", "modifier": 0.9 },
      { "limb_score": "reaction", "modifier": 0.9 }
    ],
    "flags": [ "EFFECT_LIMB_SCORE_MOD" ]
  },
  {
    "type": "effect_type",
    "id": "effect_ierde_salamander_wearing_steel",
    "name": [ "Touching Steel" ],
    "desc": [
      "You are in contact with steel, the closest material to iron, the ancient bane of the fae.  It will cause you pain and discomfort until removed."
    ],
    "rating": "bad",
    "apply_message": "As the steel touches you, your skin begins to itch.",
    "remove_message": "The itching from the steel finally fades.",
    "base_mods": {
      "pain_amount": [ 2 ],
      "pain_min": [ 1 ],
      "pain_max": [ 3 ],
      "pain_chance": [ 6 ],
      "pain_max_val": [ 50 ],
      "pain_tick": [ 120 ]
    },
    "limb_score_mods": [ { "limb_score": "breathing", "modifier": 0.95 } ],
    "flags": [ "EFFECT_LIMB_SCORE_MOD" ]
  },
  {
    "type": "effect_type",
    "id": "effect_changeling_wearing_iron",
    "name": [ "Touching Iron" ],
    "desc": [ "You are in contact with iron.  It will cause you pain and discomfort until removed." ],
    "rating": "bad",
    "apply_message": "As the iron touches you, your skin begins to itch fiercely.",
    "remove_message": "The itch from the iron finally fades.",
    "base_mods": {
      "pain_amount": [ 5 ],
      "pain_min": [ 1 ],
      "pain_max": [ 3 ],
      "pain_chance": [ 5 ],
      "pain_max_val": [ 35 ],
      "pain_tick": [ 120 ]
    },
    "limb_score_mods": [
      { "limb_score": "balance", "modifier": 0.9 },
      { "limb_score": "breathing", "modifier": 0.85 },
      { "limb_score": "lift", "modifier": 0.9 },
      { "limb_score": "grip", "modifier": 0.9 },
      { "limb_score": "reaction", "modifier": 0.9 }
    ],
    "flags": [ "EFFECT_LIMB_SCORE_MOD" ]
  },
  {
    "type": "effect_type",
    "id": "effect_changeling_wearing_steel",
    "name": [ "Touching Steel" ],
    "desc": [ "You are in contact with steel.  It will cause you pain and discomfort until removed." ],
    "rating": "bad",
    "apply_message": "As the steel touches you, your skin begins to itch.",
    "remove_message": "The itching from the steel finally fades.",
    "base_mods": {
      "pain_amount": [ 2 ],
      "pain_min": [ 1 ],
      "pain_max": [ 3 ],
      "pain_chance": [ 10 ],
      "pain_max_val": [ 15 ],
      "pain_tick": [ 120 ]
    },
    "limb_score_mods": [ { "limb_score": "breathing", "modifier": 0.95 } ],
    "flags": [ "EFFECT_LIMB_SCORE_MOD" ]
  },
  {
    "type": "effect_type",
    "id": "natures_commune",
    "name": [ "Commune with Nature" ],
    "desc": [ "You are in tune with the natural world, drawing strength from it and calming natural animals." ],
    "apply_message": "You can feel the lifeblood of nature all around, welcoming you as kin.",
    "remove_message": "Your communion with nature fades.",
    "rating": "good",
    "max_duration": "360 m",
    "dur_add_perc": 5,
    "base_mods": { "health_min": [ 1 ], "health_chance": [ 50 ], "h_mod_min": [ 1 ], "h_mod_chance": [ 100 ], "health_tick": [ 60 ] }
  },
  {
    "type": "effect_type",
    "id": "effect_hungry_roots",
    "name": [ "Hungry Thirsty Roots" ],
    "desc": [ "Roots and vines clutch at you." ],
    "max_intensity": 4,
    "int_add_val": 1,
    "show_in_info": true,
    "apply_message": "Roots and vines entangle you!",
    "remove_message": "The roots and vines wither up and die.",
    "base_mods": { "speed_mod": [ -30 ] },
    "scaling_mods": { "speed_mod": [ -5 ] },
    "flags": [ "EFFECT_IMPEDING" ]
  },
  {
    "type": "effect_type",
    "id": "arvore_verdant_infusion",
    "name": [ "Verdant Infusion" ],
    "desc": [ "You are filled with the vitality of nature." ],
    "apply_message": "You can feel the power of nature flowing through you.",
    "remove_message": "The power of nature fades from you.",
    "rating": "good",
    "max_duration": "12 h",
    "base_mods": {
      "str_mod": [ 1 ],
      "health_min": [ 1 ],
      "health_chance": [ 30 ],
      "h_mod_min": [ 1 ],
      "h_mod_chance": [ 80 ],
      "health_tick": [ 30 ],
      "healing_rate": [ 2 ]
    }
  },
  {
    "type": "effect_type",
<<<<<<< HEAD
=======
    "id": "effect_arvore_tree_immobility",
    "name": [ "Rooted" ],
    "desc": [ "Your roots sink into the ground and you are nearly immobile." ],
    "apply_message": "",
    "remove_message": "",
    "rating": "mixed",
    "max_intensity": 100000,
    "show_intensity": false,
    "limb_score_mods": [ { "limb_score": "lift", "modifier": 0.51 }, { "limb_score": "grip", "modifier": 0.25 } ],
    "flags": [ "EFFECT_LIMB_SCORE_MOD", "EFFECT_IMPEDING" ]
  },
  {
    "type": "effect_type",
    "id": "effect_arvore_seedbearer_available",
    "name": [ "Seed-Bearer" ],
    "desc": [ "You can bring forth a fine bunch of seeds, ready for planting." ]
  },
  {
    "type": "effect_type",
    "id": "effect_arvore_seedbearer_cooldown",
    "//": "Hidden effect, used as a cooldown",
    "name": [ "" ],
    "desc": [ "" ]
  },
  {
    "type": "effect_type",
>>>>>>> 323a1408
    "id": "arvore_perennial_rebirth_cooldown",
    "name": [ "Reborn" ],
    "desc": [ "You were reborn and your soul and new body are still finding their balance." ]
  },
  {
    "type": "effect_type",
    "id": "effect_arvore_poison_pollen",
    "name": [ "Night-Blooming Flower" ],
    "desc": [ "You are emitting a pollen that will weaken and disorient your enemies." ],
    "rating": "good",
    "removes_effects": [ "effect_pollen_arvore_weaken" ],
    "enchantments": [ { "emitter": "emit_arvore_poison_pollen" } ]
  },
  {
    "type": "effect_type",
    "id": "effect_arvore_vitamin_bonus",
    "//": "Hidden, but provides vitamins for being out in the sun",
    "name": [ "" ],
    "desc": [ "" ],
    "vitamins": [
      { "vitamin": "calcium", "rate": [ [ 1, 1 ] ], "tick": [ "20 m" ] },
      { "vitamin": "vitC", "rate": [ [ 1, 1 ] ], "tick": [ "20 m" ] },
      { "vitamin": "iron", "rate": [ [ 1, 1 ] ], "tick": [ "20 m" ] }
    ]
  },
  {
    "type": "effect_type",
    "id": "effect_pollen_arvore_weaken",
    "name": [ "Weakening Pollen" ],
    "desc": [ "The pollen makes it hard to breathe!" ],
    "miss_messages": [ [ "You cough out pollen.", 1 ] ],
    "resist_traits": [ "ARVORE_POLLEN_IMMUNE" ],
    "rating": "bad",
    "harmful_cough": true,
    "pain_sizing": true,
    "hurt_sizing": true,
    "main_parts_only": true,
    "base_mods": { "speed_mod": [ -10 ], "hit_mod": [ -2 ], "dodge_mod": [ -2 ] },
    "show_in_info": true,
    "limb_score_mods": [ { "limb_score": "breathing", "modifier": 0.6 } ],
    "flags": [ "EFFECT_LIMB_SCORE_MOD" ]
  },
  {
    "type": "effect_type",
    "id": "effect_ierde_slow_enemies",
    "name": [ "Lithic Rigidity " ],
    "desc": [ "It's very hard for you to move." ],
    "remove_message": "It's easier for you to move again.",
    "show_in_info": true,
    "enchantments": [ { "values": [ { "value": "SPEED", "multiply": -0.3 } ] } ]
  },
  {
    "type": "effect_type",
    "id": "effect_ierde_buff_armor_allies",
    "name": [ "Skin of the Mountains" ],
    "desc": [ "Your skin is much harder than it appears." ],
    "apply_message": "",
    "remove_message": "The magicks reinforcing your skin vanish.",
    "rating": "good",
    "enchantments": [
      {
        "values": [
          { "value": "ARMOR_BASH", "multiply": -0.3 },
          { "value": "ARMOR_BULLET", "multiply": -0.3 },
          { "value": "ARMOR_CUT", "multiply": -0.3 },
          { "value": "ARMOR_STAB", "multiply": -0.3 },
          { "value": "MOVE_COST", "multiply": 0.1 }
        ]
      }
    ],
    "flags": [ "BLEEDSLOW1" ]
  },
  {
    "type": "effect_type",
    "id": "effect_ierde_limb_breaking_stopper",
    "//": "Empty to hide effect--it's linked to a mutation already",
    "name": [ "" ],
    "desc": [ "" ],
    "removes_effects": [ "disabled" ]
  },
  {
    "type": "effect_type",
    "id": "effect_ierde_craft_in_darkness",
    "//": "Empty to hide effect--it's linked to a mutation already",
    "name": [ "" ],
    "desc": [ "" ],
    "flags": [ "CRAFT_IN_DARKNESS" ]
  },
  {
    "type": "effect_type",
    "id": "effect_ierde_no_mind_problems",
    "//": "Empty to hide effect--it's linked to a mutation already",
    "name": [ "" ],
    "desc": [ "" ],
    "removes_effects": [ "hallu", "taint", "hallucinogenic_acid_heavy", "hallucinogenic_acid_light", "visuals" ]
  },
  {
    "type": "effect_type",
    "id": "effect_ierde_earthen_shield",
    "name": [ "Impenetrable Earthen Shield" ],
    "desc": [ "You are protected by the living earth." ],
    "remove_message": "Your earthen shield finally crumbles.",
    "enchantments": [ { "values": [ { "value": "FORCEFIELD", "add": 1 } ] } ]
  },
  {
    "type": "effect_type",
    "id": "effect_ierde_sense_nearby_monsters",
    "name": [ "Earth-Sensing" ],
    "desc": [ "You are sensing the movements of nearby creatures upon the living earth." ],
    "apply_message": "Nearby creatures' movements are revealed to you.",
    "remove_message": "Your earth-sense fades away.",
    "rating": "good",
    "show_intensity": false,
    "enchantments": [
      {
        "special_vision": [
          {
            "distance": { "math": [ "u_val('strength') + u_val('perception')" ] },
            "descriptions": [ { "id": "moving_creature", "symbol": "?", "color": "c_white", "text": "You sense something moving here." } ]
          }
        ]
      }
    ]
  },
  {
    "type": "effect_type",
    "id": "effect_homullus_reduced_visibility_ally",
    "name": [ "Average Joe" ],
    "desc": [ "You're just this guy, you know?" ],
    "apply_message": "",
    "remove_message": "Nearby enemies twitch and start turning towards you.",
    "rating": "good",
    "enchantments": [ { "values": [ { "value": "STEALTH_MODIFIER", "add": 50 } ] } ]
  },
  {
    "type": "effect_type",
    "id": "effect_homullus_add_learning_focus",
    "name": [ "Scholar's Regard" ],
    "desc": [ "It's time for a study session" ],
    "apply_message": "",
    "remove_message": "You were just on the cusp of something as your enhanced focus fades.",
    "rating": "good",
    "enchantments": [
      {
        "values": [
          {
            "value": "LEARNING_FOCUS",
            "add": {
              "math": [ "( ( u_spell_level('homullus_add_learning_focus_spell') * 1.5 ) + 5 ) * scaling_factor(u_val('intelligence') )" ]
            }
          }
        ]
      }
    ]
  },
  {
    "type": "effect_type",
    "id": "telepathic_ignorance",
    "//": "id is hardcoded, used by the Homullus spell A Face in the Crowd",
    "name": [ "" ],
    "desc": [ "" ]
  },
  {
    "type": "effect_type",
    "id": "telepathic_ignorance_self",
    "//": "id is hardcoded, used by the Homullus spell A Face in the Crowd",
    "name": [ "" ],
    "desc": [ "" ]
  },
  {
    "type": "effect_type",
    "id": "effect_salamander_levitation",
    "name": [ "Smoke-Walking" ],
    "desc": [ "You are walking through the air." ],
    "apply_message": "",
    "remove_message": "Your feet touch the ground once again.",
    "rating": "good",
    "flags": [ "LEVITATION" ]
  },
  {
    "type": "effect_type",
    "id": "effect_salamander_fire_dot",
    "name": [ "Fire in the Marrow" ],
    "desc": [ "Your burning internal organs are making it more difficult to aim." ],
    "rating": "bad",
    "base_mods": { "hit_mod": [ -3 ] }
  },
  {
    "type": "effect_type",
    "id": "effect_salamander_featherfall",
    "name": [ "" ],
    "desc": [ "" ],
    "//": "Empty name and description to hide effect",
    "rating": "good",
    "flags": [ "FEATHER_FALL" ]
  },
  {
    "type": "effect_type",
    "id": "effect_salamander_smoke_immunity",
    "name": [ "" ],
    "desc": [ "" ],
    "//": "Empty name and description to hide effect",
    "rating": "good",
    "removes_effects": [ "smoke_eyes", "smoke_lungs", "teargas" ]
  },
  {
    "type": "effect_type",
    "id": "effect_salamander_remove_stun",
    "name": [ "" ],
    "desc": [ "" ],
    "//": "Empty name and description to hide effect",
    "rating": "good",
    "removes_effects": [ "stunned", "dazed", "downed" ]
  },
  {
    "type": "effect_type",
    "id": "effect_flame_immunity",
    "name": [ "Flame Immunity" ],
    "desc": [ "You are immune to heat and fire." ],
    "rating": "good",
    "show_in_info": true,
    "removes_effects": [ "onfire", "blisters" ],
    "enchantments": [ { "values": [ { "value": "CLIMATE_CONTROL_CHILL", "add": 1000 }, { "value": "ARMOR_HEAT", "add": -1000 } ] } ]
  },
  {
    "type": "effect_type",
    "id": "effect_hidden_flame_immunity",
    "//": "name and description hidden because it's explained in the mutation",
    "name": [ "" ],
    "desc": [ "" ],
    "rating": "good",
    "removes_effects": [ "onfire", "blisters" ],
    "enchantments": [ { "values": [ { "value": "CLIMATE_CONTROL_CHILL", "add": 1000 }, { "value": "ARMOR_HEAT", "add": -1000 } ] } ]
  },
  {
    "type": "effect_type",
    "id": "effect_salamander_cure_conditions",
    "name": [ "Burning" ],
    "desc": [ "Your impurities are being seared away!" ],
    "rating": "mixed",
    "removes_effects": [
      "fungus",
      "dermatik",
      "bloodworms",
      "paincysts",
      "brainworms",
      "tapeworm",
      "blind",
      "poison",
      "venom_dmg",
      "venom_weaken",
      "stung",
      "badpoison",
      "foodpoison",
      "paralyzepoison",
      "tetanus",
      "rat_bite_fever",
      "infected",
      "asthma",
      "common_cold",
      "flu"
    ],
    "base_mods": {
      "hurt_min": [ 1 ],
      "hurt_max": [ 1 ],
      "hurt_chance": [ 2 ],
      "hurt_tick": [ 1 ],
      "pain_min": [ 1 ],
      "pain_max": [ 2 ],
      "pain_chance": [ 3 ],
      "pain_tick": [ 1 ]
    }
  },
  {
    "type": "effect_type",
    "id": "effect_salamander_burning_damage",
    "name": [ "" ],
    "desc": [ "" ],
    "rating": "bad",
    "//": "Name and description empty to hide effect",
    "base_mods": {
      "hurt_min": [ 1 ],
      "hurt_max": [ 1 ],
      "hurt_chance": [ 2 ],
      "hurt_tick": [ 1 ],
      "pain_min": [ 1 ],
      "pain_max": [ 2 ],
      "pain_chance": [ 3 ],
      "pain_tick": [ 1 ]
    }
  },
  {
    "type": "effect_type",
    "id": "effect_salamander_berserk_stance",
    "name": [ "Wildfire Soul" ],
    "desc": [ "You are filled with transcendent flame." ],
    "apply_message": "All of your weakness boils away in the heat of the flames!",
    "remove_message": "As the heat leaves you, pain rushes in to take its place.",
    "rating": "good",
    "base_mods": { "str_mod": [ 3 ], "dex_mod": [ 3 ], "speed_mod": [ 20 ] },
    "flags": [ "PAIN_IMMUNE" ]
  },
  {
    "type": "effect_type",
    "id": "effect_salamander_increase_speed",
    "name": [ "Inner Spark" ],
    "desc": [ "Your speed is magically increased." ],
    "apply_message": "You are filled with burning vigor.",
    "remove_message": "Your movements gradually slow.",
    "rating": "good",
    "enchantments": [
      {
        "values": [
          {
            "value": "SPEED",
            "add": {
              "math": [ "( ( 5 + ( u_spell_level('salamander_increase_speed_spell') * 1.5 ) ) ) * (scaling_factor(u_val('strength') ) )" ]
            }
          }
        ]
      }
    ]
  },
  {
    "type": "effect_type",
    "id": "effect_salamander_emit_heat",
    "name": [ "Burning Furnace" ],
    "desc": [ "You are throwing off a large amount of heat." ],
    "apply_message": "The air around you heats up.",
    "remove_message": "The air around you cools down.",
    "rating": "good",
    "enchantments": [ { "emitter": "emit_salamander_heat" } ]
  },
  {
    "type": "effect_type",
    "id": "effect_salamander_prevented_death",
    "name": [ "Arisen" ],
    "desc": [ "Like the phoenix, you have been reborn." ]
  },
  {
    "type": "effect_type",
    "id": "effect_salamander_phoenix_healing",
    "name": [ "Phoenix's Rejuvenation" ],
    "desc": [ "Like the phoenix, the flames are renewing your flesh." ],
    "remove_message": "The aftereffects of the phoenix fire finally fade.",
    "enchantments": [ { "values": [ { "value": "REGEN_HP", "multiply": 2 } ] } ]
  },
  {
    "type": "effect_type",
    "id": "effect_lucid_dream",
    "name": [ "Lucid Dreaming" ],
    "rating": "good",
    "dur_add_perc": 0,
    "desc": [ "While you may just be dreaming, you are still capable of affecting the world." ]
  },
  {
    "type": "effect_type",
    "id": "effect_salamander_smoke_form",
    "name": [ "Smoke Form" ],
    "desc": [ "You have transformed yourself into a cloud of smoke." ],
    "apply_message": "Your body falls apart into billowing smoke!",
    "remove_message": "You reconstruct yourself from the smoke.",
    "rating": "good",
    "removes_effects": [ "smoke_eyes", "smoke_lungs", "teargas" ],
    "enchantments": [
      { "emitter": "emit_smoke_blast" },
      { "values": [ { "value": "MELEE_DAMAGE", "multiply": -1.0 }, { "value": "RANGED_DAMAGE", "multiply": -1.0 } ] }
    ],
    "flags": [
      "INVISIBLE",
      "CLIMB_NO_LADDER",
      "LEVITATION",
      "DEAF",
      "FEATHER_FALL",
      "NO_SCENT",
      "NO_SPELLCASTING",
      "STAB_IMMUNE",
      "CUT_IMMUNE",
      "BULLET_IMMUNE",
      "BASH_IMMUNE",
      "ACID_IMMUNE",
      "BIO_IMMUNE"
    ],
    "//": "Deliberately vulnerable to electricity damage."
  },
  {
    "type": "effect_type",
    "id": "effect_sylph_levitation",
    "name": [ "Wind-Walking" ],
    "desc": [ "You are walking on the winds." ],
    "apply_message": "",
    "remove_message": "Your feet touch the ground once again.",
    "rating": "good",
    "flags": [ "LEVITATION" ]
  },
  {
    "type": "effect_type",
    "id": "effect_sylph_climb_flying",
    "//": "Hidden, paired with the previous effect sometimes but not always.",
    "name": [ "" ],
    "desc": [ "" ],
    "flags": [ "CLIMB_FLYING" ]
  },
  {
    "type": "effect_type",
    "id": "effect_sylph_hindering_wind",
    "name": [ "Hindering Winds" ],
    "desc": [ "The winds are swirling around you and slowing you down!" ],
    "apply_message": "A wind swirls up around you, slowing you.",
    "remove_message": "The wind around you dies down.",
    "rating": "bad",
    "base_mods": { "dodge_mod": [ -2 ] },
    "enchantments": [ { "values": [ { "value": "SPEED", "multiply": -0.1 } ] } ]
  },
  {
    "type": "effect_type",
    "id": "effect_sylph_increase_ally_speed",
    "name": [ "Favonian Murmuration" ],
    "desc": [ "You steps are buoyed up by the winds." ],
    "apply_message": "",
    "remove_message": "The winds around you die down.",
    "rating": "good",
    "enchantments": [
      {
        "values": [ { "value": "MOVECOST_FLATGROUND_MOD", "multiply": -0.2 }, { "value": "MOVECOST_OBSTACLE_MOD", "multiply": -0.3 } ]
      }
    ],
    "flags": [ "STEADY" ]
  },
  {
    "type": "effect_type",
    "id": "effect_sylph_cloud_body",
    "name": [ "Body of Clouds" ],
    "desc": [ "You are mist and cloud and wind." ],
    "apply_message": "",
    "remove_message": "Your body regains its solidity.",
    "rating": "good",
    "enchantments": [ { "values": [ { "value": "MOVE_COST", "multiply": -0.8 }, { "value": "EVASION", "add": 1 } ] } ],
    "flags": [ "ETHEREAL", "INVISIBLE", "LEVITATION", "CLIMB_FLYING" ]
  },
  {
    "type": "effect_type",
    "id": "effect_sylph_cannot_be_slowed",
    "//": "Empty since the mutation explains what the effect is and does",
    "name": [ "" ],
    "desc": [ "" ],
    "rating": "good",
    "removes_effects": [ "grabbed", "slippery_terrain", "sap", "slimed", "webbed" ]
  },
  {
    "type": "effect_type",
    "id": "effect_undine_escape_grabs",
    "name": [ "Flow Like Water" ],
    "desc": [ "Your movements are inhumanly fluid." ],
    "rating": "good",
    "max_duration": "1 minutes",
    "dur_add_perc": 1,
    "removes_effects": [ "grabbed" ],
    "limb_score_mods": [
      { "limb_score": "reaction", "modifier": 2.0 },
      { "limb_score": "block", "modifier": 1.2 },
      { "limb_score": "crawl", "modifier": 1.5 }
    ],
    "enchantments": [ { "values": [ { "value": "FALL_DAMAGE", "multiply": -0.6 }, { "value": "EVASION", "add": 0.33 } ] } ],
    "flags": [ "DOWNED_RECOVERY", "EFFECT_LIMB_SCORE_MOD" ]
  },
  {
    "type": "effect_type",
    "id": "effect_undine_acid_resist_ally",
    "name": [ "Caustic Cloak" ],
    "desc": [ "You are surrounded by a thin shell of acidic mist." ],
    "apply_message": "",
    "remove_message": "The acidic mist around you dissipates.",
    "rating": "good",
    "enchantments": [
      {
        "hit_me_effect": [ { "id": "undine_acid_resist_ally_thorns", "hit_self": false, "once_in": 3 } ],
        "values": [ { "value": "ARMOR_ACID", "multiply": -0.75 } ]
      }
    ]
  },
  {
    "type": "effect_type",
    "id": "effect_undine_spell_slow",
    "name": [ "Slowed by the Current" ],
    "desc": [ "Currents of aetherial water are hindering your movements." ],
    "rating": "bad",
    "apply_message": "You feel like you're wading through a rushing river!",
    "remove_message": "The drag on your movements is gone.",
    "show_in_info": true,
    "base_mods": { "speed_mod": [ -25 ] }
  },
  {
    "type": "effect_type",
    "id": "effect_paraclesian_dodge_bonus_1",
    "name": [ "Enhanced Dodging" ],
    "desc": [
      "Like the whistling wind or the supple willow, you can easily move when danger beckons.  The spell has greatly reduced effect if not outside (if Sylph) or not on natural terrain (if Arvore)."
    ],
    "apply_message": "",
    "remove_message": "Your enhanced dodging ability fades away.",
    "rating": "good",
    "enchantments": [
      {
        "condition": {
          "or": [
            { "and": [ "u_is_outside", { "u_has_trait": "SYLPH" } ] },
            {
              "and": [ { "test_eoc": "EOC_CONDITION_CHECK_ARVORE_ON_NATURAL_TERRAIN" }, { "u_has_trait": "ARVORE" } ]
            }
          ]
        },
        "values": [
          {
            "value": "BONUS_DODGE",
            "add": {
              "math": [ "( ( 1 + ( u_spell_level('paraclesian_spell_dodge_bonus') / 10 ) ) ) * scaling_factor(u_val('perception') )" ]
            }
          },
          {
            "value": "DODGE_CHANCE",
            "add": {
              "math": [
                "( ( 1 + ( u_spell_level('paraclesian_spell_dodge_bonus') / 4 ) ) ) * scaling_factor(u_val('perception') ) * (u_has_trait('SYLPH') ? 1.2 : 1)"
              ]
            }
          }
        ]
      },
      {
        "condition": {
          "or": [
            { "and": [ { "not": "u_is_outside" }, { "u_has_trait": "SYLPH" } ] },
            {
              "and": [ { "not": { "test_eoc": "EOC_CONDITION_CHECK_ARVORE_ON_NATURAL_TERRAIN" } }, { "u_has_trait": "ARVORE" } ]
            }
          ]
        },
        "values": [
          {
            "value": "BONUS_DODGE",
            "add": {
              "math": [ "( ( 1 + ( u_spell_level('paraclesian_spell_dodge_bonus') / 10 ) ) ) * scaling_factor(u_val('perception') ) * 0.5" ]
            }
          },
          {
            "value": "DODGE_CHANCE",
            "add": {
              "math": [
                "( ( 1 + ( u_spell_level('paraclesian_spell_dodge_bonus') / 4 ) ) ) * scaling_factor(u_val('perception') ) * (u_has_trait('SYLPH') ? 1.2 : 1) * 0.5"
              ]
            }
          }
        ]
      }
    ]
  },
  {
    "type": "effect_type",
    "id": "effect_paraclesian_dodge_bonus_2",
    "name": [ "Enhanced Dodging" ],
    "desc": [
      "Like the whistling wind or the supple willow, you can easily move when danger beckons.  The spell has greatly reduced effect if not outside (if Sylph) or not on natural terrain (if Arvore)."
    ],
    "apply_message": "",
    "remove_message": "Your enhanced dodging ability fades away.",
    "rating": "good",
    "enchantments": [
      {
        "condition": {
          "or": [
            { "and": [ "u_is_outside", { "u_has_trait": "SYLPH" } ] },
            {
              "and": [ { "test_eoc": "EOC_CONDITION_CHECK_ARVORE_ON_NATURAL_TERRAIN" }, { "u_has_trait": "ARVORE" } ]
            }
          ]
        },
        "values": [
          {
            "value": "BONUS_DODGE",
            "add": {
              "math": [ "( ( 1 + ( u_spell_level('paraclesian_spell_dodge_bonus') / 10 ) ) ) * (scaling_factor(u_val('perception') ) )" ]
            }
          },
          {
            "value": "DODGE_CHANCE",
            "add": {
              "math": [
                "( ( 1 + ( u_spell_level('paraclesian_spell_dodge_bonus') / 4 ) ) ) * scaling_factor(u_val('perception') ) * (u_has_trait('SYLPH') ? 1.2 : 1)"
              ]
            }
          }
        ]
      },
      {
        "condition": {
          "or": [
            { "and": [ { "not": "u_is_outside" }, { "u_has_trait": "SYLPH" } ] },
            {
              "and": [ { "not": { "test_eoc": "EOC_CONDITION_CHECK_ARVORE_ON_NATURAL_TERRAIN" } }, { "u_has_trait": "ARVORE" } ]
            }
          ]
        },
        "values": [
          {
            "value": "BONUS_DODGE",
            "add": {
              "math": [ "( ( 1 + ( u_spell_level('paraclesian_spell_dodge_bonus') / 10 ) ) ) * scaling_factor(u_val('perception') ) * 0.5" ]
            }
          },
          {
            "value": "DODGE_CHANCE",
            "add": {
              "math": [
                "( ( 1 + ( u_spell_level('paraclesian_spell_dodge_bonus') / 4 ) ) ) * scaling_factor(u_val('perception') ) * (u_has_trait('SYLPH') ? 1.2 : 1) * 0.5"
              ]
            }
          }
        ]
      }
    ],
    "flags": [ "UNCANNY_DODGE" ]
  },
  {
    "type": "effect_type",
    "id": "effect_paraclesian_dodge_bonus_3",
    "name": [ "Enhanced Dodging" ],
    "desc": [
      "Like the whistling wind or the supple willow, you can easily move when danger beckons.  The spell has greatly reduced effect if not outside (if Sylph) or not on natural terrain (if Arvore)."
    ],
    "apply_message": "",
    "remove_message": "Your enhanced dodging ability fades away.",
    "rating": "good",
    "enchantments": [
      {
        "condition": {
          "or": [
            { "and": [ "u_is_outside", { "u_has_trait": "SYLPH" } ] },
            {
              "and": [ { "test_eoc": "EOC_CONDITION_CHECK_ARVORE_ON_NATURAL_TERRAIN" }, { "u_has_trait": "ARVORE" } ]
            }
          ]
        },
        "values": [
          {
            "value": "BONUS_DODGE",
            "add": {
              "math": [ "( ( 1 + ( u_spell_level('paraclesian_spell_dodge_bonus') / 10 ) ) ) * (scaling_factor(u_val('perception') ) )" ]
            }
          },
          {
            "value": "DODGE_CHANCE",
            "add": {
              "math": [
                "( ( 1 + ( u_spell_level('paraclesian_spell_dodge_bonus') / 4 ) ) ) * scaling_factor(u_val('perception') ) * (u_has_trait('SYLPH') ? 1.2 : 1)"
              ]
            }
          }
        ]
      },
      {
        "condition": {
          "or": [
            { "and": [ { "not": "u_is_outside" }, { "u_has_trait": "SYLPH" } ] },
            {
              "and": [ { "not": { "test_eoc": "EOC_CONDITION_CHECK_ARVORE_ON_NATURAL_TERRAIN" } }, { "u_has_trait": "ARVORE" } ]
            }
          ]
        },
        "values": [
          {
            "value": "BONUS_DODGE",
            "add": {
              "math": [ "( ( 1 + ( u_spell_level('paraclesian_spell_dodge_bonus') / 10 ) ) ) * scaling_factor(u_val('perception') ) * 0.5" ]
            }
          },
          {
            "value": "DODGE_CHANCE",
            "add": {
              "math": [
                "( ( 1 + ( u_spell_level('paraclesian_spell_dodge_bonus') / 4 ) ) ) * scaling_factor(u_val('perception') ) * (u_has_trait('SYLPH') ? 1.2 : 1) * 0.5"
              ]
            }
          }
        ]
      }
    ],
    "flags": [ "UNCANNY_DODGE", "HARDTOHIT" ]
  },
  {
    "type": "effect_type",
    "id": "effect_paraclesian_learned_gossamer",
    "name": [ "" ],
    "desc": [ "" ],
    "//": "Empty name and description to hide effect.  This is just a tracker to make learning gossamer recipes take time.",
    "rating": "mixed"
  },
  {
    "type": "effect_type",
    "id": "effect_paraclesian_see_fae",
    "name": [ "Wyrd Sight" ],
    "desc": [ "You can sense nearby creatures that come from under the hill." ],
    "rating": "good",
    "enchantments": [
      {
        "special_vision": [
          {
            "condition": { "or": [ { "npc_has_flag": "FAE_CREATURE" }, { "npc_has_flag": "FAERIECREATURE" } ] },
            "distance": { "math": [ "(u_val('perception') * 1.5) * (paraclesian_post_threshold_doubler(1))" ] },
            "descriptions": [ { "id": "fae_sense", "text": "You sense fae here." } ]
          }
        ]
      }
    ]
  },
  {
    "type": "effect_type",
    "id": "effect_xe_deciphering_hedge_tome",
    "//": "Hidden effect, used to check that you're still researching.",
    "name": [ "" ],
    "desc": [ "" ]
  },
  {
    "type": "effect_type",
    "id": "effect_hedge_nether_eye_paste",
    "name": [ "Blood-and-Ash Paste" ],
    "desc": [ "You rubbed the paste of blood and herbs and ashes on your eyes.  It stings.  A lot." ],
    "rating": "mixed",
    "enchantments": [
      {
        "special_vision": [
          {
            "condition": {
              "or": [ { "npc_has_species": "HORROR" }, { "npc_has_species": "NETHER" }, { "npc_has_species": "nether_player_hate" } ]
            },
            "distance": 40,
            "descriptions": [ { "id": "nether_creature_sense", "symbol": "?", "color": "c_pink", "text": "You sense an otherworldy danger here." } ]
          }
        ]
      }
    ],
    "limb_score_mods": [ { "limb_score": "vision", "modifier": 0.6 } ],
    "base_mods": { "pain_min": [ 1 ], "pain_chance": [ 60 ], "pain_tick": [ 180 ] },
    "flags": [ "EFFECT_LIMB_SCORE_MOD" ]
  },
  {
    "type": "effect_type",
    "id": "effect_hedge_cure_cold_or_flu",
    "//": "Empty to hide effect",
    "name": [ "" ],
    "desc": [ "" ],
    "removes_effects": [ "common_cold", "pre_common_cold", "flu", "pre_flu" ]
  },
  {
    "type": "effect_type",
    "id": "effect_hedge_magic_no_evil_eye",
    "//": "Empty to hide effect",
    "name": [ "" ],
    "desc": [ "" ],
    "removes_effects": [ "effect_evil_eye" ]
  },
  {
    "type": "effect_type",
    "id": "effect_hedge_no_nightmares",
    "//": "Empty to hide effect",
    "name": [ "" ],
    "desc": [ "" ]
  },
  {
    "type": "effect_type",
    "id": "effect_hedge_increase_healing_rate",
    "name": [ "Convalescence" ],
    "desc": [ "Your wounds are healing more quickly, as long as you don't do too much to upset the charm." ],
    "enchantments": [ { "values": [ { "value": "REGEN_HP", "multiply": 0.2 } ] } ]
  },
  {
    "type": "effect_type",
    "id": "effect_hedge_increase_bandaging_rate",
    "name": [ "Halt the Scarlet Flow" ],
    "desc": [ "Blood easily stops flowing under your touch." ],
    "rating": "good",
    "enchantments": [ { "values": [ { "value": "BLEED_STOP_BONUS", "multiply": 0.66 } ] } ]
  },
  {
    "type": "effect_type",
    "id": "effect_hedge_walk_on_water",
    "name": [ "Walk Across the Flowing Waters" ],
    "desc": [ "The waters are bearing you up." ],
    "rating": "good",
    "flags": [ "ITEM_WATERPROOFING", "WATERWALKING" ]
  },
  {
    "type": "effect_type",
    "id": "effect_skinchanged_penalties",
    "name": [ "Skinchanged Mind" ],
    "desc": [ "You're starting to get used to being an animal.  Even enjoy it." ],
    "max_intensity": 20,
    "enchantments": [
      {
        "values": [
          { "value": "INTELLIGENCE", "add": { "math": [ "u_effect_intensity('effect_skinchanged_penalties') * -1" ] } },
          {
            "value": "PERCEPTION",
            "add": { "math": [ "u_effect_intensity('effect_skinchanged_penalties') * 0.33" ] }
          },
          {
            "value": "SKILL_RUST_RESIST",
            "multiply": { "math": [ "max(((u_effect_intensity('effect_skinchanged_penalties') - 3) * 0.8),0)" ] }
          }
        ]
      }
    ]
  },
  {
    "type": "effect_type",
    "id": "effect_skinchanged_animalistic_mind",
    "name": [ "Animalistic Mind" ],
    "desc": [ "Hunt.  Kill.  Feed.  Sleep." ],
    "flags": [ "CANNIBAL", "PRED4", "PSYCHOPATH", "STRICT_HUMANITARIAN" ]
  },
  {
    "type": "effect_type",
    "id": "effect_hedge_walk_on_water_magic_square",
    "name": [ "Water-Walking" ],
    "desc": [ "NAHARIAMA\nA  Q\nH      E\nA Q\nR\nI\nA      Q\nM     QA\nA" ],
    "//": "The above description replicates a magic square and should not be translated",
    "remove_message": "Your water-walking charm has faded.",
    "decay_messages": [ [ "Your water-walking charm is about to fade.", "bad" ] ],
    "max_duration": "30 m",
    "max_intensity": 30,
    "int_dur_factor": "1 m",
    "flags": [ "ITEM_WATERPROOFING", "WATERWALKING" ]
  },
  {
    "type": "effect_type",
    "id": "effect_hedge_breathe_water_magic_square",
    "name": [ "Water-Breathing" ],
    "desc": [ "BURNAHEU\nULORIPTE\nROMILAPH\nNRITILIA\nAILITIRN\nHPALIMOR\nETPIROLU\nUEHANRUB" ],
    "//": "The above description replicates a magic square and should not be translated",
    "remove_message": "Your water-breathing charm has faded.",
    "decay_messages": [ [ "Your water-breathing charm is about to fade.", "bad" ] ],
    "max_duration": "2 h",
    "max_intensity": 120,
    "int_dur_factor": "1 m",
    "flags": [ "ITEM_WATERPROOFING", "GILLS", "EYE_MEMBRANE" ]
  },
  {
    "type": "effect_type",
    "id": "effect_invisibility_magic_square",
    "name": [ "Invisibility" ],
    "desc": [ "TALAC\nA   A\nL   L\nA   A\nCALAT" ],
    "//": "The above description replicates a magic square and should not be translated",
    "remove_message": "Your invisibility charm has faded.",
    "decay_messages": [ [ "Your invisibility charm is about to fade.", "bad" ] ],
    "max_duration": "77 m",
    "max_intensity": 77,
    "int_dur_factor": "1 m",
    "flags": [ "INVISIBLE" ]
  },
  {
    "type": "effect_type",
    "id": "mutagen_plantkin",
    "name": [ "Arvore Mutation", "Arvore Transformation", "Arvore Metamorphosis" ],
    "desc": [
      "You consumed Arvore destiny draught.",
      "You consumed a large amount of Arvore destiny draught.",
      "You consumed a life-changing amount of Arvore destiny draught."
    ],
    "max_intensity": 3,
    "resist_traits": [ "THRESH_ARVORE" ],
    "base_mods": {
      "hurt_min": [ 1 ],
      "hurt_max": [ 2 ],
      "hurt_chance": [ -22 ],
      "hurt_tick": [ 75 ],
      "pain_min": [ 1 ],
      "pain_max": [ 2 ],
      "pain_chance": [ 100 ],
      "pain_tick": [ 75 ]
    },
    "scaling_mods": { "hurt_chance": [ 21, 0 ], "pain_chance": [ -30 ] },
    "rating": "bad",
    "blood_analysis_description": "Anomalous chlorophyll content in blood sample"
  },
  {
    "type": "effect_type",
    "id": "mutagen_waterkin",
    "name": [ "Undine Mutation", "Undine Transformation", "Undine Metamorphosis" ],
    "desc": [
      "You consumed Undine destiny draught.",
      "You consumed a large amount of Undine destiny draught.",
      "You consumed a life-changing amount of Undine destiny draught."
    ],
    "max_intensity": 3,
    "resist_traits": [ "THRESH_UNDINE" ],
    "base_mods": {
      "hurt_min": [ 1 ],
      "hurt_max": [ 2 ],
      "hurt_chance": [ -22 ],
      "hurt_tick": [ 75 ],
      "pain_min": [ 1 ],
      "pain_max": [ 2 ],
      "pain_chance": [ 100 ],
      "pain_tick": [ 75 ]
    },
    "scaling_mods": { "hurt_chance": [ 21, 0 ], "pain_chance": [ -30 ] },
    "rating": "bad",
    "blood_analysis_description": "Excessive water content in blood sample"
  },
  {
    "type": "effect_type",
    "id": "mutagen_flamekin",
    "name": [ "Salamander Mutation", "Salamander Transformation", "Salamander Metamorphosis" ],
    "desc": [
      "You consumed Salamander destiny draught.",
      "You consumed a large amount of Salamander destiny draught.",
      "You consumed a life-changing amount of Salamander destiny draught."
    ],
    "max_intensity": 3,
    "resist_traits": [ "THRESH_SALAMANDER" ],
    "base_mods": {
      "hurt_min": [ 1 ],
      "hurt_max": [ 2 ],
      "hurt_chance": [ -22 ],
      "hurt_tick": [ 75 ],
      "pain_min": [ 1 ],
      "pain_max": [ 2 ],
      "pain_chance": [ 100 ],
      "pain_tick": [ 75 ]
    },
    "scaling_mods": { "hurt_chance": [ 21, 0 ], "pain_chance": [ -30 ] },
    "rating": "bad",
    "blood_analysis_description": "Blood sample displays unnatural heat generation"
  },
  {
    "type": "effect_type",
    "id": "mutagen_dollkin",
    "name": [ "Homullus Mutation", "Homullus Transformation", "Homullus Metamorphosis" ],
    "desc": [
      "You consumed Homullus destiny draught.",
      "You consumed a large amount of Homullus destiny draught.",
      "You consumed a life-changing amount of Homullus destiny draught."
    ],
    "max_intensity": 3,
    "resist_traits": [ "THRESH_HOMULLUS" ],
    "base_mods": {
      "hurt_min": [ 1 ],
      "hurt_max": [ 2 ],
      "hurt_chance": [ -22 ],
      "hurt_tick": [ 75 ],
      "pain_min": [ 1 ],
      "pain_max": [ 2 ],
      "pain_chance": [ 100 ],
      "pain_tick": [ 75 ]
    },
    "scaling_mods": { "hurt_chance": [ 21, 0 ], "pain_chance": [ -30 ] },
    "rating": "bad",
    "blood_analysis_description": "Inert elements providing some functions of blood"
  },
  {
    "type": "effect_type",
    "id": "mutagen_airkin",
    "name": [ "Sylph Mutation", "Sylph Transformation", "Sylph Metamorphosis" ],
    "desc": [
      "You consumed Sylph destiny draught.",
      "You consumed a large amount of Sylph destiny draught.",
      "You consumed a life-changing amount of Sylph destiny draught."
    ],
    "max_intensity": 3,
    "resist_traits": [ "THRESH_SYLPH" ],
    "base_mods": {
      "hurt_min": [ 1 ],
      "hurt_max": [ 2 ],
      "hurt_chance": [ -22 ],
      "hurt_tick": [ 75 ],
      "pain_min": [ 1 ],
      "pain_max": [ 2 ],
      "pain_chance": [ 100 ],
      "pain_tick": [ 75 ]
    },
    "scaling_mods": { "hurt_chance": [ 21, 0 ], "pain_chance": [ -30 ] },
    "rating": "bad",
    "blood_analysis_description": "Dangerous levels of oxygen and nitrogen in blood sample"
  },
  {
    "type": "effect_type",
    "id": "mutagen_fair_folk_noble",
    "name": [ { "str": "Fair Folk Mutation", "//~": "NO_I18N" } ],
    "desc": [ { "str": "You are gaining Fair Folk powers.  This should only be visible for a moment.", "//~": "NO_I18N" } ],
    "max_intensity": 3
  },
  {
    "type": "effect_type",
    "id": "mutagen_fair_folk_commoner_brownie",
    "name": [ { "str": "Fair Folk Mutation", "//~": "NO_I18N" } ],
    "desc": [ { "str": "You are gaining Fair Folk powers.  This should only be visible for a moment.", "//~": "NO_I18N" } ],
    "max_intensity": 3
  },
  {
    "type": "effect_type",
    "id": "mutagen_fair_folk_commoner_pooka",
    "name": [ { "str": "Fair Folk Mutation", "//~": "NO_I18N" } ],
    "desc": [ { "str": "You are gaining Fair Folk powers.  This should only be visible for a moment.", "//~": "NO_I18N" } ],
    "max_intensity": 3
  },
  {
    "type": "effect_type",
    "id": "mutagen_fair_folk_commoner_selkie",
    "name": [ { "str": "Fair Folk Mutation", "//~": "NO_I18N" } ],
    "desc": [ { "str": "You are gaining Fair Folk powers.  This should only be visible for a moment.", "//~": "NO_I18N" } ],
    "max_intensity": 3
  },
  {
    "type": "effect_type",
    "id": "mutagen_fair_folk_commoner_trow",
    "name": [ { "str": "Fair Folk Mutation", "//~": "NO_I18N" } ],
    "desc": [ { "str": "You are gaining Fair Folk powers.  This should only be visible for a moment.", "//~": "NO_I18N" } ],
    "max_intensity": 3
  },
  {
    "type": "effect_type",
    "id": "mutagen_lilin",
    "name": [ { "str": "Lilin Mutation", "//~": "NO_I18N" } ],
    "desc": [ { "str": "You are gaining Lilin powers.  This should only be visible for a moment.", "//~": "NO_I18N" } ],
    "max_intensity": 3
  },
  {
    "type": "effect_type",
    "id": "effect_changeling_invisibility",
    "name": [ "Hidden from Mortal Eyes" ],
    "desc": [ "They could have sworn you were there a moment ago." ],
    "rating": "good",
    "flags": [ "INVISIBLE", "NO_SCENT" ]
  },
  {
    "type": "effect_type",
    "id": "effect_changeling_noble_burning_weapon",
    "name": [ "Fires of Bealtaine" ],
    "desc": [ "Your weapon is burning with white-gold fire." ],
    "remove_message": "The flames on your weapon go out.",
    "rating": "good",
    "enchantments": [
      {
        "condition": "u_has_weapon",
        "values": [ { "value": "LUMINATION", "add": 25 } ],
        "hit_you_effect": [ { "id": "changeling_noble_burning_weapon_fire_damage" }, { "id": "changeling_noble_burning_weapon_anti_nether" } ]
      }
    ]
  },
  {
    "type": "effect_type",
    "id": "effect_changeling_noble_movement_buffs",
    "name": [ "Deeds of Lughnasadh" ],
    "desc": [ "You would have definitely won the contests." ],
    "remove_message": "Your athletic prowess fades.",
    "rating": "good",
    "enchantments": [
      {
        "values": [
          {
            "value": "DODGE_CHANCE",
            "add": { "math": [ "1 + ( (u_sum_traits_of_category_char_has('FAIR_FOLK_NOBLE') * 0.08) + (u_skill('deduction') * 0.25) )" ] }
          },
          {
            "value": "BONUS_DODGE",
            "add": { "math": [ "1 + ( (u_sum_traits_of_category_char_has('FAIR_FOLK_NOBLE') * 0.05) + (u_skill('deduction') * 0.2) )" ] }
          },
          {
            "value": "THROW_STR",
            "add": { "math": [ "1 + ( (u_sum_traits_of_category_char_has('FAIR_FOLK_NOBLE') * 0.07) + (u_skill('deduction') * 0.35) )" ] }
          },
          {
            "value": "RANGE_DODGE",
            "add": {
              "math": [
                "min( (0.33 + ( (u_sum_traits_of_category_char_has('FAIR_FOLK_NOBLE') * 0.005) + (u_skill('deduction') * 0.02) )), 0.98)"
              ]
            }
          },
          {
            "value": "MOVE_COST",
            "multiply": {
              "math": [ "-0.1 - ( (u_sum_traits_of_category_char_has('FAIR_FOLK_NOBLE') * 0.0015) - (u_skill('deduction') * 0.015) )" ]
            }
          },
          {
            "value": "ATTACK_SPEED",
            "multiply": {
              "math": [ "-0.1 - ( (u_sum_traits_of_category_char_has('FAIR_FOLK_NOBLE') * 0.0015) - (u_skill('deduction') * 0.015) )" ]
            }
          }
        ]
      }
    ],
    "flags": [ "CLIMB_NO_LADDER", "FEATHER_FALL" ]
  },
  {
    "type": "effect_type",
    "id": "effect_changeling_noble_movement_buffs_ally",
    "name": [ "Deeds of Lughnasadh" ],
    "desc": [ "You would have definitely won the contests." ],
    "remove_message": "Your athletic prowess fades.",
    "rating": "good",
    "enchantments": [
      {
        "values": [
          {
            "value": "DODGE_CHANCE",
            "add": { "math": [ "1 + ( (u_glamoured_changeling_noble_traits * 0.08) + (u_glamoured_deduction_movement_buff * 0.25) )" ] }
          },
          {
            "value": "BONUS_DODGE",
            "add": { "math": [ "1 + ( (u_glamoured_changeling_noble_traits * 0.05) + (u_glamoured_deduction_movement_buff * 0.2) )" ] }
          },
          {
            "value": "THROW_STR",
            "add": { "math": [ "1 + ( (u_glamoured_changeling_noble_traits * 0.07) + (u_glamoured_deduction_movement_buff * 0.35) )" ] }
          },
          {
            "value": "RANGE_DODGE",
            "add": {
              "math": [
                "min( (0.33 + ( (u_glamoured_changeling_noble_traits * 0.005) + (u_glamoured_deduction_movement_buff * 0.02) )), 0.98)"
              ]
            }
          },
          {
            "value": "MOVE_COST",
            "multiply": {
              "math": [ "-0.1 - ( (u_glamoured_changeling_noble_traits * 0.0015) - (u_glamoured_deduction_movement_buff * 0.015) )" ]
            }
          },
          {
            "value": "ATTACK_SPEED",
            "multiply": {
              "math": [ "-0.1 - ( (u_glamoured_changeling_noble_traits * 0.0015) - (u_glamoured_deduction_movement_buff * 0.015) )" ]
            }
          }
        ]
      }
    ],
    "flags": [ "CLIMB_NO_LADDER", "FEATHER_FALL" ]
  },
  {
    "type": "effect_type",
    "id": "effect_changeling_noble_broken_right_of_passage",
    "name": [ "Broken Right of Passage" ],
    "desc": [ "You are no longer protected by the contracts of eld." ],
    "rating": "bad"
  },
  {
    "type": "effect_type",
    "id": "effect_brownie_attacked_someone",
    "name": [ "Conspicuous" ],
    "desc": [ "People can definitely see you now." ],
    "rating": "bad"
  },
  {
    "type": "effect_type",
    "id": "effect_selkie_fog_cloak",
    "name": [ "Cloak of Fog" ],
    "desc": [ "The fog shields you from sight." ],
    "apply_message": "",
    "remove_message": "The fog begins to dissipate.",
    "rating": "good",
    "max_duration": "30 minutes",
    "enchantments": [ "enchant_selkie_fog_cloak" ]
  },
  {
    "type": "effect_type",
    "id": "effect_controlling_weather",
    "//": "Hidden effect, used to distinguish magical quick weather change from the weather returning to normal",
    "name": [ "" ],
    "desc": [ "" ]
  },
  {
    "type": "effect_type",
    "id": "effect_controlling_weather_fog",
    "//": "Hidden effect, used to track magical summoned fog",
    "name": [ "" ],
    "desc": [ "" ]
  },
  {
    "type": "effect_type",
    "id": "effect_controlling_weather_rains",
    "//": "Hidden effect, used to track magical summoned rain",
    "name": [ "" ],
    "desc": [ "" ]
  },
  {
    "type": "effect_type",
    "id": "effect_controlling_weather_rainstorm",
    "//": "Hidden effect, used to track magical summoned rainstorms",
    "name": [ "" ],
    "desc": [ "" ]
  },
  {
    "type": "effect_type",
    "id": "effect_controlling_weather_lightningstorm",
    "//": "Hidden effect, used to track magical summoned lightning storms",
    "name": [ "" ],
    "desc": [ "" ]
  },
  {
    "type": "effect_type",
    "id": "called_daffodil",
    "name": [ "Called the daffodil" ],
    "desc": [ "You recently called some daffodils.  You need to wait a day before you can call more." ]
  },
  {
    "type": "effect_type",
    "id": "effect_dream_drainer_speed",
    "name": [ "Accelerated" ],
    "desc": [ "A burst of speed." ],
    "max_duration": "25 s",
    "apply_message": "You feel your legs are much longer now.",
    "remove_message": "Your body shrinks back into its normal space.",
    "rating": "good",
    "show_intensity": false,
    "enchantments": [ { "values": [ { "value": "SPEED", "add": 70 } ] } ]
  },
  {
    "type": "effect_type",
    "id": "effect_dream_drainer_armor",
    "name": [ "Armored" ],
    "desc": [ { "str": "The bug is shielded.  This is a bug if you have it.", "//~": "NO_I18N" } ],
    "max_duration": "25 s",
    "rating": "bad",
    "show_intensity": false,
    "show_in_info": true,
    "enchantments": [
      {
        "condition": "ALWAYS",
        "values": [
          { "value": "ARMOR_BASH", "add": -15 },
          { "value": "ARMOR_STAB", "add": -15 },
          { "value": "ARMOR_CUT", "add": -15 },
          { "value": "ARMOR_HEAT", "add": -15 },
          { "value": "ARMOR_COLD", "add": -15 },
          { "value": "ARMOR_ELEC", "add": -15 },
          { "value": "ARMOR_ACID", "add": -15 },
          { "value": "ARMOR_BULLET", "add": -15 }
        ]
      }
    ]
  },
  {
    "id": "effect_moon_withdrawal",
    "type": "effect_type",
    "max_duration": "11 s",
    "name": [ "Moon-starved" ],
    "desc": [
      {
        "str": "Weakens the Luna-attuned revenant if they are out of the moonlight.  This is a bug if you have it.",
        "//~": "NO_I18N"
      }
    ],
    "rating": "bad",
    "show_intensity": false,
    "show_in_info": true,
    "enchantments": [ { "condition": "ALWAYS", "values": [ { "value": "SPEED", "add": -130 } ] } ]
  },
  {
    "type": "effect_type",
    "id": "effect_vampire_no_gorge_issues",
    "//": "Empty to hide effect--it's linked to a mutation already",
    "name": [ "" ],
    "desc": [ "" ],
    "removes_effects": [ "blood_quenched" ]
  },
  {
    "type": "effect_type",
    "id": "last_breath_mist_cooldown",
    "name": [ "Recovering from the last breath's mist" ],
    "desc": [
      "Triggering your abilities that way has taken their toll on you.  You cannot save yourself from death that way a second time yet."
    ]
  },
  {
    "type": "effect_type",
    "id": "effect_lilin_attack_warning_cooldown",
    "//": "Hidden effect, used as a blocker",
    "name": [ "" ],
    "desc": [ "" ]
  },
  {
    "type": "effect_type",
    "id": "effect_lilin_health_effects_of_draining",
    "name": [ "" ],
    "desc": [ "" ],
    "rating": "bad",
    "base_mods": { "health_min": [ -1 ], "health_chance": [ 2 ] }
  },
  {
    "type": "effect_type",
    "id": "effect_lilin_vampire_immune",
    "//": "Hidden effect, prevents you from being vampirized",
    "name": [ "" ],
    "desc": [ "" ],
    "removes_effects": [ "vampire_virus" ]
  },
  {
    "type": "effect_type",
    "id": "effect_gained_lilin_power",
    "//": "Hidden effect, prevents you from gaining more lilin powers too quickly",
    "name": [ "" ],
    "desc": [ "" ]
  },
  {
    "type": "effect_type",
    "id": "effect_lilin_temporary_glorious",
    "//": "Hidden effect, tracking whether you have EOC_LILIN_TEMPORARY_GLORIOUS active.",
    "name": [ "" ],
    "desc": [ "" ]
  },
  {
    "type": "effect_type",
    "id": "lilit_prevent_death_escape",
    "//": "Hidden effect, allows you to get away after turning into an owl.",
    "name": [ "" ],
    "desc": [ "" ],
    "removes_effects": [ "grabbed", "downed" ],
    "enchantments": [ { "values": [ { "value": "EVASION", "add": 0.55 } ] } ]
  },
  {
    "type": "effect_type",
    "id": "lilit_prevent_death_cooldown",
    "//": "Hidden effect, used to prevent Their Worm Shall Not Die from activating multiple times back to back",
    "name": [ "" ],
    "desc": [ "" ]
  },
  {
    "type": "effect_type",
    "id": "effect_lilin_bonus_healing_active",
    "//": "Hidden effects, tracking whether you have LILIN_BONUS_HEALING_ACTIVE active.",
    "name": [ "" ],
    "desc": [ "" ]
  },
  {
    "type": "effect_type",
    "id": "effect_lilin_ruach_drain_side_effects",
    "name": [ "Ruach-drained" ],
    "desc": [ "A lilit has drained away some of your life-force." ],
    "max_intensity": 14,
    "int_decay_step": -1,
    "int_decay_tick": 259200,
    "show_in_info": true
  },
  {
    "type": "effect_type",
    "id": "effect_lilin_no_ruach",
    "name": [ { "str": "Ra'ab", "//~": "Biblical Hebrew for 'famine' or 'starvation'" } ],
    "desc": [ "You are out of ruach and gradually weakening." ],
    "rating": "bad",
    "max_intensity": 28,
    "int_decay_step": 1,
    "int_decay_tick": 86400,
    "show_intensity": true,
    "//2": "Increases in intensity once per day",
    "base_mods": {
      "pain_min": [ 1 ],
      "pain_max": [ 2 ],
      "pain_max_val": [ 10 ],
      "pain_chance": [ 45 ],
      "pain_tick": [ 300 ],
      "health_min": [ -1 ],
      "health_max": [ 2 ],
      "health_chance": [ 45 ],
      "health_tick": [ 600 ]
    },
    "scaling_mods": { "pain_max_val": [ 5 ], "pain_chance": [ -1 ], "pain_tick": [ -6 ], "health_chance": [ -1 ], "health_tick": [ -12 ] },
    "enchantments": [
      {
        "condition": "ALWAYS",
        "values": [
          { "value": "HUNGER", "multiply": { "math": [ "u_effect_intensity('effect_lilin_no_ruach') * 0.05" ] } },
          { "value": "THIRST", "multiply": { "math": [ "u_effect_intensity('effect_lilin_no_ruach') * 0.05" ] } },
          { "value": "SLEEPINESS", "multiply": { "math": [ "u_effect_intensity('effect_lilin_no_ruach') * 0.05" ] } },
          {
            "value": "REGEN_HP",
            "multiply": { "math": [ "max((u_effect_intensity('effect_lilin_no_ruach') * -0.04), -1)" ] }
          },
          {
            "value": "REGEN_STAMINA",
            "multiply": { "math": [ "max((u_effect_intensity('effect_lilin_no_ruach') * -0.04), -0.95)" ] }
          },
          {
            "value": "REGEN_MANA",
            "multiply": { "math": [ "max((u_effect_intensity('effect_lilin_no_ruach') * -0.04), -0.95)" ] }
          }
        ]
      }
    ],
    "limb_score_mods": [
      { "limb_score": "balance", "modifier": 0.96, "scaling": -0.035 },
      { "limb_score": "breathing", "modifier": 1.0, "scaling": -0.035 },
      { "limb_score": "lift", "modifier": 0.96, "scaling": -0.035 },
      { "limb_score": "grip", "modifier": 0.96, "scaling": -0.035 },
      { "limb_score": "reaction", "modifier": 0.95, "scaling": -0.035 },
      { "limb_score": "block", "modifier": 1.0, "scaling": -0.035 },
      { "limb_score": "vision", "modifier": 1.0, "scaling": -0.035 }
    ],
    "flags": [ "EFFECT_LIMB_SCORE_MOD" ]
  },
  {
    "type": "effect_type",
    "id": "effect_lilin_attribute_bonuses",
    "name": [ { "str": "Might of the Nephilim" } ],
    "desc": [ "You are enhancing your physical abilities." ],
    "rating": "good",
    "enchantments": [
      {
        "condition": { "u_has_trait": "LILIN_ATTRIBUTE_BONUSES_STRENGTH" },
        "values": [
          {
            "value": "STRENGTH",
            "add": {
              "math": [
                "1 + (u_has_trait('LILIN_ATTRIBUTE_BONUSES_STRENGTH') * 1) + (u_has_trait('LILIN_ATTRIBUTE_BONUSES_DEXTERITY') * 1) + (u_has_trait('LILIN_ATTRIBUTE_BONUSES_PERCEPTION') * 1) + (u_has_trait('THRESH_LILIN') * 2)"
              ]
            }
          }
        ]
      },
      {
        "condition": { "u_has_trait": "LILIN_ATTRIBUTE_BONUSES_DEXTERITY" },
        "values": [
          {
            "value": "DEXTERITY",
            "add": {
              "math": [
                "1 + (u_has_trait('LILIN_ATTRIBUTE_BONUSES_STRENGTH') * 1) + (u_has_trait('LILIN_ATTRIBUTE_BONUSES_DEXTERITY') * 1) + (u_has_trait('LILIN_ATTRIBUTE_BONUSES_PERCEPTION') * 1) + (u_has_trait('THRESH_LILIN') * 2)"
              ]
            }
          },
          { "value": "BONUS_DODGE", "add": 1 }
        ]
      },
      {
        "condition": { "u_has_trait": "LILIN_ATTRIBUTE_BONUSES_PERCEPTION" },
        "values": [
          {
            "value": "PERCEPTION",
            "add": {
              "math": [
                "1 + (u_has_trait('LILIN_ATTRIBUTE_BONUSES_STRENGTH') * 1) + (u_has_trait('LILIN_ATTRIBUTE_BONUSES_DEXTERITY') * 1) + (u_has_trait('LILIN_ATTRIBUTE_BONUSES_PERCEPTION') * 1) + (u_has_trait('THRESH_LILIN') * 2)"
              ]
            }
          }
        ]
      }
    ]
  },
  {
    "type": "effect_type",
    "id": "effect_lilin_speed_boost",
    "name": [ { "str": "Reaping the Whirlwind" } ],
    "desc": [ "You are moving incredibly quickly." ],
    "rating": "good",
    "enchantments": [
      {
        "values": [
          { "value": "MOVE_COST", "multiply": -0.5 },
          { "value": "ATTACK_SPEED", "multiply": -0.66 },
          { "value": "BONUS_DODGE", "add": 1 },
          { "value": "DODGE_CHANCE", "add": { "math": [ "2 + (u_has_trait('THRESH_LILIN') * 2)" ] } },
          { "value": "RANGE_DODGE", "add": { "math": [ "0.25 + (u_has_trait('THRESH_LILIN') * 0.25)" ] } }
        ]
      }
    ]
  },
  {
    "type": "effect_type",
    "id": "effect_lilin_silent_at_night",
    "name": [ { "str": "Silent in Darkness" } ],
    "desc": [ "Your movements make as little noise as the shadows of the night." ],
    "rating": "good",
    "enchantments": [ { "values": [ { "value": "FOOTSTEP_NOISE", "multiply": -1 } ] } ]
  },
  {
    "type": "effect_type",
    "id": "effect_lilin_steady_speed",
    "name": [ { "str": "Enduring Through All Generations" } ],
    "desc": [ "You will endure all obstacles without faltering." ],
    "rating": "good",
    "flags": [ "STEADY" ]
  },
  {
    "type": "effect_type",
    "id": "effect_lilin_limb_score_bonuses_at_night",
    "name": [ { "str": "The Night Hunter" } ],
    "desc": [ "Now they will know why they fear the night." ],
    "rating": "good",
    "limb_score_mods": [
      { "limb_score": "balance", "modifier": 1.1 },
      { "limb_score": "breathing", "modifier": 1.3 },
      { "limb_score": "lift", "modifier": 1.1 },
      { "limb_score": "grip", "modifier": 1.15 },
      { "limb_score": "reaction", "modifier": 1.2 },
      { "limb_score": "block", "modifier": 1.1 },
      { "limb_score": "vision", "modifier": 1.35 }
    ],
    "flags": [ "EFFECT_LIMB_SCORE_MOD" ]
  },
  {
    "type": "effect_type",
    "id": "effect_lilin_incremental_speed_boost",
    "name": [ { "str": "The Treasures of Darkness" } ],
    "desc": [ "Having spent a long time in the shadows, you are now quicker than usual." ],
    "rating": "good",
    "base_mods": { "speed_mod": [ 3 ] },
    "scaling_mods": { "speed_mod": [ 3 ] },
    "show_intensity": false,
    "max_intensity": 10
  },
  {
    "type": "effect_type",
    "id": "effect_lilin_lose_incremental_speed_boost",
    "name": [ { "str": "" } ],
    "desc": [ "" ],
    "removes_effects": [ "effect_lilin_incremental_speed_boost" ]
  },
  {
    "type": "effect_type",
    "id": "effect_lilin_allowed_ruach_drain",
    "name": [ { "str": "Willingly drained" } ],
    "desc": [
      "This follower allowed you to take some of their ruach, and they won't respond kindly to being drained more this soon."
    ]
  },
  {
    "type": "effect_type",
    "id": "effect_sleep_shield_check",
    "name": [ "Promises of undisrupted sleep" ],
    "desc": [ "I wish you a good night." ],
    "apply_message": "You could swear that this man wished you a good night.",
    "remove_message": "",
    "rating": "good",
    "max_duration": "3 seconds",
    "show_intensity": false,
    "max_intensity": 1
  },
  {
    "type": "effect_type",
    "id": "effect_sleep_shield",
    "name": [ "Undisrupted sleep" ],
    "desc": [ "Sleep well.  Nothing but you can disrupt your sleep." ],
    "apply_message": "As you fall asleep, you feel safer than you ever were.",
    "remove_message": "As you wake up, the feeling of safety quickly fades away.",
    "rating": "good",
    "max_duration": "3 days",
    "show_intensity": false,
    "max_intensity": 1,
    "flags": [ "INVISIBLE", "NO_SCENT", "PAIN_IMMUNE", "BLIND", "DEAF", "LEVITATION" ],
    "enchantments": [
      {
        "values": [
          { "value": "SLEEPY", "add": 9999 },
          { "value": "CLIMATE_CONTROL_HEAT", "add": 500 },
          { "value": "CLIMATE_CONTROL_CHILL", "add": 500 },
          { "value": "FORCEFIELD", "add": 1 }
        ]
      }
    ],
    "removes_effects": [ "grabbed", "bleed" ]
  },
  {
    "type": "effect_type",
    "id": "effect_lilin_mesmerize_tracker",
    "name": [ "Mesmerized" ],
    "desc": [ "You are in a daze." ],
    "apply_message": "",
    "remove_message": "You snap out of your trance.",
    "show_in_info": true
  },
  {
    "type": "effect_type",
    "id": "effect_lilin_aoe_daze",
    "name": [ "Disoriented" ],
    "desc": [ { "str": "A loud noise fueled by a curse has sent you reeling." } ],
    "rating": "bad",
    "max_duration": "5 m",
    "base_mods": { "hit_mod": [ -1 ], "dodge_mod": [ -2 ] },
    "show_in_info": true,
    "enchantments": [ { "values": [ { "value": "SPEED", "multiply": -0.15 } ] } ]
  },
  {
    "type": "effect_type",
    "id": "effect_lilin_supernatural_disease",
    "name": [ "Miasma" ],
    "desc": [ { "str": "You are infected by a supernatural disease." } ],
    "rating": "bad",
    "max_duration": "5 h",
    "base_mods": { "hit_mod": [ -1 ], "dodge_mod": [ -2 ] },
    "show_in_info": true,
    "enchantments": [
      {
        "values": [
          { "value": "SPEED", "multiply": -0.1 },
          { "value": "ARMOR_ALL", "multiply": 0.05 },
          { "value": "VISION_RANGE", "multiply": -0.15 },
          { "value": "REGEN_HP", "multiply": -0.5 }
        ]
      }
    ],
    "limb_score_mods": [
      { "limb_score": "balance", "modifier": 0.8 },
      { "limb_score": "breathing", "modifier": 0.75 },
      { "limb_score": "lift", "modifier": 0.75 },
      { "limb_score": "grip", "modifier": 0.6 },
      { "limb_score": "reaction", "modifier": 0.85 },
      { "limb_score": "block", "modifier": 0.8 },
      { "limb_score": "vision", "modifier": 0.85 }
    ],
    "flags": [ "EFFECT_LIMB_SCORE_MOD" ]
  },
  {
    "type": "effect_type",
    "id": "effect_lilin_supernatural_disease_focused",
    "name": [ "Devouring Plague" ],
    "desc": [ { "str": "You are infected by a supernatural disease." } ],
    "rating": "bad",
    "max_duration": "5 m",
    "base_mods": { "hit_mod": [ -2 ], "dodge_mod": [ -4 ] },
    "show_in_info": true,
    "enchantments": [
      {
        "values": [
          { "value": "SPEED", "multiply": -0.25 },
          { "value": "ARMOR_ALL", "multiply": 0.1 },
          { "value": "VISION_RANGE", "multiply": -0.35 },
          { "value": "REGEN_HP", "multiply": -0.95 }
        ]
      }
    ],
    "limb_score_mods": [
      { "limb_score": "balance", "modifier": 0.6 },
      { "limb_score": "breathing", "modifier": 0.5 },
      { "limb_score": "lift", "modifier": 0.65 },
      { "limb_score": "grip", "modifier": 0.6 },
      { "limb_score": "reaction", "modifier": 0.65 },
      { "limb_score": "block", "modifier": 0.5 },
      { "limb_score": "vision", "modifier": 0.55 }
    ],
    "flags": [ "EFFECT_LIMB_SCORE_MOD" ]
  },
  {
    "type": "effect_type",
    "id": "effect_lilin_owl_form_pass_through_walls",
    "//": "Allows owl form lilin with the appropriate traits to fly through walls and avoid attacks",
    "name": [ "" ],
    "desc": [ "" ],
    "enchantments": [
      {
        "condition": { "u_has_trait": "TURN_INTO_OWL_TRAITS" },
        "values": [ { "value": "EVASION", "add": { "math": [ "0.4 + (u_vitamin('lilin_ruach_vitamin') / 18000)" ] } } ]
      },
      {
        "condition": { "and": [ { "u_has_trait": "TURN_INTO_OWL_TRAITS" }, { "not": "is_day" } ] },
        "values": [ { "value": "PHASE_DISTANCE", "add": 1 } ]
      }
    ]
  },
  {
    "type": "effect_type",
    "id": "effect_xedra_time_freeze",
    "name": [ "Frozen in Time" ],
    "desc": [ "You are completely frozen in time." ],
    "remove_message": "Everything is suddenly different.",
    "rating": "neutral",
    "immune_flags": [ "DIMENSIONAL_ANCHOR", "STABILIZED_TIMELINE" ],
    "flags": [ "CANNOT_ATTACK", "CANNOT_MOVE", "CANNOT_TAKE_DAMAGE", "CANNOT_CHANGE_TEMPERATURE", "FREEZE_EFFECTS" ],
    "show_in_info": true
  },
  {
    "type": "effect_type",
    "id": "effect_xedra_eater_stabilize_reality",
    "name": [ "Stabilized Reality" ],
    "desc": [ "You are anchored in normal reality." ],
    "remove_message": "You feel much more vulnerable.",
    "rating": "good",
    "flags": [ "DIMENSIONAL_ANCHOR", "STABILIZED_TIMELINE" ],
    "show_in_info": true
  },
  {
    "type": "effect_type",
    "id": "effect_xedra_dreamer_generate_accelerated_time",
    "name": [ "Accelerated Time Emission" ],
    "desc": [ "You continuously generate fields of short-lived accelerated time." ],
    "enchantments": [ { "emitter": "xedra_dreamer_emit_accelerated_time" } ],
    "rating": "good",
    "show_in_info": true
  },
  {
    "type": "effect_type",
    "id": "effect_xedra_dreamer_accelerated_time",
    "name": [ "Time Accelerated" ],
    "desc": [ "Your local time is far accelerated to the baseline, allowing you to act much quicker." ],
    "remove_message": "Everything seems much quicker.",
    "rating": "good",
    "max_intensity": 1,
    "max_duration": "2 seconds",
    "show_in_info": true,
    "enchantments": [ { "values": [ { "value": "SPEED", "multiply": 1 } ] } ]
  },
  {
    "type": "effect_type",
    "id": "effect_xedra_eater_erosion",
    "name": [ "Erosion" ],
    "desc": [ "You maintain a field of unstable time around you.  When you attack targets in melee they will degrade over time." ],
    "remove_message": "Your field of unstable time fades.",
    "rating": "good",
    "max_intensity": 1,
    "show_in_info": true,
    "enchantments": [ { "hit_you_effect": [ { "id": "xedra_eater_erosion_attack" } ] } ]
  }
]<|MERGE_RESOLUTION|>--- conflicted
+++ resolved
@@ -1166,21 +1166,6 @@
   },
   {
     "type": "effect_type",
-<<<<<<< HEAD
-=======
-    "id": "effect_arvore_tree_immobility",
-    "name": [ "Rooted" ],
-    "desc": [ "Your roots sink into the ground and you are nearly immobile." ],
-    "apply_message": "",
-    "remove_message": "",
-    "rating": "mixed",
-    "max_intensity": 100000,
-    "show_intensity": false,
-    "limb_score_mods": [ { "limb_score": "lift", "modifier": 0.51 }, { "limb_score": "grip", "modifier": 0.25 } ],
-    "flags": [ "EFFECT_LIMB_SCORE_MOD", "EFFECT_IMPEDING" ]
-  },
-  {
-    "type": "effect_type",
     "id": "effect_arvore_seedbearer_available",
     "name": [ "Seed-Bearer" ],
     "desc": [ "You can bring forth a fine bunch of seeds, ready for planting." ]
@@ -1194,7 +1179,6 @@
   },
   {
     "type": "effect_type",
->>>>>>> 323a1408
     "id": "arvore_perennial_rebirth_cooldown",
     "name": [ "Reborn" ],
     "desc": [ "You were reborn and your soul and new body are still finding their balance." ]
