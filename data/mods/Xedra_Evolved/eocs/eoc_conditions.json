--- conflicted
+++ resolved
@@ -30,16 +30,6 @@
   },
   {
     "type": "effect_on_condition",
-<<<<<<< HEAD
-    "id": "EOC_CONDITIONS_YOU_ARE_A_PLAYABLE_CHANGELING",
-    "condition": {
-      "u_has_any_trait": [
-        "UNKNOWING_CHANGELING_NOBLE",
-        "UNKNOWING_CHANGELING_COMMONER_BROWNIE",
-        "UNKNOWING_CHANGELING_COMMONER_POOKA",
-        "UNKNOWING_CHANGELING_COMMONER_SELKIE",
-        "UNKNOWING_CHANGELING_COMMONER_TROW"
-=======
     "id": "EOC_CONDITIONS_WEREWOLF_HUNT_TARGETS",
     "condition": {
       "or": [
@@ -58,7 +48,19 @@
         { "npc_has_species": "VAMPIRE" },
         { "npc_has_species": "VAMPIRE_ANATHEMA" },
         { "npc_has_trait": "VAMPIRE" }
->>>>>>> 1c5f28fb
+      ]
+    },
+    "effect": [  ]
+  },
+  {
+    "id": "EOC_CONDITIONS_YOU_ARE_A_PLAYABLE_CHANGELING",
+    "condition": {
+      "u_has_any_trait": [
+        "UNKNOWING_CHANGELING_NOBLE",
+        "UNKNOWING_CHANGELING_COMMONER_BROWNIE",
+        "UNKNOWING_CHANGELING_COMMONER_POOKA",
+        "UNKNOWING_CHANGELING_COMMONER_SELKIE",
+        "UNKNOWING_CHANGELING_COMMONER_TROW"
       ]
     },
     "effect": [  ]
