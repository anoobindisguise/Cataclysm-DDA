[
  {
    "type": "effect_on_condition",
    "id": "EOC_LILIN_TEMPORARY_GLORIOUS_activated",
    "condition": { "not": { "u_has_effect": "effect_lilin_temporary_glorious" } },
    "effect": [
      {
        "if": { "not": { "u_has_trait": "BEAUTIFUL3" } },
        "then": {
          "run_eocs": [
            {
              "id": "EOC_LILIN_TEMPORARY_GLORIOUS_activated_2",
<<<<<<< HEAD
              "condition": { "math": [ "u_vitamin('lilin_ruach_vitamin') >= 60" ] },
=======
              "condition": { "math": [ "u_vitamin('lilin_ruach_vitamin')", ">=", "60 * lilin_has_ruach_efficiency()" ] },
>>>>>>> 4a037347
              "effect": [
                { "math": [ "u_vitamin('lilin_ruach_vitamin')", "-=", "60 * lilin_has_ruach_efficiency()" ] },
                { "u_add_trait": "BEAUTIFUL3" },
                { "u_add_effect": "effect_lilin_temporary_glorious", "duration": "PERMANENT" },
                { "u_message": "You spin a beguiling web of illusion around yourself.", "type": "good" },
                {
                  "run_eocs": [ "EOC_LILIN_TEMPORARY_GLORIOUS_maintenance" ],
                  "time_in_future": { "math": [ "rng(0.75,1.25) * (3600 + (u_has_trait('LILIN_TEMPORARY_GLORIOUS_2') * 601200 ) )" ] }
                }
              ],
              "false_effect": [
                { "u_message": "You don't have enough ruach to enhance your appearance.", "type": "bad" },
                { "run_eocs": "EOC_LILIN_TEMPORARY_GLORIOUS_deactivate_future", "time_in_future": 0 }
              ]
            }
          ]
        },
        "else": [
          { "u_message": "You are already so beautiful no illusion could enhance your appearance", "type": "mixed" },
          { "run_eocs": "EOC_LILIN_TEMPORARY_GLORIOUS_deactivate_future", "time_in_future": 0 }
        ]
      }
    ],
    "false_effect": [
      {
        "run_eocs": [
          {
            "id": "EOC_LILIN_TEMPORARY_GLORIOUS_deactivated",
            "condition": { "and": [ { "u_has_trait": "BEAUTIFUL3" }, { "u_has_effect": "effect_lilin_temporary_glorious" } ] },
            "effect": [
              { "u_message": "You rend the illusions around yourself to tatters.", "type": "neutral" },
              { "u_lose_trait": "BEAUTIFUL3" },
              { "u_lose_effect": "effect_lilin_temporary_glorious" }
            ]
          }
        ]
      }
    ]
  },
  {
    "type": "effect_on_condition",
    "id": "EOC_LILIN_TEMPORARY_GLORIOUS_deactivate_future",
    "//": "This is necessary because calling u_deactivate_trait from within the trait EoC does not work",
    "effect": [ { "u_deactivate_trait": "LILIN_TEMPORARY_GLORIOUS" }, { "u_deactivate_trait": "LILIN_TEMPORARY_GLORIOUS_2" } ]
  },
  {
    "type": "effect_on_condition",
    "id": "EOC_LILIN_TEMPORARY_GLORIOUS_maintenance",
    "condition": { "and": [ { "u_has_trait": "BEAUTIFUL3" }, { "u_has_effect": "effect_lilin_temporary_glorious" } ] },
    "effect": [
      {
        "run_eocs": [
          {
            "id": "EOC_LILIN_TEMPORARY_GLORIOUS_maintenance_2",
<<<<<<< HEAD
            "condition": { "math": [ "u_vitamin('lilin_ruach_vitamin') >= 60" ] },
=======
            "condition": { "math": [ "u_vitamin('lilin_ruach_vitamin')", ">=", "60 * lilin_has_ruach_efficiency()" ] },
>>>>>>> 4a037347
            "effect": [
              { "math": [ "u_vitamin('lilin_ruach_vitamin')", "-=", "60 * lilin_has_ruach_efficiency()" ] },
              {
                "u_message": "You feel a chill on your skin as you maintain your web of pleasing illusions.",
                "type": "mixed"
              },
              {
                "run_eocs": [ "EOC_LILIN_TEMPORARY_GLORIOUS_maintenance" ],
                "time_in_future": { "math": [ "rng(0.75,1.25) * (3600 + (u_has_trait('LILIN_TEMPORARY_GLORIOUS_2') * 601200 ) )" ] }
              }
            ],
            "false_effect": [
              { "u_message": "You don't have enough ruach to enhance your appearance.", "type": "neutral" },
              { "u_lose_trait": "BEAUTIFUL3" },
              { "u_lose_effect": "effect_lilin_temporary_glorious" }
            ]
          }
        ]
      }
    ]
  },
  {
    "type": "effect_on_condition",
    "id": "EOC_LILIN_TEMPORARY_GLORIOUS_processed",
    "condition": { "and": [ { "u_has_trait": "BEAUTIFUL3" }, { "u_has_effect": "effect_lilin_temporary_glorious" } ] },
    "effect": [
      {
        "if": { "and": [ "u_is_outside", "is_day" ] },
        "then": { "u_lose_trait": "BEAUTIFUL3" },
        "else": { "if": { "or": [ { "not": "u_is_outside" }, { "not": "is_day" } ] }, "then": { "u_add_trait": "BEAUTIFUL3" } }
      }
    ]
  },
  {
    "type": "effect_on_condition",
    "id": "EOC_LILIN_ATTRIBUTE_BONUSES_activated",
    "condition": { "not": { "u_has_effect": "effect_lilin_attribute_bonuses" } },
    "effect": [
      {
        "run_eocs": [
          {
            "id": "EOC_LILIN_ATTRIBUTE_BONUSES_activated_2",
<<<<<<< HEAD
            "condition": { "math": [ "u_vitamin('lilin_ruach_vitamin') >= 80" ] },
=======
            "condition": { "math": [ "u_vitamin('lilin_ruach_vitamin')", ">=", "80 * lilin_has_ruach_efficiency()" ] },
>>>>>>> 4a037347
            "effect": [
              { "math": [ "u_vitamin('lilin_ruach_vitamin')", "-=", "80 * lilin_has_ruach_efficiency()" ] },
              { "u_add_effect": "effect_lilin_attribute_bonuses", "duration": "PERMANENT" },
              { "u_message": "You draw on your ruach to enhance your physical abilities.", "type": "good" },
              {
                "run_eocs": [ "EOC_LILIN_ATTRIBUTE_BONUSES_maintenance" ],
                "time_in_future": {
                  "math": [
                    "rng(0.75,1.25) * 1 + ( (u_has_trait('LILIN_ATTRIBUTE_BONUSES_STRENGTH') * 280) + (u_has_trait('LILIN_ATTRIBUTE_BONUSES_DEXTERITY') * 280) + (u_has_trait('LILIN_ATTRIBUTE_BONUSES_PERCEPTION') * 280) )"
                  ]
                }
              }
            ],
            "false_effect": [
              { "u_message": "You don't have enough ruach to enhance your physical abilities.", "type": "bad" },
              { "run_eocs": "EOC_LILIN_ATTRIBUTE_BONUSES_deactivate_future", "time_in_future": 0 }
            ]
          }
        ]
      }
    ],
    "false_effect": [
      {
        "run_eocs": [
          {
            "id": "EOC_LILIN_ATTRIBUTE_BONUSES_deactivated",
            "condition": { "u_has_effect": "effect_lilin_attribute_bonuses" },
            "effect": [
              { "u_message": "Your physical abilities return to normal.", "type": "neutral" },
              { "u_lose_effect": "effect_lilin_attribute_bonuses" }
            ]
          }
        ]
      }
    ]
  },
  {
    "type": "effect_on_condition",
    "id": "EOC_LILIN_ATTRIBUTE_BONUSES_deactivate_future",
    "//": "This is necessary because calling u_deactivate_trait from within the trait EoC does not work",
    "effect": [ { "u_deactivate_trait": "LILIN_ATTRIBUTE_BONUSES" } ]
  },
  {
    "type": "effect_on_condition",
    "id": "EOC_LILIN_ATTRIBUTE_BONUSES_maintenance",
    "condition": { "u_has_effect": "effect_lilin_attribute_bonuses" },
    "effect": [
      {
        "run_eocs": [
          {
            "id": "EOC_LILIN_ATTRIBUTE_BONUSES_maintenance_2",
<<<<<<< HEAD
            "condition": { "math": [ "u_vitamin('lilin_ruach_vitamin') >= 60" ] },
=======
            "condition": { "math": [ "u_vitamin('lilin_ruach_vitamin')", ">=", "60 * lilin_has_ruach_efficiency()" ] },
>>>>>>> 4a037347
            "effect": [
              { "math": [ "u_vitamin('lilin_ruach_vitamin')", "-=", "60 * lilin_has_ruach_efficiency()" ] },
              {
                "u_message": "You feel a chill on your skin as you maintain your enhanced physical abilities.",
                "type": "mixed"
              },
              {
                "run_eocs": [ "EOC_LILIN_ATTRIBUTE_BONUSES_maintenance" ],
                "time_in_future": {
                  "math": [
                    "rng(0.75,1.25) * 1 + ( (u_has_trait('LILIN_ATTRIBUTE_BONUSES_STRENGTH') * 280) + (u_has_trait('LILIN_ATTRIBUTE_BONUSES_DEXTERITY') * 280) + (u_has_trait('LILIN_ATTRIBUTE_BONUSES_PERCEPTION') * 280) )"
                  ]
                }
              }
            ],
            "false_effect": [
              { "u_message": "You don't have enough ruach to enhance your physical abilities.", "type": "neutral" },
              { "u_lose_effect": "effect_lilin_attribute_bonuses" }
            ]
          }
        ]
      }
    ]
  },
  {
    "type": "effect_on_condition",
    "id": "EOC_LILIN_TURN_INTO_OWL_activated",
    "condition": { "not": { "u_has_trait": "TURN_INTO_OWL_TRAITS" } },
    "effect": [
      {
        "run_eocs": [
          {
            "id": "EOC_LILIN_TURN_INTO_OWL_activated_2",
<<<<<<< HEAD
            "condition": { "math": [ "u_vitamin('lilin_ruach_vitamin') >= 360" ] },
=======
            "condition": { "math": [ "u_vitamin('lilin_ruach_vitamin')", ">=", "360 * lilin_has_ruach_efficiency()" ] },
>>>>>>> 4a037347
            "effect": [
              { "u_assign_activity": "ACT_GENERIC_EOC", "duration": 1.5 },
              { "math": [ "u_vitamin('lilin_ruach_vitamin')", "-=", "360 * lilin_has_ruach_efficiency()" ] },
              { "u_add_trait": "TURN_INTO_OWL_TRAITS" },
              {
                "if": { "u_has_trait": "LILIN_OWL_FORM_PASS_THROUGH_WALLS" },
                "then": { "u_add_effect": "effect_lilin_owl_form_pass_through_walls", "duration": "PERMANENT" }
              },
              { "math": [ "u_calories('dont_affect_weariness': true)", "/=", "4" ] },
              {
                "u_message": "Your eyes grow wide as feathers sprout from your arms and you take to the air on silent wings.",
                "type": "good"
              }
            ],
            "false_effect": [
              { "u_message": "You don't have enough ruach to transform into an owl.", "type": "bad" },
              { "run_eocs": "EOC_LILIN_TURN_INTO_OWL_deactivate_future", "time_in_future": 0 }
            ]
          }
        ]
      }
    ],
    "false_effect": [
      {
        "run_eocs": [
          {
            "id": "EOC_LILIN_TURN_INTO_OWL_deactivated",
            "condition": { "u_has_trait": "TURN_INTO_OWL_TRAITS" },
            "effect": [
              { "u_message": "Your wings recede and you land on now-humanoid legs.", "type": "neutral" },
              { "u_lose_trait": "TURN_INTO_OWL_TRAITS" },
              { "u_lose_effect": "effect_lilin_owl_form_pass_through_walls" },
              { "math": [ "u_calories('dont_affect_weariness': true)", "*=", "4" ] }
            ]
          }
        ]
      }
    ]
  },
  {
    "type": "effect_on_condition",
    "id": "EOC_LILIN_TURN_INTO_OWL_deactivate_future",
    "//": "This is necessary because calling u_deactivate_trait from within the trait EoC does not work",
    "effect": { "u_deactivate_trait": "LILIN_TURN_INTO_OWL" }
  },
  {
    "type": "effect_on_condition",
    "id": "EOC_LILIN_BONUS_HEALING_ACTIVE_activated",
    "condition": { "not": { "u_has_effect": "effect_lilin_bonus_healing_active" } },
    "effect": [
      {
        "run_eocs": [
          {
            "id": "EOC_LILIN_BONUS_HEALING_ACTIVE_activated_2",
<<<<<<< HEAD
            "condition": { "math": [ "u_vitamin('lilin_ruach_vitamin') >= 50" ] },
=======
            "condition": { "math": [ "u_vitamin('lilin_ruach_vitamin')", ">=", "100 * lilin_has_ruach_efficiency()" ] },
>>>>>>> 4a037347
            "effect": [
              { "math": [ "u_vitamin('lilin_ruach_vitamin')", "-=", "100 * lilin_has_ruach_efficiency()" ] },
              { "u_add_effect": "effect_lilin_bonus_healing_active", "duration": "PERMANENT" },
              { "u_message": "You pour ruach into your wounds and your body begins healing.", "type": "good" },
              { "run_eocs": [ "EOC_LILIN_BONUS_HEALING_ACTIVE_maintenance" ], "time_in_future": [ 8, 15 ] }
            ],
            "false_effect": [
              { "u_message": "You don't have enough ruach to heal your wounds.", "type": "bad" },
              { "run_eocs": "EOC_LILIN_BONUS_HEALING_deactivate_future", "time_in_future": 0 }
            ]
          }
        ]
      }
    ],
    "false_effect": [
      {
        "run_eocs": [
          {
            "id": "EOC_LILIN_BONUS_HEALING_ACTIVE_deactivated",
            "condition": { "u_has_effect": "effect_lilin_bonus_healing_active" },
            "effect": [
              { "u_message": "Your accelerated healing slows to a stop.", "type": "neutral" },
              { "u_lose_effect": "effect_lilin_bonus_healing_active" }
            ]
          }
        ]
      }
    ]
  },
  {
    "type": "effect_on_condition",
    "id": "EOC_LILIN_BONUS_HEALING_deactivate_future",
    "//": "This is necessary because calling u_deactivate_trait from within the trait EoC does not work",
    "effect": [ { "u_deactivate_trait": "LILIN_BONUS_HEALING_ACTIVE" } ]
  },
  {
    "type": "effect_on_condition",
    "id": "EOC_LILIN_BONUS_HEALING_ACTIVE_maintenance",
    "condition": { "u_has_effect": "effect_lilin_bonus_healing_active" },
    "effect": [
      {
        "run_eocs": [
          {
            "id": "EOC_LILIN_BONUS_HEALING_ACTIVE_maintenance_2",
<<<<<<< HEAD
            "condition": { "math": [ "u_vitamin('lilin_ruach_vitamin') >= 50" ] },
=======
            "condition": { "math": [ "u_vitamin('lilin_ruach_vitamin')", ">=", "100 * lilin_has_ruach_efficiency()" ] },
>>>>>>> 4a037347
            "effect": [
              { "math": [ "u_vitamin('lilin_ruach_vitamin')", "-=", "100 * lilin_has_ruach_efficiency()" ] },
              { "u_message": "You feel icy pinpricks on your skin as your wounds heal.", "type": "mixed" },
              {
                "if": { "math": [ "u_hp('torso') < u_hp_max('torso')" ] },
                "then": { "math": [ "u_hp('torso')", "++" ] }
              },
              {
                "if": { "math": [ "u_hp('head') < u_hp_max('head')" ] },
                "then": { "math": [ "u_hp('head')", "++" ] }
              },
              {
                "if": { "math": [ "u_hp('arm_l') < u_hp_max('arm_l')" ] },
                "then": { "math": [ "u_hp('arm_l')", "++" ] }
              },
              {
                "if": { "math": [ "u_hp('arm_r') < u_hp_max('arm_r')" ] },
                "then": { "math": [ "u_hp('arm_r')", "++" ] }
              },
              {
                "if": { "math": [ "u_hp('leg_l') < u_hp_max('leg_l')" ] },
                "then": { "math": [ "u_hp('leg_l')", "++" ] }
              },
              {
                "if": { "math": [ "u_hp('leg_r') < u_hp_max('leg_r')" ] },
                "then": { "math": [ "u_hp('leg_r')", "++" ] }
              },
              {
                "if": {
                  "and": [
                    { "math": [ "u_hp('torso')", "==", "u_hp_max('torso')" ] },
                    { "math": [ "u_hp('head')", "==", "u_hp_max('head')" ] },
                    { "math": [ "u_hp('arm_l')", "==", "u_hp_max('arm_l')" ] },
                    { "math": [ "u_hp('arm_r')", "==", "u_hp_max('arm_r')" ] },
                    { "math": [ "u_hp('leg_l')", "==", "u_hp_max('leg_l')" ] },
                    { "math": [ "u_hp('leg_r')", "==", "u_hp_max('leg_r')" ] }
                  ]
                },
                "then": [
                  { "u_message": "With your body restored, you no longer need to dedicate ruach to healing it.", "type": "neutral" },
                  { "run_eocs": "EOC_LILIN_BONUS_HEALING_deactivate_future", "time_in_future": 0 }
                ],
                "else": { "run_eocs": [ "EOC_LILIN_BONUS_HEALING_ACTIVE_maintenance" ], "time_in_future": [ 8, 15 ] }
              }
            ],
            "false_effect": [
              { "u_message": "You don't have enough ruach accelerate your healing.", "type": "neutral" },
              { "run_eocs": "EOC_LILIN_BONUS_HEALING_deactivate_future", "time_in_future": 0 }
            ]
          }
        ]
      }
    ]
  },
  {
    "type": "effect_on_condition",
    "id": "EOC_LILIN_DISEASE_MELEE_STRIKES_CHARACTER_ATTACK",
    "eoc_type": "EVENT",
    "required_event": "character_melee_attacks_character",
    "condition": {
      "and": [
        { "u_has_trait": "LILIN_DISEASE_MELEE_STRIKES" },
        { "x_in_y_chance": { "x": { "math": [ "max( (u_vitamin('lilin_ruach_vitamin') / 1000) , 1)" ] }, "y": 10 } },
        { "not": "u_has_weapon" },
        { "math": [ "_hits != false" ] }
      ]
    },
    "effect": [
      {
        "npc_add_effect": "effect_lilin_supernatural_disease",
        "duration": [
          { "math": [ "1 + (u_vitamin('lilin_ruach_vitamin') * 0.09)" ] },
          { "math": [ "15 + (u_vitamin('lilin_ruach_vitamin') * 0.24)" ] }
        ]
      }
    ]
  },
  {
    "type": "effect_on_condition",
    "id": "EOC_LILIN_DISEASE_MELEE_STRIKES_MONSTER_ATTACK",
    "eoc_type": "EVENT",
    "required_event": "character_melee_attacks_monster",
    "condition": {
      "and": [
        { "u_has_trait": "LILIN_DISEASE_MELEE_STRIKES" },
        { "x_in_y_chance": { "x": { "math": [ "max( (u_vitamin('lilin_ruach_vitamin') / 1000) , 1)" ] }, "y": 10 } },
        { "not": "u_has_weapon" },
        { "math": [ "_hits != false" ] }
      ]
    },
    "effect": [
      {
        "npc_add_effect": "effect_lilin_supernatural_disease",
        "duration": [
          { "math": [ "1 + (u_vitamin('lilin_ruach_vitamin') * 0.09)" ] },
          { "math": [ "15 + (u_vitamin('lilin_ruach_vitamin') * 0.24)" ] }
        ]
      }
    ]
  },
  {
    "type": "effect_on_condition",
    "id": "EOC_LILIN_TRANSFORM_INTO_WAR_OWL_FORM_activated",
    "condition": { "not": { "u_has_trait": "LILIN_WAR_OWL_FORM_TRAITS" } },
    "effect": [
      {
        "run_eocs": [
          {
            "id": "EOC_LILIN_TRANSFORM_INTO_WAR_OWL_FORM_activated_2",
<<<<<<< HEAD
            "condition": { "math": [ "u_vitamin('lilin_ruach_vitamin') >= 480" ] },
=======
            "condition": { "math": [ "u_vitamin('lilin_ruach_vitamin')", ">=", "480 * lilin_has_ruach_efficiency()" ] },
>>>>>>> 4a037347
            "effect": [
              { "u_assign_activity": "ACT_GENERIC_EOC", "duration": 1.5 },
              { "math": [ "u_vitamin('lilin_ruach_vitamin')", "-=", "480 * lilin_has_ruach_efficiency()" ] },
              { "u_add_trait": "LILIN_WAR_OWL_FORM_TRAITS" },
              { "u_add_trait": "LILIN_WAR_OWL_FORM_LEAPER" },
              { "math": [ "u_calories('dont_affect_weariness': true)", "*=", "1.5" ] },
              {
                "u_message": "Wings erupt from your shoulders and talons grow from your fingers as you assume the strix form.",
                "type": "good"
              }
            ],
            "false_effect": [
              { "u_message": "You don't have enough ruach to transform into a strix.", "type": "bad" },
              { "run_eocs": "EOC_LILIN_TRANSFORM_INTO_WAR_OWL_FORM_deactivate_future", "time_in_future": 0 }
            ]
          }
        ]
      }
    ],
    "false_effect": [
      {
        "run_eocs": [
          {
            "id": "EOC_LILIN_TRANSFORM_INTO_WAR_OWL_FORM_deactivated",
            "condition": { "u_has_trait": "LILIN_WAR_OWL_FORM_TRAITS" },
            "effect": [
              { "u_message": "Your wings, feathers, and talons all vanish as you return to your human form.", "type": "neutral" },
              { "u_lose_trait": "LILIN_WAR_OWL_FORM_TRAITS" },
              { "u_lose_trait": "LILIN_WAR_OWL_FORM_LEAPER" },
              { "math": [ "u_calories('dont_affect_weariness': true)", "/=", "1.5" ] }
            ]
          }
        ]
      }
    ]
  },
  {
    "type": "effect_on_condition",
    "id": "EOC_LILIN_TRANSFORM_INTO_WAR_OWL_FORM_deactivate_future",
    "//": "This is necessary because calling u_deactivate_trait from within the trait EoC does not work",
    "effect": { "u_deactivate_trait": "LILIN_TRANSFORM_INTO_WAR_OWL_FORM" }
  },
  {
    "type": "effect_on_condition",
    "id": "EOC_LILIN_STRIX_LEAP",
    "effect": [
      {
        "run_eocs": "EOC_GENERIC_SPELL_MUTATION",
        "variables": {
          "energy_amount": "2000",
          "prep_time": "1",
          "spell_to_cast": "lilin_strix_leap_spell",
          "message_success": {
            "i18n": true,
            "str": "You squat down, build up tension in your legs, then with a mighty beat of your wings, you leap."
          },
          "message_fail": { "i18n": true, "str": "Your legs are too tired to perform a jump." }
        }
      }
    ]
  },
  {
    "type": "effect_on_condition",
    "id": "EOC_LILIN_PREVENT_DEATH_INITIATE",
    "eoc_type": "PREVENT_DEATH",
    "condition": {
      "and": [
        { "u_has_trait": "LILIN_PREVENT_DEATH_TRIGGER" },
        { "not": "is_day" },
        { "not": { "u_has_effect": "onfire" } },
        { "not": { "u_is_in_field": "fd_fire" } },
        { "math": [ "u_vitamin('lilin_ruach_vitamin')", ">", "0" ] },
        { "not": { "u_has_effect": "lilit_prevent_death_cooldown" } }
      ]
    },
    "effect": [
      { "u_message": "As yours wounds overtake you, you cast forth your spirit in the form of an owl.", "popup": true },
      { "run_eocs": [ "EOC_LILIN_PREVENT_DEATH_PROCESSING" ] }
    ]
  },
  {
    "type": "effect_on_condition",
    "id": "EOC_LILIN_PREVENT_DEATH_DAMAGE_TRACKER",
    "eoc_type": "EVENT",
    "required_event": "character_takes_damage",
    "condition": { "u_has_trait": "LILIN_PREVENT_DEATH_TRIGGER" },
    "effect": [
      {
        "if": { "math": [ "u_hp('torso')", ">", "0" ] },
        "then": { "math": [ "u_lilin_return_from_death_hp_torso", "=", "u_hp('torso')" ] }
      },
      {
        "if": { "math": [ "u_hp('head')", ">", "0" ] },
        "then": { "math": [ "u_lilin_return_from_death_hp_head", "=", "u_hp('head')" ] }
      },
      {
        "if": { "math": [ "u_hp('arm_l')", ">", "0" ] },
        "then": { "math": [ "u_lilin_return_from_death_hp_arm_l", "=", "u_hp('arm_l')" ] }
      },
      {
        "if": { "math": [ "u_hp('arm_r')", ">", "0" ] },
        "then": { "math": [ "u_lilin_return_from_death_hp_arm_r", "=", "u_hp('arm_r')" ] }
      },
      {
        "if": { "math": [ "u_hp('leg_l')", ">", "0" ] },
        "then": { "math": [ "u_lilin_return_from_death_hp_leg_l", "=", "u_hp('leg_l')" ] }
      },
      {
        "if": { "math": [ "u_hp('leg_r')", ">", "0" ] },
        "then": { "math": [ "u_lilin_return_from_death_hp_leg_r", "=", "u_hp('leg_r')" ] }
      }
    ]
  },
  {
    "type": "effect_on_condition",
    "id": "EOC_LILIN_PREVENT_DEATH_PROCESSING",
    "condition": { "u_has_trait": "LILIN_PREVENT_DEATH_TRIGGER" },
    "effect": [
      {
        "if": { "math": [ "u_vitamin('lilin_ruach_vitamin')", ">", "3000 * lilin_has_ruach_efficiency()" ] },
        "then": { "math": [ "u_vitamin('lilin_ruach_vitamin')", "-=", "3000 * lilin_has_ruach_efficiency()" ] },
        "else": { "math": [ "u_vitamin('lilin_ruach_vitamin')", "=", "0" ] }
      },
      { "math": [ "u_hp('ALL_MINOR')", "=", "999" ] },
      { "math": [ "u_hp('torso')", "=", "max( u_lilin_return_from_death_hp_torso, 10)" ] },
      { "math": [ "u_hp('head')", "=", "max( u_lilin_return_from_death_hp_head, 10)" ] },
      { "math": [ "u_hp('arm_l')", "=", "max( u_lilin_return_from_death_hp_arm_l, 10)" ] },
      { "math": [ "u_hp('arm_r')", "=", "max( u_lilin_return_from_death_hp_arm_r, 10)" ] },
      { "math": [ "u_hp('leg_l')", "=", "max( u_lilin_return_from_death_hp_leg_l, 10)" ] },
      { "math": [ "u_hp('leg_r')", "=", "max( u_lilin_return_from_death_hp_leg_r, 10)" ] },
      { "math": [ "u_vitamin('redcells')", "=", "0" ] },
      { "math": [ "u_vitamin('bad_food')", "=", "0" ] },
      { "math": [ "u_vitamin('blood')", "=", "0" ] },
      { "u_lose_effect": "corroding" },
      { "u_lose_effect": "dazed" },
      { "u_lose_effect": "downed" },
      { "u_lose_effect": "stunned" },
      { "u_lose_effect": "venom_blind" },
      { "u_lose_effect": "sap" },
      { "u_lose_effect": "staggered_character" },
      { "u_lose_effect": "nausea" },
      { "u_lose_effect": "bleed" },
      { "u_lose_effect": "blind" },
      { "u_lose_effect": "deaf" },
      { "u_lose_effect": "grabbed" },
      { "u_add_effect": "lilit_prevent_death_escape", "duration": 15 },
      { "u_add_effect": "lilit_prevent_death_cooldown", "duration": 300 },
      { "math": [ "u_vitamin('lilin_ruach_vitamin')", "+=", "360 * lilin_has_ruach_efficiency()" ] },
      { "u_activate_trait": "LILIN_TURN_INTO_OWL" }
    ]
  }
]<|MERGE_RESOLUTION|>--- conflicted
+++ resolved
@@ -10,11 +10,7 @@
           "run_eocs": [
             {
               "id": "EOC_LILIN_TEMPORARY_GLORIOUS_activated_2",
-<<<<<<< HEAD
-              "condition": { "math": [ "u_vitamin('lilin_ruach_vitamin') >= 60" ] },
-=======
-              "condition": { "math": [ "u_vitamin('lilin_ruach_vitamin')", ">=", "60 * lilin_has_ruach_efficiency()" ] },
->>>>>>> 4a037347
+              "condition": { "math": [ "u_vitamin('lilin_ruach_vitamin') >= 60 * lilin_has_ruach_efficiency()" ] },
               "effect": [
                 { "math": [ "u_vitamin('lilin_ruach_vitamin')", "-=", "60 * lilin_has_ruach_efficiency()" ] },
                 { "u_add_trait": "BEAUTIFUL3" },
@@ -69,11 +65,7 @@
         "run_eocs": [
           {
             "id": "EOC_LILIN_TEMPORARY_GLORIOUS_maintenance_2",
-<<<<<<< HEAD
-            "condition": { "math": [ "u_vitamin('lilin_ruach_vitamin') >= 60" ] },
-=======
-            "condition": { "math": [ "u_vitamin('lilin_ruach_vitamin')", ">=", "60 * lilin_has_ruach_efficiency()" ] },
->>>>>>> 4a037347
+            "condition": { "math": [ "u_vitamin('lilin_ruach_vitamin') >= 60 * lilin_has_ruach_efficiency()" ] },
             "effect": [
               { "math": [ "u_vitamin('lilin_ruach_vitamin')", "-=", "60 * lilin_has_ruach_efficiency()" ] },
               {
@@ -116,11 +108,7 @@
         "run_eocs": [
           {
             "id": "EOC_LILIN_ATTRIBUTE_BONUSES_activated_2",
-<<<<<<< HEAD
-            "condition": { "math": [ "u_vitamin('lilin_ruach_vitamin') >= 80" ] },
-=======
-            "condition": { "math": [ "u_vitamin('lilin_ruach_vitamin')", ">=", "80 * lilin_has_ruach_efficiency()" ] },
->>>>>>> 4a037347
+            "condition": { "math": [ "u_vitamin('lilin_ruach_vitamin') >= 80 * lilin_has_ruach_efficiency()" ] },
             "effect": [
               { "math": [ "u_vitamin('lilin_ruach_vitamin')", "-=", "80 * lilin_has_ruach_efficiency()" ] },
               { "u_add_effect": "effect_lilin_attribute_bonuses", "duration": "PERMANENT" },
@@ -172,11 +160,7 @@
         "run_eocs": [
           {
             "id": "EOC_LILIN_ATTRIBUTE_BONUSES_maintenance_2",
-<<<<<<< HEAD
-            "condition": { "math": [ "u_vitamin('lilin_ruach_vitamin') >= 60" ] },
-=======
-            "condition": { "math": [ "u_vitamin('lilin_ruach_vitamin')", ">=", "60 * lilin_has_ruach_efficiency()" ] },
->>>>>>> 4a037347
+            "condition": { "math": [ "u_vitamin('lilin_ruach_vitamin') >= 60 * lilin_has_ruach_efficiency()" ] },
             "effect": [
               { "math": [ "u_vitamin('lilin_ruach_vitamin')", "-=", "60 * lilin_has_ruach_efficiency()" ] },
               {
@@ -210,11 +194,7 @@
         "run_eocs": [
           {
             "id": "EOC_LILIN_TURN_INTO_OWL_activated_2",
-<<<<<<< HEAD
-            "condition": { "math": [ "u_vitamin('lilin_ruach_vitamin') >= 360" ] },
-=======
-            "condition": { "math": [ "u_vitamin('lilin_ruach_vitamin')", ">=", "360 * lilin_has_ruach_efficiency()" ] },
->>>>>>> 4a037347
+            "condition": { "math": [ "u_vitamin('lilin_ruach_vitamin') >= 360 * lilin_has_ruach_efficiency()" ] },
             "effect": [
               { "u_assign_activity": "ACT_GENERIC_EOC", "duration": 1.5 },
               { "math": [ "u_vitamin('lilin_ruach_vitamin')", "-=", "360 * lilin_has_ruach_efficiency()" ] },
@@ -269,11 +249,7 @@
         "run_eocs": [
           {
             "id": "EOC_LILIN_BONUS_HEALING_ACTIVE_activated_2",
-<<<<<<< HEAD
-            "condition": { "math": [ "u_vitamin('lilin_ruach_vitamin') >= 50" ] },
-=======
-            "condition": { "math": [ "u_vitamin('lilin_ruach_vitamin')", ">=", "100 * lilin_has_ruach_efficiency()" ] },
->>>>>>> 4a037347
+            "condition": { "math": [ "u_vitamin('lilin_ruach_vitamin') >= 100 * lilin_has_ruach_efficiency()" ] },
             "effect": [
               { "math": [ "u_vitamin('lilin_ruach_vitamin')", "-=", "100 * lilin_has_ruach_efficiency()" ] },
               { "u_add_effect": "effect_lilin_bonus_healing_active", "duration": "PERMANENT" },
@@ -318,11 +294,7 @@
         "run_eocs": [
           {
             "id": "EOC_LILIN_BONUS_HEALING_ACTIVE_maintenance_2",
-<<<<<<< HEAD
-            "condition": { "math": [ "u_vitamin('lilin_ruach_vitamin') >= 50" ] },
-=======
-            "condition": { "math": [ "u_vitamin('lilin_ruach_vitamin')", ">=", "100 * lilin_has_ruach_efficiency()" ] },
->>>>>>> 4a037347
+            "condition": { "math": [ "u_vitamin('lilin_ruach_vitamin') >= 100 * lilin_has_ruach_efficiency()" ] },
             "effect": [
               { "math": [ "u_vitamin('lilin_ruach_vitamin')", "-=", "100 * lilin_has_ruach_efficiency()" ] },
               { "u_message": "You feel icy pinpricks on your skin as your wounds heal.", "type": "mixed" },
@@ -432,11 +404,7 @@
         "run_eocs": [
           {
             "id": "EOC_LILIN_TRANSFORM_INTO_WAR_OWL_FORM_activated_2",
-<<<<<<< HEAD
-            "condition": { "math": [ "u_vitamin('lilin_ruach_vitamin') >= 480" ] },
-=======
-            "condition": { "math": [ "u_vitamin('lilin_ruach_vitamin')", ">=", "480 * lilin_has_ruach_efficiency()" ] },
->>>>>>> 4a037347
+            "condition": { "math": [ "u_vitamin('lilin_ruach_vitamin') >= 480 * lilin_has_ruach_efficiency()" ] },
             "effect": [
               { "u_assign_activity": "ACT_GENERIC_EOC", "duration": 1.5 },
               { "math": [ "u_vitamin('lilin_ruach_vitamin')", "-=", "480 * lilin_has_ruach_efficiency()" ] },
