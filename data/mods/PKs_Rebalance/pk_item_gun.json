--- conflicted
+++ resolved
@@ -70,12 +70,7 @@
     "bashing": 50,
     "to_hit": -5,
     "dispersion": 1300,
-<<<<<<< HEAD
     "sight_dispersion": 200,
-=======
-    "sight_dispersion": 2000,
-    "aim_speed": 300,
->>>>>>> ee526d55
     "recoil": 500,
     "durability": 10,
     "clip_size": 6,
