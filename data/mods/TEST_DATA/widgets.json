[
  {
    "id": "test_activity_clauses",
    "type": "widget",
    "separator": ": ",
    "label": "Activity",
    "style": "text",
    "clauses": [
      {
        "id": "none",
        "text": "None",
        "color": "light_gray",
        "condition": { "compare_num": [ { "u_val": "activity_level" }, "==", { "const": 0 } ] }
      },
      {
        "id": "light",
        "text": "Light",
        "color": "yellow",
        "condition": { "compare_num": [ { "u_val": "activity_level" }, "==", { "const": 1 } ] }
      },
      {
        "id": "moderate",
        "text": "Moderate",
        "color": "yellow",
        "condition": { "compare_num": [ { "u_val": "activity_level" }, "==", { "const": 2 } ] }
      },
      {
        "id": "brisk",
        "text": "Brisk",
        "color": "light_red",
        "condition": { "compare_num": [ { "u_val": "activity_level" }, "==", { "const": 3 } ] }
      },
      {
        "id": "active",
        "text": "Active",
        "color": "light_red",
        "condition": { "compare_num": [ { "u_val": "activity_level" }, "==", { "const": 4 } ] }
      },
      {
        "id": "extreme",
        "text": "Extreme",
        "color": "red",
        "condition": { "compare_num": [ { "u_val": "activity_level" }, ">=", { "const": 5 } ] }
      }
    ]
  },
  {
    "id": "test_fatigue_clause_template",
    "type": "widget",
    "separator": ": ",
    "style": "clause",
    "clauses": [
      {
        "id": "tired",
        "text": "Tired",
        "color": "yellow",
        "condition": {
          "and": [
            { "compare_num": [ { "u_val": "fatigue" }, ">", { "const": 191 } ] },
            { "compare_num": [ { "u_val": "fatigue" }, "<=", { "const": 383 } ] }
          ]
        }
      },
      {
        "id": "dead_tired",
        "text": "Dead Tired",
        "color": "light_red",
        "condition": {
          "and": [
            { "compare_num": [ { "u_val": "fatigue" }, ">", { "const": 383 } ] },
            { "compare_num": [ { "u_val": "fatigue" }, "<=", { "const": 575 } ] }
          ]
        }
      },
      {
        "id": "exhausted",
        "text": "Exhausted",
        "color": "red",
        "condition": { "compare_num": [ { "u_val": "fatigue" }, ">", { "const": 575 } ] }
      }
    ]
  },
  {
    "id": "test_bp_status_indicator_template",
    "type": "widget",
    "separator": ": ",
    "style": "clause",
    "clauses": [
      { "id": "bitten", "text": "bitten", "sym": "B", "color": "yellow", "condition": { "u_has_effect": "bite" } },
      {
        "id": "infected",
        "text": "infected",
        "sym": "I",
        "color": "pink",
        "condition": { "u_has_effect": "infected" }
      },
      {
        "id": "broken",
        "text": "broken",
        "sym": "%",
        "color": "magenta",
        "condition": { "compare_num": [ { "u_val": "hp" }, "==", { "const": 0 } ] }
      },
      {
        "id": "splinted",
        "text": "splinted",
        "sym": "=",
        "color": "light_gray",
        "condition": { "u_has_worn_with_flag": "SPLINT" }
      },
      {
        "id": "bandaged",
        "text": "bandaged",
        "sym": "+",
        "color": "white",
        "condition": { "u_has_effect": "bandaged" }
      },
      {
        "id": "disinfected",
        "text": "disinfected",
        "sym": "$",
        "color": "light_green",
        "condition": { "u_has_effect": "disinfected" }
      },
      {
        "id": "bleeding",
        "text": "bleeding",
        "sym": "b",
        "color": "light_red",
        "condition": {
          "and": [
            { "u_has_effect": "bleed", "intensity": 1 },
            { "compare_num": [ { "u_val": "effect_intensity", "effect": "bleed" }, "<", { "const": 11 } ] }
          ]
        }
      },
      {
        "id": "bleeding",
        "text": "bleeding",
        "sym": "b",
        "color": "red",
        "condition": {
          "and": [
            { "u_has_effect": "bleed", "intensity": 11 },
            { "compare_num": [ { "u_val": "effect_intensity", "effect": "bleed" }, "<", { "const": 21 } ] }
          ]
        }
      },
      {
        "id": "bleeding",
        "text": "bleeding",
        "sym": "b",
        "color": "red_red",
        "condition": { "u_has_effect": "bleed", "intensity": 21 }
      }
    ]
  },
  {
    "id": "test_rad_badge_template",
    "type": "widget",
    "separator": ": ",
    "style": "clause",
    "clauses": [
      {
        "id": "rad_0",
        "text": " green ",
        "color": "white_green",
        "condition": {
          "and": [
            { "compare_num": [ { "u_val": "item_rad", "flag": "RAD_DETECT", "aggregate": "min" }, "<=", { "const": 0 } ] },
            { "or": [ { "u_has_worn_with_flag": "RAD_DETECT" }, { "u_has_wielded_with_flag": "RAD_DETECT" } ] }
          ]
        }
      },
      {
        "id": "rad_30",
        "text": " blue ",
        "color": "h_white",
        "condition": {
          "and": [
            { "compare_num": [ { "u_val": "item_rad", "flag": "RAD_DETECT", "aggregate": "min" }, "<=", { "const": 30 } ] },
            {
              "compare_num": [ { "u_val": "item_rad", "flag": "RAD_DETECT", "aggregate": "min" }, ">", { "const": 0 } ]
            },
            { "or": [ { "u_has_worn_with_flag": "RAD_DETECT" }, { "u_has_wielded_with_flag": "RAD_DETECT" } ] }
          ]
        }
      },
      {
        "id": "rad_60",
        "text": " yellow ",
        "color": "i_yellow",
        "condition": {
          "and": [
            { "compare_num": [ { "u_val": "item_rad", "flag": "RAD_DETECT", "aggregate": "min" }, "<=", { "const": 60 } ] },
            {
              "compare_num": [ { "u_val": "item_rad", "flag": "RAD_DETECT", "aggregate": "min" }, ">", { "const": 30 } ]
            },
            { "or": [ { "u_has_worn_with_flag": "RAD_DETECT" }, { "u_has_wielded_with_flag": "RAD_DETECT" } ] }
          ]
        }
      },
      {
        "id": "rad_120",
        "text": " orange ",
        "color": "red_yellow",
        "condition": {
          "and": [
            { "compare_num": [ { "u_val": "item_rad", "flag": "RAD_DETECT", "aggregate": "min" }, "<=", { "const": 120 } ] },
            {
              "compare_num": [ { "u_val": "item_rad", "flag": "RAD_DETECT", "aggregate": "min" }, ">", { "const": 60 } ]
            },
            { "or": [ { "u_has_worn_with_flag": "RAD_DETECT" }, { "u_has_wielded_with_flag": "RAD_DETECT" } ] }
          ]
        }
      },
      {
        "id": "rad_240",
        "text": " red ",
        "color": "red_red",
        "condition": {
          "and": [
            { "compare_num": [ { "u_val": "item_rad", "flag": "RAD_DETECT", "aggregate": "min" }, "<=", { "const": 240 } ] },
            {
              "compare_num": [ { "u_val": "item_rad", "flag": "RAD_DETECT", "aggregate": "min" }, ">", { "const": 120 } ]
            },
            { "or": [ { "u_has_worn_with_flag": "RAD_DETECT" }, { "u_has_wielded_with_flag": "RAD_DETECT" } ] }
          ]
        }
      },
      {
        "id": "rad_500",
        "text": " black ",
        "color": "pink",
        "condition": {
          "and": [
            { "compare_num": [ { "u_val": "item_rad", "flag": "RAD_DETECT", "aggregate": "min" }, ">", { "const": 240 } ] },
            { "or": [ { "u_has_worn_with_flag": "RAD_DETECT" }, { "u_has_wielded_with_flag": "RAD_DETECT" } ] }
          ]
        }
      }
    ]
  },
  {
    "id": "test_thirst_clause_template",
    "type": "widget",
    "separator": ": ",
    "style": "clause",
    "clauses": [
      {
        "id": "parched",
        "text": "Parched",
        "color": "light_red",
        "condition": { "compare_num": [ { "u_val": "thirst" }, ">", { "const": 520 } ] }
      },
      {
        "id": "dehydrated",
        "text": "Dehydrated",
        "color": "light_red",
        "condition": {
          "and": [
            { "compare_num": [ { "u_val": "thirst" }, ">", { "const": 240 } ] },
            { "compare_num": [ { "u_val": "thirst" }, "<=", { "const": 520 } ] }
          ]
        }
      },
      {
        "id": "very_thirsty",
        "text": "Very thirsty",
        "color": "yellow",
        "condition": {
          "and": [
            { "compare_num": [ { "u_val": "thirst" }, ">", { "const": 80 } ] },
            { "compare_num": [ { "u_val": "thirst" }, "<=", { "const": 240 } ] }
          ]
        }
      },
      {
        "id": "thirsty",
        "text": "Thirsty",
        "color": "yellow",
        "condition": {
          "and": [
            { "compare_num": [ { "u_val": "thirst" }, ">", { "const": 40 } ] },
            { "compare_num": [ { "u_val": "thirst" }, "<=", { "const": 80 } ] }
          ]
        }
      },
      {
        "id": "neutral",
        "text": "",
        "color": "white",
        "condition": {
          "and": [
            { "compare_num": [ { "u_val": "thirst" }, ">=", { "const": 0 } ] },
            { "compare_num": [ { "u_val": "thirst" }, "<=", { "const": 40 } ] }
          ]
        }
      },
      {
        "id": "slaked",
        "text": "Slaked",
        "color": "green",
        "condition": {
          "and": [
            { "compare_num": [ { "u_val": "thirst" }, ">=", { "const": -20 } ] },
            { "compare_num": [ { "u_val": "thirst" }, "<", { "const": 0 } ] }
          ]
        }
      },
      {
        "id": "hydrated",
        "text": "Hydrated",
        "color": "green",
        "condition": {
          "and": [
            { "compare_num": [ { "u_val": "thirst" }, ">=", { "const": -60 } ] },
            { "compare_num": [ { "u_val": "thirst" }, "<", { "const": -20 } ] }
          ]
        }
      },
      {
        "id": "turgid",
        "text": "Turgid",
        "color": "green",
        "condition": { "compare_num": [ { "u_val": "thirst" }, "<", { "const": -60 } ] }
      }
    ]
  },
  {
    "id": "test_hunger_clause_template",
    "type": "widget",
    "separator": ": ",
    "style": "clause",
    "clauses": [
      { "id": "engorged", "text": "Engorged", "color": "red", "condition": { "u_has_effect": "hunger_engorged" } },
      { "id": "full", "text": "Full", "color": "yellow", "condition": { "u_has_effect": "hunger_full" } },
      {
        "id": "satisfied",
        "text": "Satisfied",
        "color": "green",
        "condition": { "u_has_effect": "hunger_satisfied" }
      },
      { "id": "blank", "text": "", "color": "white", "condition": { "u_has_effect": "hunger_blank" } },
      { "id": "hungry", "text": "Hungry", "color": "yellow", "condition": { "u_has_effect": "hunger_hungry" } },
      {
        "id": "very_hungry",
        "text": "Very hungry",
        "color": "yellow",
        "condition": { "u_has_effect": "hunger_very_hungry" }
      },
      {
        "id": "near_starving",
        "text": "Near starving",
        "color": "red",
        "condition": { "u_has_effect": "hunger_near_starving" }
      },
      { "id": "starving", "text": "Starving!", "color": "red", "condition": { "u_has_effect": "hunger_starving" } },
      {
        "id": "famished",
        "text": "Famished",
        "color": "light_red",
        "condition": { "u_has_effect": "hunger_famished" }
      }
    ]
  },
  {
    "id": "test_move_mode_template",
    "type": "widget",
    "separator": ": ",
    "style": "clause",
    "default_clause": { "text": "bugging out", "sym": "-", "color": "dark_gray" },
    "clauses": [
      { "id": "run", "text": "running", "sym": "R", "color": "red", "condition": { "u_has_move_mode": "run" } },
      { "id": "walk", "text": "walking", "sym": "W", "color": "white", "condition": { "u_has_move_mode": "walk" } },
      {
        "id": "crouch",
        "text": "crouching",
        "sym": "C",
        "color": "light_blue",
        "condition": { "u_has_move_mode": "crouch" }
      },
      { "id": "prone", "text": "prone", "sym": "P", "color": "green", "condition": { "u_has_move_mode": "prone" } }
    ]
  },
  {
    "id": "test_lighting_template",
    "type": "widget",
    "separator": ": ",
    "style": "clause",
    "clauses": [
      {
        "id": "bright",
        "text": "bright",
        "color": "yellow",
        "condition": { "compare_num": [ { "u_val": "fine_detail_vision_mod" }, "<=", { "const": 1 } ] }
      },
      {
        "id": "cloudy",
        "text": "cloudy",
        "color": "white",
        "condition": { "compare_num": [ { "u_val": "fine_detail_vision_mod" }, "==", { "const": 2 } ] }
      },
      {
        "id": "shady",
        "text": "shady",
        "color": "light_gray",
        "condition": { "compare_num": [ { "u_val": "fine_detail_vision_mod" }, "==", { "const": 3 } ] }
      },
      {
        "id": "dark",
        "text": "dark",
        "color": "dark_gray",
        "condition": { "compare_num": [ { "u_val": "fine_detail_vision_mod" }, "==", { "const": 4 } ] }
      },
      {
        "id": "very dark",
        "text": "very dark",
        "color": "black_white",
        "condition": { "compare_num": [ { "u_val": "fine_detail_vision_mod" }, ">=", { "const": 5 } ] }
      }
    ]
  },
  {
    "id": "test_moon_phase_template",
    "type": "widget",
    "separator": ": ",
    "style": "clause",
    "clauses": [
      {
        "id": "new_moon",
        "text": "New moon",
        "color": "white",
        "condition": { "compare_num": [ "moon", "==", { "const": 0 } ] }
      },
      {
        "id": "waxing_crescent",
        "text": "Waxing crescent",
        "color": "white",
        "condition": { "compare_num": [ "moon", "==", { "const": 1 } ] }
      },
      {
        "id": "half_moon",
        "text": "Half moon",
        "color": "white",
        "condition": { "compare_num": [ "moon", "==", { "const": 2 } ] }
      },
      {
        "id": "waxing_gibbous",
        "text": "Waxing gibbous",
        "color": "white",
        "condition": { "compare_num": [ "moon", "==", { "const": 3 } ] }
      },
      {
        "id": "full_moon",
        "text": "Full moon",
        "color": "white",
        "condition": { "compare_num": [ "moon", "==", { "const": 4 } ] }
      },
      {
        "id": "waning_gibbous",
        "text": "Waning gibbous",
        "color": "white",
        "condition": { "compare_num": [ "moon", "==", { "const": 5 } ] }
      },
      {
        "id": "half_moon",
        "text": "Half moon",
        "color": "white",
        "condition": { "compare_num": [ "moon", "==", { "const": 6 } ] }
      },
      {
        "id": "waning_crescent",
        "text": "Waning crescent",
        "color": "white",
        "condition": { "compare_num": [ "moon", "==", { "const": 7 } ] }
      },
      {
        "id": "dark_moon",
        "text": "Dark moon",
        "color": "white",
        "condition": { "compare_num": [ "moon", "==", { "const": 8 } ] }
      }
    ]
  },
  {
    "id": "test_health_clause_template",
    "type": "widget",
    "separator": ": ",
    "style": "clause",
    "clauses": [
      {
        "id": "horrible",
        "text": "Horrible",
        "color": "red",
        "condition": { "compare_num": [ { "u_val": "health" }, "<", { "const": -100 } ] }
      },
      {
        "id": "very_bad",
        "text": "Very bad",
        "color": "light_red",
        "condition": {
          "and": [
            { "compare_num": [ { "u_val": "health" }, ">=", { "const": -100 } ] },
            { "compare_num": [ { "u_val": "health" }, "<", { "const": -50 } ] }
          ]
        }
      },
      {
        "id": "bad",
        "text": "Bad",
        "color": "yellow",
        "condition": {
          "and": [
            { "compare_num": [ { "u_val": "health" }, ">=", { "const": -50 } ] },
            { "compare_num": [ { "u_val": "health" }, "<", { "const": -10 } ] }
          ]
        }
      },
      {
        "id": "ok",
        "text": "OK",
        "color": "light_gray",
        "condition": {
          "and": [
            { "compare_num": [ { "u_val": "health" }, ">=", { "const": -10 } ] },
            { "compare_num": [ { "u_val": "health" }, "<", { "const": 10 } ] }
          ]
        }
      },
      {
        "id": "good",
        "text": "Good",
        "color": "white",
        "condition": {
          "and": [
            { "compare_num": [ { "u_val": "health" }, ">=", { "const": 10 } ] },
            { "compare_num": [ { "u_val": "health" }, "<", { "const": 50 } ] }
          ]
        }
      },
      {
        "id": "very_good",
        "text": "Very good",
        "color": "green",
        "condition": {
          "and": [
            { "compare_num": [ { "u_val": "health" }, ">=", { "const": 50 } ] },
            { "compare_num": [ { "u_val": "health" }, "<", { "const": 100 } ] }
          ]
        }
      },
      {
        "id": "excellent",
        "text": "Excellent",
        "color": "light_green",
        "condition": { "compare_num": [ { "u_val": "health" }, ">=", { "const": 100 } ] }
      }
    ]
  },
  {
    "id": "test_body_temp_template",
    "type": "widget",
    "separator": ": ",
    "style": "clause",
    "clauses": [
      {
        "id": "scorching",
        "text": "Scorching!",
        "color": "red",
        "condition": { "compare_num": [ { "u_val": "body_temp" }, ">", { "const": 9500 } ] }
      },
      {
        "id": "very_hot",
        "text": "Very hot!",
        "color": "light_red",
        "condition": {
          "and": [
            { "compare_num": [ { "u_val": "body_temp" }, "<=", { "const": 9500 } ] },
            { "compare_num": [ { "u_val": "body_temp" }, ">", { "const": 8000 } ] }
          ]
        }
      },
      {
        "id": "warm",
        "text": "warm",
        "color": "yellow",
        "condition": {
          "and": [
            { "compare_num": [ { "u_val": "body_temp" }, "<=", { "const": 8000 } ] },
            { "compare_num": [ { "u_val": "body_temp" }, ">", { "const": 6500 } ] }
          ]
        }
      },
      {
        "id": "comfortable",
        "text": "Comfortable",
        "color": "green",
        "condition": {
          "and": [
            { "compare_num": [ { "u_val": "body_temp" }, "<=", { "const": 6500 } ] },
            { "compare_num": [ { "u_val": "body_temp" }, ">", { "const": 3500 } ] }
          ]
        }
      },
      {
        "id": "chilly",
        "text": "Chilly",
        "color": "light_blue",
        "condition": {
          "and": [
            { "compare_num": [ { "u_val": "body_temp" }, "<=", { "const": 3500 } ] },
            { "compare_num": [ { "u_val": "body_temp" }, ">", { "const": 2000 } ] }
          ]
        }
      },
      {
        "id": "very_cold",
        "text": "Very cold!",
        "color": "cyan",
        "condition": {
          "and": [
            { "compare_num": [ { "u_val": "body_temp" }, "<=", { "const": 2000 } ] },
            { "compare_num": [ { "u_val": "body_temp" }, ">", { "const": 500 } ] }
          ]
        }
      },
      {
        "id": "freezing",
        "text": "Freezing!",
        "color": "blue",
        "condition": { "compare_num": [ { "u_val": "body_temp" }, "<=", { "const": 500 } ] }
      }
    ]
  },
  {
    "id": "test_body_temp_delta_template",
    "type": "widget",
    "separator": ": ",
    "style": "clause",
    "default_clause": { "text": "", "sym": "-", "color": "green" },
    "clauses": [
      {
        "id": "rising3",
        "text": "(Rising!!)",
        "sym": "↑↑↑",
        "color": "red",
        "condition": { "compare_num": [ { "u_val": "body_temp_delta" }, ">", { "const": 4500 } ] }
      },
      {
        "id": "rising2",
        "text": "(Rising!)",
        "sym": "↑↑",
        "color": "light_red",
        "condition": {
          "and": [
            { "compare_num": [ { "u_val": "body_temp_delta" }, "<=", { "const": 4500 } ] },
            { "compare_num": [ { "u_val": "body_temp_delta" }, ">", { "const": 3000 } ] }
          ]
        }
      },
      {
        "id": "rising1",
        "text": "(Rising)",
        "sym": "↑",
        "color": "yellow",
        "condition": {
          "and": [
            { "compare_num": [ { "u_val": "body_temp_delta" }, "<=", { "const": 3000 } ] },
            { "compare_num": [ { "u_val": "body_temp_delta" }, ">", { "const": 1500 } ] }
          ]
        }
      },
      {
        "id": "falling1",
        "text": "(Falling)",
        "sym": "↓",
        "color": "light_blue",
        "condition": {
          "and": [
            { "compare_num": [ { "u_val": "body_temp_delta" }, "<", { "const": -1500 } ] },
            { "compare_num": [ { "u_val": "body_temp_delta" }, ">=", { "const": -3000 } ] }
          ]
        }
      },
      {
        "id": "falling2",
        "text": "(Falling!)",
        "sym": "↓↓",
        "color": "cyan",
        "condition": {
          "and": [
            { "compare_num": [ { "u_val": "body_temp_delta" }, "<", { "const": -3000 } ] },
            { "compare_num": [ { "u_val": "body_temp_delta" }, ">=", { "const": -4500 } ] }
          ]
        }
      },
      {
        "id": "falling3",
        "text": "(Falling!!)",
        "sym": "↓↓↓",
        "color": "blue",
        "condition": { "compare_num": [ { "u_val": "body_temp_delta" }, "<", { "const": -4500 } ] }
      }
    ]
  },
  {
    "id": "test_bucket_graph",
    "type": "widget",
    "separator": ": ",
    "style": "graph",
    "label": "BUCKET",
    "width": 4,
    "symbols": "0123",
    "fill": "bucket"
  },
  {
    "id": "test_pool_graph",
    "type": "widget",
    "separator": ": ",
    "style": "graph",
    "label": "POOL",
    "width": 4,
    "symbols": "0123",
    "fill": "pool"
  },
  {
    "id": "test_number_widget",
    "type": "widget",
    "separator": ": ",
    "label": "NUM",
    "style": "number"
  },
  {
    "id": "test_color_number_widget",
    "type": "widget",
    "separator": ": ",
    "label": "COLORNUM",
    "style": "number",
    "colors": [ "c_red", "c_yellow", "c_green" ]
  },
  {
    "id": "test_color_graph_widget",
    "type": "widget",
    "separator": ": ",
    "label": "COLORGRAPH",
    "style": "graph",
    "width": 5,
    "symbols": "-=#",
    "colors": [ "c_red", "c_yellow", "c_light_green", "c_green" ]
  },
  {
    "id": "test_color_graph_10k_widget",
    "type": "widget",
    "separator": ": ",
    "label": "COLORGRAPH",
    "style": "graph",
    "width": 10,
    "symbols": "-=#",
    "fill": "pool",
    "colors": [ "c_red", "c_light_red", "c_yellow", "c_light_green", "c_green" ]
  },
  {
    "id": "test_focus_num",
    "type": "widget",
    "separator": ": ",
    "label": "FOCUS",
    "var": "focus",
    "style": "number"
  },
  {
    "id": "test_mana_num",
    "type": "widget",
    "separator": ": ",
    "label": "MANA",
    "var": "mana",
    "style": "number"
  },
  {
    "id": "test_morale_num",
    "type": "widget",
    "separator": ": ",
    "label": "MORALE",
    "var": "morale_level",
    "style": "number"
  },
  {
    "id": "test_sundial_text",
    "type": "widget",
    "separator": ": ",
    "label": "SUN",
    "style": "text",
    "var": "sundial_text"
  },
  {
    "id": "test_rad_badge_text",
    "type": "widget",
    "separator": ": ",
    "label": "RADIATION",
    "style": "text",
    "default_clause": { "text": "Unknown", "color": "light_gray" },
    "copy-from": "test_rad_badge_template"
  },
  {
    "id": "test_compass_N_nodir_nowidth",
    "type": "widget",
    "separator": ": ",
    "label": "N",
    "var": "compass_text",
    "style": "text"
  },
  {
    "id": "test_compass_N_nowidth",
    "type": "widget",
    "separator": ": ",
    "label": "N",
    "var": "compass_text",
    "style": "text",
    "direction": "N"
  },
  {
    "id": "test_compass_N",
    "type": "widget",
    "separator": ": ",
    "label": "N",
    "var": "compass_text",
    "style": "text",
    "direction": "N",
    "width": 4
  },
  {
    "id": "test_compass_legend_1",
    "type": "widget",
    "separator": ": ",
    "style": "text",
    "var": "compass_legend_text",
    "width": 0,
    "text_align": "left",
    "flags": [ "W_DYNAMIC_HEIGHT" ]
  },
  {
    "id": "test_compass_legend_3",
    "type": "widget",
    "separator": ": ",
    "style": "text",
    "var": "compass_legend_text",
    "height": 3,
    "width": 0,
    "text_align": "left",
    "flags": [ "W_DYNAMIC_HEIGHT" ]
  },
  {
    "id": "test_compass_legend_5",
    "type": "widget",
    "separator": ": ",
    "style": "text",
    "var": "compass_legend_text",
    "height": 5,
    "width": 0,
    "text_align": "left",
    "flags": [ "W_DYNAMIC_HEIGHT" ]
  },
  {
    "id": "test_speed_num",
    "type": "widget",
    "separator": ": ",
    "label": "SPEED",
    "var": "speed",
    "style": "number"
  },
  {
    "id": "test_stamina_num",
    "type": "widget",
    "separator": ": ",
    "label": "STAMINA",
    "var": "stamina",
    "style": "number"
  },
  {
    "id": "test_stamina_graph",
    "type": "widget",
    "separator": ": ",
    "label": "STAMINA",
    "var": "stamina",
    "style": "graph",
    "fill": "pool",
    "width": 10,
    "symbols": "-=#"
  },
  {
    "id": "test_sound_num",
    "type": "widget",
    "separator": ": ",
    "label": "SOUND",
    "var": "sound",
    "style": "number"
  },
  {
    "id": "test_move_num",
    "type": "widget",
    "separator": ": ",
    "label": "MOVE",
    "var": "move",
    "style": "number"
  },
  {
    "id": "test_move_cost_num",
    "type": "widget",
    "separator": ": ",
    "label": "MOVE COST",
    "var": "move_cost",
    "style": "number"
  },
  {
    "id": "test_move_mode_text",
    "type": "widget",
    "separator": ": ",
    "label": "MODE",
    "style": "text",
    "copy-from": "test_move_mode_template"
  },
  {
    "id": "test_move_mode_letter",
    "type": "widget",
    "separator": ": ",
    "label": "MODE",
    "style": "symbol",
    "copy-from": "test_move_mode_template"
  },
  {
    "id": "test_move_count_mode_text",
    "type": "widget",
    "separator": ": ",
    "label": "MOVE/MODE",
    "var": "move_count_mode_text",
    "style": "text"
  },
  {
    "id": "test_stat_num",
    "//": "Plain text stat widget, for use in column-layout tests where color tags would interfere",
    "type": "widget",
    "separator": ": ",
    "style": "number"
  },
  {
    "id": "test_str_num",
    "type": "widget",
    "separator": ": ",
    "label": "STR",
    "var": "stat_str",
    "copy-from": "test_stat_num"
  },
  {
    "id": "test_dex_num",
    "type": "widget",
    "separator": ": ",
    "label": "DEX",
    "var": "stat_dex",
    "copy-from": "test_stat_num"
  },
  {
    "id": "test_int_num",
    "type": "widget",
    "separator": ": ",
    "label": "INT",
    "var": "stat_int",
    "copy-from": "test_stat_num"
  },
  {
    "id": "test_per_num",
    "type": "widget",
    "separator": ": ",
    "label": "PER",
    "var": "stat_per",
    "copy-from": "test_stat_num"
  },
  {
    "id": "test_stat_color_num",
    "//": "Stat widget with color, to indicate below/at/above normal level",
    "colors": [ "c_red", "c_light_red", "c_yellow", "c_light_cyan", "c_light_green", "c_green" ],
    "type": "widget",
    "separator": ": ",
    "style": "number"
  },
  {
    "id": "test_str_color_num",
    "type": "widget",
    "separator": ": ",
    "label": "STR",
    "var": "stat_str",
    "copy-from": "test_stat_color_num"
  },
  {
    "id": "test_dex_color_num",
    "type": "widget",
    "separator": ": ",
    "label": "DEX",
    "var": "stat_dex",
    "copy-from": "test_stat_color_num"
  },
  {
    "id": "test_int_color_num",
    "type": "widget",
    "separator": ": ",
    "label": "INT",
    "var": "stat_int",
    "copy-from": "test_stat_color_num"
  },
  {
    "id": "test_per_color_num",
    "type": "widget",
    "separator": ": ",
    "label": "PER",
    "var": "stat_per",
    "copy-from": "test_stat_color_num"
  },
  {
    "id": "test_health_color_num",
    "colors": [ "c_red", "c_light_red", "c_light_green", "c_green" ],
    "type": "widget",
    "separator": ": ",
    "label": "Health",
    "var": "health",
    "style": "number"
  },
  {
    "id": "test_health_clause",
    "type": "widget",
    "separator": ": ",
    "label": "Health",
    "style": "text",
    "copy-from": "test_health_clause_template"
  },
  {
    "id": "test_weather_text",
    "type": "widget",
    "separator": ": ",
    "label": "Weather",
    "var": "weather_text",
    "style": "text"
  },
  {
    "id": "test_weather_text_height5",
    "type": "widget",
    "separator": ": ",
    "label": "Weather",
    "var": "weather_text",
    "style": "text",
    "height": 5
  },
  {
    "id": "test_weariness_num",
    "type": "widget",
    "separator": ": ",
    "label": "WEARINESS",
    "var": "weariness_level",
    "style": "number"
  },
  {
    "id": "test_fatigue_clause",
    "type": "widget",
    "separator": ": ",
    "label": "Rest",
    "style": "text",
    "copy-from": "test_fatigue_clause_template"
  },
  {
    "id": "test_hp_head_graph",
    "type": "widget",
    "separator": ": ",
    "label": "HEAD",
    "var": "bp_hp",
    "bodypart": "head",
    "style": "graph",
    "width": 5,
    "symbols": ",\\|",
    "fill": "bucket"
  },
  {
    "id": "test_hp_head_num",
    "type": "widget",
    "separator": ": ",
    "label": "HEAD",
    "var": "bp_hp",
    "bodypart": "head",
    "style": "number"
  },
  {
    "id": "test_bp_wetness_head_num",
    "type": "widget",
    "separator": ": ",
    "label": "HEAD WET",
    "var": "bp_wetness",
    "bodypart": "head",
    "style": "number"
  },
  {
    "id": "test_bp_wetness_torso_num",
    "type": "widget",
    "separator": ": ",
    "label": "TORSO WET",
    "var": "bp_wetness",
    "bodypart": "torso",
    "style": "number"
  },
  {
    "id": "test_status_torso_text",
    "type": "widget",
    "separator": ": ",
    "label": "TORSO STATUS",
    "bodypart": "torso",
    "style": "text",
    "default_clause": { "text": "--" },
    "copy-from": "test_bp_status_indicator_template"
  },
  {
    "id": "test_status_left_arm_text",
    "type": "widget",
    "separator": ": ",
    "label": "LEFT ARM STATUS",
    "bodypart": "arm_l",
    "style": "text",
    "default_clause": { "text": "--" },
    "copy-from": "test_bp_status_indicator_template"
  },
  {
    "id": "test_status_sym_torso_text",
    "type": "widget",
    "separator": ": ",
    "style": "symbol",
    "label": "TORSO",
    "bodypart": "torso",
    "copy-from": "test_bp_status_indicator_template"
  },
  {
    "id": "test_status_sym_left_arm_text",
    "type": "widget",
    "separator": ": ",
    "style": "symbol",
    "label": "L ARM",
    "bodypart": "arm_l",
    "copy-from": "test_bp_status_indicator_template"
  },
  {
    "id": "test_status_legend_text",
    "type": "widget",
    "separator": ": ",
    "label": "Status Legend",
    "style": "legend",
    "bodyparts": [ "head", "torso", "arm_l", "arm_r", "leg_l", "leg_r" ],
    "copy-from": "test_bp_status_indicator_template",
    "width": 0,
    "height": 3,
    "text_align": "left",
    "flags": [ "W_LABEL_NONE", "W_DYNAMIC_HEIGHT" ]
  },
  {
    "id": "test_torso_armor_outer_text",
    "type": "widget",
    "separator": ": ",
    "style": "text",
    "label": "Torso Armor",
    "var": "bp_armor_outer_text",
    "bodypart": "torso"
  },
  {
    "id": "test_overmap_3x3_text",
    "type": "widget",
    "separator": ": ",
    "var": "overmap_text",
    "style": "text",
    "width": 3,
    "height": 3
  },
  {
    "id": "test_thirst_clause",
    "type": "widget",
    "separator": ": ",
    "label": "THIRST",
    "style": "text",
    "copy-from": "test_thirst_clause_template"
  },
  {
    "id": "test_hunger_clause",
    "type": "widget",
    "separator": ": ",
    "label": "HUNGER",
    "style": "text",
    "copy-from": "test_hunger_clause_template"
  },
  {
    "id": "test_lighting_clause",
    "type": "widget",
    "separator": ": ",
    "label": "LIGHTING",
    "style": "text",
    "copy-from": "test_lighting_template"
  },
  {
    "id": "test_moon_phase_clause",
    "type": "widget",
    "separator": ": ",
    "label": "MOON",
    "style": "text",
    "copy-from": "test_moon_phase_template"
  },
  {
    "id": "test_body_temp_clause",
    "type": "widget",
    "separator": ": ",
    "label": "Heat",
    "style": "text",
    "copy-from": "test_body_temp_template"
  },
  {
    "id": "test_body_temp_delta_text",
    "type": "widget",
    "separator": ": ",
    "label": "Temp change",
    "style": "text",
    "copy-from": "test_body_temp_delta_template"
  },
  {
    "id": "test_body_temp_delta_sym",
    "type": "widget",
    "separator": ": ",
    "label": "Temp change",
    "style": "symbol",
    "copy-from": "test_body_temp_delta_template"
  },
  {
    "id": "test_disabled_when_empty",
    "type": "widget",
    "separator": ": ",
    "label": "NOT EMPTY",
    "style": "text",
    "flags": [ "W_DISABLED_WHEN_EMPTY" ],
    "clauses": [
      { "text": "Text exists", "color": "yellow", "condition": "u_can_see" },
      { "text": "", "color": "red", "condition": { "not": "u_can_see" } }
    ]
  },
  {
    "id": "test_clause_number",
    "type": "widget",
    "separator": ": ",
    "style": "number",
    "label": "Num Values",
    "default_clause": { "value": 1, "color": "dark_gray" },
    "clauses": [
      { "value": -20, "color": "red_red", "condition": { "not": "u_can_see" } },
      { "value": -10, "color": "i_yellow", "condition": "u_is_deaf" },
      { "value": 0, "color": "yellow", "condition": "is_day" },
      { "value": 10, "color": "white_green", "condition": { "u_has_trait": "GOODHEARING" } },
      { "value": 20, "color": "light_green", "condition": { "u_has_trait": "NIGHTVISION" } }
    ]
  },
  {
    "id": "test_clause_text",
    "type": "widget",
    "separator": ": ",
    "style": "text",
    "label": "Text Values",
    "default_clause": { "text": "None", "color": "dark_gray" },
    "clauses": [
      { "text": "blind", "color": "red_red", "condition": { "not": "u_can_see" } },
      { "text": "deaf", "color": "i_yellow", "condition": "u_is_deaf" },
      { "text": "daylight", "color": "yellow", "condition": "is_day" },
      { "text": "good hearing", "color": "white_green", "condition": { "u_has_trait": "GOODHEARING" } },
      { "text": "good vision", "color": "light_green", "condition": { "u_has_trait": "NIGHTVISION" } }
    ]
  },
  {
    "id": "test_clause_sym",
    "type": "widget",
    "separator": ": ",
    "style": "symbol",
    "label": "Symbol Values",
    "default_clause": { "sym": ".", "color": "dark_gray" },
    "clauses": [
      { "sym": "<", "color": "red_red", "condition": { "not": "u_can_see" } },
      { "sym": "-", "color": "i_yellow", "condition": "u_is_deaf" },
      { "sym": "=", "color": "yellow", "condition": "is_day" },
      { "sym": "+", "color": "white_green", "condition": { "u_has_trait": "GOODHEARING" } },
      { "sym": ">", "color": "light_green", "condition": { "u_has_trait": "NIGHTVISION" } }
    ]
  },
  {
    "id": "test_clause_legend",
    "type": "widget",
    "separator": ": ",
    "style": "legend",
    "label": "Legend Values",
    "height": 5,
    "width": 0,
    "default_clause": { "text": "None", "sym": ".", "color": "dark_gray" },
    "clauses": [
      { "text": "blind", "sym": "<", "color": "red_red", "condition": { "not": "u_can_see" } },
      { "text": "deaf", "sym": "-", "color": "i_yellow", "condition": "u_is_deaf" },
      { "text": "daylight", "sym": "=", "color": "yellow", "condition": "is_day" },
      { "text": "good hearing", "sym": "+", "color": "white_green", "condition": { "u_has_trait": "GOODHEARING" } },
      { "text": "good vision", "sym": ">", "color": "light_green", "condition": { "u_has_trait": "NIGHTVISION" } }
    ],
    "flags": [ "W_LABEL_NONE", "W_DYNAMIC_HEIGHT" ]
  },
  {
    "id": "test_weight_clauses_normal",
    "type": "widget",
    "separator": ": ",
    "label": "Weight",
    "style": "text",
    "clauses": [
      {
        "id": "skeletal",
        "text": "Skeletal",
        "color": "red",
<<<<<<< HEAD
        "condition": { "compare_int": [ { "u_val": "bmi_permil" }, "<=", { "const": 1000 } ] }
=======
        "condition": { "compare_num": [ { "u_val": "bmi_permil" }, "<=", { "const": 14000 } ] }
>>>>>>> 135b6aa5
      },
      {
        "id": "emaciated",
        "text": "Emaciated",
        "color": "light_red",
        "condition": {
          "and": [
<<<<<<< HEAD
            { "compare_int": [ { "u_val": "bmi_permil" }, ">", { "const": 1000 } ] },
            { "compare_int": [ { "u_val": "bmi_permil" }, "<=", { "const": 2000 } ] }
=======
            { "compare_num": [ { "u_val": "bmi_permil" }, ">", { "const": 14000 } ] },
            { "compare_num": [ { "u_val": "bmi_permil" }, "<=", { "const": 16000 } ] }
>>>>>>> 135b6aa5
          ]
        }
      },
      {
        "id": "underweight",
        "text": "Underweight",
        "color": "yellow",
        "condition": {
          "and": [
<<<<<<< HEAD
            { "compare_int": [ { "u_val": "bmi_permil" }, ">", { "const": 2000 } ] },
            { "compare_int": [ { "u_val": "bmi_permil" }, "<=", { "const": 3000 } ] }
=======
            { "compare_num": [ { "u_val": "bmi_permil" }, ">", { "const": 16000 } ] },
            { "compare_num": [ { "u_val": "bmi_permil" }, "<=", { "const": 18500 } ] }
>>>>>>> 135b6aa5
          ]
        }
      },
      {
        "id": "normal",
        "text": "Normal",
        "color": "light_gray",
        "condition": {
          "and": [
<<<<<<< HEAD
            { "compare_int": [ { "u_val": "bmi_permil" }, ">", { "const": 3000 } ] },
            { "compare_int": [ { "u_val": "bmi_permil" }, "<=", { "const": 5000 } ] }
=======
            { "compare_num": [ { "u_val": "bmi_permil" }, ">", { "const": 18500 } ] },
            { "compare_num": [ { "u_val": "bmi_permil" }, "<=", { "const": 25000 } ] }
>>>>>>> 135b6aa5
          ]
        }
      },
      {
        "id": "overweight",
        "text": "Overweight",
        "color": "yellow",
        "condition": {
          "and": [
<<<<<<< HEAD
            { "compare_int": [ { "u_val": "bmi_permil" }, ">", { "const": 5000 } ] },
            { "compare_int": [ { "u_val": "bmi_permil" }, "<=", { "const": 10000 } ] }
=======
            { "compare_num": [ { "u_val": "bmi_permil" }, ">", { "const": 25000 } ] },
            { "compare_num": [ { "u_val": "bmi_permil" }, "<=", { "const": 30000 } ] }
>>>>>>> 135b6aa5
          ]
        }
      },
      {
        "id": "obese",
        "text": "Obese",
        "color": "light_red",
        "condition": {
          "and": [
<<<<<<< HEAD
            { "compare_int": [ { "u_val": "bmi_permil" }, ">", { "const": 10000 } ] },
            { "compare_int": [ { "u_val": "bmi_permil" }, "<=", { "const": 15000 } ] }
=======
            { "compare_num": [ { "u_val": "bmi_permil" }, ">", { "const": 30000 } ] },
            { "compare_num": [ { "u_val": "bmi_permil" }, "<=", { "const": 35000 } ] }
>>>>>>> 135b6aa5
          ]
        }
      },
      {
        "id": "very_obese",
        "text": "Very Obese",
        "color": "red",
        "condition": {
          "and": [
<<<<<<< HEAD
            { "compare_int": [ { "u_val": "bmi_permil" }, ">", { "const": 15000 } ] },
            { "compare_int": [ { "u_val": "bmi_permil" }, "<=", { "const": 20000 } ] }
=======
            { "compare_num": [ { "u_val": "bmi_permil" }, ">", { "const": 35000 } ] },
            { "compare_num": [ { "u_val": "bmi_permil" }, "<=", { "const": 40000 } ] }
>>>>>>> 135b6aa5
          ]
        }
      },
      {
        "id": "morbidly_obese",
        "text": "Morbidly Obese",
        "color": "red",
<<<<<<< HEAD
        "condition": { "compare_int": [ { "u_val": "bmi_permil" }, ">", { "const": 20000 } ] }
=======
        "condition": { "compare_num": [ { "u_val": "bmi_permil" }, ">", { "const": 40000 } ] }
>>>>>>> 135b6aa5
      }
    ]
  },
  {
    "id": "test_weight_clauses_fun",
    "type": "widget",
    "separator": ": ",
    "label": "Thiccness",
    "style": "text",
    "clauses": [
      {
        "text": "Skin and Bones",
        "color": "yellow",
<<<<<<< HEAD
        "condition": { "compare_int": [ { "u_val": "bmi_permil" }, "<=", { "const": 2000 } ] }
=======
        "condition": { "compare_num": [ { "u_val": "bmi_permil" }, "<=", { "const": 18000 } ] }
>>>>>>> 135b6aa5
      },
      {
        "text": "Boring",
        "color": "white",
        "condition": {
          "and": [
<<<<<<< HEAD
            { "compare_int": [ { "u_val": "bmi_permil" }, ">", { "const": 2000 } ] },
            { "compare_int": [ { "u_val": "bmi_permil" }, "<=", { "const": 10000 } ] }
=======
            { "compare_num": [ { "u_val": "bmi_permil" }, ">", { "const": 18000 } ] },
            { "compare_num": [ { "u_val": "bmi_permil" }, "<=", { "const": 30000 } ] }
>>>>>>> 135b6aa5
          ]
        }
      },
      {
        "text": "C H O N K",
        "color": "pink",
<<<<<<< HEAD
        "condition": { "compare_int": [ { "u_val": "bmi_permil" }, ">", { "const": 10000 } ] }
=======
        "condition": { "compare_num": [ { "u_val": "bmi_permil" }, ">", { "const": 30000 } ] }
>>>>>>> 135b6aa5
      }
    ]
  },
  {
    "id": "test_stat_panel",
    "type": "widget",
    "separator": ": ",
    "style": "layout",
    "arrange": "columns",
    "widgets": [ "test_str_num", "test_dex_num", "test_int_num", "test_per_num" ]
  },
  {
    "id": "test_2_column_layout",
    "type": "widget",
    "separator": ": ",
    "style": "layout",
    "arrange": "columns",
    "widgets": [ "test_move_num", "test_speed_num" ]
  },
  {
    "id": "test_3_column_layout",
    "type": "widget",
    "separator": ": ",
    "style": "layout",
    "arrange": "columns",
    "widgets": [ "test_move_num", "test_speed_num", "test_focus_num" ]
  },
  {
    "id": "test_4_column_layout",
    "type": "widget",
    "separator": ": ",
    "style": "layout",
    "arrange": "columns",
    "widgets": [ "test_move_num", "test_speed_num", "test_focus_num", "test_mana_num" ]
  },
  {
    "id": "test_text_widget",
    "type": "widget",
    "separator": ": ",
    "label": "CLAUSE",
    "style": "text",
    "string": "Zero"
  },
  {
    "id": "test_layout_list",
    "type": "widget",
    "separator": ": ",
    "style": "layout",
    "widgets": [ "test_text_widget", "test_pool_graph", "test_number_widget" ]
  },
  {
    "id": "test_layout_rows1",
    "type": "widget",
    "separator": ": ",
    "style": "layout",
    "arrange": "rows",
    "widgets": [ "test_move_num", "test_speed_num", "test_focus_num", "test_mana_num" ]
  },
  {
    "id": "test_layout_rows2",
    "type": "widget",
    "separator": ": ",
    "style": "layout",
    "arrange": "rows",
    "widgets": [ "test_str_num", "test_dex_num", "test_int_num", "test_per_num" ]
  },
  {
    "id": "test_layout_rows3",
    "type": "widget",
    "separator": ": ",
    "style": "layout",
    "arrange": "rows",
    "widgets": [ "test_text_widget", "test_pool_graph", "test_number_widget" ]
  },
  {
    "id": "test_layout_rows_in_columns",
    "type": "widget",
    "separator": ": ",
    "style": "layout",
    "arrange": "columns",
    "widgets": [ "test_overmap_3x3_text", "test_layout_rows1", "test_layout_rows2" ]
  },
  {
    "id": "test_layout_cols_in_cols",
    "type": "widget",
    "separator": ": ",
    "style": "layout",
    "arrange": "columns",
    "widgets": [ "test_layout_rows3", "test_layout_rows_in_columns" ]
  },
  {
    "id": "test_bp_bleed_sym_arm_l",
    "type": "widget",
    "style": "symbol",
    "label": "LA : ",
    "bodypart": "arm_l",
    "clauses": [
      {
        "id": "bleeding",
        "text": "bleeding",
        "sym": "│",
        "color": "c_light_red_white",
        "condition": {
          "and": [
            { "u_has_effect": "bleed", "intensity": 1 },
            { "compare_num": [ { "u_val": "effect_intensity", "effect": "bleed" }, "<", { "const": 11 } ] }
          ]
        }
      },
      {
        "id": "bleeding",
        "text": "bleeding",
        "sym": "║",
        "color": "c_red_white",
        "condition": {
          "and": [
            { "u_has_effect": "bleed", "intensity": 11 },
            { "compare_num": [ { "u_val": "effect_intensity", "effect": "bleed" }, "<", { "const": 21 } ] }
          ]
        }
      },
      {
        "id": "bleeding",
        "text": "bleeding",
        "sym": "║",
        "color": "c_red_red",
        "condition": { "u_has_effect": "bleed", "intensity": 21 }
      }
    ]
  },
  {
    "id": "test_bp_broken_sym_arm_l",
    "type": "widget",
    "style": "symbol",
    "width": 1,
    "bodypart": "arm_l",
    "clauses": [
      {
        "id": "broken",
        "text": "broken",
        "sym": "ℵ",
        "color": "c_red_white",
        "condition": { "compare_num": [ { "u_val": "hp" }, "==", { "const": 0 } ] }
      },
      {
        "id": "intact",
        "text": "intact",
        "sym": "‖",
        "color": "c_dark_gray_white",
        "condition": { "compare_num": [ { "u_val": "hp" }, ">", { "const": 0 } ] }
      }
    ]
  },
  {
    "id": "test_bp_hpgraph_sym_arm_l",
    "type": "widget",
    "style": "graph",
    "var": "bp_hp",
    "bodypart": "arm_l",
    "width": 5,
    "symbols": " ▏▎▍▍▌▋▊▉█",
    "fill": "bucket",
    "colors": [ "c_red_white", "c_light_red_white", "c_yellow_white", "c_light_green_white", "c_green_white" ]
  },
  {
    "id": "test_layout_nopad_nested",
    "type": "widget",
    "style": "layout",
    "arrange": "columns",
    "widgets": [ "test_bp_bleed_sym_arm_l", "test_bp_broken_sym_arm_l", "test_bp_hpgraph_sym_arm_l" ]
  },
  {
    "id": "test_row_nopad",
    "type": "widget",
    "style": "layout",
    "arrange": "rows",
    "widgets": [ "test_layout_nopad_nested" ]
  },
  {
    "//": "use sidebar width = 36",
    "id": "test_layout_nopad",
    "type": "widget",
    "style": "layout",
    "arrange": "columns",
    "separator": "",
    "widgets": [ "test_row_nopad", "test_row_nopad", "test_row_nopad" ],
    "flags": [ "W_NO_PADDING" ]
  },
  {
    "//": "use sidebar width = 36",
    "id": "test_layout_nopad_noflag",
    "type": "widget",
    "copy-from": "test_layout_nopad",
    "flags": [  ]
  }
]<|MERGE_RESOLUTION|>--- conflicted
+++ resolved
@@ -1314,11 +1314,7 @@
         "id": "skeletal",
         "text": "Skeletal",
         "color": "red",
-<<<<<<< HEAD
         "condition": { "compare_int": [ { "u_val": "bmi_permil" }, "<=", { "const": 1000 } ] }
-=======
-        "condition": { "compare_num": [ { "u_val": "bmi_permil" }, "<=", { "const": 14000 } ] }
->>>>>>> 135b6aa5
       },
       {
         "id": "emaciated",
@@ -1326,13 +1322,8 @@
         "color": "light_red",
         "condition": {
           "and": [
-<<<<<<< HEAD
             { "compare_int": [ { "u_val": "bmi_permil" }, ">", { "const": 1000 } ] },
             { "compare_int": [ { "u_val": "bmi_permil" }, "<=", { "const": 2000 } ] }
-=======
-            { "compare_num": [ { "u_val": "bmi_permil" }, ">", { "const": 14000 } ] },
-            { "compare_num": [ { "u_val": "bmi_permil" }, "<=", { "const": 16000 } ] }
->>>>>>> 135b6aa5
           ]
         }
       },
@@ -1342,13 +1333,8 @@
         "color": "yellow",
         "condition": {
           "and": [
-<<<<<<< HEAD
             { "compare_int": [ { "u_val": "bmi_permil" }, ">", { "const": 2000 } ] },
             { "compare_int": [ { "u_val": "bmi_permil" }, "<=", { "const": 3000 } ] }
-=======
-            { "compare_num": [ { "u_val": "bmi_permil" }, ">", { "const": 16000 } ] },
-            { "compare_num": [ { "u_val": "bmi_permil" }, "<=", { "const": 18500 } ] }
->>>>>>> 135b6aa5
           ]
         }
       },
@@ -1358,13 +1344,8 @@
         "color": "light_gray",
         "condition": {
           "and": [
-<<<<<<< HEAD
             { "compare_int": [ { "u_val": "bmi_permil" }, ">", { "const": 3000 } ] },
             { "compare_int": [ { "u_val": "bmi_permil" }, "<=", { "const": 5000 } ] }
-=======
-            { "compare_num": [ { "u_val": "bmi_permil" }, ">", { "const": 18500 } ] },
-            { "compare_num": [ { "u_val": "bmi_permil" }, "<=", { "const": 25000 } ] }
->>>>>>> 135b6aa5
           ]
         }
       },
@@ -1374,13 +1355,8 @@
         "color": "yellow",
         "condition": {
           "and": [
-<<<<<<< HEAD
             { "compare_int": [ { "u_val": "bmi_permil" }, ">", { "const": 5000 } ] },
             { "compare_int": [ { "u_val": "bmi_permil" }, "<=", { "const": 10000 } ] }
-=======
-            { "compare_num": [ { "u_val": "bmi_permil" }, ">", { "const": 25000 } ] },
-            { "compare_num": [ { "u_val": "bmi_permil" }, "<=", { "const": 30000 } ] }
->>>>>>> 135b6aa5
           ]
         }
       },
@@ -1390,13 +1366,8 @@
         "color": "light_red",
         "condition": {
           "and": [
-<<<<<<< HEAD
             { "compare_int": [ { "u_val": "bmi_permil" }, ">", { "const": 10000 } ] },
             { "compare_int": [ { "u_val": "bmi_permil" }, "<=", { "const": 15000 } ] }
-=======
-            { "compare_num": [ { "u_val": "bmi_permil" }, ">", { "const": 30000 } ] },
-            { "compare_num": [ { "u_val": "bmi_permil" }, "<=", { "const": 35000 } ] }
->>>>>>> 135b6aa5
           ]
         }
       },
@@ -1406,13 +1377,8 @@
         "color": "red",
         "condition": {
           "and": [
-<<<<<<< HEAD
             { "compare_int": [ { "u_val": "bmi_permil" }, ">", { "const": 15000 } ] },
             { "compare_int": [ { "u_val": "bmi_permil" }, "<=", { "const": 20000 } ] }
-=======
-            { "compare_num": [ { "u_val": "bmi_permil" }, ">", { "const": 35000 } ] },
-            { "compare_num": [ { "u_val": "bmi_permil" }, "<=", { "const": 40000 } ] }
->>>>>>> 135b6aa5
           ]
         }
       },
@@ -1420,11 +1386,7 @@
         "id": "morbidly_obese",
         "text": "Morbidly Obese",
         "color": "red",
-<<<<<<< HEAD
         "condition": { "compare_int": [ { "u_val": "bmi_permil" }, ">", { "const": 20000 } ] }
-=======
-        "condition": { "compare_num": [ { "u_val": "bmi_permil" }, ">", { "const": 40000 } ] }
->>>>>>> 135b6aa5
       }
     ]
   },
@@ -1438,35 +1400,22 @@
       {
         "text": "Skin and Bones",
         "color": "yellow",
-<<<<<<< HEAD
         "condition": { "compare_int": [ { "u_val": "bmi_permil" }, "<=", { "const": 2000 } ] }
-=======
-        "condition": { "compare_num": [ { "u_val": "bmi_permil" }, "<=", { "const": 18000 } ] }
->>>>>>> 135b6aa5
       },
       {
         "text": "Boring",
         "color": "white",
         "condition": {
           "and": [
-<<<<<<< HEAD
             { "compare_int": [ { "u_val": "bmi_permil" }, ">", { "const": 2000 } ] },
             { "compare_int": [ { "u_val": "bmi_permil" }, "<=", { "const": 10000 } ] }
-=======
-            { "compare_num": [ { "u_val": "bmi_permil" }, ">", { "const": 18000 } ] },
-            { "compare_num": [ { "u_val": "bmi_permil" }, "<=", { "const": 30000 } ] }
->>>>>>> 135b6aa5
           ]
         }
       },
       {
         "text": "C H O N K",
         "color": "pink",
-<<<<<<< HEAD
         "condition": { "compare_int": [ { "u_val": "bmi_permil" }, ">", { "const": 10000 } ] }
-=======
-        "condition": { "compare_num": [ { "u_val": "bmi_permil" }, ">", { "const": 30000 } ] }
->>>>>>> 135b6aa5
       }
     ]
   },
