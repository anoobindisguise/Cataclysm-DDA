[
  {
    "type": "item_group",
    "subtype": "collection",
    "id": "feral_humans_death_drops_axe",
    "entries": [ { "item": "fire_ax", "prob": 100, "damage": [ 2, 4 ] }, { "group": "default_zombie_clothes", "prob": 100 } ]
  },
  {
    "type": "item_group",
    "subtype": "collection",
    "id": "feral_humans_death_drops_pipe",
    "entries": [ { "item": "pipe", "prob": 100, "damage": [ 0, 2 ] }, { "group": "default_zombie_clothes", "prob": 100 } ]
  },
  {
    "type": "item_group",
    "subtype": "collection",
    "id": "feral_humans_death_drops_crowbar",
    "entries": [ { "item": "crowbar", "prob": 100, "damage": [ 1, 3 ] }, { "group": "default_zombie_clothes", "prob": 100 } ]
  },
  {
    "type": "item_group",
    "subtype": "collection",
    "id": "feral_scientists_death_drops_scalpel",
    "entries": [
      { "item": "scalpel", "prob": 100, "damage": [ 1, 3 ] },
      { "group": "lab_shoes", "damage": [ 1, 4 ] },
      { "group": "lab_torso", "damage": [ 1, 4 ] },
      { "group": "lab_pants", "damage": [ 1, 4 ] },
      { "group": "underwear", "damage": [ 1, 4 ] },
      {
        "collection": [
          { "group": "harddrugs", "prob": 25 },
          { "group": "chem_lab", "prob": 60 },
          { "group": "teleport", "prob": 6 },
          { "group": "goo", "prob": 20 },
          { "group": "cloning_vat", "prob": 1 },
          { "group": "dissection", "prob": 50 },
          { "group": "electronics", "prob": 40 },
          { "group": "bionics", "prob": 10 },
          { "group": "radio", "prob": 15 },
          { "group": "textbooks", "prob": 25 },
          { "group": "autodoc_installation_programs", "prob": 5 }
        ]
      },
      { "group": "wallets_science", "damage": [ 1, 4 ], "prob": 5 }
    ]
  },
  {
    "id": "feral_security_death_drops_9mm",
    "type": "item_group",
    "subtype": "collection",
    "magazine": 100,
    "ammo": 20,
    "entries": [
      { "item": "m9", "prob": 100, "damage": [ 2, 4 ] },
      { "group": "cop_gear", "prob": 50, "damage": [ 0, 2 ] },
      { "group": "cop_gloves", "prob": 30, "damage": [ 1, 4 ] },
      { "group": "security_pants", "damage": [ 1, 4 ] },
      { "group": "security_shoes", "prob": 70, "damage": [ 1, 4 ] },
      { "group": "security_torso", "prob": 70, "damage": [ 1, 4 ] },
      { "group": "underwear", "damage": [ 1, 4 ] },
      { "group": "clothing_glasses", "prob": 5 },
      { "group": "clothing_watch", "prob": 5 },
      { "group": "wallets", "damage": [ 1, 4 ] }
    ]
  },
  {
    "id": "feral_security_death_drops_flashlight",
    "type": "item_group",
    "subtype": "collection",
    "magazine": 100,
    "ammo": 20,
    "entries": [
      { "item": "heavy_flashlight", "prob": 100, "damage": [ 2, 4 ] },
      { "item": "tazer", "prob": 100, "damage": [ 2, 4 ] },
      { "group": "cop_gloves", "prob": 30, "damage": [ 1, 4 ] },
      { "group": "security_pants", "damage": [ 1, 4 ] },
      { "group": "security_shoes", "prob": 70, "damage": [ 1, 4 ] },
      { "group": "security_torso", "prob": 70, "damage": [ 1, 4 ] },
      { "group": "underwear", "damage": [ 1, 4 ] },
      { "group": "clothing_glasses", "prob": 5 },
      { "group": "clothing_watch", "prob": 5 },
      { "group": "wallets", "damage": [ 1, 4 ] }
    ]
  },
  {
    "type": "item_group",
    "subtype": "collection",
<<<<<<< HEAD
    "id": "starer_death_drops_axe",
    "entries": [ { "item": "fire_ax", "prob": 100, "damage": [ 2, 4 ] } ]
=======
    "id": "feral_maids_death_drops_broom",
    "entries": [ { "item": "broom", "prob": 100, "damage": [ 0, 2 ] }, { "group": "default_maid_clothes", "prob": 100 } ]
>>>>>>> 5299cebf
  },
  {
    "type": "item_group",
    "subtype": "collection",
<<<<<<< HEAD
    "id": "starer_death_drops_pipe",
    "entries": [ { "item": "pipe", "prob": 100, "damage": [ 0, 2 ] } ]
=======
    "id": "feral_maids_death_drops_candlestick",
    "entries": [ { "item": "candlestick", "prob": 100, "damage": [ 0, 2 ] }, { "group": "default_maid_clothes", "prob": 100 } ]
>>>>>>> 5299cebf
  },
  {
    "type": "item_group",
    "subtype": "collection",
<<<<<<< HEAD
    "id": "starer_death_drops_crowbar",
    "entries": [ { "item": "crowbar", "prob": 100, "damage": [ 1, 3 ] } ]
=======
    "id": "feral_maids_death_drops_knife",
    "entries": [ { "item": "knife_chef", "prob": 100, "damage": [ 0, 3 ] }, { "group": "default_maid_clothes", "prob": 100 } ]
  },
  {
    "type": "item_group",
    "subtype": "collection",
    "id": "feral_fancy_death_drops_rapier",
    "entries": [ { "item": "rapier", "prob": 100, "damage": [ 2, 4 ] }, { "group": "default_fancy_clothes", "prob": 100 } ]
  },
  {
    "type": "item_group",
    "subtype": "collection",
    "id": "feral_fancy_death_drops_rapier_fake",
    "entries": [ { "item": "rapier_fake", "prob": 100, "damage": [ 0, 2 ] }, { "group": "default_fancy_clothes", "prob": 100 } ]
  },
  {
    "type": "item_group",
    "subtype": "collection",
    "id": "feral_fancy_death_drops_crossbow",
    "entries": [ { "item": "rep_crossbow", "prob": 100, "damage": [ 1, 3 ] }, { "group": "default_fancy_clothes", "prob": 100 } ]
  },
  {
    "type": "item_group",
    "subtype": "collection",
    "id": "feral_armored_death_drops_mace",
    "entries": [ { "item": "mace", "prob": 100, "damage": [ 2, 4 ] }, { "group": "default_armored_clothes", "prob": 100 } ]
  },
  {
    "type": "item_group",
    "subtype": "collection",
    "id": "feral_armored_death_drops_battleaxe",
    "entries": [ { "item": "battleaxe", "prob": 100, "damage": [ 2, 4 ] }, { "group": "default_armored_clothes", "prob": 100 } ]
  },
  {
    "type": "item_group",
    "subtype": "collection",
    "//": "contains cloth for a feral butler or maid",
    "id": "default_maid_clothes",
    "entries": [
      { "group": "scarfs_unisex", "damage": [ 1, 4 ], "prob": 20 },
      { "group": "accesories_personal_unisex", "damage": [ 1, 4 ], "prob": 15 },
      { "item": "glasses_monocle", "prob": 20, "damage": [ 1, 4 ] },
      {
        "distribution": [
          {
            "collection": [
              {
                "distribution": [
                  { "group": "male_underwear", "prob": 80, "damage": [ 1, 4 ] },
                  { "item": "union_suit", "prob": 10, "damage": [ 1, 4 ] }
                ]
              },
              { "item": "tux", "prob": 100, "damage": [ 1, 4 ] },
              { "item": "dress_shoes", "prob": 80, "damage": [ 1, 4 ] },
              { "group": "common_gloves", "prob": 60, "damage": [ 1, 4 ] },
              { "group": "neckties", "prob": 45, "damage": [ 1, 4 ] },
              { "group": "socks_unisex", "damage": [ 1, 4 ], "prob": 50 },
              { "group": "accesories_personal_mens", "prob": 15, "damage": [ 1, 4 ] }
            ]
          },
          {
            "collection": [
              { "group": "female_underwear", "prob": 90, "damage": [ 1, 4 ] },
              { "group": "accesories_personal_womens", "prob": 15, "damage": [ 1, 4 ] },
              {
                "distribution": [ { "item": "dress_shoes", "prob": 45, "damage": [ 1, 4 ] }, { "item": "heels", "prob": 45, "damage": [ 1, 4 ] } ]
              },
              {
                "distribution": [
                  {
                    "collection": [
                      { "item": "maid_dress", "prob": 100, "damage": [ 1, 4 ] },
                      { "item": "maid_hat", "prob": 80, "damage": [ 1, 4 ] },
                      { "item": "long_glove_white", "prob": 60, "damage": [ 1, 4 ] },
                      {
                        "collection": [
                          {
                            "distribution": [ { "item": "stockings", "prob": 50, "damage": [ 1, 4 ] }, { "item": "tights", "prob": 50, "damage": [ 1, 4 ] } ]
                          },
                          { "item": "garter_belt", "prob": 50, "damage": [ 1, 4 ] }
                        ]
                      }
                    ]
                  }
                ]
              }
            ]
          }
        ]
      }
    ]
  },
  {
    "type": "item_group",
    "subtype": "collection",
    "//": "contains cloth for a fancy feral",
    "id": "default_fancy_clothes",
    "entries": [
      { "group": "coats_unisex", "damage": [ 1, 4 ], "prob": 20 },
      { "group": "gloves_unisex", "damage": [ 1, 4 ], "prob": 20 },
      { "group": "hatstore_hats", "damage": [ 1, 4 ], "prob": 20 },
      { "group": "scarfs_unisex", "damage": [ 1, 4 ], "prob": 20 },
      { "group": "accesories_personal_unisex", "damage": [ 1, 4 ], "prob": 45 },
      {
        "distribution": [
          {
            "collection": [
              {
                "distribution": [
                  { "group": "male_underwear", "prob": 80, "damage": [ 1, 4 ] },
                  { "item": "union_suit", "prob": 10, "damage": [ 1, 4 ] }
                ]
              },
              {
                "distribution": [
                  {
                    "collection": [
                      { "group": "pants_male", "prob": 60, "damage": [ 1, 4 ] },
                      { "item": "dress_shirt", "prob": 60, "damage": [ 1, 4 ] },
                      { "item": "leather_belt", "prob": 30, "damage": [ 1, 4 ] }
                    ]
                  },
                  { "item": "suit", "prob": 60, "damage": [ 1, 4 ] },
                  { "item": "tux", "prob": 20, "damage": [ 1, 4 ] },
                  { "item": "haori", "prob": 5, "damage": [ 1, 4 ] }
                ]
              },
              { "item": "dress_shoes", "prob": 80, "damage": [ 1, 4 ] },
              { "group": "neckties", "prob": 15, "damage": [ 1, 4 ] },
              { "group": "socks_unisex", "damage": [ 1, 4 ], "prob": 50 },
              { "group": "accesories_personal_mens", "prob": 45, "damage": [ 1, 4 ] }
            ]
          },
          {
            "collection": [
              { "group": "female_underwear", "prob": 90, "damage": [ 1, 4 ] },
              { "group": "accesories_personal_womens", "prob": 65, "damage": [ 1, 4 ] },
              { "group": "dress_shoes", "prob": 60, "damage": [ 1, 4 ] },
              {
                "distribution": [
                  {
                    "collection": [
                      { "group": "pants_female", "prob": 60, "damage": [ 1, 4 ] },
                      { "group": "shirts_unisex", "prob": 60, "damage": [ 1, 4 ] },
                      {
                        "distribution": [
                          {
                            "collection": [
                              {
                                "distribution": [ { "item": "stockings", "prob": 50, "damage": [ 1, 4 ] }, { "item": "tights", "prob": 50, "damage": [ 1, 4 ] } ]
                              },
                              { "item": "garter_belt", "prob": 50, "damage": [ 1, 4 ] }
                            ]
                          },
                          { "group": "socks_unisex", "prob": 50, "damage": [ 1, 4 ] }
                        ]
                      }
                    ],
                    "prob": 10
                  },
                  {
                    "collection": [
                      {
                        "distribution": [
                          { "item": "gown", "prob": 30, "damage": [ 1, 4 ] },
                          { "item": "dress", "prob": 60, "damage": [ 1, 4 ] },
                          { "item": "sundress", "prob": 20, "damage": [ 1, 4 ] },
                          {
                            "collection": [ { "item": "dress_wedding", "damage": [ 1, 4 ] }, { "item": "veil_wedding", "damage": [ 1, 4 ] } ],
                            "prob": 10
                          }
                        ]
                      },
                      {
                        "collection": [
                          {
                            "distribution": [ { "item": "stockings", "prob": 50, "damage": [ 1, 4 ] }, { "item": "tights", "prob": 50, "damage": [ 1, 4 ] } ]
                          },
                          { "item": "garter_belt", "prob": 50, "damage": [ 1, 4 ] }
                        ]
                      },
                      { "item": "long_glove_white", "prob": 50, "damage": [ 1, 4 ] }
                    ],
                    "prob": 85
                  }
                ]
              }
            ]
          }
        ]
      }
    ]
  },
  {
    "type": "item_group",
    "subtype": "collection",
    "//": "contains cloth for an armored (medieval) feral",
    "id": "default_armored_clothes",
    "entries": [
      {
        "distribution": [
          { "group": "male_underwear", "prob": 45, "damage": [ 1, 4 ] },
          { "group": "female_underwear", "prob": 45, "damage": [ 1, 4 ] },
          { "item": "union_suit", "prob": 10, "damage": [ 1, 4 ] }
        ]
      },
      {
        "distribution": [
          { "item": "armor_plarmor", "prob": 25, "damage": [ 1, 4 ] },
          { "item": "armor_blarmor", "prob": 25, "damage": [ 1, 4 ] },
          {
            "distribution": [
              { "item": "chainmail_suit", "prob": 10, "damage": [ 1, 4 ] },
              {
                "collection": [
                  { "item": "chainmail_hauberk", "prob": 80, "damage": [ 1, 4 ] },
                  { "item": "chainmail_hood", "prob": 60, "damage": [ 1, 4 ] }
                ],
                "prob": 30
              },
              {
                "collection": [
                  { "item": "gambeson", "prob": 80, "damage": [ 1, 4 ] },
                  { "item": "chainmail_vest", "prob": 70, "damage": [ 1, 4 ] },
                  { "item": "chainmail_hood", "prob": 60, "damage": [ 1, 4 ] },
                  { "item": "chainmail_arms", "prob": 60, "damage": [ 1, 4 ] },
                  { "item": "chainmail_legs", "prob": 60, "damage": [ 1, 4 ] }
                ],
                "prob": 60
              }
            ],
            "prob": 50
          }
        ],
        "prob": 50
      },
      {
        "distribution": [
          { "item": "armor_plate", "prob": 50, "damage": [ 2, 4 ] },
          { "item": "armor_lorica", "prob": 40, "damage": [ 2, 4 ] },
          { "item": "armor_samurai", "prob": 30, "damage": [ 2, 4 ] },
          { "item": "armor_cuirass", "prob": 30, "damage": [ 2, 4 ] },
          {
            "distribution": [
              { "item": "armor_lightplate", "prob": 40, "damage": [ 2, 4 ] },
              {
                "collection": [
                  { "item": "cuirass_lightplate", "prob": 80, "damage": [ 2, 4 ] },
                  { "item": "armguard_lightplate", "prob": 60, "damage": [ 1, 4 ] },
                  { "item": "legguard_lightplate", "prob": 60, "damage": [ 1, 4 ] }
                ],
                "prob": 60
              }
            ],
            "prob": 50
          }
        ],
        "prob": 100
      },
      {
        "distribution": [
          { "item": "helmet_plate", "prob": 100, "damage": [ 1, 4 ] },
          { "item": "helmet_nasal", "prob": 40, "damage": [ 1, 4 ] },
          { "item": "helmet_barbute", "prob": 40, "damage": [ 1, 4 ] },
          { "item": "helmet_corinthian", "prob": 40, "damage": [ 1, 4 ] },
          { "item": "helmet_galea", "prob": 40, "damage": [ 1, 4 ] },
          { "item": "helmet_armet", "prob": 40, "damage": [ 1, 4 ] },
          { "item": "helmet_sallet", "prob": 40, "damage": [ 1, 4 ] },
          { "item": "helmet_kettle", "prob": 20, "damage": [ 1, 4 ] },
          { "item": "helmet_kabuto", "prob": 20, "damage": [ 1, 4 ] },
          { "item": "helmet_conical", "prob": 20, "damage": [ 1, 4 ] }
        ],
        "prob": 50
      },
      {
        "distribution": [
          { "item": "boots_plate", "prob": 50, "damage": [ 1, 4 ] },
          { "item": "chainmail_feet", "prob": 30, "damage": [ 1, 4 ] },
          { "item": "boots_larmor", "prob": 20, "damage": [ 1, 4 ] }
        ],
        "prob": 80
      },
      {
        "distribution": [
          { "item": "gloves_plate", "prob": 60, "damage": [ 1, 4 ] },
          { "item": "chainmail_hands", "prob": 40, "damage": [ 1, 4 ] }
        ],
        "prob": 60
      }
    ]
>>>>>>> 5299cebf
  }
]<|MERGE_RESOLUTION|>--- conflicted
+++ resolved
@@ -86,32 +86,18 @@
   {
     "type": "item_group",
     "subtype": "collection",
-<<<<<<< HEAD
-    "id": "starer_death_drops_axe",
-    "entries": [ { "item": "fire_ax", "prob": 100, "damage": [ 2, 4 ] } ]
-=======
     "id": "feral_maids_death_drops_broom",
     "entries": [ { "item": "broom", "prob": 100, "damage": [ 0, 2 ] }, { "group": "default_maid_clothes", "prob": 100 } ]
->>>>>>> 5299cebf
-  },
-  {
-    "type": "item_group",
-    "subtype": "collection",
-<<<<<<< HEAD
-    "id": "starer_death_drops_pipe",
-    "entries": [ { "item": "pipe", "prob": 100, "damage": [ 0, 2 ] } ]
-=======
+  },
+  {
+    "type": "item_group",
+    "subtype": "collection",
     "id": "feral_maids_death_drops_candlestick",
     "entries": [ { "item": "candlestick", "prob": 100, "damage": [ 0, 2 ] }, { "group": "default_maid_clothes", "prob": 100 } ]
->>>>>>> 5299cebf
-  },
-  {
-    "type": "item_group",
-    "subtype": "collection",
-<<<<<<< HEAD
-    "id": "starer_death_drops_crowbar",
-    "entries": [ { "item": "crowbar", "prob": 100, "damage": [ 1, 3 ] } ]
-=======
+  },
+  {
+    "type": "item_group",
+    "subtype": "collection",
     "id": "feral_maids_death_drops_knife",
     "entries": [ { "item": "knife_chef", "prob": 100, "damage": [ 0, 3 ] }, { "group": "default_maid_clothes", "prob": 100 } ]
   },
@@ -402,6 +388,23 @@
         "prob": 60
       }
     ]
->>>>>>> 5299cebf
+  },
+  {
+    "type": "item_group",
+    "subtype": "collection",
+    "id": "starer_death_drops_axe",
+    "entries": [ { "item": "fire_ax", "prob": 100, "damage": [ 2, 4 ] } ]
+  },
+  {
+    "type": "item_group",
+    "subtype": "collection",
+    "id": "starer_death_drops_pipe",
+    "entries": [ { "item": "pipe", "prob": 100, "damage": [ 0, 2 ] } ]
+  },
+  {
+    "type": "item_group",
+    "subtype": "collection",
+    "id": "starer_death_drops_crowbar",
+    "entries": [ { "item": "crowbar", "prob": 100, "damage": [ 1, 3 ] } ]
   }
 ]