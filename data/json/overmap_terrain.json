[
    {
        "type" : "overmap_terrain",
        "id" : "",
        "name" : "nothing",
        "sym" : 37,
        "color" : "white",
        "flags" : [ "NO_ROTATE" ]
    },{
        "type" : "overmap_terrain",
        "id" : "open_air",
        "name" : "open air",
        "sym" : 46,
        "color" : "blue",
        "flags" : [ "NO_ROTATE" ]
    },{
        "type" : "overmap_terrain",
        "abstract" : "generic_city_building_no_sidewalk",
        "name" : "city building",
        "sym" : 94,
        "see_cost" : 5,
        "extras" : "build",
        "mondensity" : 2
    },{
        "type" : "overmap_terrain",
        "abstract" : "generic_city_building",
        "copy-from" : "generic_city_building_no_sidewalk",
        "flags" : [ "SIDEWALK" ]
    },{
        "type" : "overmap_terrain",
        "abstract" : "generic_city_house_basement",
        "name" : "basement",
        "sym" : 79,
        "color" : "dark_gray",
        "copy-from" : "generic_city_building_no_sidewalk",
        "flags" : [ "KNOWN_UP", "NO_ROTATE" ]
    },{
        "type" : "overmap_terrain",
        "abstract" : "generic_necropolis_surface_building",
        "name" : "city building",
        "sym" : 94,
        "see_cost" : 5,
        "mondensity" : 2,
        "flags" : [ "SIDEWALK" ]
    },
    {
      "type" : "overmap_terrain",
      "abstract" : "generic_mansion_no_sidewalk",
      "name" : "mansion",
      "sym" : 77,
      "color" : "green",
      "see_cost" : 5,
      "mondensity" : 2
    },
    {
      "type" : "overmap_terrain",
      "abstract" : "generic_mansion",
      "copy-from" : "generic_mansion_no_sidewalk",
      "color" : "light_green",
      "flags" : [ "SIDEWALK" ]
    },{
        "type" : "overmap_terrain",
        "abstract" : "generic_mall",
        "name" : "mall",
        "see_cost" : 5,
        "mondensity" : 2,
        "flags" : [ "SIDEWALK" ]
    },{
        "type" : "overmap_terrain",
        "id" : "crater",
        "name" : "crater",
        "sym" : 79,
        "color" : "red",
        "see_cost" : 2,
        "extras" : "field",
        "flags" : [ "NO_ROTATE" ]
    },{
        "type" : "overmap_terrain",
        "id" : "field",
        "name" : "field",
        "sym" : 46,
        "color" : "brown",
        "see_cost" : 2,
        "extras" : "field",
        "spawns" : { "group": "GROUP_FOREST", "population": [0, 1], "chance": 80 },
        "flags" : [ "NO_ROTATE" ]
    },{
        "type" : "overmap_terrain",
        "id" : "forest",
        "name" : "forest",
        "sym" : 70,
        "color" : "green",
        "see_cost" : 3,
        "extras" : "field",
        "spawns" : { "group": "GROUP_FOREST", "population": [0, 3], "chance": 80 },
        "flags" : [ "NO_ROTATE" ]
    },{
        "type" : "overmap_terrain",
        "id" : "forest_thick",
        "name" : "forest",
        "sym" : 70,
        "color" : "green",
        "see_cost" : 4,
        "extras" : "field",
        "spawns" : { "group": "GROUP_FOREST", "population": [0, 6], "chance": 90 },
        "mapgen": [
            { "method": "builtin", "name": "forest" }
        ],
        "flags" : [ "NO_ROTATE" ]
    },{
        "type" : "overmap_terrain",
        "id" : "forest_water",
        "name" : "swamp",
        "sym" : 70,
        "color" : "cyan",
        "see_cost" : 4,
        "extras" : "field",
        "spawns" : { "group": "GROUP_SWAMP", "population": [1, 4], "chance": 100 },
        "mapgen": [
            { "method": "builtin", "name": "forest" }
        ],
        "flags" : [ "NO_ROTATE" ]
    },{
        "type" : "overmap_terrain",
        "id" : "hiway_ns",
        "name" : "highway",
        "sym" : 72,
        "color" : "dark_gray",
        "see_cost" : 2,
        "extras" : "road",
        "mapgen": [
            { "method": "builtin", "name": "highway" }
        ],
        "flags" : [ "NO_ROTATE" ]
    },{
        "type" : "overmap_terrain",
        "id" : "hiway_ew",
        "name" : "highway",
        "sym" : 61,
        "color" : "dark_gray",
        "see_cost" : 2,
        "extras" : "road",
        "mapgen": [
            { "method": "builtin", "name": "highway" }
        ],
        "flags" : [ "NO_ROTATE" ]
    },{
        "type" : "overmap_terrain",
        "id" : "road",
        "name" : "road",
        "color" : "dark_gray",
        "see_cost" : 2,
        "extras" : "road",
        "//" : "the entries below are optional and serve as an example of mapgen for line_drawing tiles",
        "mapgen_straight": [
            { "method": "builtin", "name": "road_straight" }
        ],
        "mapgen_curved": [
            { "method": "builtin", "name": "road_curved" }
        ],
        "mapgen_end": [
            { "method": "builtin", "name": "road_end" }
        ],
        "mapgen_tee": [
            { "method": "builtin", "name": "road_tee" }
        ],
        "mapgen_four_way": [
            { "method": "builtin", "name": "road_four_way" }
        ],
        "flags" : [ "LINEAR" ]
    },{
        "type" : "overmap_terrain",
        "id" : "road_nesw_manhole",
        "name" : "road, manhole",
        "sym" : 4194414,
        "color" : "yellow",
        "see_cost" : 2,
        "extras" : "road",
        "mapgen": [
            { "method": "builtin", "name": "road_four_way" }
        ],
        "flags" : [ "KNOWN_DOWN", "NO_ROTATE" ]
    },{
        "type" : "overmap_terrain",
        "id" : "bridge",
        "name" : "bridge",
        "sym" : 4194424,
        "color" : "white",
        "see_cost" : 2,
        "mapgen": [
            { "method": "builtin", "name": "bridge" }
        ],
        "flags" : [ "RIVER" ]
    },{
        "type" : "overmap_terrain",
        "id" : "river_center",
        "name" : "river",
        "sym" : 82,
        "color" : "blue",
        "see_cost" : 1,
        "mapgen": [
            { "method": "builtin", "name": "river_center" }
        ],
        "flags" : [ "RIVER", "NO_ROTATE" ]
    },{
        "type" : "overmap_terrain",
        "id" : "river",
        "name" : "river bank",
        "sym" : 82,
        "color" : "light_blue",
        "see_cost" : 1,
        "mapgen": [
            { "method": "builtin", "name": "river_straight" }
        ],
        "flags" : [ "RIVER" ]
    },{
        "type" : "overmap_terrain",
        "id" : "river_c_not_ne",
        "name" : "river bank",
        "sym" : 82,
        "color" : "light_blue",
        "see_cost" : 1,
        "mapgen": [
            { "method": "builtin", "name": "river_curved_not" }
        ],
        "flags" : [ "RIVER", "NO_ROTATE" ]
    },{
        "type" : "overmap_terrain",
        "id" : "river_c_not_nw",
        "name" : "river bank",
        "sym" : 82,
        "color" : "light_blue",
        "see_cost" : 1,
        "mapgen": [
            { "method": "builtin", "name": "river_curved_not" }
        ],
        "flags" : [ "RIVER", "NO_ROTATE" ]
    },{
        "type" : "overmap_terrain",
        "id" : "river_c_not_se",
        "name" : "river bank",
        "sym" : 82,
        "color" : "light_blue",
        "see_cost" : 1,
        "mapgen": [
            { "method": "builtin", "name": "river_curved_not" }
        ],
        "flags" : [ "RIVER", "NO_ROTATE" ]
    },{
        "type" : "overmap_terrain",
        "id" : "river_c_not_sw",
        "name" : "river bank",
        "sym" : 82,
        "color" : "light_blue",
        "see_cost" : 1,
        "mapgen": [
            { "method": "builtin", "name": "river_curved_not" }
        ],
        "flags" : [ "RIVER", "NO_ROTATE" ]
    },{
        "type" : "overmap_terrain",
        "id" : "river_ne",
        "name" : "river bank",
        "sym" : 82,
        "color" : "light_blue",
        "see_cost" : 1,
        "mapgen": [
            { "method": "builtin", "name": "river_curved" }
        ],
        "flags" : [ "RIVER", "NO_ROTATE" ]
    },{
        "type" : "overmap_terrain",
        "id" : "river_se",
        "name" : "river bank",
        "sym" : 82,
        "color" : "light_blue",
        "see_cost" : 1,
        "mapgen": [
            { "method": "builtin", "name": "river_curved" }
        ],
        "flags" : [ "RIVER", "NO_ROTATE" ]
    },{
        "type" : "overmap_terrain",
        "id" : "river_sw",
        "name" : "river bank",
        "sym" : 82,
        "color" : "light_blue",
        "see_cost" : 1,
        "mapgen": [
            { "method": "builtin", "name": "river_curved" }
        ],
        "flags" : [ "RIVER", "NO_ROTATE" ]
    },{
        "type" : "overmap_terrain",
        "id" : "river_nw",
        "name" : "river bank",
        "sym" : 82,
        "color" : "light_blue",
        "see_cost" : 1,
        "mapgen": [
            { "method": "builtin", "name": "river_curved" }
        ],
        "flags" : [ "RIVER", "NO_ROTATE" ]
    },{
        "type" : "overmap_terrain",
        "id" : "house",
        "copy-from" : "generic_city_building",
        "name" : "house",
        "color" : "light_green",
        "see_cost" : 2,
        "mapgen": [
            { "method": "builtin", "name": "house_generic_boxy" },
            { "method": "builtin", "name": "house_generic_big_livingroom" },
            { "method": "builtin", "name": "house_generic_center_hallway" }
        ],
        "flags" : [ "SIDEWALK" ]
    },{
        "type" : "overmap_terrain",
        "id" : "house_prepper",
        "copy-from" : "generic_city_building",
        "name" : "house",
        "color" : "light_green",
        "see_cost" : 2,
        "flags" : [ "SIDEWALK" ]
    },{
        "type" : "overmap_terrain",
        "id" : "house_base",
        "copy-from" : "house",
        "mapgen": [
            { "method": "builtin", "name": "house_generic_boxy" },
            { "method": "builtin", "name": "house_generic_big_livingroom" },
            { "method": "builtin", "name": "house_generic_center_hallway" }
        ]
    },{
        "type" : "overmap_terrain",
        "id" : "s_lot",
        "name" : "parking lot",
        "sym" : 79,
        "color" : "dark_gray",
        "see_cost" : 1,
        "extras" : "build",
        "mondensity" : 2,
        "mapgen": [
            { "method": "builtin", "name": "parking_lot" }
        ],
        "flags" : [ "SIDEWALK", "NO_ROTATE" ]
    },{
        "type" : "overmap_terrain",
        "id" : "park",
        "name" : "park",
        "sym" : 79,
        "color" : "green",
        "see_cost" : 2,
        "extras" : "build",
        "mondensity" : 2,
        "flags" : [ "SIDEWALK", "NO_ROTATE" ]
    },{
        "type" : "overmap_terrain",
        "id" : "pool",
        "name" : "pool",
        "sym" : 79,
        "color" : "blue",
        "see_cost" : 2,
        "mondensity" : 2,
        "flags" : [ "SIDEWALK", "NO_ROTATE" ]
    },{
        "type" : "overmap_terrain",
        "id" : "s_gas",
        "name" : "gas station",
        "copy-from" : "generic_city_building",
        "color" : "light_blue"
    },{
        "type" : "overmap_terrain",
        "id" : "s_pharm",
        "name" : "pharmacy",
        "copy-from" : "generic_city_building",
        "color" : "light_red"
    },{
        "type" : "overmap_terrain",
        "id" : "office_doctor",
        "name" : "doctor's office",
        "copy-from" : "generic_city_building",
        "color" : "i_light_red"
    },{
        "type" : "overmap_terrain",
        "id" : "office_cubical",
        "name" : "office",
        "copy-from" : "generic_city_building",
        "color" : "light_gray"
    },{
        "type" : "overmap_terrain",
        "abstract" : "apartments_tower_any",
        "name" : "apartment tower",
        "sym" : 65,
        "color" : "light_green",
        "see_cost" : 5,
        "mondensity" : 2,
        "flags" : [ "SIDEWALK" ]
    },{
        "type" : "overmap_terrain",
        "id" : "apartments_con_tower_NW",
        "copy-from" : "apartments_tower_any"
    },{
        "type" : "overmap_terrain",
        "id" : "apartments_con_tower_NE",
        "copy-from" : "apartments_tower_any"
    },{
        "type" : "overmap_terrain",
        "id" : "apartments_con_tower_SW",
        "copy-from" : "apartments_tower_any"
    },{
        "type" : "overmap_terrain",
        "id" : "apartments_con_tower_SE",
        "copy-from" : "apartments_tower_any"
    },{
        "type" : "overmap_terrain",
        "id" : "apartments_mod_tower_NW",
        "copy-from" : "apartments_tower_any"
    },{
        "type" : "overmap_terrain",
        "id" : "apartments_mod_tower_NE",
        "copy-from" : "apartments_tower_any"
    },{
        "type" : "overmap_terrain",
        "id" : "apartments_mod_tower_SW",
        "copy-from" : "apartments_tower_any"
    },{
        "type" : "overmap_terrain",
        "id" : "apartments_mod_tower_SE",
        "copy-from" : "apartments_tower_any"
    },{
        "type" : "overmap_terrain",
        "id" : "office_tower_1_entrance",
        "name" : "office tower",
        "sym" : 84,
        "color" : "i_light_gray",
        "see_cost" : 5,
        "mondensity" : 2,
        "flags" : [ "SIDEWALK", "NO_ROTATE" ]
    },{
        "type" : "overmap_terrain",
        "id" : "office_tower_1",
        "name" : "office tower",
        "sym" : 116,
        "color" : "i_light_gray",
        "see_cost" : 5,
        "mondensity" : 2,
        "flags" : [ "SIDEWALK", "NO_ROTATE" ]
    },{
        "type" : "overmap_terrain",
        "id" : "office_tower_b_entrance",
        "name" : "tower parking",
        "sym" : 112,
        "color" : "i_light_gray",
        "see_cost" : 5,
        "mondensity" : 2,
        "flags" : [ "SIDEWALK", "NO_ROTATE" ]
    },{
        "type" : "overmap_terrain",
        "id" : "office_tower_b",
        "name" : "tower parking",
        "sym" : 112,
        "color" : "i_light_gray",
        "see_cost" : 5,
        "mondensity" : 2,
        "flags" : [ "SIDEWALK", "NO_ROTATE" ]
    },{
        "type" : "overmap_terrain",
        "id" : "office_tower_2_a1",
        "name" : "office tower",
        "sym" : 116,
        "color" : "i_light_gray",
        "see_cost" : 5,
        "mondensity" : 2,
        "flags" : [ "SIDEWALK" ]
    },{
        "type" : "overmap_terrain",
        "id" : "office_tower_2_a2",
        "name" : "office tower",
        "sym" : 116,
        "color" : "i_light_gray",
        "see_cost" : 5,
        "mondensity" : 2,
        "flags" : [ "SIDEWALK" ]
    },{
        "type" : "overmap_terrain",
        "id" : "office_tower_2_a3",
        "name" : "office courtyard",
        "sym" : 79,
        "color" : "light_gray",
        "see_cost" : 5,
        "mondensity" : 2,
        "flags" : [ "SIDEWALK" ]
    },{
        "type" : "overmap_terrain",
        "id" : "office_tower_2_b1",
        "name" : "office tower",
        "sym" : 116,
        "color" : "i_light_gray",
        "see_cost" : 5,
        "mondensity" : 2,
        "flags" : [ "SIDEWALK" ]
    },{
        "type" : "overmap_terrain",
        "id" : "office_tower_2_b2",
        "name" : "office tower",
        "sym" : 116,
        "color" : "i_light_gray",
        "see_cost" : 5,
        "mondensity" : 2,
        "flags" : [ "SIDEWALK" ]
    },{
        "type" : "overmap_terrain",
        "id" : "office_tower_2_b3",
        "name" : "office tower",
        "sym" : 84,
        "color" : "i_light_gray",
        "see_cost" : 5,
        "mondensity" : 2,
        "flags" : [ "SIDEWALK" ]
    },{
        "type" : "overmap_terrain",
        "id" : "office_tower_2_a1_tower_lab",
        "name" : "office tower",
        "sym" : 116,
        "color" : "i_light_gray",
        "see_cost" : 5,
        "mondensity" : 2,
        "flags" : [ "SIDEWALK" ]
    },{
        "type" : "overmap_terrain",
        "id" : "office_tower_open_air_corner",
        "name" : "open air",
        "sym" : 46,
        "color" : "blue"
    },{
        "type" : "overmap_terrain",
        "id" : "church",
        "name" : "church",
        "sym" : 67,
        "color" : "light_red",
        "see_cost" : 5,
        "extras" : "build",
        "mondensity" : 2,
        "flags" : [ "SIDEWALK" ]
    },{
        "type" : "overmap_terrain",
        "id" : "cathedral_1_NW",
        "name" : "cathedral",
        "sym" : 67,
        "color" : "i_light_red",
        "see_cost" : 5,
        "mondensity" : 2,
        "flags" : [ "SIDEWALK", "KNOWN_DOWN" ]
    },{
        "type" : "overmap_terrain",
        "id" : "cathedral_1_NE",
        "copy-from" : "cathedral_1_NW"
    },{
        "type" : "overmap_terrain",
        "id" : "cathedral_1_SW",
        "copy-from" : "cathedral_1_NW"
    },{
        "type" : "overmap_terrain",
        "id" : "cathedral_1_SE",
        "copy-from" : "cathedral_1_NW"
    },{
        "type" : "overmap_terrain",
        "id" : "cathedral_b_NW",
        "copy-from" : "cathedral_1_NW",
        "name" : "cathedral basement",
        "delete": { "flags" : [ "SIDEWALK", "KNOWN_DOWN" ] }
    },{
        "type" : "overmap_terrain",
        "id" : "cathedral_b_NE",
        "copy-from" : "cathedral_b_NW"
    },{
        "type" : "overmap_terrain",
        "id" : "cathedral_b_SW",
        "copy-from" : "cathedral_b_NW"
    },{
        "type" : "overmap_terrain",
        "id" : "cathedral_b_SE",
        "copy-from" : "cathedral_b_NW"
    },{
        "type" : "overmap_terrain",
        "id" : "s_grocery",
        "name" : "grocery store",
        "copy-from" : "generic_city_building",
        "color" : "green"
    },{
        "type" : "overmap_terrain",
        "id" : "s_hardware",
        "name" : "hardware store",
        "copy-from" : "generic_city_building",
        "color" : "cyan"
    },{
        "type" : "overmap_terrain",
        "id" : "s_electronics",
        "name" : "electronics store",
        "copy-from" : "generic_city_building",
        "color" : "yellow"
    },{
        "type" : "overmap_terrain",
        "id" : "s_sports",
        "name" : "sporting goods store",
        "copy-from" : "generic_city_building",
        "color" : "light_cyan"
    },{
        "type" : "overmap_terrain",
        "id" : "s_liquor",
        "name" : "liquor store",
        "copy-from" : "generic_city_building",
        "color" : "magenta"
    },{
        "type" : "overmap_terrain",
        "id" : "s_gun",
        "name" : "gun store",
        "copy-from" : "generic_city_building",
        "color" : "red"
    },{
        "type" : "overmap_terrain",
        "id" : "s_clothes",
        "name" : "clothing store",
        "copy-from" : "generic_city_building",
        "color" : "blue"
    },{
        "type" : "overmap_terrain",
        "id" : "s_library",
        "name" : "library",
        "copy-from" : "generic_city_building",
        "color" : "i_brown"
    },{
        "type" : "overmap_terrain",
        "id" : "s_bookstore",
        "name" : "bookstore",
        "copy-from" : "generic_city_building",
        "color" : "i_brown"
    },{
        "type" : "overmap_terrain",
        "id" : "s_restaurant",
        "name" : "restaurant",
        "copy-from" : "generic_city_building",
        "color" : "pink"
    },{
        "type" : "overmap_terrain",
        "id" : "s_restaurant_fast",
        "name" : "fast food restaurant",
        "copy-from" : "generic_city_building",
        "color" : "yellow_magenta"
    },{
        "type" : "overmap_terrain",
        "id" : "s_restaurant_coffee",
        "name" : "coffee shop",
        "copy-from" : "generic_city_building",
        "color" : "white_magenta"
    },{
        "type" : "overmap_terrain",
        "id" : "s_teashop",
        "name" : "teashop",
        "copy-from" : "generic_city_building",
        "color" : "c_light_cyan_magenta"
    },{
        "type" : "overmap_terrain",
        "id" : "bar",
        "name" : "bar",
        "copy-from" : "generic_city_building",
        "color" : "i_magenta"
    },{
        "type" : "overmap_terrain",
        "id" : "s_butcher",
        "name" : "butcher shop",
        "copy-from" : "generic_city_building",
        "color" : "i_red"
    },{
        "type" : "overmap_terrain",
        "id" : "s_bike_shop",
        "name" : "bike shop",
        "copy-from" : "generic_city_building",
        "color" : "i_cyan"
    },{
        "type" : "overmap_terrain",
        "id" : "s_pizza_parlor",
        "name" : "pizza parlor",
        "copy-from" : "generic_city_building",
        "color" : "pink_magenta"
    },{
        "type" : "overmap_terrain",
        "id" : "sub_station",
        "name" : "subway station",
        "sym" : 83,
        "color" : "yellow",
        "see_cost" : 5,
        "extras" : "build",
        "mondensity" : 2,
        "flags" : [ "KNOWN_DOWN", "SIDEWALK" ]
    },{
        "type" : "overmap_terrain",
        "id" : "s_garage",
        "name" : "garage",
        "sym" : 79,
        "color" : "white",
        "see_cost" : 5,
        "extras" : "build",
        "mondensity" : 2,
        "flags" : [ "SIDEWALK" ]
    },{
        "type" : "overmap_terrain",
        "id" : "cabin_strange",
        "name" : "forest",
        "sym" : 70,
        "color" : "green",
        "see_cost" : 5,
        "extras" : "field",
        "flags" : [ "NO_ROTATE" ]
    },{
        "type" : "overmap_terrain",
        "id" : "cabin_strange_b",
        "name" : "cabin basement",
        "sym" : 67,
        "color" : "i_green",
        "see_cost" : 5,
        "extras" : "build",
        "flags" : [ "NO_ROTATE" ]
    },{
        "type" : "overmap_terrain",
        "id" : "cabin",
        "name" : "cabin",
        "sym" : 67,
        "color" : "i_green",
        "see_cost" : 5,
        "extras" : "build",
        "mondensity" : 2,
        "flags" : [ "NO_ROTATE" ]
    },{
        "type" : "overmap_terrain",
        "id" : "dirtlot",
        "name" : "dirt lot",
        "sym" : 79,
        "color" : "brown",
        "see_cost" : 5,
        "extras" : "field",
        "flags" : [ "NO_ROTATE" ]
    },{
        "type" : "overmap_terrain",
        "id" : "sugar_house",
        "name" : "sugar house",
        "sym" : 83,
        "color" : "i_brown",
        "see_cost" : 5,
        "extras" : "build",
        "mondensity" : 2
    },{
        "type" : "overmap_terrain",
        "id" : "farm_1",
        "name" : "farm field",
        "sym" : 35,
        "color" : "i_brown",
        "see_cost" : 5,
        "extras" : "field",
        "mondensity" : 2
    },{
        "type" : "overmap_terrain",
        "id" : "farm_2",
        "name" : "farm house",
        "sym" : 94,
        "color" : "i_brown",
        "see_cost" : 5,
        "extras" : "build",
        "mondensity" : 2
    },{
        "type" : "overmap_terrain",
        "id" : "farm_3",
        "name" : "farm field",
        "sym" : 35,
        "color" : "i_brown",
        "see_cost" : 5,
        "extras" : "field",
        "mondensity" : 2
    },{
        "type" : "overmap_terrain",
        "id" : "farm_4",
        "name" : "farm field",
        "sym" : 35,
        "color" : "i_brown",
        "see_cost" : 5,
        "extras" : "field",
        "mondensity" : 2
    },{
        "type" : "overmap_terrain",
        "id" : "farm_5",
        "name" : "farm field",
        "sym" : 35,
        "color" : "i_brown",
        "see_cost" : 5,
        "extras" : "field",
        "mondensity" : 2
    },{
        "type" : "overmap_terrain",
        "id" : "farm_6",
        "name" : "farm field",
        "sym" : 35,
        "color" : "i_brown",
        "see_cost" : 5,
        "extras" : "field",
        "mondensity" : 2
    },{
        "type" : "overmap_terrain",
        "id" : "farm_7",
        "name" : "farm field",
        "sym" : 35,
        "color" : "i_brown",
        "see_cost" : 5,
        "extras" : "field",
        "mondensity" : 2
    },{
        "type" : "overmap_terrain",
        "id" : "farm_8",
        "name" : "farm field",
        "sym" : 35,
        "color" : "i_brown",
        "see_cost" : 5,
        "extras" : "field",
        "mondensity" : 2
    },{
        "type" : "overmap_terrain",
        "id" : "farm_9",
        "name" : "farm field",
        "sym" : 35,
        "color" : "i_brown",
        "see_cost" : 5,
        "extras" : "field",
        "mondensity" : 2
    },{
        "type" : "overmap_terrain",
        "id" : "police",
        "name" : "police station",
        "copy-from" : "generic_city_building",
        "color" : "h_yellow"
    },{
        "type" : "overmap_terrain",
        "id" : "bank",
        "name" : "bank",
        "sym" : 36,
        "color" : "light_gray",
        "see_cost" : 5,
        "mondensity" : 2,
        "flags" : [ "SIDEWALK" ]
    },{
        "type" : "overmap_terrain",
        "id" : "pawn",
        "name" : "pawn shop",
        "copy-from" : "generic_city_building",
        "color" : "white"
    },{
        "type" : "overmap_terrain",
        "id" : "mil_surplus",
        "name" : "mil. surplus",
        "sym": 77,
        "copy-from" : "generic_city_building",
        "color" : "i_light_gray"
    },{
        "type" : "overmap_terrain",
        "id" : "furniture",
        "name" : "furniture store",
        "copy-from" : "generic_city_building",
        "color" : "brown"
    },{
        "type" : "overmap_terrain",
        "id" : "abstorefront",
        "name" : "abandoned storefront",
        "copy-from" : "generic_city_building",
        "color" : "h_dark_gray"
    },{
        "type" : "overmap_terrain",
        "id" : "s_music",
        "name" : "music store",
        "sym" : 109,
        "color" : "brown",
        "see_cost" : 5,
        "extras" : "build",
        "mondensity" : 2,
        "flags" : [ "SIDEWALK" ]
    },{
        "type" : "overmap_terrain",
        "id" : "megastore_entrance",
        "name" : "megastore",
        "sym" : 43,
        "color" : "light_blue",
        "see_cost" : 5,
        "extras" : "build",
        "mondensity" : 2,
        "flags" : [ "SIDEWALK", "NO_ROTATE" ]
    },{
        "type" : "overmap_terrain",
        "id" : "megastore",
        "name" : "megastore",
        "sym" : 77,
        "color" : "blue",
        "see_cost" : 5,
        "extras" : "build",
        "mondensity" : 2,
        "flags" : [ "SIDEWALK", "NO_ROTATE" ]
    },{
        "type" : "overmap_terrain",
        "abstract" : "generic_hospital",
        "name" : "hospital",
        "sym" : 72,
        "color" : "red",
        "see_cost" : 5,
        "extras" : "build",
        "mondensity" : 2,
        "flags" : [ "SIDEWALK" ]
    },{
        "type" : "overmap_terrain",
        "id" : "hospital_1",
        "copy-from" : "generic_hospital"
    },{
        "type" : "overmap_terrain",
        "id" : "hospital_2",
        "copy-from" : "generic_hospital",
        "color" : "light_red"
    },{
        "type" : "overmap_terrain",
        "id" : "hospital_3",
        "copy-from" : "generic_hospital"
    },{
        "type" : "overmap_terrain",
        "id" : "hospital_4",
        "copy-from" : "generic_hospital"
    },{
        "type" : "overmap_terrain",
        "id" : "hospital_5",
        "copy-from" : "generic_hospital"
    },{
        "type" : "overmap_terrain",
        "id" : "hospital_6",
        "copy-from" : "generic_hospital"
    },{
        "type" : "overmap_terrain",
        "id" : "hospital_7",
        "copy-from" : "generic_hospital"
    },{
        "type" : "overmap_terrain",
        "id" : "hospital_8",
        "copy-from" : "generic_hospital"
    },{
        "type" : "overmap_terrain",
        "id" : "hospital_9",
        "copy-from" : "generic_hospital"
    },{
        "type" : "overmap_terrain",
        "id" : "public_works_NE",
        "name" : "public works",
        "sym" : 119,
        "color" : "light_gray",
        "see_cost" : 5,
        "mondensity" : 2,
        "flags" : [ "SIDEWALK" ]
    },{
        "type" : "overmap_terrain",
        "id" : "public_works_NW",
        "name" : "public works",
        "sym" : 119,
        "color" : "light_gray",
        "see_cost" : 5,
        "mondensity" : 2,
        "flags" : [ "SIDEWALK" ]
    },{
        "type" : "overmap_terrain",
        "id" : "public_works_SW",
        "name" : "public works",
        "sym" : 87,
        "color" : "light_gray",
        "see_cost" : 5,
        "mondensity" : 2,
        "flags" : [ "SIDEWALK"]
    },{
        "type" : "overmap_terrain",
        "id" : "public_works_SE",
        "name" : "public works",
        "sym" : 119,
        "color" : "light_gray",
        "see_cost" : 5,
        "mondensity" : 2,
        "flags" : [ "SIDEWALK" ]
    },{
        "type" : "overmap_terrain",
        "id" : "school_1_1",
        "name" : "regional school",
        "sym" : 115,
        "color" : "light_blue",
        "see_cost" : 5,
        "mondensity" : 2,
        "flags" : [ "SIDEWALK" ]
    },{
        "type" : "overmap_terrain",
        "id" : "school_1_2",
        "name" : "regional school",
        "sym" : 83,
        "color" : "light_blue",
        "see_cost" : 5,
        "mondensity" : 2,
        "flags" : [ "SIDEWALK" ]
    },{
        "type" : "overmap_terrain",
        "id" : "school_1_3",
        "name" : "regional school",
        "sym" : 115,
        "color" : "light_blue",
        "see_cost" : 5,
        "mondensity" : 2,
        "flags" : [ "SIDEWALK" ]
    },{
        "type" : "overmap_terrain",
        "id" : "school_1_4",
        "name" : "regional school",
        "sym" : 115,
        "color" : "light_blue",
        "see_cost" : 5,
        "mondensity" : 2,
        "flags" : [ "SIDEWALK" ]
    },{
        "type" : "overmap_terrain",
        "id" : "school_1_5",
        "name" : "regional school",
        "sym" : 115,
        "color" : "light_blue",
        "see_cost" : 5,
        "mondensity" : 2,
        "flags" : [ "SIDEWALK" ]
    },{
        "type" : "overmap_terrain",
        "id" : "school_1_6",
        "name" : "regional school",
        "sym" : 115,
        "color" : "light_blue",
        "see_cost" : 5,
        "mondensity" : 2,
        "flags" : [ "SIDEWALK" ]
    },{
        "type" : "overmap_terrain",
        "id" : "school_1_7",
        "name" : "regional school",
        "sym" : 115,
        "color" : "light_blue",
        "see_cost" : 5,
        "mondensity" : 2,
        "flags" : [ "SIDEWALK" ]
    },{
        "type" : "overmap_terrain",
        "id" : "school_1_8",
        "name" : "regional school",
        "sym" : 115,
        "color" : "light_blue",
        "see_cost" : 5,
        "mondensity" : 2,
        "flags" : [ "SIDEWALK" ]
    },{
        "type" : "overmap_terrain",
        "id" : "school_1_9",
        "name" : "regional school",
        "sym" : 115,
        "color" : "light_blue",
        "see_cost" : 5,
        "mondensity" : 2,
        "flags" : [ "SIDEWALK" ]
    },{
        "type" : "overmap_terrain",
        "id" : "prison_1_1",
        "name" : "prison",
        "sym" : 112,
        "color" : "i_light_blue",
        "see_cost" : 5,
        "flags" : [ "SIDEWALK" ]
    },{
        "type" : "overmap_terrain",
        "id" : "prison_1_2",
        "name" : "prison",
        "sym" : 80,
        "color" : "i_light_blue",
        "see_cost" : 5,
        "flags" : [ "SIDEWALK" ]
    },{
        "type" : "overmap_terrain",
        "id" : "prison_1_3",
        "name" : "prison",
        "sym" : 112,
        "color" : "i_light_blue",
        "see_cost" : 5,
        "flags" : [ "SIDEWALK" ]
    },{
        "type" : "overmap_terrain",
        "id" : "prison_1_4",
        "name" : "prison",
        "sym" : 112,
        "color" : "i_light_blue",
        "see_cost" : 5,
        "flags" : [ "SIDEWALK" ]
    },{
        "type" : "overmap_terrain",
        "id" : "prison_1_5",
        "name" : "prison",
        "sym" : 112,
        "color" : "i_light_blue",
        "see_cost" : 5,
        "flags" : [ "SIDEWALK" ]
    },{
        "type" : "overmap_terrain",
        "id" : "prison_1_6",
        "name" : "prison",
        "sym" : 112,
        "color" : "i_light_blue",
        "see_cost" : 5,
        "flags" : [ "SIDEWALK" ]
    },{
        "type" : "overmap_terrain",
        "id" : "prison_1_7",
        "name" : "prison",
        "sym" : 112,
        "color" : "i_light_blue",
        "see_cost" : 5,
        "flags" : [ "SIDEWALK" ]
    },{
        "type" : "overmap_terrain",
        "id" : "prison_1_8",
        "name" : "prison",
        "sym" : 112,
        "color" : "i_light_blue",
        "see_cost" : 5,
        "flags" : [ "SIDEWALK" ]
    },{
        "type" : "overmap_terrain",
        "id" : "prison_1_9",
        "name" : "prison",
        "sym" : 112,
        "color" : "i_light_blue",
        "see_cost" : 5,
        "flags" : [ "SIDEWALK" ]
    },{
        "type" : "overmap_terrain",
        "id" : "prison_1_b_1",
        "name" : "prison",
        "sym" : 112,
        "color" : "i_light_blue",
        "see_cost" : 5
    },{
        "type" : "overmap_terrain",
        "id" : "prison_1_b_2",
        "name" : "prison",
        "sym" : 80,
        "color" : "i_light_blue",
        "see_cost" : 5
    },{
        "type" : "overmap_terrain",
        "id" : "prison_1_b_3",
        "name" : "prison",
        "sym" : 112,
        "color" : "i_light_blue",
        "see_cost" : 5
    },{
        "type" : "overmap_terrain",
        "id" : "prison_1_b_4",
        "name" : "prison",
        "sym" : 112,
        "color" : "i_light_blue",
        "see_cost" : 5
    },{
        "type" : "overmap_terrain",
        "id" : "prison_1_b_5",
        "name" : "prison",
        "sym" : 112,
        "color" : "i_light_blue",
        "see_cost" : 5
    },{
        "type" : "overmap_terrain",
        "id" : "prison_1_b_6",
        "name" : "prison",
        "sym" : 112,
        "color" : "i_light_blue",
        "see_cost" : 5
    },{
        "type" : "overmap_terrain",
        "id" : "prison_1_b_7",
        "name" : "prison",
        "sym" : 112,
        "color" : "i_light_blue",
        "see_cost" : 5
    },{
        "type" : "overmap_terrain",
        "id" : "prison_1_b_8",
        "name" : "prison",
        "sym" : 112,
        "color" : "i_light_blue",
        "see_cost" : 5
    },{
        "type" : "overmap_terrain",
        "id" : "prison_1_b_9",
        "name" : "prison",
        "sym" : 112,
        "color" : "i_light_blue",
        "see_cost" : 5
    },{
        "type" : "overmap_terrain",
        "id" : "prison_1_b_7_hidden",
        "name" : "prison",
        "sym" : 112,
        "color" : "i_light_blue",
        "see_cost" : 5
    },{
        "type" : "overmap_terrain",
        "id" : "prison_1_b_8_hidden_lab_stairs",
        "name" : "prison",
        "sym" : 112,
        "color" : "i_light_blue",
        "see_cost" : 5
    },{
        "type" : "overmap_terrain",
        "id" : "prison_1_b_9_hidden",
        "name" : "prison",
        "sym" : 112,
        "color" : "i_light_blue",
        "see_cost" : 5
    },{
        "type" : "overmap_terrain",
        "id" : "hotel_tower_1_1",
        "name" : "hotel parking",
        "sym" : 104,
        "color" : "light_blue",
        "see_cost" : 5,
        "mondensity" : 2,
        "flags" : [ "SIDEWALK" ]
    },{
        "type" : "overmap_terrain",
        "id" : "hotel_tower_1_2",
        "name" : "hotel parking",
        "sym" : 104,
        "color" : "light_blue",
        "see_cost" : 5,
        "mondensity" : 2,
        "flags" : [ "SIDEWALK" ]
    },{
        "type" : "overmap_terrain",
        "id" : "hotel_tower_1_3",
        "name" : "hotel parking",
        "sym" : 104,
        "color" : "light_blue",
        "see_cost" : 5,
        "mondensity" : 2,
        "flags" : [ "SIDEWALK" ]
    },{
        "type" : "overmap_terrain",
        "id" : "hotel_tower_1_4",
        "name" : "hotel parking",
        "sym" : 104,
        "color" : "light_blue",
        "see_cost" : 5,
        "mondensity" : 2,
        "flags" : [ "SIDEWALK" ]
    },{
        "type" : "overmap_terrain",
        "id" : "hotel_tower_1_5",
        "name" : "hotel entrance",
        "sym" : 72,
        "color" : "light_blue",
        "see_cost" : 5,
        "mondensity" : 2,
        "flags" : [ "SIDEWALK" ]
    },{
        "type" : "overmap_terrain",
        "id" : "hotel_tower_1_6",
        "name" : "hotel parking",
        "sym" : 104,
        "color" : "light_blue",
        "see_cost" : 5,
        "mondensity" : 2,
        "flags" : [ "SIDEWALK" ]
    },{
        "type" : "overmap_terrain",
        "id" : "hotel_tower_1_7",
        "name" : "hotel tower",
        "sym" : 72,
        "color" : "light_blue",
        "see_cost" : 5,
        "mondensity" : 2,
        "flags" : [ "SIDEWALK" ]
    },{
        "type" : "overmap_terrain",
        "id" : "hotel_tower_1_8",
        "name" : "hotel tower",
        "sym" : 72,
        "color" : "light_blue",
        "see_cost" : 5,
        "mondensity" : 2,
        "flags" : [ "SIDEWALK" ]
    },{
        "type" : "overmap_terrain",
        "id" : "hotel_tower_1_9",
        "name" : "hotel tower",
        "sym" : 72,
        "color" : "light_blue",
        "see_cost" : 5,
        "mondensity" : 2,
        "flags" : [ "SIDEWALK" ]
    },{
        "type" : "overmap_terrain",
        "id" : "hotel_tower_b_1",
        "name" : "hotel basement",
        "sym" : 66,
        "color" : "light_blue",
        "see_cost" : 5,
        "mondensity" : 2
    },{
        "type" : "overmap_terrain",
        "id" : "hotel_tower_b_2",
        "name" : "hotel basement",
        "sym" : 66,
        "color" : "light_blue",
        "see_cost" : 5,
        "mondensity" : 2
    },{
        "type" : "overmap_terrain",
        "id" : "hotel_tower_b_3",
        "name" : "hotel basement",
        "sym" : 66,
        "color" : "light_blue",
        "see_cost" : 5,
        "mondensity" : 2
    },{
        "type" : "overmap_terrain",
        "id" : "motel_entrance",
        "name" : "motel",
        "sym" : 104,
        "color" : "light_blue",
        "see_cost" : 5,
        "extras" : "build",
        "mondensity" : 2,
        "flags" : [ "SIDEWALK" ]
    },{
        "type" : "overmap_terrain",
        "id" : "motel_1",
        "name" : "motel",
        "sym" : 104,
        "color" : "light_blue",
        "see_cost" : 5,
        "extras" : "build",
        "mondensity" : 2,
        "flags" : [ "SIDEWALK" ]
    },{
        "type" : "overmap_terrain",
        "id" : "motel_2",
        "name" : "motel",
        "sym" : 104,
        "color" : "light_blue",
        "see_cost" : 5,
        "extras" : "build",
        "mondensity" : 2,
        "flags" : [ "SIDEWALK" ]
    },{
        "type" : "overmap_terrain",
        "id" : "motel_3",
        "name" : "motel",
        "sym" : 104,
        "color" : "light_blue",
        "see_cost" : 5,
        "extras" : "build",
        "mondensity" : 2,
        "flags" : [ "SIDEWALK" ]
    },{
        "type" : "overmap_terrain",
        "id" : "dirtroad1_aban1",
        "name" : "forest",
        "sym" : 70,
        "color" : "green",
        "see_cost" : 4
    },{
        "type" : "overmap_terrain",
        "id" : "forest_aban1",
        "name" : "forest",
        "sym" : 70,
        "color" : "green",
        "see_cost" : 4
    },{
        "type" : "overmap_terrain",
        "id" : "dirtroad2_aban1",
        "name" : "forest",
        "sym" : 70,
        "color" : "green",
        "see_cost" : 4
    },{
        "type" : "overmap_terrain",
        "id" : "dirtplaza_aban1",
        "name" : "forest",
        "sym" : 70,
        "color" : "green",
        "see_cost" : 4
    },{
        "type" : "overmap_terrain",
        "id" : "cabin_aban1",
        "name" : "ruined cabin",
        "sym" : 70,
        "color" : "green",
        "see_cost" : 4
    },{
        "type" : "overmap_terrain",
        "id" : "barn_aban1",
        "name" : "barn",
        "sym" : 70,
        "color" : "green",
        "see_cost" : 4
    },{
        "type" : "overmap_terrain",
        "id" : "car_corner_aban1",
        "name" : "car corner",
        "sym" : 70,
        "color" : "green",
        "see_cost" : 4
    },{
        "type" : "overmap_terrain",
        "id" : "shipwreck_river_1",
        "name" : "shipwreck",
        "sym" : 119,
        "color" : "red",
        "see_cost" : 4,
        "flags" : [ "NO_ROTATE" ]
     },{
        "type" : "overmap_terrain",
        "id" : "shipwreck_river_2",
        "name" : "shipwreck",
        "sym" : 119,
        "color" : "red",
        "see_cost" : 4,
        "flags" : [ "NO_ROTATE" ]
    },{
        "type" : "overmap_terrain",
        "id" : "shipwreck_river_3",
        "name" : "razorclaw nest",
        "sym" : 119,
        "color" : "red",
        "see_cost" : 4,
        "flags" : [ "NO_ROTATE" ]
    },{
        "type" : "overmap_terrain",
        "id" : "shipwreck_river_4",
        "name" : "shipwreck",
        "sym" : 119,
        "color" : "red",
        "see_cost" : 4,
        "flags" : [ "NO_ROTATE" ]
    },{
        "type" : "overmap_terrain",
        "id" : "s_gas_rural",
        "name" : "gas station",
        "sym" : 94,
        "color" : "light_blue",
        "extras" : "build",
        "mondensity" : 2,
        "flags" : [ "SIDEWALK" ]
    },{
        "type" : "overmap_terrain",
        "id" : "fema_entrance",
        "name" : "fema camp",
        "sym" : 43,
        "color" : "blue",
        "see_cost" : 5,
        "extras" : "build",
        "flags" : [ "NO_ROTATE" ]
    },{
        "type" : "overmap_terrain",
        "id" : "fema",
        "name" : "fema camp",
        "sym" : 70,
        "color" : "i_blue",
        "see_cost" : 5,
        "extras" : "build",
        "flags" : [ "NO_ROTATE" ]
    },{
        "type" : "overmap_terrain",
        "id" : "station_radio",
        "name" : "radio station",
        "sym" : 88,
        "color" : "i_light_gray",
        "see_cost" : 5,
        "extras" : "build",
        "flags" : [ "SIDEWALK" ]
    },{
        "type" : "overmap_terrain",
        "id" : "shelter",
        "name" : "evac shelter",
        "sym" : 43,
        "color" : "white",
        "see_cost" : 2,
        "flags" : [ "KNOWN_DOWN", "NO_ROTATE" ]
    },{
        "type" : "overmap_terrain",
        "id" : "shelter_under",
        "name" : "evac shelter",
        "sym" : 43,
        "color" : "white",
        "see_cost" : 2,
        "flags" : [ "KNOWN_UP", "NO_ROTATE" ]
    },{
        "type" : "overmap_terrain",
        "id" : "lmoe",
        "name" : "LMOE shelter",
        "sym" : 43,
        "color" : "red",
        "see_cost" : 2,
        "flags" : [ "KNOWN_DOWN", "NO_ROTATE" ]
    },{
        "type" : "overmap_terrain",
        "id" : "lmoe_under",
        "name" : "LMOE shelter",
        "sym" : 43,
        "color" : "red",
        "see_cost" : 2,
        "flags" : [ "KNOWN_UP", "NO_ROTATE" ]
    },{
        "type" : "overmap_terrain",
        "id" : "lab",
        "name" : "science lab",
        "sym" : 76,
        "color" : "light_blue",
        "spawns" : { "group": "GROUP_LAB", "population": [0, 5], "chance": 20 },
        "see_cost" : 5,
        "flags" : [ "NO_ROTATE" ]
    },{
        "type" : "overmap_terrain",
        "id" : "lab_stairs",
        "name" : "science lab",
        "sym" : 76,
        "color" : "blue",
        "see_cost" : 5,
        "spawns" : { "group": "GROUP_LAB", "population": [0, 5], "chance": 20 },
        "flags" : [ "KNOWN_DOWN", "NO_ROTATE" ]
    },{
        "type" : "overmap_terrain",
        "id" : "lab_core",
        "name" : "science lab",
        "sym" : 76,
        "color" : "light_blue",
        "spawns" : { "group": "GROUP_LAB", "population": [0, 8], "chance": 30 },
        "see_cost" : 5,
        "flags" : [ "NO_ROTATE" ]
    },{
        "type" : "overmap_terrain",
        "id" : "lab_finale",
        "name" : "science lab",
        "sym" : 76,
        "color" : "cyan",
        "spawns" : { "group": "GROUP_LAB", "population": [4, 12], "chance": 90 },
        "see_cost" : 5,
        "flags" : [ "NO_ROTATE" ]
    },{
        "type" : "overmap_terrain",
        "id" : "ice_lab",
        "name" : "science lab",
        "sym" : 76,
        "color" : "light_blue",
        "spawns" : { "group": "GROUP_ICE_LAB", "population": [0, 5], "chance": 20 },
        "see_cost" : 5,
        "flags" : [ "NO_ROTATE" ]
    },{
        "type" : "overmap_terrain",
        "id" : "ice_lab_stairs",
        "name" : "science lab",
        "sym" : 76,
        "color" : "blue",
        "see_cost" : 5,
        "spawns" : { "group": "GROUP_ICE_LAB", "population": [0, 5], "chance": 20 },
        "flags" : [ "KNOWN_DOWN", "NO_ROTATE" ]
    },{
        "type" : "overmap_terrain",
        "id" : "ice_lab_core",
        "name" : "science lab",
        "sym" : 76,
        "color" : "light_blue",
        "spawns" : { "group": "GROUP_ICE_LAB", "population": [0, 8], "chance": 30 },
        "see_cost" : 5,
        "flags" : [ "NO_ROTATE" ]
    },{
        "type" : "overmap_terrain",
        "id" : "ice_lab_finale",
        "name" : "science lab",
        "sym" : 76,
        "color" : "cyan",
        "spawns" : { "group": "GROUP_ICE_LAB", "population": [4, 12], "chance": 90 },
        "see_cost" : 5,
        "flags" : [ "NO_ROTATE" ]
    },{
        "type" : "overmap_terrain",
        "id" : "tower_lab",
        "name" : "science lab tower",
        "sym" : 76,
        "color" : "light_blue",
        "see_cost" : 5,
        "spawns" : { "group": "GROUP_TOWER_LAB", "population": [0, 5], "chance": 20 },
        "flags" : [ "NO_ROTATE" ]
    },{
        "type" : "overmap_terrain",
        "id" : "tower_lab_stairs",
        "name" : "science lab tower",
        "sym" : 76,
        "color" : "blue",
        "see_cost" : 5,
        "spawns" : { "group": "GROUP_TOWER_LAB", "population": [0, 5], "chance": 20 },
        "flags" : [ "NO_ROTATE" ]
    },{
        "type" : "overmap_terrain",
        "id" : "tower_lab_finale",
        "name" : "science lab tower",
        "sym" : 76,
        "color" : "cyan",
        "see_cost" : 5,
        "flags" : [ "NO_ROTATE" ]
    },{
        "type" : "overmap_terrain",
        "id" : "lab_train_depot",
        "name" : "science train depot",
        "sym" : 76,
        "color" : "light_blue",
        "see_cost" : 5,
        "extras" : "subway",
        "spawns" : { "group": "GROUP_LAB", "population": [0, 5], "chance": 20 },
        "flags" : [ "KNOWN_DOWN", "NO_ROTATE" ]
    },{
        "type" : "overmap_terrain",
        "id" : "central_lab_entrance",
        "name" : "forest",
        "sym" : 70,
        "color" : "green",
        "see_cost" : 3,
        "flags" : [ "NO_ROTATE" ]
    },{
        "type" : "overmap_terrain",
        "id" : "central_lab_shaft",
        "name" : "access shaft",
        "sym" : 48,
        "color" : "light_gray",
        "see_cost" : 5,
        "flags" : [ "NO_ROTATE" ]
    },{
        "type" : "overmap_terrain",
        "abstract" : "generic_central_lab",
        "name" : "central lab",
        "sym" : 76,
        "color" : "cyan",
        "see_cost" : 5,
        "spawns" : { "group": "GROUP_CENTRAL_LAB", "population": [0, 5], "chance": 20 }
    },{
        "type" : "overmap_terrain",
        "id" : "central_lab_hq_1",
        "copy-from" : "generic_central_lab"
    },{
        "type" : "overmap_terrain",
        "id" : "central_lab_hq_2",
        "copy-from" : "generic_central_lab"
    },{
        "type" : "overmap_terrain",
        "id" : "central_lab_hq_3",
        "copy-from" : "generic_central_lab"
    },{
        "type" : "overmap_terrain",
        "id" : "central_lab_hq_4",
        "copy-from" : "generic_central_lab"
    },{
        "type" : "overmap_terrain",
        "id" : "central_lab_hq_5",
        "copy-from" : "generic_central_lab"
    },{
        "type" : "overmap_terrain",
        "id" : "central_lab_hq_6",
        "copy-from" : "generic_central_lab"
    },{
        "type" : "overmap_terrain",
        "id" : "central_lab_hq_7",
        "copy-from" : "generic_central_lab"
    },{
        "type" : "overmap_terrain",
        "id" : "central_lab_hq_8",
        "copy-from" : "generic_central_lab"
    },{
        "type" : "overmap_terrain",
        "id" : "central_lab_hq_9",
        "copy-from" : "generic_central_lab"
    },{
        "type" : "overmap_terrain",
        "id" : "central_lab",
        "name" : "central lab",
        "sym" : 76,
        "color" : "light_blue",
        "see_cost" : 5,
        "flags" : [ "NO_ROTATE" ],
        "spawns" : { "group": "GROUP_CENTRAL_LAB", "population": [0, 7], "chance": 40 }
    },{
        "type" : "overmap_terrain",
        "id" : "central_lab_stairs",
        "name" : "central lab",
        "sym" : 76,
        "color" : "blue",
        "see_cost" : 5,
        "flags" : [ "NO_ROTATE" ],
        "spawns" : { "group": "GROUP_CENTRAL_LAB", "population": [0, 7], "chance": 40 }
    },{
        "type" : "overmap_terrain",
        "id" : "central_lab_core",
        "name" : "central lab",
        "sym" : 76,
        "color" : "light_blue",
        "see_cost" : 5,
        "flags" : [ "NO_ROTATE" ],
        "spawns" : { "group": "GROUP_CENTRAL_LAB", "population": [0, 7], "chance": 40 }
    },{
        "type" : "overmap_terrain",
        "id" : "central_lab_finale",
        "name" : "central lab",
        "sym" : 76,
        "color" : "cyan",
        "see_cost" : 5,
        "flags" : [ "NO_ROTATE" ],
        "spawns" : { "group": "GROUP_CENTRAL_LAB", "population": [0, 5], "chance": 20 }
    },{
        "type" : "overmap_terrain",
        "id" : "bunker",
        "name" : "military bunker",
        "sym" : 66,
        "color" : "dark_gray",
        "see_cost" : 2,
        "flags" : [ "KNOWN_DOWN" ]
    },{
        "type": "overmap_terrain",
        "id": "bunker_basement",
        "name": "military bunker",
        "sym": 66,
        "color": "dark_gray",
        "see_cost": 2,
        "flags" : [ "KNOWN_UP", "NO_ROTATE" ]
    },{
        "type" : "overmap_terrain",
        "id" : "outpost",
        "name" : "military outpost",
        "sym" : 77,
        "color" : "dark_gray",
        "see_cost" : 2,
        "extras" : "build",
        "flags" : [ "NO_ROTATE" ]
    },{
        "type" : "overmap_terrain",
        "id" : "silo",
        "name" : "missile silo",
        "sym" : 48,
        "color" : "light_gray",
        "see_cost" : 2,
        "flags" : [ "NO_ROTATE" ]
    },{
        "type" : "overmap_terrain",
        "id" : "silo_finale",
        "name" : "missile silo",
        "sym" : 48,
        "color" : "light_gray",
        "see_cost" : 2,
        "flags" : [ "NO_ROTATE" ]
    },{
        "type" : "overmap_terrain",
        "id" : "temple",
        "name" : "strange temple",
        "sym" : 84,
        "color" : "magenta",
        "see_cost" : 5,
        "flags" : [ "KNOWN_DOWN", "NO_ROTATE" ]
    },{
        "type" : "overmap_terrain",
        "id" : "standing_stones",
        "name" : "forest",
        "sym" : 70,
        "color" : "green",
        "see_cost" : 3,
        "extras" : "field",
        "spawns" : { "group": "GROUP_STANDING_STONES", "population": [ 1,4 ], "chance": 100 },
        "flags" : [ "NO_ROTATE" ]
    },{
        "type" : "overmap_terrain",
        "id" : "temple_stairs",
        "name" : "strange temple",
        "sym" : 84,
        "color" : "pink",
        "see_cost" : 5,
        "flags" : [ "KNOWN_DOWN", "NO_ROTATE" ]
    },{
        "type" : "overmap_terrain",
        "id" : "temple_finale",
        "name" : "strange temple",
        "sym" : 84,
        "color" : "yellow",
        "see_cost" : 5,
        "flags" : [ "KNOWN_DOWN", "NO_ROTATE" ]
    },{
        "type" : "overmap_terrain",
        "id" : "sewage_treatment",
        "name" : "sewage treatment",
        "sym" : 80,
        "color" : "red",
        "see_cost" : 5,
        "flags" : [ "KNOWN_DOWN", "NO_ROTATE" ]
    },{
        "type" : "overmap_terrain",
        "id" : "sewage_treatment_hub",
        "name" : "sewage treatment",
        "sym" : 80,
        "color" : "green",
        "see_cost" : 5,
        "flags" : [ "KNOWN_UP", "NO_ROTATE" ]
    },{
        "type" : "overmap_terrain",
        "id" : "sewage_treatment_under",
        "name" : "sewage treatment",
        "sym" : 80,
        "color" : "green",
        "see_cost" : 5,
        "flags" : [ "NO_ROTATE" ]
    },{
        "type" : "overmap_terrain",
        "id" : "mine_entrance",
        "name" : "mine entrance",
        "sym" : 77,
        "color" : "light_gray",
        "see_cost" : 5,
        "flags" : [ "KNOWN_DOWN", "NO_ROTATE" ]
    },{
        "type" : "overmap_terrain",
        "id" : "mine_shaft",
        "name" : "mine shaft",
        "sym" : 79,
        "color" : "dark_gray",
        "see_cost" : 5,
        "flags" : [ "KNOWN_UP", "KNOWN_DOWN", "NO_ROTATE" ]
    },{
        "type" : "overmap_terrain",
        "id" : "mine",
        "name" : "mine",
        "sym" : 77,
        "color" : "brown",
        "see_cost" : 2,
        "flags" : [ "NO_ROTATE" ]
    },{
        "type" : "overmap_terrain",
        "id" : "mine_down",
        "name" : "mine",
        "sym" : 77,
        "color" : "brown",
        "see_cost" : 2,
        "flags" : [ "NO_ROTATE" ]
    },{
        "type" : "overmap_terrain",
        "id" : "mine_finale",
        "name" : "mine",
        "sym" : 77,
        "color" : "brown",
        "see_cost" : 2,
        "flags" : [ "NO_ROTATE" ]
    },{
        "type" : "overmap_terrain",
        "id" : "spiral_hub",
        "name" : "spiral cavern",
        "sym" : 64,
        "color" : "pink",
        "see_cost" : 2,
        "flags" : [ "NO_ROTATE" ]
    },{
        "type" : "overmap_terrain",
        "id" : "spiral",
        "name" : "spiral cavern",
        "sym" : 64,
        "color" : "pink",
        "see_cost" : 2,
        "flags" : [ "NO_ROTATE" ]
    },{
        "type" : "overmap_terrain",
        "id" : "radio_tower",
        "name" : "radio tower",
        "sym" : 88,
        "color" : "light_gray",
        "see_cost" : 2,
        "flags" : [ "NO_ROTATE" ]
    },{
        "type" : "overmap_terrain",
        "id" : "toxic_dump",
        "name" : "toxic waste dump",
        "sym" : 68,
        "color" : "pink",
        "see_cost" : 2,
        "flags" : [ "NO_ROTATE" ]
    },{
        "type" : "overmap_terrain",
        "id" : "haz_sar_entrance",
        "name" : "hazardous waste sarcophagus",
        "sym" : 88,
        "color" : "pink",
        "see_cost" : 5,
        "flags" : [ "NO_ROTATE" ]
    },{
        "type" : "overmap_terrain",
        "id" : "haz_sar",
        "name" : "hazardous waste sarcophagus",
        "sym" : 88,
        "color" : "pink",
        "see_cost" : 5,
        "flags" : [ "NO_ROTATE" ]
    },{
        "type" : "overmap_terrain",
        "id" : "haz_sar_entrance_b1",
        "name" : "hazardous waste sarcophagus",
        "sym" : 88,
        "color" : "pink",
        "see_cost" : 5,
        "flags" : [ "NO_ROTATE" ]
    },{
        "type" : "overmap_terrain",
        "id" : "haz_sar_b1",
        "name" : "hazardous waste sarcophagus",
        "sym" : 88,
        "color" : "pink",
        "see_cost" : 5,
        "flags" : [ "NO_ROTATE" ]
    },{
        "type" : "overmap_terrain",
        "id" : "cave",
        "name" : "cave",
        "sym" : 67,
        "color" : "brown",
        "see_cost" : 2,
        "extras" : "field",
        "flags" : [ "NO_ROTATE" ]
    },{
        "type" : "overmap_terrain",
        "id" : "cave_rat",
        "name" : "rat cave",
        "sym" : 67,
        "color" : "dark_gray",
        "see_cost" : 2,
        "flags" : [ "KNOWN_DOWN", "NO_ROTATE" ]
    },{
        "type" : "overmap_terrain",
        "id" : "hive",
        "name" : "bee hive",
        "sym" : 56,
        "color" : "yellow",
        "see_cost" : 3,
        "extras" : "field",
        "flags" : [ "NO_ROTATE" ]
    },{
        "type" : "overmap_terrain",
        "id" : "fungal_bloom",
        "name" : "fungal bloom",
        "sym" : 84,
        "color" : "light_gray",
        "see_cost" : 2,
        "extras" : "field",
        "flags" : [ "NO_ROTATE" ]
    },{
        "type" : "overmap_terrain",
        "id" : "fungal_tower",
        "name" : "fungal tower",
        "sym" : 84,
        "color" : "yellow",
        "see_cost" : 3,
        "extras" : "field",
        "flags" : [ "NO_ROTATE" ]
    },{
        "type" : "overmap_terrain",
        "id" : "fungal_flowers",
        "name" : "fungal flowers",
        "sym" : 84,
        "color" : "cyan",
        "see_cost" : 5,
        "extras" : "field",
        "flags" : [ "NO_ROTATE" ]
    },{
        "type" : "overmap_terrain",
        "id" : "spider_pit",
        "name" : "forest",
        "sym" : 70,
        "color" : "green",
        "see_cost" : 3,
        "extras" : "field",
        "flags" : [ "NO_ROTATE" ]
    },{
        "type" : "overmap_terrain",
        "id" : "spider_pit_under",
        "name" : "cavern",
        "sym" : 48,
        "color" : "light_gray",
        "see_cost" : 5,
        "flags" : [ "NO_ROTATE" ]
    },{
        "type" : "overmap_terrain",
        "id" : "anthill",
        "name" : "anthill",
        "sym" : 37,
        "color" : "brown",
        "see_cost" : 2,
        "flags" : [ "KNOWN_DOWN", "NO_ROTATE" ]
    },{
        "type" : "overmap_terrain",
        "id" : "acid_anthill",
        "name" : "sulfurous anthill",
        "sym" : 37,
        "color" : "green",
        "see_cost" : 2,
        "flags" : [ "KNOWN_DOWN", "NO_ROTATE" ]
    },{
        "type" : "overmap_terrain",
        "id" : "slimepit",
        "name" : "slime pit",
        "sym" : 126,
        "color" : "light_green",
        "see_cost" : 2,
        "flags" : [ "NO_ROTATE" ]
    },{
        "type" : "overmap_terrain",
        "id" : "slimepit_down",
        "name" : "slime pit",
        "sym" : 126,
        "color" : "light_green",
        "see_cost" : 2,
        "flags" : [ "KNOWN_DOWN", "NO_ROTATE" ]
    },{
        "type" : "overmap_terrain",
        "id" : "triffid_grove",
        "name" : "triffid grove",
        "sym" : 84,
        "color" : "light_red",
        "see_cost" : 5,
        "flags" : [ "KNOWN_DOWN", "NO_ROTATE" ]
    },{
        "type" : "overmap_terrain",
        "id" : "triffid_roots",
        "name" : "triffid roots",
        "sym" : 84,
        "color" : "light_red",
        "see_cost" : 5,
        "flags" : [ "KNOWN_UP", "KNOWN_DOWN", "NO_ROTATE" ]
    },{
        "type" : "overmap_terrain",
        "id" : "triffid_finale",
        "name" : "triffid heart",
        "sym" : 84,
        "color" : "red",
        "see_cost" : 5,
        "flags" : [ "KNOWN_UP", "NO_ROTATE" ]
    },{
        "type" : "overmap_terrain",
        "id" : "basement",
        "copy-from" : "generic_city_house_basement",
        "mapgen": [
            { "method": "builtin", "name": "basement_junk" },
            { "method": "builtin", "name": "basement_spiders" }
        ]
    },{
        "type" : "overmap_terrain",
        "id" : "basement_bionic",
        "copy-from" : "generic_city_house_basement"
    },{
        "type" : "overmap_terrain",
        "id" : "basement_hidden_lab_stairs",
        "copy-from" : "generic_city_house_basement"
    },{
        "type" : "overmap_terrain",
        "id" : "cavern",
        "name" : "cavern",
        "sym" : 48,
        "color" : "light_gray",
        "see_cost" : 5,
        "flags" : [ "NO_ROTATE" ]
    },{
        "type" : "overmap_terrain",
        "id" : "rock", "//" : "This is old rock type, new one (below) will replace it in new overmaps",
        "name" : "solid rock",
        "sym" : 37,
        "color" : "dark_gray",
        "see_cost" : 5,
        "flags" : [ "NO_ROTATE" ]
    },{
        "type" : "overmap_terrain",
        "id" : "empty_rock",
        "name" : "solid rock",
        "sym" : 37,
        "color" : "dark_gray",
        "see_cost" : 5,
        "flags" : [ "NO_ROTATE" ]
    },{
        "type" : "overmap_terrain",
        "id" : "rift",
        "name" : "rift",
        "sym" : 94,
        "color" : "red",
        "see_cost" : 2,
        "flags" : [ "NO_ROTATE" ]
    },{
        "type" : "overmap_terrain",
        "id" : "hellmouth",
        "name" : "hellmouth",
        "sym" : 94,
        "color" : "light_red",
        "see_cost" : 2,
        "flags" : [ "KNOWN_DOWN", "NO_ROTATE" ]
    },{
        "type" : "overmap_terrain",
        "id" : "sewer_sub_station",
        "name" : "subway station (sewer level)",
        "sym" : 83,
        "color" : "yellow",
        "see_cost" : 5,
        "extras" : "subway",
        "flags" : [ "KNOWN_UP", "KNOWN_DOWN", "NO_ROTATE" ]
    },{
        "type" : "overmap_terrain",
        "id" : "underground_sub_station",
        "name" : "subway station (underground level)",
        "sym" : 83,
        "color" : "yellow",
        "see_cost" : 5,
        "extras" : "subway",
        "flags" : [ "KNOWN_UP", "NO_ROTATE" ]
    },{
        "type" : "overmap_terrain",
        "id" : "subway",
        "name" : "subway",
        "color" : "dark_gray",
        "see_cost" : 5,
        "extras" : "subway",
        "mapgen_straight": [
            { "method": "builtin", "name": "subway_straight" }
        ],
        "mapgen_curved": [
            { "method": "builtin", "name": "subway_curved" }
        ],
        "mapgen_end": [
            { "method": "builtin", "name": "subway_end" }
        ],
        "mapgen_tee": [
            { "method": "builtin", "name": "subway_tee" }
        ],
        "mapgen_four_way": [
            { "method": "builtin", "name": "subway_four_way" }
        ],
        "flags" : [ "LINEAR" ]
    },{
        "type" : "overmap_terrain",
        "id" : "sewer",
        "name" : "sewer",
        "color" : "green",
        "see_cost" : 5,
        "flags" : [ "LINEAR" ]
    },{
        "type" : "overmap_terrain",
        "id" : "ants",
        "name" : "ant tunnel",
        "color" : "brown",
        "see_cost" : 5,
        "flags" : [ "LINEAR" ]
    },{
        "type" : "overmap_terrain",
        "id" : "ants_food",
        "name" : "ant food storage",
        "sym" : 79,
        "color" : "green",
        "see_cost" : 5,
        "flags" : [ "NO_ROTATE" ]
    },{
        "type" : "overmap_terrain",
        "id" : "ants_larvae",
        "name" : "ant larva chamber",
        "sym" : 79,
        "color" : "white",
        "see_cost" : 5,
        "flags" : [ "NO_ROTATE" ]
    },{
        "type" : "overmap_terrain",
        "id" : "ants_queen",
        "name" : "ant queen chamber",
        "sym" : 79,
        "color" : "red",
        "see_cost" : 5,
        "flags" : [ "NO_ROTATE" ]
    },{
        "type" : "overmap_terrain",
        "id" : "tutorial",
        "name" : "tutorial room",
        "sym" : 79,
        "color" : "cyan",
        "see_cost" : 5,
        "flags" : [ "NO_ROTATE" ]
    },{
        "type" : "overmap_terrain",
        "id" : "mall_a_1",
        "name" : "road",
        "copy-from" : "generic_mall",
        "sym" : 4194412,
        "color" : "dark_gray"
    },{
        "type" : "overmap_terrain",
        "id" : "mall_a_2",
        "name" : "road",
        "copy-from" : "generic_mall",
        "sym" : 4194417,
        "color" : "dark_gray"
    },{
        "type" : "overmap_terrain",
        "id" : "mall_a_3",
        "name" : "mall - loading bay",
        "copy-from" : "generic_mall",
        "sym" : 77,
        "color" : "i_light_red"
    },{
        "type" : "overmap_terrain",
        "id" : "mall_a_4",
        "name" : "mall - utilities",
        "copy-from" : "generic_mall",
        "sym" : 77,
        "color" : "i_red"
    },{
        "type" : "overmap_terrain",
        "id" : "mall_a_5",
        "name" : "mall - utilities",
        "copy-from" : "generic_mall",
        "sym" : 77,
        "color" : "i_red"
    },{
        "type" : "overmap_terrain",
        "id" : "mall_a_6",
        "name" : "road",
        "copy-from" : "generic_mall",
        "sym" : 4194424,
        "color" : "dark_gray"
    },{
        "type" : "overmap_terrain",
        "id" : "mall_a_7",
        "name" : "lot",
        "copy-from" : "generic_mall",
        "sym" : 79,
        "color" : "dark_gray"
    },{
        "type" : "overmap_terrain",
        "id" : "mall_a_8",
        "name" : "lot",
        "copy-from" : "generic_mall",
        "sym" : 79,
        "color" : "dark_gray"
    },{
        "type" : "overmap_terrain",
        "id" : "mall_a_9",
        "name" : "lot",
        "copy-from" : "generic_mall",
        "sym" : 79,
        "color" : "dark_gray"
    },{
        "type" : "overmap_terrain",
        "id" : "mall_a_10",
        "name" : "road",
        "copy-from" : "generic_mall",
        "sym" : 4194424,
        "color" : "dark_gray"
    },{
        "type" : "overmap_terrain",
        "id" : "mall_a_11",
        "copy-from" : "generic_mall",
        "sym" : 77,
        "color" : "i_red"
    },{
        "type" : "overmap_terrain",
        "id" : "mall_a_12",
        "copy-from" : "generic_mall",
        "sym" : 77,
        "color" : "i_red"
    },{
        "type" : "overmap_terrain",
        "id" : "mall_a_13",
        "copy-from" : "generic_mall",
        "sym" : 77,
        "color" : "i_red"
    },{
        "type" : "overmap_terrain",
        "id" : "mall_a_14",
        "name" : "mall - entrance",
        "copy-from" : "generic_mall",
        "sym" : 77,
        "color" : "i_light_red"
    },{
        "type" : "overmap_terrain",
        "id" : "mall_a_15",
        "name" : "road",
        "copy-from" : "generic_mall",
        "sym" : 4194413,
        "color" : "dark_gray"
    },{
        "type" : "overmap_terrain",
        "id" : "mall_a_16",
        "name" : "road",
        "copy-from" : "generic_mall",
        "sym" : 4194417,
        "color" : "dark_gray"
    },{
        "type" : "overmap_terrain",
        "id" : "mall_a_17",
        "name" : "road",
        "copy-from" : "generic_mall",
        "sym" : 4194417,
        "color" : "dark_gray"
    },{
        "type" : "overmap_terrain",
        "id" : "mall_a_18",
        "name" : "road",
        "copy-from" : "generic_mall",
        "sym" : 4194411,
        "color" : "dark_gray"
    },{
        "type" : "overmap_terrain",
        "id" : "mall_a_19",
        "name" : "road",
        "copy-from" : "generic_mall",
        "sym" : 4194424,
        "color" : "dark_gray"
    },{
        "type" : "overmap_terrain",
        "id" : "mall_a_20",
        "name" : "mall - food court",
        "copy-from" : "generic_mall",
        "sym" : 77,
        "color" : "i_light_red"
    },{
        "type" : "overmap_terrain",
        "id" : "mall_a_21",
        "copy-from" : "generic_mall",
        "sym" : 77,
        "color" : "i_red"
    },{
        "type" : "overmap_terrain",
        "id" : "mall_a_22",
        "copy-from" : "generic_mall",
        "sym" : 77,
        "color" : "i_red"
    },{
        "type" : "overmap_terrain",
        "id" : "mall_a_23",
        "copy-from" : "generic_mall",
        "sym" : 77,
        "color" : "i_red"
    },{
        "type" : "overmap_terrain",
        "id" : "mall_a_24",
        "copy-from" : "generic_mall",
        "sym" : 77,
        "color" : "i_red"
    },{
        "type" : "overmap_terrain",
        "id" : "mall_a_25",
        "copy-from" : "generic_mall",
        "sym" : 77,
        "color" : "i_red"
    },{
        "type" : "overmap_terrain",
        "id" : "mall_a_26",
        "copy-from" : "generic_mall",
        "sym" : 77,
        "color" : "i_red"
    },{
        "type" : "overmap_terrain",
        "id" : "mall_a_27",
        "name" : "road",
        "copy-from" : "generic_mall",
        "sym" : 4194424,
        "color" : "dark_gray"
    },{
        "type" : "overmap_terrain",
        "id" : "mall_a_28",
        "name" : "road",
        "copy-from" : "generic_mall",
        "sym" : 4194424,
        "color" : "dark_gray"
    },{
        "type" : "overmap_terrain",
        "id" : "mall_a_29",
        "name" : "mall - food court",
        "copy-from" : "generic_mall",
        "sym" : 77,
        "color" : "i_light_red"
    },{
        "type" : "overmap_terrain",
        "id" : "mall_a_30",
        "copy-from" : "generic_mall",
        "sym" : 77,
        "color" : "i_red"
    },{
        "type" : "overmap_terrain",
        "id" : "mall_a_31",
        "copy-from" : "generic_mall",
        "sym" : 77,
        "color" : "i_red"
    },{
        "type" : "overmap_terrain",
        "id" : "mall_a_32",
        "copy-from" : "generic_mall",
        "sym" : 77,
        "color" : "i_red"
    },{
        "type" : "overmap_terrain",
        "id" : "mall_a_33",
        "copy-from" : "generic_mall",
        "sym" : 77,
        "color" : "i_red"
    },{
        "type" : "overmap_terrain",
        "id" : "mall_a_34",
        "copy-from" : "generic_mall",
        "sym" : 77,
        "color" : "i_red"
    },{
        "type" : "overmap_terrain",
        "id" : "mall_a_35",
        "copy-from" : "generic_mall",
        "sym" : 77,
        "color" : "i_red"
    },{
        "type" : "overmap_terrain",
        "id" : "mall_a_36",
        "name" : "road",
        "copy-from" : "generic_mall",
        "sym" : 4194424,
        "color" : "dark_gray"
    },{
        "type" : "overmap_terrain",
        "id" : "mall_a_37",
        "name" : "road",
        "copy-from" : "generic_mall",
        "sym" : 4194424,
        "color" : "dark_gray"
    },{
        "type" : "overmap_terrain",
        "id" : "mall_a_38",
        "copy-from" : "generic_mall",
        "sym" : 77,
        "color" : "i_red"
    },{
        "type" : "overmap_terrain",
        "id" : "mall_a_39",
        "copy-from" : "generic_mall",
        "sym" : 77,
        "color" : "i_red"
    },{
        "type" : "overmap_terrain",
        "id" : "mall_a_40",
        "copy-from" : "generic_mall",
        "sym" : 77,
        "color" : "i_red"
    },{
        "type" : "overmap_terrain",
        "id" : "mall_a_41",
        "copy-from" : "generic_mall",
        "sym" : 77,
        "color" : "i_red"
    },{
        "type" : "overmap_terrain",
        "id" : "mall_a_42",
        "copy-from" : "generic_mall",
        "sym" : 77,
        "color" : "i_red"
    },{
        "type" : "overmap_terrain",
        "id" : "mall_a_43",
        "copy-from" : "generic_mall",
        "sym" : 77,
        "color" : "i_red"
    },{
        "type" : "overmap_terrain",
        "id" : "mall_a_44",
        "copy-from" : "generic_mall",
        "sym" : 77,
        "color" : "i_red"
    },{
        "type" : "overmap_terrain",
        "id" : "mall_a_45",
        "name" : "road",
        "copy-from" : "generic_mall",
        "sym" : 4194424,
        "color" : "dark_gray"
    },{
        "type" : "overmap_terrain",
        "id" : "mall_a_46",
        "name" : "road",
        "copy-from" : "generic_mall",
        "sym" : 4194424,
        "color" : "dark_gray"
    },{
        "type" : "overmap_terrain",
        "id" : "mall_a_47",
        "name" : "mall - entrance",
        "copy-from" : "generic_mall",
        "sym" : 77,
        "color" : "i_light_red"
    },{
        "type" : "overmap_terrain",
        "id" : "mall_a_48",
        "copy-from" : "generic_mall",
        "sym" : 77,
        "color" : "i_red"
    },{
        "type" : "overmap_terrain",
        "id" : "mall_a_49",
        "copy-from" : "generic_mall",
        "sym" : 77,
        "color" : "i_red"
    },{
        "type" : "overmap_terrain",
        "id" : "mall_a_50",
        "copy-from" : "generic_mall",
        "sym" : 77,
        "color" : "i_red"
    },{
        "type" : "overmap_terrain",
        "id" : "mall_a_51",
        "copy-from" : "generic_mall",
        "sym" : 77,
        "color" : "i_red"
    },{
        "type" : "overmap_terrain",
        "id" : "mall_a_52",
        "copy-from" : "generic_mall",
        "sym" : 77,
        "color" : "i_red"
    },{
        "type" : "overmap_terrain",
        "id" : "mall_a_53",
        "name" : "mall - entrance",
        "copy-from" : "generic_mall",
        "sym" : 77,
        "color" : "i_light_red"
    },{
        "type" : "overmap_terrain",
        "id" : "mall_a_54",
        "name" : "road",
        "copy-from" : "generic_mall",
        "sym" : 4194424,
        "color" : "dark_gray"
    },{
        "type" : "overmap_terrain",
        "id" : "mall_a_55",
        "name" : "road",
        "copy-from" : "generic_mall",
        "sym" : 4194424,
        "color" : "dark_gray"
    },{
        "type" : "overmap_terrain",
        "id" : "mall_a_56",
        "copy-from" : "generic_mall",
        "sym" : 77,
        "color" : "i_red"
    },{
        "type" : "overmap_terrain",
        "id" : "mall_a_57",
        "copy-from" : "generic_mall",
        "sym" : 77,
        "color" : "i_red"
    },{
        "type" : "overmap_terrain",
        "id" : "mall_a_58",
        "copy-from" : "generic_mall",
        "sym" : 77,
        "color" : "i_red"
    },{
        "type" : "overmap_terrain",
        "id" : "mall_a_59",
        "copy-from" : "generic_mall",
        "sym" : 77,
        "color" : "i_red"
    },{
        "type" : "overmap_terrain",
        "id" : "mall_a_60",
        "copy-from" : "generic_mall",
        "sym" : 77,
        "color" : "i_red"
    },{
        "type" : "overmap_terrain",
        "id" : "mall_a_61",
        "copy-from" : "generic_mall",
        "sym" : 77,
        "color" : "i_red"
    },{
        "type" : "overmap_terrain",
        "id" : "mall_a_62",
        "copy-from" : "generic_mall",
        "sym" : 77,
        "color" : "i_red"
    },{
        "type" : "overmap_terrain",
        "id" : "mall_a_63",
        "name" : "road",
        "copy-from" : "generic_mall",
        "sym" : 4194424,
        "color" : "dark_gray"
    },{
        "type" : "overmap_terrain",
        "id" : "mall_a_64",
        "name" : "road",
        "copy-from" : "generic_mall",
        "sym" : 4194424,
        "color" : "dark_gray"
    },{
        "type" : "overmap_terrain",
        "id" : "mall_a_65",
        "copy-from" : "generic_mall",
        "sym" : 77,
        "color" : "i_red"
    },{
        "type" : "overmap_terrain",
        "id" : "mall_a_66",
        "copy-from" : "generic_mall",
        "sym" : 77,
        "color" : "i_red"
    },{
        "type" : "overmap_terrain",
        "id" : "mall_a_67",
        "copy-from" : "generic_mall",
        "sym" : 77,
        "color" : "i_red"
    },{
        "type" : "overmap_terrain",
        "id" : "mall_a_68",
        "name" : "mall - entrance",
        "copy-from" : "generic_mall",
        "sym" : 77,
        "color" : "i_light_red"
    },{
        "type" : "overmap_terrain",
        "id" : "mall_a_69",
        "copy-from" : "generic_mall",
        "sym" : 77,
        "color" : "i_red"
    },{
        "type" : "overmap_terrain",
        "id" : "mall_a_70",
        "copy-from" : "generic_mall",
        "sym" : 77,
        "color" : "i_red"
    },{
        "type" : "overmap_terrain",
        "id" : "mall_a_71",
        "copy-from" : "generic_mall",
        "sym" : 77,
        "color" : "i_red"
    },{
        "type" : "overmap_terrain",
        "id" : "mall_a_72",
        "name" : "road",
        "copy-from" : "generic_mall",
        "sym" : 4194424,
        "color" : "dark_gray"
    },{
        "type" : "overmap_terrain",
        "id" : "mall_a_73",
        "name" : "road",
        "copy-from" : "generic_mall",
        "sym" : 4194413,
        "color" : "dark_gray"
    },{
        "type" : "overmap_terrain",
        "id" : "mall_a_74",
        "name" : "road",
        "copy-from" : "generic_mall",
        "sym" : 4194417,
        "color" : "dark_gray"
    },{
        "type" : "overmap_terrain",
        "id" : "mall_a_75",
        "name" : "road",
        "copy-from" : "generic_mall",
        "sym" : 4194417,
        "color" : "dark_gray"
    },{
        "type" : "overmap_terrain",
        "id" : "mall_a_76",
        "name" : "road",
        "copy-from" : "generic_mall",
        "sym" : 4194417,
        "color" : "dark_gray"
    },{
        "type" : "overmap_terrain",
        "id" : "mall_a_77",
        "name" : "road",
        "copy-from" : "generic_mall",
        "sym" : 4194423,
        "color" : "dark_gray"
    },{
        "type" : "overmap_terrain",
        "id" : "mall_a_78",
        "name" : "road",
        "copy-from" : "generic_mall",
        "sym" : 4194417,
        "color" : "dark_gray"
    },{
        "type" : "overmap_terrain",
        "id" : "mall_a_79",
        "name" : "road",
        "copy-from" : "generic_mall",
        "sym" : 4194417,
        "color" : "dark_gray"
    },{
        "type" : "overmap_terrain",
        "id" : "mall_a_80",
        "name" : "road",
        "copy-from" : "generic_mall",
        "sym" : 4194417,
        "color" : "dark_gray"
    },{
        "type" : "overmap_terrain",
        "id" : "mall_a_81",
        "name" : "road",
        "copy-from" : "generic_mall",
        "sym" : 4194410,
        "color" : "dark_gray"
    },{
        "type" : "overmap_terrain",
        "id" : "necropolis_a_1",
        "name" : "field",
        "sym" : 46,
        "color" : "brown",
        "see_cost" : 5,
        "mondensity" : 2,
        "flags" : [ "SIDEWALK" ]
    },{
        "type" : "overmap_terrain",
        "id" : "necropolis_a_2",
        "name" : "house",
        "sym" : 118,
        "color" : "light_green",
        "see_cost" : 5,
        "mondensity" : 2,
        "flags" : [ "SIDEWALK" ]
    },{
        "type" : "overmap_terrain",
        "id" : "necropolis_a_3",
        "name" : "field",
        "sym" : 46,
        "color" : "brown",
        "see_cost" : 5,
        "mondensity" : 2,
        "flags" : [ "SIDEWALK" ]
    },{
        "type" : "overmap_terrain",
        "id" : "necropolis_a_4",
        "name" : "field",
        "sym" : 46,
        "color" : "brown",
        "see_cost" : 5,
        "mondensity" : 2,
        "flags" : [ "SIDEWALK" ]
    },{
        "type" : "overmap_terrain",
        "id" : "necropolis_a_5",
        "name" : "abandoned store",
        "sym" : 62,
        "color" : "h_dark_gray",
        "see_cost" : 5,
        "mondensity" : 2
    },{
        "type" : "overmap_terrain",
        "id" : "necropolis_a_6",
        "name" : "road",
        "color" : "dark_gray",
        "sym" : 4194424,
        "see_cost" : 5,
        "mondensity" : 2
    },{
        "type" : "overmap_terrain",
        "id" : "necropolis_a_7",
        "name" : "pump station",
        "sym" : 80,
        "color" : "red",
        "see_cost" : 5,
        "mondensity" : 2,
        "flags" : [ "KNOWN_DOWN" ]
    },{
        "type" : "overmap_terrain",
        "id" : "necropolis_a_8",
        "name" : "pump station",
        "sym" : 80,
        "color" : "red",
        "see_cost" : 5,
        "mondensity" : 2,
        "flags" : [ "KNOWN_DOWN", "SIDEWALK" ]
    },{
        "type" : "overmap_terrain",
        "id" : "necropolis_a_9",
        "name" : "field",
        "sym" : 46,
        "color" : "brown",
        "see_cost" : 5,
        "mondensity" : 2,
        "flags" : [ "SIDEWALK" ]
    },{
        "type" : "overmap_terrain",
        "id" : "necropolis_a_10",
        "name" : "house",
        "sym" : 62,
        "color" : "light_green",
        "see_cost" : 5,
        "mondensity" : 2,
        "flags" : [ "SIDEWALK" ]
    },{
        "type" : "overmap_terrain",
        "id" : "necropolis_a_11",
        "name" : "road",
        "color" : "dark_gray",
        "sym" : 4194424,
        "see_cost" : 5,
        "mondensity" : 2,
        "extras" : "road",
        "flags" : [ "SIDEWALK" ]
    },{
        "type" : "overmap_terrain",
        "id" : "necropolis_a_12",
        "name" : "gardening store",
        "sym" : 60,
        "color" : "light_green_yellow",
        "see_cost" : 5,
        "mondensity" : 2,
        "flags" : [ "SIDEWALK" ]
    },{
        "type" : "overmap_terrain",
        "id" : "necropolis_a_13",
        "name" : "salon",
        "sym" : 83,
        "color" : "white",
        "see_cost" : 5,
        "mondensity" : 2,
        "flags" : [ "SIDEWALK" ]
    },{
        "type" : "overmap_terrain",
        "id" : "necropolis_a_14",
        "name" : "crater",
        "sym" : 79,
        "color" : "red",
        "see_cost" : 5,
        "mondensity" : 2,
        "flags" : [ "SIDEWALK" ]
    },{
        "type" : "overmap_terrain",
        "id" : "necropolis_a_15",
        "name" : "road",
        "mondensity" : 2,
        "see_cost" : 5,
        "sym" : 4194424,
        "color" : "dark_gray"
    },{
        "type" : "overmap_terrain",
        "id" : "necropolis_a_16",
        "name" : "police station",
        "sym" : 60,
        "color" : "h_yellow",
        "see_cost" : 5,
        "mondensity" : 2,
        "flags" : [ "SIDEWALK" ]
    },{
        "type" : "overmap_terrain",
        "id" : "necropolis_a_17",
        "name" : "police station",
        "sym" : 118,
        "color" : "h_yellow",
        "see_cost" : 5,
        "mondensity" : 2,
        "flags" : [ "SIDEWALK" ]
    },{
        "type" : "overmap_terrain",
        "id" : "necropolis_a_18",
        "name" : "field",
        "sym" : 46,
        "color" : "brown",
        "see_cost" : 5,
        "mondensity" : 2,
        "flags" : [ "SIDEWALK" ]
    },{
        "type" : "overmap_terrain",
        "id" : "necropolis_a_19",
        "name" : "lot",
        "sym" : 79,
        "color" : "dark_gray",
        "see_cost" : 5,
        "mondensity" : 2,
        "flags" : [ "SIDEWALK" ]
    },{
        "type" : "overmap_terrain",
        "id" : "necropolis_a_20",
        "name" : "road",
        "sym" : 4194413,
        "color" : "dark_gray",
        "see_cost" : 5,
        "mondensity" : 2,
        "flags" : [ "SIDEWALK" ]
    },{
        "type" : "overmap_terrain",
        "id" : "necropolis_a_21",
        "name" : "road",
        "sym" : 4194417,
        "color" : "dark_gray",
        "see_cost" : 5,
        "mondensity" : 2,
        "flags" : [ "SIDEWALK" ]
    },{
        "type" : "overmap_terrain",
        "id" : "necropolis_a_22",
        "name" : "road",
        "sym" : 4194423,
        "color" : "dark_gray",
        "see_cost" : 5,
        "mondensity" : 2,
        "flags" : [ "SIDEWALK" ]
    },{
        "type" : "overmap_terrain",
        "id" : "necropolis_a_23",
        "name" : "road",
        "sym" : 4194417,
        "color" : "dark_gray",
        "see_cost" : 5,
        "mondensity" : 2,
        "flags" : [ "SIDEWALK" ]
    },{
        "type" : "overmap_terrain",
        "id" : "necropolis_a_24",
        "name" : "road",
        "sym" : 4194422,
        "color" : "dark_gray",
        "see_cost" : 5,
        "mondensity" : 2,
        "flags" : [ "SIDEWALK" ]
    },{
        "type" : "overmap_terrain",
        "id" : "necropolis_a_25",
        "name" : "road",
        "sym" : 4194417,
        "color" : "dark_gray",
        "see_cost" : 5,
        "mondensity" : 2,
        "flags" : [ "SIDEWALK" ]
    },{
        "type" : "overmap_terrain",
        "id" : "necropolis_a_26",
        "name" : "road",
        "sym" : 4194411,
        "color" : "dark_gray",
        "see_cost" : 5,
        "mondensity" : 2,
        "flags" : [ "SIDEWALK" ]
    },{
        "type" : "overmap_terrain",
        "id" : "necropolis_a_27",
        "name" : "field",
        "sym" : 46,
        "color" : "brown",
        "see_cost" : 5,
        "mondensity" : 2,
        "flags" : [ "SIDEWALK" ]
    },{
        "type" : "overmap_terrain",
        "id" : "necropolis_a_28",
        "name" : "grocery store",
        "copy-from" : "generic_necropolis_surface_building",
        "color" : "green"
    },{
        "type" : "overmap_terrain",
        "id" : "necropolis_a_29",
        "name" : "grocery store",
        "copy-from" : "generic_necropolis_surface_building",
        "color" : "green"
    },{
        "type" : "overmap_terrain",
        "id" : "necropolis_a_30",
        "name" : "park",
        "sym" : 79,
        "color" : "green",
        "see_cost" : 5,
        "mondensity" : 2,
        "flags" : [ "SIDEWALK" ]
    },{
        "type" : "overmap_terrain",
        "id" : "necropolis_a_31",
        "name" : "road",
        "sym" : 4194424,
        "color" : "dark_gray",
        "see_cost" : 5,
        "mondensity" : 2,
        "flags" : [ "SIDEWALK" ]
    },{
        "type" : "overmap_terrain",
        "id" : "necropolis_a_32",
        "name" : "church",
        "sym" : 67,
        "color" : "light_red",
        "see_cost" : 5,
        "mondensity" : 2,
        "flags" : [ "SIDEWALK" ]
    },{
        "type" : "overmap_terrain",
        "id" : "necropolis_a_33",
        "name" : "church",
        "sym" : 67,
        "color" : "light_red",
        "see_cost" : 5,
        "mondensity" : 2,
        "flags" : [ "SIDEWALK" ]
    },{
        "type" : "overmap_terrain",
        "id" : "necropolis_a_34",
        "name" : "pawn shop",
        "copy-from" : "generic_necropolis_surface_building",
        "color" : "white"
    },{
        "type" : "overmap_terrain",
        "id" : "necropolis_a_35",
        "name" : "crater",
        "sym" : 79,
        "color" : "red",
        "see_cost" : 5,
        "mondensity" : 2,
        "flags" : [ "SIDEWALK" ]
    },{
        "type" : "overmap_terrain",
        "id" : "necropolis_a_36",
        "name" : "field",
        "sym" : 46,
        "color" : "brown",
        "see_cost" : 5,
        "mondensity" : 2,
        "flags" : [ "SIDEWALK" ]
    },{
        "type" : "overmap_terrain",
        "id" : "necropolis_a_37",
        "name" : "furniture store",
        "sym" : 62,
        "color" : "i_brown",
        "see_cost" : 5,
        "mondensity" : 2,
        "flags" : [ "SIDEWALK" ]
    },{
        "type" : "overmap_terrain",
        "id" : "necropolis_a_38",
        "name" : "crater",
        "sym" : 79,
        "color" : "red",
        "see_cost" : 5,
        "mondensity" : 2,
        "flags" : [ "SIDEWALK" ]
    },{
        "type" : "overmap_terrain",
        "id" : "necropolis_a_39",
        "name" : "road",
        "sym" : 4194417,
        "color" : "dark_gray",
        "see_cost" : 5,
        "mondensity" : 2,
        "flags" : [ "SIDEWALK" ]
    },{
        "type" : "overmap_terrain",
        "id" : "necropolis_a_40",
        "name" : "road",
        "sym" : 4194422,
        "color" : "dark_gray",
        "see_cost" : 5,
        "mondensity" : 2,
        "flags" : [ "SIDEWALK" ]
    },{
        "type" : "overmap_terrain",
        "id" : "necropolis_a_41",
        "name" : "road",
        "sym" : 4194423,
        "color" : "dark_gray",
        "see_cost" : 5,
        "mondensity" : 2,
        "flags" : [ "SIDEWALK" ]
    },{
        "type" : "overmap_terrain",
        "id" : "necropolis_a_42",
        "name" : "road",
        "sym" : 4194417,
        "color" : "dark_gray",
        "see_cost" : 5,
        "mondensity" : 2,
        "flags" : [ "SIDEWALK" ]
    },{
        "type" : "overmap_terrain",
        "id" : "necropolis_a_43",
        "name" : "road",
        "sym" : 4194417,
        "color" : "dark_gray",
        "see_cost" : 5,
        "mondensity" : 2,
        "flags" : [ "SIDEWALK" ]
    },{
        "type" : "overmap_terrain",
        "id" : "necropolis_a_44",
        "name" : "road",
        "sym" : 4194421,
        "color" : "dark_gray",
        "see_cost" : 5,
        "mondensity" : 2,
        "flags" : [ "SIDEWALK" ]
    },{
        "type" : "overmap_terrain",
        "id" : "necropolis_a_45",
        "name" : "field",
        "sym" : 46,
        "color" : "brown",
        "see_cost" : 5,
        "mondensity" : 2,
        "flags" : [ "SIDEWALK" ]
    },{
        "type" : "overmap_terrain",
        "id" : "necropolis_a_46",
        "name" : "clothing store",
        "sym" : 62,
        "color" : "blue",
        "see_cost" : 5,
        "mondensity" : 2,
        "flags" : [ "SIDEWALK" ]
    },{
        "type" : "overmap_terrain",
        "id" : "necropolis_a_47",
        "name" : "road",
        "sym" : 4194424,
        "color" : "dark_gray",
        "see_cost" : 5,
        "mondensity" : 2,
        "flags" : [ "SIDEWALK" ]
    },{
        "type" : "overmap_terrain",
        "id" : "necropolis_a_48",
        "name" : "motel",
        "sym" : 109,
        "color" : "light_blue",
        "see_cost" : 5,
        "mondensity" : 2,
        "flags" : [ "SIDEWALK" ]
    },{
        "type" : "overmap_terrain",
        "id" : "necropolis_a_49",
        "name" : "motel",
        "sym" : 109,
        "color" : "light_blue",
        "see_cost" : 5,
        "mondensity" : 2,
        "flags" : [ "SIDEWALK" ]
    },{
        "type" : "overmap_terrain",
        "id" : "necropolis_a_50",
        "name" : "road",
        "sym" : 4194424,
        "color" : "dark_gray",
        "see_cost" : 5,
        "mondensity" : 2,
        "flags" : [ "SIDEWALK" ]
    },{
        "type" : "overmap_terrain",
        "id" : "necropolis_a_51",
        "name" : "restaurant",
        "sym" : 60,
        "color" : "pink",
        "see_cost" : 5,
        "mondensity" : 2,
        "flags" : [ "SIDEWALK" ]
    },{
        "type" : "overmap_terrain",
        "id" : "necropolis_a_52",
        "name" : "bank",
        "sym" : 36,
        "color" : "light_gray",
        "see_cost" : 5,
        "mondensity" : 2,
        "flags" : [ "SIDEWALK" ]
    },{
        "type" : "overmap_terrain",
        "id" : "necropolis_a_53",
        "name" : "road",
        "sym" : 4194424,
        "color" : "dark_gray",
        "see_cost" : 5,
        "mondensity" : 2,
        "flags" : [ "SIDEWALK" ]
    },{
        "type" : "overmap_terrain",
        "id" : "necropolis_a_54",
        "name" : "house",
        "sym" : 60,
        "color" : "light_green",
        "see_cost" : 5,
        "mondensity" : 2,
        "flags" : [ "SIDEWALK" ]
    },{
        "type" : "overmap_terrain",
        "id" : "necropolis_a_55",
        "name" : "motel",
        "sym" : 109,
        "color" : "light_blue",
        "see_cost" : 5,
        "mondensity" : 2,
        "flags" : [ "SIDEWALK" ]
    },{
        "type" : "overmap_terrain",
        "id" : "necropolis_a_56",
        "name" : "lot",
        "sym" : 79,
        "color" : "dark_gray",
        "see_cost" : 5,
        "mondensity" : 2,
        "flags" : [ "SIDEWALK" ]
    },{
        "type" : "overmap_terrain",
        "id" : "necropolis_a_57",
        "name" : "motel",
        "sym" : 109,
        "color" : "light_blue",
        "see_cost" : 5,
        "mondensity" : 2,
        "flags" : [ "SIDEWALK" ]
    },{
        "type" : "overmap_terrain",
        "id" : "necropolis_a_58",
        "name" : "lot",
        "sym" : 79,
        "color" : "dark_gray",
        "see_cost" : 5,
        "mondensity" : 2,
        "flags" : [ "SIDEWALK" ]
    },{
        "type" : "overmap_terrain",
        "id" : "necropolis_a_59",
        "name" : "road",
        "sym" : 4194424,
        "color" : "dark_gray",
        "see_cost" : 5,
        "mondensity" : 2,
        "flags" : [ "SIDEWALK" ]
    },{
        "type" : "overmap_terrain",
        "id" : "necropolis_a_60",
        "name" : "lot",
        "sym" : 79,
        "color" : "dark_gray",
        "see_cost" : 5,
        "mondensity" : 2,
        "flags" : [ "SIDEWALK" ]
    },{
        "type" : "overmap_terrain",
        "id" : "necropolis_a_61",
        "name" : "lot",
        "sym" : 79,
        "color" : "dark_gray",
        "see_cost" : 5,
        "mondensity" : 2,
        "flags" : [ "SIDEWALK" ]
    },{
        "type" : "overmap_terrain",
        "id" : "necropolis_a_62",
        "name" : "road",
        "sym" : 4194424,
        "color" : "dark_gray",
        "see_cost" : 5,
        "mondensity" : 2,
        "flags" : [ "SIDEWALK" ]
    },{
        "type" : "overmap_terrain",
        "id" : "necropolis_a_63",
        "name" : "house",
        "sym" : 60,
        "color" : "light_green",
        "see_cost" : 5,
        "mondensity" : 2,
        "flags" : [ "SIDEWALK" ]
    },{
        "type" : "overmap_terrain",
        "id" : "necropolis_a_64",
        "name" : "road",
        "sym" : 4194417,
        "color" : "dark_gray",
        "see_cost" : 5,
        "mondensity" : 2
    },{
        "type" : "overmap_terrain",
        "id" : "necropolis_a_65",
        "name" : "road",
        "sym" : 4194422,
        "color" : "dark_gray",
        "see_cost" : 5,
        "mondensity" : 2,
        "flags" : [ "SIDEWALK" ]
    },{
        "type" : "overmap_terrain",
        "id" : "necropolis_a_66",
        "name" : "road",
        "sym" : 4194417,
        "color" : "dark_gray",
        "see_cost" : 5,
        "mondensity" : 2,
        "flags" : [ "SIDEWALK" ]
    },{
        "type" : "overmap_terrain",
        "id" : "necropolis_a_67",
        "name" : "road",
        "sym" : 4194417,
        "color" : "dark_gray",
        "see_cost" : 5,
        "mondensity" : 2,
        "flags" : [ "SIDEWALK" ]
    },{
        "type" : "overmap_terrain",
        "id" : "necropolis_a_68",
        "name" : "road",
        "sym" : 4194414,
        "color" : "dark_gray",
        "see_cost" : 5,
        "mondensity" : 2,
        "flags" : [ "SIDEWALK" ]
    },{
        "type" : "overmap_terrain",
        "id" : "necropolis_a_69",
        "name" : "road",
        "sym" : 4194417,
        "color" : "dark_gray",
        "see_cost" : 5,
        "mondensity" : 2,
        "flags" : [ "SIDEWALK" ]
    },{
        "type" : "overmap_terrain",
        "id" : "necropolis_a_70",
        "name" : "road",
        "sym" : 4194417,
        "color" : "dark_gray",
        "see_cost" : 5,
        "mondensity" : 2,
        "flags" : [ "SIDEWALK" ]
    },{
        "type" : "overmap_terrain",
        "id" : "necropolis_a_71",
        "name" : "road",
        "sym" : 4194410,
        "color" : "dark_gray",
        "see_cost" : 5,
        "mondensity" : 2,
        "flags" : [ "SIDEWALK" ]
    },{
        "type" : "overmap_terrain",
        "id" : "necropolis_a_72",
        "name" : "field",
        "sym" : 46,
        "color" : "brown",
        "see_cost" : 5,
        "mondensity" : 2,
        "flags" : [ "SIDEWALK" ]
    },{
        "type" : "overmap_terrain",
        "id" : "necropolis_a_73",
        "name" : "field",
        "sym" : 46,
        "color" : "brown",
        "see_cost" : 5,
        "mondensity" : 2,
        "flags" : [ "SIDEWALK" ]
    },{
        "type" : "overmap_terrain",
        "id" : "necropolis_a_74",
        "name" : "bar",
        "copy-from" : "generic_necropolis_surface_building",
        "color" : "i_magenta"
    },{
        "type" : "overmap_terrain",
        "id" : "necropolis_a_75",
        "name" : "fast food restaurant",
        "copy-from" : "generic_necropolis_surface_building",
        "color" : "yellow_magenta"
    },{
        "type" : "overmap_terrain",
        "id" : "necropolis_a_76",
        "name" : "lot",
        "sym" : 79,
        "color" : "dark_gray",
        "see_cost" : 5,
        "mondensity" : 2,
        "flags" : [ "SIDEWALK" ]
    },{
        "type" : "overmap_terrain",
        "id" : "necropolis_a_77",
        "name" : "road",
        "sym" : 4194424,
        "color" : "dark_gray",
        "see_cost" : 5,
        "mondensity" : 2
    },{
        "type" : "overmap_terrain",
        "id" : "necropolis_a_78",
        "name" : "gas station",
        "copy-from" : "generic_necropolis_surface_building",
        "color" : "light_blue"
    },{
        "type" : "overmap_terrain",
        "id" : "necropolis_a_79",
        "name" : "garage",
        "sym" : 79,
        "color" : "white",
        "see_cost" : 5,
        "mondensity" : 2,
        "flags" : [ "SIDEWALK" ]
    },{
        "type" : "overmap_terrain",
        "id" : "necropolis_a_80",
        "name" : "field",
        "sym" : 46,
        "color" : "brown",
        "see_cost" : 5,
        "mondensity" : 2,
        "flags" : [ "SIDEWALK" ]
    },{
        "type" : "overmap_terrain",
        "id" : "necropolis_a_81",
        "name" : "field",
        "sym" : 46,
        "color" : "brown",
        "see_cost" : 5,
        "mondensity" : 2,
        "flags" : [ "SIDEWALK" ]
    },{
        "//" : "xxx Bookmark for necropolis sewers",
        "type" : "overmap_terrain",
        "id" : "necropolis_b_1",
        "name" : "solid rock",
        "sym" : 37,
        "color" : "dark_gray",
        "see_cost" : 999,
        "mondensity" : 2
    },{
        "type" : "overmap_terrain",
        "id" : "necropolis_b_2",
        "name" : "solid rock",
        "sym" : 37,
        "color" : "dark_gray",
        "see_cost" : 999,
        "mondensity" : 2
    },{
        "type" : "overmap_terrain",
        "id" : "necropolis_b_3",
        "name" : "solid rock",
        "sym" : 37,
        "color" : "dark_gray",
        "see_cost" : 999,
        "mondensity" : 2
    },{
        "type" : "overmap_terrain",
        "id" : "necropolis_b_4",
        "name" : "solid rock",
        "sym" : 37,
        "color" : "dark_gray",
        "see_cost" : 999,
        "mondensity" : 2
    },{
        "type" : "overmap_terrain",
        "id" : "necropolis_b_5",
        "name" : "sewer",
        "sym" : 4194414,
        "color" : "green",
        "see_cost" : 999,
        "mondensity" : 2
    },{
        "type" : "overmap_terrain",
        "id" : "necropolis_b_6",
        "name" : "sewer",
        "sym" : 4194414,
        "color" : "green",
        "see_cost" : 999,
        "mondensity" : 2
    },{
        "type" : "overmap_terrain",
        "id" : "necropolis_b_7",
        "name" : "sewer",
        "sym" : 4194414,
        "color" : "green",
        "see_cost" : 999,
        "mondensity" : 2
    },{
        "type" : "overmap_terrain",
        "id" : "necropolis_b_8",
        "name" : "sewer",
        "sym" : 4194414,
        "color" : "green",
        "see_cost" : 999,
        "mondensity" : 2
    },{
        "type" : "overmap_terrain",
        "id" : "necropolis_b_9",
        "name" : "solid rock",
        "sym" : 37,
        "color" : "dark_gray",
        "see_cost" : 999,
        "mondensity" : 2
    },{
        "type" : "overmap_terrain",
        "id" : "necropolis_b_10",
        "name" : "solid rock",
        "sym" : 37,
        "color" : "dark_gray",
        "see_cost" : 999,
        "mondensity" : 2
    },{
        "type" : "overmap_terrain",
        "id" : "necropolis_b_11",
        "name" : "sewer",
        "sym" : 4194414,
        "color" : "green",
        "see_cost" : 999,
        "mondensity" : 2
    },{
        "type" : "overmap_terrain",
        "id" : "necropolis_b_12",
        "name" : "sewer",
        "sym" : 4194414,
        "color" : "green",
        "see_cost" : 999,
        "mondensity" : 2
    },{
        "type" : "overmap_terrain",
        "id" : "necropolis_b_13",
        "name" : "solid rock",
        "sym" : 37,
        "color" : "dark_gray",
        "see_cost" : 999,
        "mondensity" : 2
    },{
        "type" : "overmap_terrain",
        "id" : "necropolis_b_14",
        "name" : "solid rock",
        "sym" : 37,
        "color" : "dark_gray",
        "see_cost" : 999,
        "mondensity" : 2
    },{
        "type" : "overmap_terrain",
        "id" : "necropolis_b_15",
        "name" : "sewer",
        "sym" : 4194414,
        "color" : "green",
        "see_cost" : 999,
        "mondensity" : 2
    },{
        "type" : "overmap_terrain",
        "id" : "necropolis_b_16",
        "name" : "solid rock",
        "sym" : 37,
        "color" : "dark_gray",
        "see_cost" : 999,
        "mondensity" : 2
    },{
        "type" : "overmap_terrain",
        "id" : "necropolis_b_17",
        "name" : "sewer",
        "sym" : 4194414,
        "color" : "green",
        "see_cost" : 999,
        "mondensity" : 2
    },{
        "type" : "overmap_terrain",
        "id" : "necropolis_b_18",
        "name" : "solid rock",
        "sym" : 37,
        "color" : "dark_gray",
        "see_cost" : 999,
        "mondensity" : 2
    },{
        "type" : "overmap_terrain",
        "id" : "necropolis_b_19",
        "name" : "solid rock",
        "sym" : 37,
        "color" : "dark_gray",
        "see_cost" : 999,
        "mondensity" : 2
    },{
        "type" : "overmap_terrain",
        "id" : "necropolis_b_20",
        "name" : "sewer",
        "sym" : 4194414,
        "color" : "green",
        "see_cost" : 999,
        "mondensity" : 2
    },{
        "type" : "overmap_terrain",
        "id" : "necropolis_b_21",
        "name" : "sewer",
        "sym" : 4194414,
        "color" : "green",
        "see_cost" : 999,
        "mondensity" : 2
    },{
        "type" : "overmap_terrain",
        "id" : "necropolis_b_22",
        "name" : "sewer",
        "sym" : 4194414,
        "color" : "green",
        "see_cost" : 999,
        "mondensity" : 2
    },{
        "type" : "overmap_terrain",
        "id" : "necropolis_b_23",
        "name" : "sewer",
        "sym" : 4194414,
        "color" : "green",
        "see_cost" : 999,
        "mondensity" : 2
    },{
        "type" : "overmap_terrain",
        "id" : "necropolis_b_24",
        "name" : "sewer",
        "sym" : 4194414,
        "color" : "green",
        "see_cost" : 999,
        "mondensity" : 2
    },{
        "type" : "overmap_terrain",
        "id" : "necropolis_b_25",
        "name" : "sewer",
        "sym" : 4194414,
        "color" : "green",
        "see_cost" : 999,
        "mondensity" : 2
    },{
        "type" : "overmap_terrain",
        "id" : "necropolis_b_26",
        "name" : "sewer",
        "sym" : 4194414,
        "color" : "green",
        "see_cost" : 999,
        "mondensity" : 2
    },{
        "type" : "overmap_terrain",
        "id" : "necropolis_b_27",
        "name" : "solid rock",
        "sym" : 37,
        "color" : "dark_gray",
        "see_cost" : 999,
        "mondensity" : 2
    },{
        "type" : "overmap_terrain",
        "id" : "necropolis_b_28",
        "name" : "cavern",
        "sym" : 48,
        "color" : "light_gray",
        "see_cost" : 999,
        "mondensity" : 2
    },{
        "type" : "overmap_terrain",
        "id" : "necropolis_b_29",
        "name" : "sewer?",
        "sym" : 4194414,
        "color" : "green",
        "see_cost" : 999,
        "mondensity" : 2
    },{
        "type" : "overmap_terrain",
        "id" : "necropolis_b_30",
        "name" : "solid rock",
        "sym" : 37,
        "color" : "dark_gray",
        "see_cost" : 999,
        "mondensity" : 2
    },{
        "type" : "overmap_terrain",
        "id" : "necropolis_b_31",
        "name" : "sewer",
        "sym" : 4194414,
        "color" : "green",
        "see_cost" : 999,
        "mondensity" : 2
    },{
        "type" : "overmap_terrain",
        "id" : "necropolis_b_32",
        "name" : "solid rock",
        "sym" : 37,
        "color" : "dark_gray",
        "see_cost" : 999,
        "mondensity" : 2
    },{
        "type" : "overmap_terrain",
        "id" : "necropolis_b_33",
        "name" : "solid rock",
        "sym" : 37,
        "color" : "dark_gray",
        "see_cost" : 999,
        "mondensity" : 2
    },{
        "type" : "overmap_terrain",
        "id" : "necropolis_b_34",
        "name" : "basement",
        "sym" : 79,
        "color" : "dark_gray",
        "see_cost" : 999,
        "mondensity" : 2
    },{
        "type" : "overmap_terrain",
        "id" : "necropolis_b_35",
        "name" : "sewer",
        "sym" : 4194414,
        "color" : "green",
        "see_cost" : 999,
        "mondensity" : 2
    },{
        "type" : "overmap_terrain",
        "id" : "necropolis_b_36",
        "name" : "solid rock",
        "sym" : 37,
        "color" : "dark_gray",
        "see_cost" : 999,
        "mondensity" : 2
    },{
        "type" : "overmap_terrain",
        "id" : "necropolis_b_37",
        "name" : "cavern",
        "sym" : 48,
        "color" : "light_gray",
        "see_cost" : 999,
        "mondensity" : 2
    },{
        "type" : "overmap_terrain",
        "id" : "necropolis_b_38",
        "name" : "sewer",
        "sym" : 4194414,
        "color" : "green",
        "see_cost" : 999,
        "mondensity" : 2
    },{
        "type" : "overmap_terrain",
        "id" : "necropolis_b_39",
        "name" : "sewer",
        "sym" : 4194414,
        "color" : "green",
        "see_cost" : 999,
        "mondensity" : 2
    },{
        "type" : "overmap_terrain",
        "id" : "necropolis_b_40",
        "name" : "sewer",
        "sym" : 4194414,
        "color" : "green",
        "see_cost" : 999,
        "mondensity" : 2
    },{
        "type" : "overmap_terrain",
        "id" : "necropolis_b_41",
        "name" : "sewer",
        "sym" : 4194414,
        "color" : "green",
        "see_cost" : 999,
        "mondensity" : 2
    },{
        "type" : "overmap_terrain",
        "id" : "necropolis_b_42",
        "name" : "sewer",
        "sym" : 4194414,
        "color" : "green",
        "see_cost" : 999,
        "mondensity" : 2
    },{
        "type" : "overmap_terrain",
        "id" : "necropolis_b_43",
        "name" : "sewer",
        "sym" : 4194414,
        "color" : "green",
        "see_cost" : 999,
        "mondensity" : 2
    },{
        "type" : "overmap_terrain",
        "id" : "necropolis_b_44",
        "name" : "sewer",
        "sym" : 4194414,
        "color" : "green",
        "see_cost" : 999,
        "mondensity" : 2
    },{
        "type" : "overmap_terrain",
        "id" : "necropolis_b_45",
        "name" : "solid rock",
        "sym" : 37,
        "color" : "dark_gray",
        "see_cost" : 999,
        "mondensity" : 2
    },{
        "type" : "overmap_terrain",
        "id" : "necropolis_b_46",
        "name" : "sewer",
        "sym" : 4194414,
        "color" : "green",
        "see_cost" : 999,
        "mondensity" : 2
    },{
        "type" : "overmap_terrain",
        "id" : "necropolis_b_47",
        "name" : "sewer",
        "sym" : 4194414,
        "color" : "green",
        "see_cost" : 999,
        "mondensity" : 2
    },{
        "type" : "overmap_terrain",
        "id" : "necropolis_b_48",
        "name" : "sewer",
        "sym" : 4194414,
        "color" : "green",
        "see_cost" : 999,
        "mondensity" : 2
    },{
        "type" : "overmap_terrain",
        "id" : "necropolis_b_49",
        "name" : "sewer",
        "sym" : 4194414,
        "color" : "green",
        "see_cost" : 999,
        "mondensity" : 2
    },{
        "type" : "overmap_terrain",
        "id" : "necropolis_b_50",
        "name" : "sewer",
        "sym" : 4194414,
        "color" : "green",
        "see_cost" : 999,
        "mondensity" : 2
    },{
        "type" : "overmap_terrain",
        "id" : "necropolis_b_51",
        "name" : "sewer",
        "sym" : 4194414,
        "color" : "green",
        "see_cost" : 999,
        "mondensity" : 2
    },{
        "type" : "overmap_terrain",
        "id" : "necropolis_b_52",
        "name" : "solid rock",
        "sym" : 37,
        "color" : "dark_gray",
        "see_cost" : 999,
        "mondensity" : 2
    },{
        "type" : "overmap_terrain",
        "id" : "necropolis_b_53",
        "name" : "sewer",
        "sym" : 4194414,
        "color" : "green",
        "see_cost" : 999,
        "mondensity" : 2
    },{
        "type" : "overmap_terrain",
        "id" : "necropolis_b_54",
        "name" : "basement",
        "sym" : 79,
        "color" : "dark_gray",
        "see_cost" : 999,
        "mondensity" : 2
    },{
        "type" : "overmap_terrain",
        "id" : "necropolis_b_55",
        "name" : "solid rock",
        "sym" : 37,
        "color" : "dark_gray",
        "see_cost" : 999,
        "mondensity" : 2
    },{
        "type" : "overmap_terrain",
        "id" : "necropolis_b_56",
        "name" : "sewer",
        "sym" : 4194414,
        "color" : "green",
        "see_cost" : 999,
        "mondensity" : 2
    },{
        "type" : "overmap_terrain",
        "id" : "necropolis_b_57",
        "name" : "sewer",
        "sym" : 4194414,
        "color" : "green",
        "see_cost" : 999,
        "mondensity" : 2
    },{
        "type" : "overmap_terrain",
        "id" : "necropolis_b_58",
        "name" : "sewer",
        "sym" : 4194414,
        "color" : "green",
        "see_cost" : 999,
        "mondensity" : 2
    },{
        "type" : "overmap_terrain",
        "id" : "necropolis_b_59",
        "name" : "sewer",
        "sym" : 4194414,
        "color" : "green",
        "see_cost" : 999,
        "mondensity" : 2
    },{
        "type" : "overmap_terrain",
        "id" : "necropolis_b_60",
        "name" : "solid rock",
        "sym" : 37,
        "color" : "dark_gray",
        "see_cost" : 999,
        "mondensity" : 2
    },{
        "type" : "overmap_terrain",
        "id" : "necropolis_b_61",
        "name" : "solid rock",
        "sym" : 37,
        "color" : "dark_gray",
        "see_cost" : 999,
        "mondensity" : 2
    },{
        "type" : "overmap_terrain",
        "id" : "necropolis_b_62",
        "name" : "sewer",
        "sym" : 4194414,
        "color" : "green",
        "see_cost" : 999,
        "mondensity" : 2
    },{
        "type" : "overmap_terrain",
        "id" : "necropolis_b_63",
        "name" : "solid rock",
        "sym" : 37,
        "color" : "dark_gray",
        "see_cost" : 999,
        "mondensity" : 2
    },{
        "type" : "overmap_terrain",
        "id" : "necropolis_b_64",
        "name" : "sewer",
        "sym" : 4194414,
        "color" : "green",
        "see_cost" : 999,
        "mondensity" : 2
    },{
        "type" : "overmap_terrain",
        "id" : "necropolis_b_65",
        "name" : "sewer",
        "sym" : 4194414,
        "color" : "green",
        "see_cost" : 999,
        "mondensity" : 2
    },{
        "type" : "overmap_terrain",
        "id" : "necropolis_b_66",
        "name" : "sewer",
        "sym" : 4194414,
        "color" : "green",
        "see_cost" : 999,
        "mondensity" : 2
    },{
        "type" : "overmap_terrain",
        "id" : "necropolis_b_67",
        "name" : "sewer",
        "sym" : 4194414,
        "color" : "green",
        "see_cost" : 999,
        "mondensity" : 2
    },{
        "type" : "overmap_terrain",
        "id" : "necropolis_b_68",
        "name" : "sewer",
        "sym" : 4194414,
        "color" : "green",
        "see_cost" : 999,
        "mondensity" : 2
    },{
        "type" : "overmap_terrain",
        "id" : "necropolis_b_69",
        "name" : "sewer",
        "sym" : 4194414,
        "color" : "green",
        "see_cost" : 999,
        "mondensity" : 2
    },{
        "type" : "overmap_terrain",
        "id" : "necropolis_b_70",
        "name" : "sewer",
        "sym" : 4194414,
        "color" : "green",
        "see_cost" : 999,
        "mondensity" : 2
    },{
        "type" : "overmap_terrain",
        "id" : "necropolis_b_71",
        "name" : "sewer",
        "sym" : 4194414,
        "color" : "green",
        "see_cost" : 999,
        "mondensity" : 2
    },{
        "type" : "overmap_terrain",
        "id" : "necropolis_b_72",
        "name" : "solid rock",
        "sym" : 37,
        "color" : "dark_gray",
        "see_cost" : 999,
        "mondensity" : 2
    },{
        "type" : "overmap_terrain",
        "id" : "necropolis_b_73",
        "name" : "solid rock",
        "sym" : 37,
        "color" : "dark_gray",
        "see_cost" : 999,
        "mondensity" : 2
    },{
        "type" : "overmap_terrain",
        "id" : "necropolis_b_74",
        "name" : "solid rock",
        "sym" : 37,
        "color" : "dark_gray",
        "see_cost" : 999,
        "mondensity" : 2
    },{
        "type" : "overmap_terrain",
        "id" : "necropolis_b_75",
        "name" : "solid rock",
        "sym" : 37,
        "color" : "dark_gray",
        "see_cost" : 999,
        "mondensity" : 2
    },{
        "type" : "overmap_terrain",
        "id" : "necropolis_b_76",
        "name" : "solid rock",
        "sym" : 37,
        "color" : "dark_gray",
        "see_cost" : 999,
        "mondensity" : 2
    },{
        "type" : "overmap_terrain",
        "id" : "necropolis_b_77",
        "name" : "sewer",
        "sym" : 4194414,
        "color" : "green",
        "see_cost" : 999,
        "mondensity" : 2
    },{
        "type" : "overmap_terrain",
        "id" : "necropolis_b_78",
        "name" : "sewer",
        "sym" : 4194414,
        "color" : "green",
        "see_cost" : 999,
        "mondensity" : 2
    },{
        "type" : "overmap_terrain",
        "id" : "necropolis_b_79",
        "name" : "sewer",
        "sym" : 4194414,
        "color" : "green",
        "see_cost" : 999,
        "mondensity" : 2
    },{
        "type" : "overmap_terrain",
        "id" : "necropolis_b_80",
        "name" : "solid rock",
        "sym" : 37,
        "color" : "dark_gray",
        "see_cost" : 999,
        "mondensity" : 2
    },{
        "type" : "overmap_terrain",
        "id" : "necropolis_b_81",
        "name" : "solid rock",
        "sym" : 37,
        "color" : "dark_gray",
        "see_cost" : 999,
        "mondensity" : 2
    },{
        "type" : "overmap_terrain",
        "id" : "necropolis_c_1",
        "name" : "Vault - Barracks",
        "sym" : 66,
        "color" : "yellow",
        "see_cost" : 999,
        "mondensity" : 2
    },{
        "type" : "overmap_terrain",
        "id" : "necropolis_c_2",
        "name" : "Vault - Armory",
        "sym" : 65,
        "color" : "yellow",
        "see_cost" : 999,
        "mondensity" : 2
    },{
        "type" : "overmap_terrain",
        "id" : "necropolis_c_3",
        "name" : "Vault - Barracks",
        "sym" : 66,
        "color" : "yellow",
        "see_cost" : 999,
        "mondensity" : 2
    },{
        "type" : "overmap_terrain",
        "id" : "necropolis_c_4",
        "name" : "Vault - Barracks",
        "sym" : 66,
        "color" : "yellow",
        "see_cost" : 999,
        "mondensity" : 2
    },{
        "type" : "overmap_terrain",
        "id" : "necropolis_c_5",
        "name" : "Vault - Hospital",
        "sym" : 72,
        "color" : "yellow",
        "see_cost" : 999,
        "mondensity" : 2
    },{
        "type" : "overmap_terrain",
        "id" : "necropolis_c_6",
        "name" : "Vault - Hospital",
        "sym" : 72,
        "color" : "yellow",
        "see_cost" : 999,
        "mondensity" : 2
    },{
        "type" : "overmap_terrain",
        "id" : "necropolis_c_7",
        "name" : "Vault - Hospital",
        "sym" : 72,
        "color" : "yellow",
        "see_cost" : 999,
        "mondensity" : 2
    },{
        "type" : "overmap_terrain",
        "id" : "necropolis_c_8",
        "name" : "Vault - Hospital",
        "sym" : 72,
        "color" : "yellow",
        "see_cost" : 999,
        "mondensity" : 2
    },{
        "type" : "overmap_terrain",
        "id" : "necropolis_c_9",
        "name" : "Vault - Jail",
        "sym" : 74,
        "color" : "yellow",
        "see_cost" : 999,
        "mondensity" : 2
    },{
        "type" : "overmap_terrain",
        "id" : "necropolis_c_10",
        "name" : "Vault - Barracks",
        "sym" : 66,
        "color" : "yellow",
        "see_cost" : 999,
        "mondensity" : 2
    },{
        "type" : "overmap_terrain",
        "id" : "necropolis_c_11",
        "name" : "Vault - Barracks",
        "sym" : 66,
        "color" : "yellow",
        "see_cost" : 999,
        "mondensity" : 2
    },{
        "type" : "overmap_terrain",
        "id" : "necropolis_c_12",
        "name" : "Vault - Barracks",
        "sym" : 66,
        "color" : "yellow",
        "see_cost" : 999,
        "mondensity" : 2
    },{
        "type" : "overmap_terrain",
        "id" : "necropolis_c_13",
        "name" : "Vault - Offices",
        "sym" : 79,
        "color" : "yellow",
        "see_cost" : 999,
        "mondensity" : 2
    },{
        "type" : "overmap_terrain",
        "id" : "necropolis_c_14",
        "name" : "Vault - Offices",
        "sym" : 79,
        "color" : "yellow",
        "see_cost" : 999,
        "mondensity" : 2
    },{
        "type" : "overmap_terrain",
        "id" : "necropolis_c_15",
        "name" : "Vault - Hospital",
        "sym" : 72,
        "color" : "yellow",
        "see_cost" : 999,
        "mondensity" : 2
    },{
        "type" : "overmap_terrain",
        "id" : "necropolis_c_16",
        "name" : "Vault - Hospital",
        "sym" : 72,
        "color" : "yellow",
        "see_cost" : 999,
        "mondensity" : 2
    },{
        "type" : "overmap_terrain",
        "id" : "necropolis_c_17",
        "name" : "Vault - Police Station",
        "sym" : 80,
        "color" : "yellow",
        "see_cost" : 999,
        "mondensity" : 2
    },{
        "type" : "overmap_terrain",
        "id" : "necropolis_c_18",
        "name" : "Vault - Police Station",
        "sym" : 80,
        "color" : "yellow",
        "see_cost" : 999,
        "mondensity" : 2
    },{
        "type" : "overmap_terrain",
        "id" : "necropolis_c_19",
        "name" : "solid rock",
        "sym" : 37,
        "color" : "dark_gray",
        "see_cost" : 999,
        "mondensity" : 2
    },{
        "type" : "overmap_terrain",
        "id" : "necropolis_c_20",
        "name" : "Vault - Entrance",
        "sym" : 69,
        "color" : "yellow",
        "see_cost" : 999,
        "mondensity" : 2
    },{
        "type" : "overmap_terrain",
        "id" : "necropolis_c_21",
        "name" : "Vault - Utilities",
        "sym" : 85,
        "color" : "yellow",
        "see_cost" : 999,
        "mondensity" : 2
    },{
        "type" : "overmap_terrain",
        "id" : "necropolis_c_22",
        "name" : "Vault - Passage",
        "sym" : 4194414,
        "color" : "white",
        "see_cost" : 999,
        "mondensity" : 2
    },{
        "type" : "overmap_terrain",
        "id" : "necropolis_c_23",
        "name" : "Vault - Communications",
        "sym" : 67,
        "color" : "yellow",
        "see_cost" : 999,
        "mondensity" : 2
    },{
        "type" : "overmap_terrain",
        "id" : "necropolis_c_24",
        "name" : "Vault - Passage",
        "sym" : 4194414,
        "color" : "white",
        "see_cost" : 999,
        "mondensity" : 2
    },{
        "type" : "overmap_terrain",
        "id" : "necropolis_c_25",
        "name" : "Vault - Courthouse",
        "sym" : 67,
        "color" : "yellow",
        "see_cost" : 999,
        "mondensity" : 2
    },{
        "type" : "overmap_terrain",
        "id" : "necropolis_c_26",
        "name" : "Vault - Police Station",
        "sym" : 80,
        "color" : "yellow",
        "see_cost" : 999,
        "mondensity" : 2
    },{
        "type" : "overmap_terrain",
        "id" : "necropolis_c_27",
        "name" : "Vault - Police Station",
        "sym" : 80,
        "color" : "yellow",
        "see_cost" : 999,
        "mondensity" : 2
    },{
        "type" : "overmap_terrain",
        "id" : "necropolis_c_28",
        "name" : "Vault - Passage",
        "sym" : 4194414,
        "color" : "white",
        "see_cost" : 999,
        "mondensity" : 2
    },{
        "type" : "overmap_terrain",
        "id" : "necropolis_c_29",
        "name" : "Vault - Entrance",
        "sym" : 69,
        "color" : "yellow",
        "see_cost" : 999,
        "mondensity" : 2
    },{
        "type" : "overmap_terrain",
        "id" : "necropolis_c_30",
        "name" : "Vault - Passage",
        "sym" : 4194414,
        "color" : "white",
        "see_cost" : 999,
        "mondensity" : 2
    },{
        "type" : "overmap_terrain",
        "id" : "necropolis_c_31",
        "name" : "Vault - Passage",
        "sym" : 4194414,
        "color" : "white",
        "see_cost" : 999,
        "mondensity" : 2
    },{
        "type" : "overmap_terrain",
        "id" : "necropolis_c_32",
        "name" : "Vault - Passage",
        "sym" : 4194414,
        "color" : "white",
        "see_cost" : 999,
        "mondensity" : 2
    },{
        "type" : "overmap_terrain",
        "id" : "necropolis_c_33",
        "name" : "Vault - Passage",
        "sym" : 4194414,
        "color" : "white",
        "see_cost" : 999,
        "mondensity" : 2
    },{
        "type" : "overmap_terrain",
        "id" : "necropolis_c_34",
        "name" : "Vault - Passage",
        "sym" : 4194414,
        "color" : "white",
        "see_cost" : 999,
        "mondensity" : 2
    },{
        "type" : "overmap_terrain",
        "id" : "necropolis_c_35",
        "name" : "Vault - Passage",
        "sym" : 4194414,
        "color" : "white",
        "see_cost" : 999,
        "mondensity" : 2
    },{
        "type" : "overmap_terrain",
        "id" : "necropolis_c_36",
        "name" : "Vault - Passage",
        "sym" : 4194414,
        "color" : "white",
        "see_cost" : 999,
        "mondensity" : 2
    },{
        "type" : "overmap_terrain",
        "id" : "necropolis_c_37",
        "name" : "Vault - Passage",
        "sym" : 4194414,
        "color" : "white",
        "see_cost" : 999,
        "mondensity" : 2
    },{
        "type" : "overmap_terrain",
        "id" : "necropolis_c_38",
        "name" : "Vault - Motor Pool",
        "sym" : 77,
        "color" : "yellow",
        "see_cost" : 999,
        "mondensity" : 2
    },{
        "type" : "overmap_terrain",
        "id" : "necropolis_c_39",
        "name" : "Vault - Motor Pool",
        "sym" : 77,
        "color" : "yellow",
        "see_cost" : 999,
        "mondensity" : 2
    },{
        "type" : "overmap_terrain",
        "id" : "necropolis_c_40",
        "name" : "Vault - Visitor Center",
        "sym" : 86,
        "color" : "yellow",
        "see_cost" : 999,
        "mondensity" : 2
    },{
        "type" : "overmap_terrain",
        "id" : "necropolis_c_41",
        "name" : "Vault - Passage",
        "sym" : 4194414,
        "color" : "white",
        "see_cost" : 999,
        "mondensity" : 2
    },{
        "type" : "overmap_terrain",
        "id" : "necropolis_c_42",
        "name" : "Vault - Control",
        "sym" : 88,
        "color" : "yellow",
        "see_cost" : 999,
        "mondensity" : 2
    },{
        "type" : "overmap_terrain",
        "id" : "necropolis_c_43",
        "name" : "Vault - Control",
        "sym" : 88,
        "color" : "yellow",
        "see_cost" : 999,
        "mondensity" : 2
    },{
        "type" : "overmap_terrain",
        "id" : "necropolis_c_44",
        "name" : "Vault - Control",
        "sym" : 88,
        "color" : "yellow",
        "see_cost" : 999,
        "mondensity" : 2
    },{
        "type" : "overmap_terrain",
        "id" : "necropolis_c_45",
        "name" : "Vault - Passage",
        "sym" : 4194414,
        "color" : "white",
        "see_cost" : 999,
        "mondensity" : 2
    },{
        "type" : "overmap_terrain",
        "id" : "necropolis_c_46",
        "name" : "solid rock",
        "sym" : 37,
        "color" : "dark_gray",
        "see_cost" : 999,
        "mondensity" : 2
    },{
        "type" : "overmap_terrain",
        "id" : "necropolis_c_47",
        "name" : "Vault - Motor Pool",
        "sym" : 77,
        "color" : "yellow",
        "see_cost" : 999,
        "mondensity" : 2
    },{
        "type" : "overmap_terrain",
        "id" : "necropolis_c_48",
        "name" : "Vault - Motor Pool",
        "sym" : 77,
        "color" : "yellow",
        "see_cost" : 999,
        "mondensity" : 2
    },{
        "type" : "overmap_terrain",
        "id" : "necropolis_c_49",
        "name" : "Vault - Passage",
        "sym" : 4194414,
        "color" : "white",
        "see_cost" : 999,
        "mondensity" : 2
    },{
        "type" : "overmap_terrain",
        "id" : "necropolis_c_50",
        "name" : "Vault - Passage",
        "sym" : 4194414,
        "color" : "white",
        "see_cost" : 999,
        "mondensity" : 2
    },{
        "type" : "overmap_terrain",
        "id" : "necropolis_c_51",
        "name" : "Vault - Cafeteria",
        "sym" : 67,
        "color" : "yellow",
        "see_cost" : 999,
        "mondensity" : 2
    },{
        "type" : "overmap_terrain",
        "id" : "necropolis_c_52",
        "name" : "Vault - Cafeteria",
        "sym" : 67,
        "color" : "yellow",
        "see_cost" : 999,
        "mondensity" : 2
    },{
        "type" : "overmap_terrain",
        "id" : "necropolis_c_53",
        "name" : "Vault - Cafeteria",
        "sym" : 67,
        "color" : "yellow",
        "see_cost" : 999,
        "mondensity" : 2
    },{
        "type" : "overmap_terrain",
        "id" : "necropolis_c_54",
        "name" : "Vault - Passage",
        "sym" : 4194414,
        "color" : "white",
        "see_cost" : 999,
        "mondensity" : 2
    },{
        "type" : "overmap_terrain",
        "id" : "necropolis_c_55",
        "name" : "solid rock",
        "sym" : 37,
        "color" : "dark_gray",
        "see_cost" : 999,
        "mondensity" : 2
    },{
        "type" : "overmap_terrain",
        "id" : "necropolis_c_56",
        "name" : "Vault - Passage",
        "sym" : 4194414,
        "color" : "white",
        "see_cost" : 999,
        "mondensity" : 2
    },{
        "type" : "overmap_terrain",
        "id" : "necropolis_c_57",
        "name" : "Vault - Passage",
        "sym" : 4194414,
        "color" : "white",
        "see_cost" : 999,
        "mondensity" : 2
    },{
        "type" : "overmap_terrain",
        "id" : "necropolis_c_58",
        "name" : "Vault - Passage",
        "sym" : 4194414,
        "color" : "white",
        "see_cost" : 999,
        "mondensity" : 2
    },{
        "type" : "overmap_terrain",
        "id" : "necropolis_c_59",
        "name" : "Vault - Passage",
        "sym" : 4194414,
        "color" : "white",
        "see_cost" : 999,
        "mondensity" : 2
    },{
        "type" : "overmap_terrain",
        "id" : "necropolis_c_60",
        "name" : "Vault - Passage",
        "sym" : 4194414,
        "color" : "white",
        "see_cost" : 999,
        "mondensity" : 2
    },{
        "type" : "overmap_terrain",
        "id" : "necropolis_c_61",
        "name" : "Vault - Passage",
        "sym" : 4194414,
        "color" : "white",
        "see_cost" : 999,
        "mondensity" : 2
    },{
        "type" : "overmap_terrain",
        "id" : "necropolis_c_62",
        "name" : "Vault - Passage",
        "sym" : 4194414,
        "color" : "white",
        "see_cost" : 999,
        "mondensity" : 2
    },{
        "type" : "overmap_terrain",
        "id" : "necropolis_c_63",
        "name" : "Vault - Passage",
        "sym" : 4194414,
        "color" : "white",
        "see_cost" : 999,
        "mondensity" : 2
    },{
        "type" : "overmap_terrain",
        "id" : "necropolis_c_64",
        "name" : "Vault - School",
        "sym" : 83,
        "color" : "yellow",
        "see_cost" : 999,
        "mondensity" : 2
    },{
        "type" : "overmap_terrain",
        "id" : "necropolis_c_65",
        "name" : "Vault - School",
        "sym" : 83,
        "color" : "yellow",
        "see_cost" : 999,
        "mondensity" : 2
    },{
        "type" : "overmap_terrain",
        "id" : "necropolis_c_66",
        "name" : "Vault - School",
        "sym" : 83,
        "color" : "yellow",
        "see_cost" : 999,
        "mondensity" : 2
    },{
        "type" : "overmap_terrain",
        "id" : "necropolis_c_67",
        "name" : "Vault - School",
        "sym" : 83,
        "color" : "yellow",
        "see_cost" : 999,
        "mondensity" : 2
    },{
        "type" : "overmap_terrain",
        "id" : "necropolis_c_68",
        "name" : "Vault - Labs",
        "sym" : 76,
        "color" : "yellow",
        "see_cost" : 999,
        "mondensity" : 2
    },{
        "type" : "overmap_terrain",
        "id" : "necropolis_c_69",
        "name" : "Vault - Labs",
        "sym" : 76,
        "color" : "yellow",
        "see_cost" : 999,
        "mondensity" : 2
    },{
        "type" : "overmap_terrain",
        "id" : "necropolis_c_70",
        "name" : "Vault - Labs",
        "sym" : 76,
        "color" : "yellow",
        "see_cost" : 999,
        "mondensity" : 2
    },{
        "type" : "overmap_terrain",
        "id" : "necropolis_c_71",
        "name" : "Vault - Labs",
        "sym" : 76,
        "color" : "yellow",
        "see_cost" : 999,
        "mondensity" : 2
    },{
        "type" : "overmap_terrain",
        "id" : "necropolis_c_72",
        "name" : "Vault - Labs",
        "sym" : 76,
        "color" : "yellow",
        "see_cost" : 999,
        "mondensity" : 2
    },{
        "type" : "overmap_terrain",
        "id" : "necropolis_c_73",
        "name" : "solid rock",
        "sym" : 37,
        "color" : "dark_gray",
        "see_cost" : 999,
        "mondensity" : 2
    },{
        "type" : "overmap_terrain",
        "id" : "necropolis_c_74",
        "name" : "Vault - School",
        "sym" : 83,
        "color" : "yellow",
        "see_cost" : 999,
        "mondensity" : 2
    },{
        "type" : "overmap_terrain",
        "id" : "necropolis_c_75",
        "name" : "Vault - School",
        "sym" : 83,
        "color" : "yellow",
        "see_cost" : 999,
        "mondensity" : 2
    },{
        "type" : "overmap_terrain",
        "id" : "necropolis_c_76",
        "name" : "Vault - School",
        "sym" : 83,
        "color" : "yellow",
        "see_cost" : 999,
        "mondensity" : 2
    },{
        "type" : "overmap_terrain",
        "id" : "necropolis_c_77",
        "name" : "Vault - School",
        "sym" : 83,
        "color" : "yellow",
        "see_cost" : 999,
        "mondensity" : 2
    },{
        "type" : "overmap_terrain",
        "id" : "necropolis_c_78",
        "name" : "Vault - School",
        "sym" : 83,
        "color" : "yellow",
        "see_cost" : 999,
        "mondensity" : 2
    },{
        "type" : "overmap_terrain",
        "id" : "necropolis_c_79",
        "name" : "Vault - School",
        "sym" : 83,
        "color" : "yellow",
        "see_cost" : 999,
        "mondensity" : 2
    },{
        "type" : "overmap_terrain",
        "id" : "necropolis_c_80",
        "name" : "Vault - Labs",
        "sym" : 76,
        "color" : "yellow",
        "see_cost" : 999,
        "mondensity" : 2
    },{
        "type" : "overmap_terrain",
        "id" : "necropolis_c_81",
        "name" : "Vault - Labs",
        "sym" : 76,
        "color" : "yellow",
        "see_cost" : 999,
        "mondensity" : 2
    },{
        "type" : "overmap_terrain",
        "id" : "necropolis_d_1",
        "name" : "Vault - Robotics Bay",
        "sym" : 82,
        "color" : "yellow",
        "see_cost" : 999,
        "mondensity" : 2
    },{
        "type" : "overmap_terrain",
        "id" : "necropolis_d_2",
        "name" : "Vault - Robotics Bay",
        "sym" : 82,
        "color" : "yellow",
        "see_cost" : 999,
        "mondensity" : 2
    },{
        "type" : "overmap_terrain",
        "id" : "necropolis_d_3",
        "name" : "Vault - Slum Housing",
        "sym" : 104,
        "color" : "yellow",
        "see_cost" : 999,
        "mondensity" : 2
    },{
        "type" : "overmap_terrain",
        "id" : "necropolis_d_4",
        "name" : "Vault - Slum Housing",
        "sym" : 104,
        "color" : "yellow",
        "see_cost" : 999,
        "mondensity" : 2
    },{
        "type" : "overmap_terrain",
        "id" : "necropolis_d_5",
        "name" : "Vault - Slum Housing",
        "sym" : 104,
        "color" : "yellow",
        "see_cost" : 999,
        "mondensity" : 2
    },{
        "type" : "overmap_terrain",
        "id" : "necropolis_d_6",
        "name" : "Vault - Hospital",
        "sym" : 72,
        "color" : "yellow",
        "see_cost" : 999,
        "mondensity" : 2
    },{
        "type" : "overmap_terrain",
        "id" : "necropolis_d_7",
        "name" : "Vault - Hospital",
        "sym" : 72,
        "color" : "yellow",
        "see_cost" : 999,
        "mondensity" : 2
    },{
        "type" : "overmap_terrain",
        "id" : "necropolis_d_8",
        "name" : "solid rock",
        "sym" : 37,
        "color" : "dark_gray",
        "see_cost" : 999,
        "mondensity" : 2
    },{
        "type" : "overmap_terrain",
        "id" : "necropolis_d_9",
        "name" : "Vault - Suites",
        "sym" : 104,
        "color" : "yellow",
        "see_cost" : 999,
        "mondensity" : 2
    },{
        "type" : "overmap_terrain",
        "id" : "necropolis_d_10",
        "name" : "solid rock",
        "sym" : 37,
        "color" : "dark_gray",
        "see_cost" : 999,
        "mondensity" : 2
    },{
        "type" : "overmap_terrain",
        "id" : "necropolis_d_11",
        "name" : "Vault - Passage",
        "sym" : 4194414,
        "color" : "white",
        "see_cost" : 999,
        "mondensity" : 2
    },{
        "type" : "overmap_terrain",
        "id" : "necropolis_d_12",
        "name" : "Vault - Passage",
        "sym" : 4194414,
        "color" : "white",
        "see_cost" : 999,
        "mondensity" : 2
    },{
        "type" : "overmap_terrain",
        "id" : "necropolis_d_13",
        "name" : "Vault - Passage",
        "sym" : 4194414,
        "color" : "white",
        "see_cost" : 999,
        "mondensity" : 2
    },{
        "type" : "overmap_terrain",
        "id" : "necropolis_d_14",
        "name" : "Vault - Passage",
        "sym" : 4194414,
        "color" : "white",
        "see_cost" : 999,
        "mondensity" : 2
    },{
        "type" : "overmap_terrain",
        "id" : "necropolis_d_15",
        "name" : "Vault - Passage",
        "sym" : 4194414,
        "color" : "white",
        "see_cost" : 999,
        "mondensity" : 2
    },{
        "type" : "overmap_terrain",
        "id" : "necropolis_d_16",
        "name" : "Vault - Passage",
        "sym" : 4194414,
        "color" : "white",
        "see_cost" : 999,
        "mondensity" : 2
    },{
        "type" : "overmap_terrain",
        "id" : "necropolis_d_17",
        "name" : "Vault - Suites",
        "sym" : 104,
        "color" : "yellow",
        "see_cost" : 999,
        "mondensity" : 2
    },{
        "type" : "overmap_terrain",
        "id" : "necropolis_d_18",
        "name" : "Vault - Passage",
        "sym" : 4194414,
        "color" : "white",
        "see_cost" : 999,
        "mondensity" : 2
    },{
        "type" : "overmap_terrain",
        "id" : "necropolis_d_19",
        "name" : "Vault - Living Bays",
        "sym" : 104,
        "color" : "yellow",
        "see_cost" : 999,
        "mondensity" : 2
    },{
        "type" : "overmap_terrain",
        "id" : "necropolis_d_20",
        "name" : "Vault - Living Bays",
        "sym" : 104,
        "color" : "yellow",
        "see_cost" : 999,
        "mondensity" : 2
    },{
        "type" : "overmap_terrain",
        "id" : "necropolis_d_21",
        "name" : "Vault - Housing",
        "sym" : 104,
        "color" : "yellow",
        "see_cost" : 999,
        "mondensity" : 2
    },{
        "type" : "overmap_terrain",
        "id" : "necropolis_d_22",
        "name" : "Vault - Housing",
        "sym" : 104,
        "color" : "yellow",
        "see_cost" : 999,
        "mondensity" : 2
    },{
        "type" : "overmap_terrain",
        "id" : "necropolis_d_23",
        "name" : "Vault - Housing",
        "sym" : 104,
        "color" : "yellow",
        "see_cost" : 999,
        "mondensity" : 2
    },{
        "type" : "overmap_terrain",
        "id" : "necropolis_d_24",
        "name" : "Vault - Passage",
        "sym" : 4194414,
        "color" : "white",
        "see_cost" : 999,
        "mondensity" : 2
    },{
        "type" : "overmap_terrain",
        "id" : "necropolis_d_25",
        "name" : "Vault - Living Bays",
        "sym" : 104,
        "color" : "yellow",
        "see_cost" : 999,
        "mondensity" : 2
    },{
        "type" : "overmap_terrain",
        "id" : "necropolis_d_26",
        "name" : "Vault - Passage",
        "sym" : 4194414,
        "color" : "white",
        "see_cost" : 999,
        "mondensity" : 2
    },{
        "type" : "overmap_terrain",
        "id" : "necropolis_d_27",
        "name" : "Vault - Transition Bay",
        "sym" : 84,
        "color" : "yellow",
        "see_cost" : 999,
        "mondensity" : 2
    },{
        "type" : "overmap_terrain",
        "id" : "necropolis_d_28",
        "name" : "Vault - Living Bays",
        "sym" : 104,
        "color" : "yellow",
        "see_cost" : 999,
        "mondensity" : 2
    },{
        "type" : "overmap_terrain",
        "id" : "necropolis_d_29",
        "name" : "Vault - Living Bays",
        "sym" : 104,
        "color" : "yellow",
        "see_cost" : 999,
        "mondensity" : 2
    },{
        "type" : "overmap_terrain",
        "id" : "necropolis_d_30",
        "name" : "Vault - Housing",
        "sym" : 104,
        "color" : "yellow",
        "see_cost" : 999,
        "mondensity" : 2
    },{
        "type" : "overmap_terrain",
        "id" : "necropolis_d_31",
        "name" : "Vault - Housing",
        "sym" : 104,
        "color" : "yellow",
        "see_cost" : 999,
        "mondensity" : 2
    },{
        "type" : "overmap_terrain",
        "id" : "necropolis_d_32",
        "name" : "Vault - Housing",
        "sym" : 104,
        "color" : "yellow",
        "see_cost" : 999,
        "mondensity" : 2
    },{
        "type" : "overmap_terrain",
        "id" : "necropolis_d_33",
        "name" : "Vault - Housing",
        "sym" : 104,
        "color" : "yellow",
        "see_cost" : 999,
        "mondensity" : 2
    },{
        "type" : "overmap_terrain",
        "id" : "necropolis_d_34",
        "name" : "Vault - Housing",
        "sym" : 104,
        "color" : "yellow",
        "see_cost" : 999,
        "mondensity" : 2
    },{
        "type" : "overmap_terrain",
        "id" : "necropolis_d_35",
        "name" : "Vault - Housing",
        "sym" : 104,
        "color" : "yellow",
        "see_cost" : 999,
        "mondensity" : 2
    },{
        "type" : "overmap_terrain",
        "id" : "necropolis_d_36",
        "name" : "Vault - Transition Bay",
        "sym" : 84,
        "color" : "yellow",
        "see_cost" : 999,
        "mondensity" : 2
    },{
        "type" : "overmap_terrain",
        "id" : "necropolis_d_37",
        "name" : "solid rock",
        "sym" : 37,
        "color" : "dark_gray",
        "see_cost" : 999,
        "mondensity" : 2
    },{
        "type" : "overmap_terrain",
        "id" : "necropolis_d_38",
        "name" : "Vault - Maint. Bay",
        "sym" : 77,
        "color" : "yellow",
        "see_cost" : 999,
        "mondensity" : 2
    },{
        "type" : "overmap_terrain",
        "id" : "necropolis_d_39",
        "name" : "Vault - Maint. Bay",
        "sym" : 77,
        "color" : "yellow",
        "see_cost" : 999,
        "mondensity" : 2
    },{
        "type" : "overmap_terrain",
        "id" : "necropolis_d_40",
        "name" : "Vault - Passage",
        "sym" : 4194414,
        "color" : "white",
        "see_cost" : 999,
        "mondensity" : 2
    },{
        "type" : "overmap_terrain",
        "id" : "necropolis_d_41",
        "name" : "Vault - Quartermasters",
        "sym" : 81,
        "color" : "yellow",
        "see_cost" : 999,
        "mondensity" : 2
    },{
        "type" : "overmap_terrain",
        "id" : "necropolis_d_42",
        "name" : "Vault - Housing",
        "sym" : 104,
        "color" : "yellow",
        "see_cost" : 999,
        "mondensity" : 2
    },{
        "type" : "overmap_terrain",
        "id" : "necropolis_d_43",
        "name" : "Vault - Housing",
        "sym" : 104,
        "color" : "yellow",
        "see_cost" : 999,
        "mondensity" : 2
    },{
        "type" : "overmap_terrain",
        "id" : "necropolis_d_44",
        "name" : "Vault - Housing",
        "sym" : 104,
        "color" : "yellow",
        "see_cost" : 999,
        "mondensity" : 2
    },{
        "type" : "overmap_terrain",
        "id" : "necropolis_d_45",
        "name" : "Vault - Passage",
        "sym" : 4194414,
        "color" : "white",
        "see_cost" : 999,
        "mondensity" : 2
    },{
        "type" : "overmap_terrain",
        "id" : "necropolis_d_46",
        "name" : "Vault - Living Bays",
        "sym" : 104,
        "color" : "yellow",
        "see_cost" : 999,
        "mondensity" : 2
    },{
        "type" : "overmap_terrain",
        "id" : "necropolis_d_47",
        "name" : "Vault - Passage",
        "sym" : 4194414,
        "color" : "white",
        "see_cost" : 999,
        "mondensity" : 2
    },{
        "type" : "overmap_terrain",
        "id" : "necropolis_d_48",
        "name" : "Vault - Housing",
        "sym" : 104,
        "color" : "yellow",
        "see_cost" : 999,
        "mondensity" : 2
    },{
        "type" : "overmap_terrain",
        "id" : "necropolis_d_49",
        "name" : "Vault - Housing",
        "sym" : 104,
        "color" : "yellow",
        "see_cost" : 999,
        "mondensity" : 2
    },{
        "type" : "overmap_terrain",
        "id" : "necropolis_d_50",
        "name" : "Vault - Housing",
        "sym" : 104,
        "color" : "yellow",
        "see_cost" : 999,
        "mondensity" : 2
    },{
        "type" : "overmap_terrain",
        "id" : "necropolis_d_51",
        "name" : "Vault - Passage",
        "sym" : 4194414,
        "color" : "white",
        "see_cost" : 999,
        "mondensity" : 2
    },{
        "type" : "overmap_terrain",
        "id" : "necropolis_d_52",
        "name" : "Vault - Kitchen",
        "sym" : 75,
        "color" : "yellow",
        "see_cost" : 999,
        "mondensity" : 2
    },{
        "type" : "overmap_terrain",
        "id" : "necropolis_d_53",
        "name" : "Vault - Passage",
        "sym" : 4194414,
        "color" : "white",
        "see_cost" : 999,
        "mondensity" : 2
    },{
        "type" : "overmap_terrain",
        "id" : "necropolis_d_54",
        "name" : "Vault - Slum Housing",
        "sym" : 104,
        "color" : "yellow",
        "see_cost" : 999,
        "mondensity" : 2
    },{
        "type" : "overmap_terrain",
        "id" : "necropolis_d_55",
        "name" : "Vault - Living Bays",
        "sym" : 104,
        "color" : "yellow",
        "see_cost" : 999,
        "mondensity" : 2
    },{
        "type" : "overmap_terrain",
        "id" : "necropolis_d_56",
        "name" : "Vault - Living Bays",
        "sym" : 104,
        "color" : "yellow",
        "see_cost" : 999,
        "mondensity" : 2
    },{
        "type" : "overmap_terrain",
        "id" : "necropolis_d_57",
        "name" : "Vault - Housing",
        "sym" : 104,
        "color" : "yellow",
        "see_cost" : 999,
        "mondensity" : 2
    },{
        "type" : "overmap_terrain",
        "id" : "necropolis_d_58",
        "name" : "Vault - Housing",
        "sym" : 104,
        "color" : "yellow",
        "see_cost" : 999,
        "mondensity" : 2
    },{
        "type" : "overmap_terrain",
        "id" : "necropolis_d_59",
        "name" : "Vault - Housing",
        "sym" : 104,
        "color" : "yellow",
        "see_cost" : 999,
        "mondensity" : 2
    },{
        "type" : "overmap_terrain",
        "id" : "necropolis_d_60",
        "name" : "Vault - Passage",
        "sym" : 4194414,
        "color" : "white",
        "see_cost" : 999,
        "mondensity" : 2
    },{
        "type" : "overmap_terrain",
        "id" : "necropolis_d_61",
        "name" : "Vault - Conference Room",
        "sym" : 67,
        "color" : "yellow",
        "see_cost" : 999,
        "mondensity" : 2
    },{
        "type" : "overmap_terrain",
        "id" : "necropolis_d_62",
        "name" : "Vault - Passage",
        "sym" : 4194414,
        "color" : "white",
        "see_cost" : 999,
        "mondensity" : 2
    },{
        "type" : "overmap_terrain",
        "id" : "necropolis_d_63",
        "name" : "Vault - Slum Housing",
        "sym" : 104,
        "color" : "yellow",
        "see_cost" : 999,
        "mondensity" : 2
    },{
        "type" : "overmap_terrain",
        "id" : "necropolis_d_64",
        "name" : "Vault - Living Bays",
        "sym" : 104,
        "color" : "yellow",
        "see_cost" : 999,
        "mondensity" : 2
    },{
        "type" : "overmap_terrain",
        "id" : "necropolis_d_65",
        "name" : "Vault - Living Bays",
        "sym" : 104,
        "color" : "yellow",
        "see_cost" : 999,
        "mondensity" : 2
    },{
        "type" : "overmap_terrain",
        "id" : "necropolis_d_66",
        "name" : "Vault - Housing",
        "sym" : 104,
        "color" : "yellow",
        "see_cost" : 999,
        "mondensity" : 2
    },{
        "type" : "overmap_terrain",
        "id" : "necropolis_d_67",
        "name" : "Vault - Housing",
        "sym" : 104,
        "color" : "yellow",
        "see_cost" : 999,
        "mondensity" : 2
    },{
        "type" : "overmap_terrain",
        "id" : "necropolis_d_68",
        "name" : "Vault - Housing",
        "sym" : 104,
        "color" : "yellow",
        "see_cost" : 999,
        "mondensity" : 2
    },{
        "type" : "overmap_terrain",
        "id" : "necropolis_d_69",
        "name" : "Vault - Passage",
        "sym" : 4194414,
        "color" : "white",
        "see_cost" : 999,
        "mondensity" : 2
    },{
        "type" : "overmap_terrain",
        "id" : "necropolis_d_70",
        "name" : "Vault - Passage",
        "sym" : 4194414,
        "color" : "white",
        "see_cost" : 999,
        "mondensity" : 2
    },{
        "type" : "overmap_terrain",
        "id" : "necropolis_d_71",
        "name" : "Vault - Passage",
        "sym" : 4194414,
        "color" : "white",
        "see_cost" : 999,
        "mondensity" : 2
    },{
        "type" : "overmap_terrain",
        "id" : "necropolis_d_72",
        "name" : "Vault - Passage",
        "sym" : 4194414,
        "color" : "white",
        "see_cost" : 999,
        "mondensity" : 2
    },{
        "type" : "overmap_terrain",
        "id" : "necropolis_d_73",
        "name" : "solid rock",
        "sym" : 37,
        "color" : "dark_gray",
        "see_cost" : 999,
        "mondensity" : 2
    },{
        "type" : "overmap_terrain",
        "id" : "necropolis_d_74",
        "name" : "Vault - Passage",
        "sym" : 4194414,
        "color" : "white",
        "see_cost" : 999,
        "mondensity" : 2
    },{
        "type" : "overmap_terrain",
        "id" : "necropolis_d_75",
        "name" : "Vault - Library",
        "sym" : 76,
        "color" : "yellow",
        "see_cost" : 999,
        "mondensity" : 2
    },{
        "type" : "overmap_terrain",
        "id" : "necropolis_d_76",
        "name" : "Vault - Passage",
        "sym" : 4194414,
        "color" : "white",
        "see_cost" : 999,
        "mondensity" : 2
    },{
        "type" : "overmap_terrain",
        "id" : "necropolis_d_77",
        "name" : "Vault - Light Industry",
        "sym" : 73,
        "color" : "yellow",
        "see_cost" : 999,
        "mondensity" : 2
    },{
        "type" : "overmap_terrain",
        "id" : "necropolis_d_78",
        "name" : "Vault - Light Industry",
        "sym" : 73,
        "color" : "yellow",
        "see_cost" : 999,
        "mondensity" : 2
    },{
        "type" : "overmap_terrain",
        "id" : "necropolis_d_79",
        "name" : "Vault - Passage",
        "sym" : 4194414,
        "color" : "white",
        "see_cost" : 999,
        "mondensity" : 2
    },{
        "type" : "overmap_terrain",
        "id" : "necropolis_d_80",
        "name" : "Vault - Gym",
        "sym" : 71,
        "color" : "yellow",
        "see_cost" : 999,
        "mondensity" : 2
    },{
        "type" : "overmap_terrain",
        "id" : "necropolis_d_81",
        "name" : "Vault - Passage",
        "sym" : 4194414,
        "color" : "white",
        "see_cost" : 999,
        "mondensity" : 2
    },{
        "type" : "overmap_terrain",
        "id" : "evac_center_1",
        "name" : "road",
        "sym" : 4194412,
        "color" : "dark_gray",
        "see_cost" : 5,
        "mondensity" : 2
    },{
        "type" : "overmap_terrain",
        "id" : "evac_center_2",
        "name" : "road",
        "sym" : 4194417,
        "color" : "dark_gray",
        "see_cost" : 5,
        "mondensity" : 2
    },{
        "type" : "overmap_terrain",
        "id" : "evac_center_3",
        "name" : "road",
        "sym" : 4194417,
        "color" : "dark_gray",
        "see_cost" : 5,
        "mondensity" : 2
    },{
        "type" : "overmap_terrain",
        "id" : "evac_center_4",
        "name" : "road",
        "sym" : 4194417,
        "color" : "dark_gray",
        "see_cost" : 5,
        "mondensity" : 2
    },{
        "type" : "overmap_terrain",
        "id" : "evac_center_5",
        "name" : "road",
        "sym" : 4194411,
        "color" : "dark_gray",
        "see_cost" : 5,
        "mondensity" : 2
    },{
        "type" : "overmap_terrain",
        "id" : "evac_center_6",
        "name" : "road",
        "sym" : 4194424,
        "color" : "dark_gray",
        "see_cost" : 5,
        "mondensity" : 2
    },{
        "type" : "overmap_terrain",
        "id" : "evac_center_7",
        "name" : "refugee center",
        "sym" : 4194414,
        "color" : "white",
        "see_cost" : 5,
        "mondensity" : 2
    },{
        "type" : "overmap_terrain",
        "id" : "evac_center_8",
        "name" : "refugee center",
        "sym" : 4194414,
        "color" : "white",
        "see_cost" : 5,
        "mondensity" : 2
    },{
        "type" : "overmap_terrain",
        "id" : "evac_center_9",
        "name" : "refugee center",
        "sym" : 4194414,
        "color" : "white",
        "see_cost" : 5,
        "mondensity" : 2
    },{
        "type" : "overmap_terrain",
        "id" : "evac_center_10",
        "name" : "road",
        "sym" : 4194424,
        "color" : "dark_gray",
        "see_cost" : 5,
        "mondensity" : 2
    },{
        "type" : "overmap_terrain",
        "id" : "evac_center_11",
        "name" : "road",
        "sym" : 4194424,
        "color" : "dark_gray",
        "see_cost" : 5,
        "mondensity" : 2
    },{
        "type" : "overmap_terrain",
        "id" : "evac_center_12",
        "name" : "refugee center",
        "sym" : 4194414,
        "color" : "white",
        "see_cost" : 5,
        "mondensity" : 2
    },{
        "type" : "overmap_terrain",
        "id" : "evac_center_13",
        "name" : "refugee center",
        "sym" : 4194414,
        "color" : "white",
        "see_cost" : 5,
        "mondensity" : 2
    },{
        "type" : "overmap_terrain",
        "id" : "evac_center_14",
        "name" : "refugee center",
        "sym" : 4194414,
        "color" : "white",
        "see_cost" : 5,
        "mondensity" : 2
    },{
        "type" : "overmap_terrain",
        "id" : "evac_center_15",
        "name" : "road",
        "sym" : 4194424,
        "color" : "dark_gray",
        "extras" : "build",
        "see_cost" : 5,
        "mondensity" : 2
    },{
        "type" : "overmap_terrain",
        "id" : "evac_center_16",
        "name" : "road",
        "sym" : 4194424,
        "color" : "dark_gray",
        "see_cost" : 5,
        "mondensity" : 2
    },{
        "type" : "overmap_terrain",
        "id" : "evac_center_17",
        "name" : "refugee center",
        "sym" : 4194414,
        "color" : "white",
        "see_cost" : 5,
        "mondensity" : 2
    },{
        "type" : "overmap_terrain",
        "id" : "evac_center_18",
        "name" : "refugee center",
        "sym" : 4194414,
        "color" : "white",
        "see_cost" : 5,
        "mondensity" : 2
    },{
        "type" : "overmap_terrain",
        "id" : "evac_center_19",
        "name" : "refugee center",
        "sym" : 4194414,
        "color" : "white",
        "see_cost" : 5,
        "mondensity" : 2
    },{
        "type" : "overmap_terrain",
        "id" : "evac_center_20",
        "name" : "road",
        "sym" : 4194424,
        "color" : "dark_gray",
        "see_cost" : 5,
        "mondensity" : 2
    },{
        "type" : "overmap_terrain",
        "id" : "evac_center_21",
        "name" : "road",
        "sym" : 4194413,
        "color" : "dark_gray",
        "see_cost" : 5,
        "mondensity" : 2
    },{
        "type" : "overmap_terrain",
        "id" : "evac_center_22",
        "name" : "road",
        "sym" : 4194417,
        "color" : "dark_gray",
        "see_cost" : 5,
        "mondensity" : 2
    },{
        "type" : "overmap_terrain",
        "id" : "evac_center_23",
        "name" : "road",
        "sym" : 4194423,
        "color" : "dark_gray",
        "see_cost" : 5,
        "mondensity" : 2
    },{
        "type" : "overmap_terrain",
        "id" : "evac_center_24",
        "name" : "road",
        "sym" : 4194417,
        "color" : "dark_gray",
        "see_cost" : 5,
        "mondensity" : 2
    },{
        "type" : "overmap_terrain",
        "id" : "evac_center_25",
        "name" : "road",
        "sym" : 4194410,
        "color" : "dark_gray",
        "see_cost" : 5,
        "mondensity" : 2
    },{
        "type" : "overmap_terrain",
        "id" : "bandit_cabin",
        "name" : "forest",
        "sym" : 70,
        "color" : "green",
        "see_cost" : 5,
        "extras" : "field",
        "flags" : [ "NO_ROTATE" ]
    },{
        "type" : "overmap_terrain",
        "id" : "bandit_camp_1",
        "name" : "forest",
        "sym" : 70,
        "color" : "green",
        "see_cost" : 5,
        "extras" : "field",
        "flags" : [ "NO_ROTATE" ]
    },{
        "type" : "overmap_terrain",
        "id" : "bandit_camp_2",
        "name" : "forest",
        "sym" : 70,
        "color" : "green",
        "see_cost" : 5,
        "extras" : "field",
        "flags" : [ "NO_ROTATE" ]
    },{
        "type" : "overmap_terrain",
        "id" : "bandit_camp_3",
        "name" : "forest",
        "sym" : 70,
        "color" : "green",
        "see_cost" : 5,
        "extras" : "field",
        "flags" : [ "NO_ROTATE" ]
    },{
        "type" : "overmap_terrain",
        "id" : "bandit_camp_4",
        "name" : "forest",
        "sym" : 70,
        "color" : "green",
        "see_cost" : 5,
        "extras" : "field",
        "flags" : [ "NO_ROTATE" ]
    },{
        "type" : "overmap_terrain",
        "id" : "sai",
        "name" : "serving area interface",
        "sym" : 48,
        "color" : "i_magenta",
        "see_cost" : 5,
        "flags" : [ "NO_ROTATE" ]
    },{
        "type" : "overmap_terrain",
        "id" : "pwr_sub_s",
        "name" : "small power substation",
        "sym" : 72,
        "color" : "light_cyan",
        "see_cost" : 5,
        "extras" : "field",
        "flags" : [ "NO_ROTATE" ]
    },{
        "type" : "overmap_terrain",
        "id" : "pwr_large_entrance",
        "name" : "large power substation",
        "sym" : 72,
        "color" : "cyan",
        "see_cost" : 5,
        "extras" : "field",
        "flags" : [ "NO_ROTATE" ]
    },{
        "type" : "overmap_terrain",
        "id" : "pwr_large_2",
        "name" : "large power substation",
        "sym" : 72,
        "color" : "cyan",
        "see_cost" : 5,
        "extras" : "field",
        "flags" : [ "NO_ROTATE" ]
    },{
        "type" : "overmap_terrain",
        "id" : "pwr_large_3",
        "name" : "large power substation",
        "sym" : 72,
        "color" : "cyan",
        "see_cost" : 5,
        "extras" : "field",
        "flags" : [ "NO_ROTATE" ]
    },{
        "type" : "overmap_terrain",
        "id" : "pwr_large_4",
        "name" : "large power substation",
        "sym" : 72,
        "color" : "cyan",
        "see_cost" : 5,
        "extras" : "field",
        "flags" : [ "NO_ROTATE" ]
    },{
        "type" : "overmap_terrain",
        "id" : "warehouse",
        "name" : "small warehouse",
        "sym" : 119,
        "color" : "light_blue",
        "see_cost" : 5,
        "mondensity" : 2,
        "flags" : [ "SIDEWALK" ]
    },
    {
        "type" : "overmap_terrain",
        "id" : "hdwr_large_entrance",
        "name" : "home improvement superstore entrance",
        "sym" : 72,
        "color" : "light_green_yellow",
        "see_cost" : 5,
        "extras" : "field",
        "flags" : [ "NO_ROTATE" ]
    },{
        "type" : "overmap_terrain",
        "id" : "hdwr_large_SW",
        "name" : "home improvement superstore",
        "sym" : 72,
        "color" : "light_green_yellow",
        "see_cost" : 5,
        "extras" : "field",
        "flags" : [ "NO_ROTATE" ]
    },{
        "type" : "overmap_terrain",
        "id" : "hdwr_large_NW",
        "name" : "home improvement superstore",
        "sym" : 72,
        "color" : "light_green_yellow",
        "see_cost" : 5,
        "extras" : "field",
        "flags" : [ "NO_ROTATE" ]
    },{
        "type" : "overmap_terrain",
        "id" : "hdwr_large_NE",
        "name" : "home improvement superstore",
        "sym" : 72,
        "color" : "light_green_yellow",
        "see_cost" : 5,
        "extras" : "field",
        "flags" : [ "NO_ROTATE" ]
    },{
        "type" : "overmap_terrain",
        "id" : "hdwr_large_backroom",
        "name" : "home improvement superstore",
        "sym" : 72,
        "color" : "light_green_yellow",
        "see_cost" : 5,
        "extras" : "field",
        "flags" : [ "NO_ROTATE" ]
    },{
        "type" : "overmap_terrain",
        "id" : "hdwr_large_loadingbay",
        "name" : "home improvement superstore",
        "sym" : 72,
        "color" : "light_green_yellow",
        "see_cost" : 5,
        "extras" : "field",
        "flags" : [ "NO_ROTATE" ]
 },{
        "type" : "overmap_terrain",
        "id" : "ranch_camp_1",
        "name" : "field",
        "sym" : 4194412,
        "color" : "brown",
        "see_cost" : 2,
        "flags" : [ "NO_ROTATE" ]
    },{
        "type" : "overmap_terrain",
        "id" : "ranch_camp_2",
        "name" : "field",
        "sym" : 4194417,
        "color" : "brown",
        "see_cost" : 2,
        "flags" : [ "NO_ROTATE" ]
    },{
        "type" : "overmap_terrain",
        "id" : "ranch_camp_3",
        "name" : "field",
        "sym" : 4194417,
        "color" : "brown",
        "see_cost" : 2,
        "flags" : [ "NO_ROTATE" ]
    },{
        "type" : "overmap_terrain",
        "id" : "ranch_camp_4",
        "name" : "field",
        "sym" : 4194417,
        "color" : "brown",
        "see_cost" : 2,
        "flags" : [ "NO_ROTATE" ]
    },{
        "type" : "overmap_terrain",
        "id" : "ranch_camp_5",
        "name" : "field",
        "sym" : 4194417,
        "color" : "brown",
        "see_cost" : 2,
        "flags" : [ "NO_ROTATE" ]
    },{
        "type" : "overmap_terrain",
        "id" : "ranch_camp_6",
        "name" : "field",
        "sym" : 4194417,
        "color" : "brown",
        "see_cost" : 2,
        "flags" : [ "NO_ROTATE" ]
    },{
        "type" : "overmap_terrain",
        "id" : "ranch_camp_7",
        "name" : "field",
        "sym" : 4194417,
        "color" : "brown",
        "see_cost" : 2,
        "flags" : [ "NO_ROTATE" ]
    },{
        "type" : "overmap_terrain",
        "id" : "ranch_camp_8",
        "name" : "field",
        "sym" : 4194417,
        "color" : "brown",
        "see_cost" : 2,
        "flags" : [ "NO_ROTATE" ]
    },{
        "type" : "overmap_terrain",
        "id" : "ranch_camp_9",
        "name" : "field",
        "sym" : 4194411,
        "color" : "brown",
        "see_cost" : 2,
        "flags" : [ "NO_ROTATE" ]
    },{
        "type" : "overmap_terrain",
        "id" : "ranch_camp_10",
        "name" : "field",
        "sym" : 4194424,
        "color" : "brown",
        "see_cost" : 2,
        "flags" : [ "NO_ROTATE" ]
    },{
        "type" : "overmap_terrain",
        "id" : "ranch_camp_11",
        "name" : "field",
        "sym" : 46,
        "color" : "brown",
        "see_cost" : 2,
        "flags" : [ "NO_ROTATE" ]
    },{
        "type" : "overmap_terrain",
        "id" : "ranch_camp_12",
        "name" : "field",
        "sym" : 46,
        "color" : "brown",
        "see_cost" : 2,
        "flags" : [ "NO_ROTATE" ]
    },{
        "type" : "overmap_terrain",
        "id" : "ranch_camp_13",
        "name" : "field",
        "sym" : 46,
        "color" : "brown",
        "see_cost" : 2,
        "flags" : [ "NO_ROTATE" ]
    },{
        "type" : "overmap_terrain",
        "id" : "ranch_camp_14",
        "name" : "field",
        "sym" : 46,
        "color" : "brown",
        "see_cost" : 2,
        "flags" : [ "NO_ROTATE" ]
    },{
        "type" : "overmap_terrain",
        "id" : "ranch_camp_15",
        "name" : "field",
        "sym" : 46,
        "color" : "brown",
        "see_cost" : 2,
        "flags" : [ "NO_ROTATE" ]
    },{
        "type" : "overmap_terrain",
        "id" : "ranch_camp_16",
        "name" : "field",
        "sym" : 46,
        "color" : "brown",
        "see_cost" : 2,
        "flags" : [ "NO_ROTATE" ]
    },{
        "type" : "overmap_terrain",
        "id" : "ranch_camp_17",
        "name" : "pond",
        "sym" : 80,
        "color" : "blue",
        "see_cost" : 2,
        "flags" : [ "NO_ROTATE" ]
    },{
        "type" : "overmap_terrain",
        "id" : "ranch_camp_18",
        "name" : "field",
        "sym" : 4194424,
        "color" : "brown",
        "see_cost" : 2,
        "flags" : [ "NO_ROTATE" ]
    },{
        "type" : "overmap_terrain",
        "id" : "ranch_camp_19",
        "name" : "field",
        "sym" : 4194424,
        "color" : "brown",
        "see_cost" : 2,
        "flags" : [ "NO_ROTATE" ]
    },{
        "type" : "overmap_terrain",
        "id" : "ranch_camp_20",
        "name" : "field",
        "sym" : 46,
        "color" : "brown",
        "see_cost" : 2,
        "flags" : [ "NO_ROTATE" ]
    },{
        "type" : "overmap_terrain",
        "id" : "ranch_camp_21",
        "name" : "field",
        "sym" : 46,
        "color" : "brown",
        "see_cost" : 2,
        "flags" : [ "NO_ROTATE" ]
    },{
        "type" : "overmap_terrain",
        "id" : "ranch_camp_22",
        "name" : "field",
        "sym" : 46,
        "color" : "brown",
        "see_cost" : 2,
        "flags" : [ "NO_ROTATE" ]
    },{
        "type" : "overmap_terrain",
        "id" : "ranch_camp_23",
        "name" : "field",
        "sym" : 46,
        "color" : "brown",
        "see_cost" : 2,
        "flags" : [ "NO_ROTATE" ]
    },{
        "type" : "overmap_terrain",
        "id" : "ranch_camp_24",
        "name" : "field",
        "sym" : 46,
        "color" : "brown",
        "see_cost" : 2,
        "flags" : [ "NO_ROTATE" ]
    },{
        "type" : "overmap_terrain",
        "id" : "ranch_camp_25",
        "name" : "field",
        "sym" : 46,
        "color" : "brown",
        "see_cost" : 2,
        "flags" : [ "NO_ROTATE" ]
    },{
        "type" : "overmap_terrain",
        "id" : "ranch_camp_26",
        "name" : "field",
        "sym" : 46,
        "color" : "brown",
        "see_cost" : 2,
        "flags" : [ "NO_ROTATE" ]
    },{
        "type" : "overmap_terrain",
        "id" : "ranch_camp_27",
        "name" : "field",
        "sym" : 4194424,
        "color" : "brown",
        "see_cost" : 2,
        "flags" : [ "NO_ROTATE" ]
    },{
        "type" : "overmap_terrain",
        "id" : "ranch_camp_28",
        "name" : "field",
        "sym" : 4194424,
        "color" : "brown",
        "see_cost" : 2,
        "flags" : [ "NO_ROTATE" ]
    },{
        "type" : "overmap_terrain",
        "id" : "ranch_camp_29",
        "name" : "field",
        "sym" : 46,
        "color" : "brown",
        "see_cost" : 2,
        "flags" : [ "NO_ROTATE" ]
    },{
        "type" : "overmap_terrain",
        "id" : "ranch_camp_30",
        "name" : "field",
        "sym" : 46,
        "color" : "brown",
        "see_cost" : 2,
        "flags" : [ "NO_ROTATE" ]
    },{
        "type" : "overmap_terrain",
        "id" : "ranch_camp_31",
        "name" : "field",
        "sym" : 46,
        "color" : "brown",
        "see_cost" : 2,
        "flags" : [ "NO_ROTATE" ]
    },{
        "type" : "overmap_terrain",
        "id" : "ranch_camp_32",
        "name" : "field",
        "sym" : 46,
        "color" : "brown",
        "see_cost" : 2,
        "flags" : [ "NO_ROTATE" ]
    },{
        "type" : "overmap_terrain",
        "id" : "ranch_camp_33",
        "name" : "field",
        "sym" : 46,
        "color" : "brown",
        "see_cost" : 2,
        "flags" : [ "NO_ROTATE" ]
    },{
        "type" : "overmap_terrain",
        "id" : "ranch_camp_34",
        "name" : "field",
        "sym" : 46,
        "color" : "brown",
        "see_cost" : 2,
        "flags" : [ "NO_ROTATE" ]
    },{
        "type" : "overmap_terrain",
        "id" : "ranch_camp_35",
        "name" : "field",
        "sym" : 46,
        "color" : "brown",
        "see_cost" : 2,
        "flags" : [ "NO_ROTATE" ]
    },{
        "type" : "overmap_terrain",
        "id" : "ranch_camp_36",
        "name" : "field",
        "sym" : 4194424,
        "color" : "brown",
        "see_cost" : 2,
        "flags" : [ "NO_ROTATE" ]
    },{
        "type" : "overmap_terrain",
        "id" : "ranch_camp_37",
        "name" : "field",
        "sym" : 4194424,
        "color" : "brown",
        "see_cost" : 2,
        "flags" : [ "NO_ROTATE" ]
    },{
        "type" : "overmap_terrain",
        "id" : "ranch_camp_38",
        "name" : "field",
        "sym" : 46,
        "color" : "brown",
        "see_cost" : 2,
        "flags" : [ "NO_ROTATE" ]
    },{
        "type" : "overmap_terrain",
        "id" : "ranch_camp_39",
        "name" : "field",
        "sym" : 46,
        "color" : "brown",
        "see_cost" : 2,
        "flags" : [ "NO_ROTATE" ]
    },{
        "type" : "overmap_terrain",
        "id" : "ranch_camp_40",
        "name" : "field",
        "sym" : 46,
        "color" : "brown",
        "see_cost" : 2,
        "flags" : [ "NO_ROTATE" ]
    },{
        "type" : "overmap_terrain",
        "id" : "ranch_camp_41",
        "name" : "field",
        "sym" : 46,
        "color" : "brown",
        "see_cost" : 2,
        "flags" : [ "NO_ROTATE" ]
    },{
        "type" : "overmap_terrain",
        "id" : "ranch_camp_42",
        "name" : "field",
        "sym" : 46,
        "color" : "brown",
        "see_cost" : 2,
        "flags" : [ "NO_ROTATE" ]
    },{
        "type" : "overmap_terrain",
        "id" : "ranch_camp_43",
        "name" : "field",
        "sym" : 46,
        "color" : "brown",
        "see_cost" : 2,
        "flags" : [ "NO_ROTATE" ]
    },{
        "type" : "overmap_terrain",
        "id" : "ranch_camp_44",
        "name" : "field",
        "sym" : 46,
        "color" : "brown",
        "see_cost" : 2,
        "flags" : [ "NO_ROTATE" ]
    },{
        "type" : "overmap_terrain",
        "id" : "ranch_camp_45",
        "name" : "field",
        "sym" : 4194424,
        "color" : "brown",
        "see_cost" : 2,
        "flags" : [ "NO_ROTATE" ]
    },{
        "type" : "overmap_terrain",
        "id" : "ranch_camp_46",
        "name" : "field",
        "sym" : 4194424,
        "color" : "brown",
        "see_cost" : 2,
        "flags" : [ "NO_ROTATE" ]
    },{
        "type" : "overmap_terrain",
        "id" : "ranch_camp_47",
        "name" : "field",
        "sym" : 46,
        "color" : "brown",
        "see_cost" : 2,
        "flags" : [ "NO_ROTATE" ]
    },{
        "type" : "overmap_terrain",
        "id" : "ranch_camp_48",
        "name" : "field",
        "sym" : 46,
        "color" : "brown",
        "see_cost" : 2,
        "flags" : [ "NO_ROTATE" ]
    },{
        "type" : "overmap_terrain",
        "id" : "ranch_camp_49",
        "name" : "field",
        "sym" : 46,
        "color" : "brown",
        "see_cost" : 2,
        "flags" : [ "NO_ROTATE" ]
    },{
        "type" : "overmap_terrain",
        "id" : "ranch_camp_50",
        "name" : "field",
        "sym" : 46,
        "color" : "brown",
        "see_cost" : 2,
        "flags" : [ "NO_ROTATE" ]
    },{
        "type" : "overmap_terrain",
        "id" : "ranch_camp_51",
        "name" : "field",
        "sym" : 46,
        "color" : "brown",
        "see_cost" : 2,
        "flags" : [ "NO_ROTATE" ]
    },{
        "type" : "overmap_terrain",
        "id" : "ranch_camp_52",
        "name" : "field",
        "sym" : 46,
        "color" : "brown",
        "see_cost" : 2,
        "flags" : [ "NO_ROTATE" ]
    },{
        "type" : "overmap_terrain",
        "id" : "ranch_camp_53",
        "name" : "field",
        "sym" : 46,
        "color" : "brown",
        "see_cost" : 2,
        "flags" : [ "NO_ROTATE" ]
    },{
        "type" : "overmap_terrain",
        "id" : "ranch_camp_54",
        "name" : "field",
        "sym" : 4194424,
        "color" : "brown",
        "see_cost" : 2,
        "flags" : [ "NO_ROTATE" ]
    },{
        "type" : "overmap_terrain",
        "id" : "ranch_camp_55",
        "name" : "field",
        "sym" : 4194424,
        "color" : "brown",
        "see_cost" : 2,
        "flags" : [ "NO_ROTATE" ]
    },{
        "type" : "overmap_terrain",
        "id" : "ranch_camp_56",
        "name" : "field",
        "sym" : 46,
        "color" : "brown",
        "see_cost" : 2,
        "flags" : [ "NO_ROTATE" ]
    },{
        "type" : "overmap_terrain",
        "id" : "ranch_camp_57",
        "name" : "silo",
        "sym" : 35,
        "color" : "i_brown",
        "see_cost" : 2,
        "flags" : [ "NO_ROTATE" ]
    },{
        "type" : "overmap_terrain",
        "id" : "ranch_camp_58",
        "name" : "field",
        "sym" : 46,
        "color" : "brown",
        "see_cost" : 2,
        "flags" : [ "NO_ROTATE" ]
    },{
        "type" : "overmap_terrain",
        "id" : "ranch_camp_59",
        "name" : "field",
        "sym" : 46,
        "color" : "brown",
        "see_cost" : 2,
        "flags" : [ "NO_ROTATE" ]
    },{
        "type" : "overmap_terrain",
        "id" : "ranch_camp_60",
        "name" : "field",
        "sym" : 46,
        "color" : "brown",
        "see_cost" : 2,
        "flags" : [ "NO_ROTATE" ]
    },{
        "type" : "overmap_terrain",
        "id" : "ranch_camp_61",
        "name" : "field",
        "sym" : 46,
        "color" : "brown",
        "see_cost" : 2,
        "flags" : [ "NO_ROTATE" ]
    },{
        "type" : "overmap_terrain",
        "id" : "ranch_camp_62",
        "name" : "field",
        "sym" : 46,
        "color" : "brown",
        "see_cost" : 2,
        "flags" : [ "NO_ROTATE" ]
    },{
        "type" : "overmap_terrain",
        "id" : "ranch_camp_63",
        "name" : "field",
        "sym" : 4194424,
        "color" : "brown",
        "see_cost" : 2,
        "flags" : [ "NO_ROTATE" ]
    },{
        "type" : "overmap_terrain",
        "id" : "ranch_camp_64",
        "name" : "field",
        "sym" : 4194424,
        "color" : "brown",
        "see_cost" : 2,
        "flags" : [ "NO_ROTATE" ]
    },{
        "type" : "overmap_terrain",
        "id" : "ranch_camp_65",
        "name" : "field",
        "sym" : 46,
        "color" : "brown",
        "see_cost" : 2,
        "flags" : [ "NO_ROTATE" ]
    },{
        "type" : "overmap_terrain",
        "id" : "ranch_camp_66",
        "name" : "barn",
        "sym" : 35,
        "color" : "i_brown",
        "see_cost" : 2,
        "flags" : [ "NO_ROTATE" ]
    },{
        "type" : "overmap_terrain",
        "id" : "ranch_camp_67",
        "name" : "garage",
        "sym" : 79,
        "color" : "white",
        "see_cost" : 2,
        "flags" : [ "NO_ROTATE" ]
    },{
        "type" : "overmap_terrain",
        "id" : "ranch_camp_68",
        "name" : "ranch",
        "sym" : 118,
        "color" : "light_green",
        "see_cost" : 2,
        "flags" : [ "NO_ROTATE" ]
    },{
        "type" : "overmap_terrain",
        "id" : "ranch_camp_69",
        "name" : "field",
        "sym" : 4194411,
        "color" : "brown",
        "see_cost" : 2,
        "flags" : [ "NO_ROTATE" ]
    },{
        "type" : "overmap_terrain",
        "id" : "ranch_camp_70",
        "name" : "field",
        "sym" : 46,
        "color" : "brown",
        "see_cost" : 2,
        "flags" : [ "NO_ROTATE" ]
    },{
        "type" : "overmap_terrain",
        "id" : "ranch_camp_71",
        "name" : "field",
        "sym" : 46,
        "color" : "brown",
        "see_cost" : 2,
        "flags" : [ "NO_ROTATE" ]
    },{
        "type" : "overmap_terrain",
        "id" : "ranch_camp_72",
        "name" : "field",
        "sym" : 4194424,
        "color" : "brown",
        "see_cost" : 2,
        "flags" : [ "NO_ROTATE" ]
    },{
        "type" : "overmap_terrain",
        "id" : "ranch_camp_73",
        "name" : "field",
        "sym" : 4194413,
        "color" : "brown",
        "see_cost" : 2,
        "flags" : [ "NO_ROTATE" ]
    },{
        "type" : "overmap_terrain",
        "id" : "ranch_camp_74",
        "name" : "field",
        "sym" : 4194417,
        "color" : "brown",
        "see_cost" : 2,
        "flags" : [ "NO_ROTATE" ]
    },{
        "type" : "overmap_terrain",
        "id" : "ranch_camp_75",
        "name" : "field",
        "sym" : 4194410,
        "color" : "brown",
        "see_cost" : 2,
        "flags" : [ "NO_ROTATE" ]
    },{
        "type" : "overmap_terrain",
        "id" : "ranch_camp_76",
        "name" : "lot",
        "sym" : 79,
        "color" : "dark_gray",
        "see_cost" : 2,
        "flags" : [ "NO_ROTATE" ]
    },{
        "type" : "overmap_terrain",
        "id" : "ranch_camp_77",
        "name" : "road",
        "sym" : 4194424,
        "color" : "dark_gray",
        "see_cost" : 2,
        "extras" : "road",
        "flags" : [ "NO_ROTATE" ]
    },{
        "type" : "overmap_terrain",
        "id" : "ranch_camp_78",
        "name" : "field",
        "sym" : 4194413,
        "color" : "brown",
        "see_cost" : 2,
        "flags" : [ "NO_ROTATE" ]
    },{
        "type" : "overmap_terrain",
        "id" : "ranch_camp_79",
        "name" : "field",
        "sym" : 4194417,
        "color" : "brown",
        "see_cost" : 2,
        "flags" : [ "NO_ROTATE" ]
    },{
        "type" : "overmap_terrain",
        "id" : "ranch_camp_80",
        "name" : "field",
        "sym" : 4194417,
        "color" : "brown",
        "see_cost" : 2,
        "flags" : [ "NO_ROTATE" ]
    },{
        "type" : "overmap_terrain",
        "id" : "ranch_camp_81",
        "name" : "field",
        "sym" : 4194410,
        "color" : "brown",
        "see_cost" : 2,
        "flags" : [ "NO_ROTATE" ]
    },{
        "type" : "overmap_terrain",
        "id" : "looted_building",
        "name" : "looted building",
        "sym" : 35,
        "color" : "light_gray",
        "see_cost" : 2
    },{
        "type" : "overmap_terrain",
        "id" : "debug_ramps",
        "name" : "ramp testing area",
        "sym" : 37,
        "color" : "white",
        "flags" : [ "NO_ROTATE" ]
    },{
        "type" : "overmap_terrain",
        "id" : "football_field_a1",
        "name" : "football field",
        "sym" : 79,
        "color" : "light_green",
        "see_cost" : 5,
        "mondensity" : 2,
        "flags" : [ "SIDEWALK" ]
    },{
        "type" : "overmap_terrain",
        "id" : "football_field_a2",
        "name" : "football field",
        "sym" : 79,
        "color" : "light_green",
        "see_cost" : 5,
        "mondensity" : 2,
        "flags" : [ "SIDEWALK" ]
    },{
        "type" : "overmap_terrain",
        "id" : "football_field_a3",
        "name" : "football field",
        "sym" : 79,
        "color" : "light_green",
        "see_cost" : 5,
        "mondensity" : 2,
        "flags" : [ "SIDEWALK" ]
    },{
        "type" : "overmap_terrain",
        "id" : "football_field_a4",
        "name" : "football field",
        "sym" : 79,
        "color" : "light_green",
        "see_cost" : 5,
        "mondensity" : 2,
        "flags" : [ "SIDEWALK" ]
    },{
        "type" : "overmap_terrain",
        "id" : "football_field_a5",
        "name" : "football field",
        "sym" : 79,
        "color" : "light_green",
        "see_cost" : 5,
        "mondensity" : 2,
        "flags" : [ "SIDEWALK" ]
    },{
        "type" : "overmap_terrain",
        "id" : "football_field_b1",
        "name" : "football field",
        "sym" : 79,
        "color" : "light_green",
        "see_cost" : 5,
        "mondensity" : 2,
        "flags" : [ "SIDEWALK" ]
    },{
        "type" : "overmap_terrain",
        "id" : "football_field_b2",
        "name" : "football field",
        "sym" : 79,
        "color" : "light_green",
        "see_cost" : 5,
        "mondensity" : 2,
        "flags" : [ "SIDEWALK" ]
    },{
        "type" : "overmap_terrain",
        "id" : "football_field_b3",
        "name" : "football field",
        "sym" : 79,
        "color" : "light_green",
        "see_cost" : 5,
        "mondensity" : 2,
        "flags" : [ "SIDEWALK" ]
    },{
        "type" : "overmap_terrain",
        "id" : "football_field_b4",
        "name" : "football field",
        "sym" : 79,
        "color" : "light_green",
        "see_cost" : 5,
        "mondensity" : 2,
        "flags" : [ "SIDEWALK" ]
    },{
        "type" : "overmap_terrain",
        "id" : "football_field_b5",
        "name" : "football field",
        "sym" : 79,
        "color" : "light_green",
        "see_cost" : 5,
        "mondensity" : 2,
        "flags" : [ "SIDEWALK" ]
    },{
        "type" : "overmap_terrain",
        "id" : "football_field_c1",
        "name" : "football field",
        "sym" : 79,
        "color" : "light_green",
        "see_cost" : 5,
        "mondensity" : 2,
        "flags" : [ "SIDEWALK" ]
    },{
        "type" : "overmap_terrain",
        "id" : "football_field_c2",
        "name" : "football field",
        "sym" : 79,
        "color" : "light_green",
        "see_cost" : 5,
        "mondensity" : 2,
        "flags" : [ "SIDEWALK" ]
    },{
        "type" : "overmap_terrain",
        "id" : "football_field_c3",
        "name" : "football field",
        "sym" : 79,
        "color" : "light_green",
        "see_cost" : 5,
        "mondensity" : 2,
        "flags" : [ "SIDEWALK" ]
    },{
        "type" : "overmap_terrain",
        "id" : "football_field_c4",
        "name" : "football field",
        "sym" : 79,
        "color" : "light_green",
        "see_cost" : 5,
        "mondensity" : 2,
        "flags" : [ "SIDEWALK" ]
    },{
        "type" : "overmap_terrain",
        "id" : "football_field_c5",
        "name" : "football field",
        "sym" : 79,
        "color" : "light_green",
        "see_cost" : 5,
        "mondensity" : 2,
        "flags" : [ "SIDEWALK" ]
    },{
        "type" : "overmap_terrain",
        "id" : "campsite",
        "name" : "campsite",
        "sym" : 43,
        "color" : "green",
        "see_cost" : 5,
        "extras" : "field",
        "spawns" : { "group": "GROUP_FOREST", "population": [0, 1], "chance": 80 },
        "flags" : [ "NO_ROTATE" ]
    },{
        "type" : "overmap_terrain",
        "id" : "campsite_a",
        "name" : "campsites",
        "sym" : 43,
        "color" : "green",
        "see_cost" : 5,
        "extras" : "field",
        "spawns" : { "group": "GROUP_FOREST", "population": [0, 1], "chance": 80 },
        "flags" : [ "NO_ROTATE" ]
    },{
        "type" : "overmap_terrain",
        "id" : "campsite_cabin_incomplete",
        "name" : "incomplete cabin",
        "sym" : 43,
        "color" : "light_green",
        "see_cost" : 5,
        "extras" : "field",
        "spawns" : { "group": "GROUP_FOREST", "population": [0, 1], "chance": 80 },
        "flags" : [ "NO_ROTATE" ]
    },{
        "type" : "overmap_terrain",
        "id" : "campsite_field_biker",
        "name" : "field campsite",
        "sym" : 43,
        "color" : "light_green",
        "see_cost" : 5,
        "extras" : "field",
        "spawns" : { "group": "GROUP_FOREST", "population": [0, 1], "chance": 80 },
        "flags" : [ "NO_ROTATE" ]
    },{
        "type" : "overmap_terrain",
        "id" : "campsite_field_biker_destroyed",
        "name" : "field campsite",
        "sym" : 43,
        "color" : "light_green",
        "see_cost" : 5,
        "extras" : "field",
        "spawns" : { "group": "GROUP_FOREST", "population": [0, 1], "chance": 80 },
        "flags" : [ "NO_ROTATE" ]
    },{
        "type" : "overmap_terrain",
        "id" : "roadstop",
        "name" : "roadstop",
        "sym" : 94,
        "color" : "light_blue",
        "mondensity" : 2,
        "flags" : [ "SIDEWALK" ]
    },{
        "type" : "overmap_terrain",
        "id" : "roadstop_a",
        "name" : "public washroom",
        "sym" : 94,
        "color" : "light_blue",
        "mondensity" : 2,
        "flags" : [ "SIDEWALK" ]
    },{
        "type" : "overmap_terrain",
        "id" : "roadstop_b",
        "name" : "roadside foodcart",
        "sym" : 94,
        "color" : "magenta",
        "mondensity" : 2,
        "flags" : [ "SIDEWALK" ]
    },{
        "type" : "overmap_terrain",
        "id" : "pump_station_1",
        "name" : "pump station",
        "sym" : 80,
        "color" : "red",
        "see_cost" : 5,
        "mondensity" : 2,
        "flags" : [ "KNOWN_DOWN", "SIDEWALK" ]
    },{
        "type" : "overmap_terrain",
        "id" : "pump_station_2",
        "name" : "pump station",
        "sym" : 80,
        "color" : "red",
        "see_cost" : 5,
        "mondensity" : 2,
        "flags" : [ "KNOWN_DOWN" ]
    },{
        "type" : "overmap_terrain",
        "id" : "pump_station_3",
        "name" : "sewer",
        "sym" : 4194414,
        "color" : "green",
        "see_cost" : 999,
        "mondensity" : 2
    },{
        "type" : "overmap_terrain",
        "id" : "pump_station_4",
        "name" : "sewer",
        "sym" : 4194414,
        "color" : "green",
        "see_cost" : 999,
        "mondensity" : 2
    },{
        "type" : "overmap_terrain",
        "id" : "pump_station_5",
        "name" : "sewer",
        "sym" : 4194414,
        "color" : "green",
        "see_cost" : 999,
        "mondensity" : 2
    },{
        "type" : "overmap_terrain",
        "id" : "garage_gas_1",
        "name" : "gas station",
        "copy-from" : "generic_necropolis_surface_building",
        "color" : "light_blue"
    },{
        "type" : "overmap_terrain",
        "id" : "garage_gas_2",
        "name" : "garage",
        "sym" : 79,
        "color" : "white",
        "see_cost" : 5,
        "mondensity" : 2,
        "flags" : [ "SIDEWALK" ]
    },{
        "type" : "overmap_terrain",
        "id" : "garage_gas_3",
        "name" : "garage",
        "sym" : 79,
        "color" : "white",
        "see_cost" : 5,
        "mondensity" : 2,
        "flags" : [ "SIDEWALK" ]
    },{
        "type" : "overmap_terrain",
        "id" : "cemetery_4square_00",
        "name" : "religious cemetery",
        "sym" : 110,
        "color" : "white",
        "see_cost" : 5,
        "extras" : "field",
        "mondensity" : 2,
        "flags" : [ "NO_ROTATE" ]
    },{
        "type" : "overmap_terrain",
        "id" : "cemetery_4square_10",
        "name" : "religious cemetery",
        "sym" : 110,
        "color" : "white",
        "see_cost" : 5,
        "extras" : "field",
        "mondensity" : 2,
        "flags" : [ "NO_ROTATE" ]
    },{
        "type" : "overmap_terrain",
        "id" : "cemetery_4square_01",
        "name" : "religious cemetery",
        "sym" : 110,
        "color" : "white",
        "see_cost" : 5,
        "extras" : "field",
        "mondensity" : 2,
        "flags" : [ "NO_ROTATE" ]
    },{
        "type" : "overmap_terrain",
        "id" : "cemetery_4square_11",
        "name" : "religious cemetery",
        "sym" : 110,
        "color" : "white",
        "see_cost" : 5,
        "extras" : "field",
        "mondensity" : 2,
        "flags" : [ "NO_ROTATE" ]
    },{
        "type" : "overmap_terrain",
        "id" : "4way_road",
        "name" : "road",
        "sym" : 43,
        "color" : "light_gray",
        "see_cost" : 5,
        "extras" : "forest",
        "mondensity" : 2,
        "flags" : [ "NO_ROTATE" ]
    },{
        "type" : "overmap_terrain",
        "id" : "pond_field",
        "name" : "pond",
        "sym" : 46,
        "color" : "blue",
        "see_cost" : 5,
        "mondensity" : 2,
        "flags" : [ "NO_ROTATE" ]
    },{
        "type" : "overmap_terrain",
        "id" : "pond_forest",
        "name" : "basin",
        "sym" : 70,
        "color" : "blue",
        "see_cost" : 5,
        "mondensity" : 2,
        "flags" : [ "NO_ROTATE" ]
  },{
        "type" : "overmap_terrain",
        "id" : "pond_swamp",
        "name" : "bog",
        "sym" : 70,
        "color" : "blue",
        "see_cost" : 5,
        "mondensity" : 2,
        "flags" : [ "NO_ROTATE" ]
  },{
        "type" : "overmap_terrain",
        "id" : "hunter_shack",
        "name" : "swamp shack",
        "sym" : 70,
        "color" : "cyan",
        "see_cost" : 5,
        "extras" : "field",
        "flags" : [ "NO_ROTATE" ]
  },{
        "type" : "overmap_terrain",
        "id" : "orchard_tree_apple",
        "name" : "apple orchard",
        "sym" : 84,
        "color" : "light_green",
        "see_cost" : 5,
        "extras" : "field",
        "mondensity" : 3,
        "flags" : [ "NO_ROTATE" ]
    },{
        "type" : "overmap_terrain",
        "id" : "orchard_processing",
        "name" : "orchard processing",
        "sym" : 84,
        "color" : "i_light_green",
        "see_cost" : 5,
        "extras" : "field",
        "mondensity" : 3,
        "flags" : [ "NO_ROTATE" ]
    },{
        "type" : "overmap_terrain",
        "id" : "orchard_stall",
        "name" : "orchard stall",
        "sym" : 84,
        "color" : "i_light_green",
        "see_cost" : 5,
        "extras" : "field",
        "mondensity" : 3,
        "flags" : [ "NO_ROTATE" ]
    },
  {
    "id": "dairy_farm_NW",
    "type": "overmap_terrain",
    "name": "dairy farm",
    "sym": 119,
    "color": "brown",
    "see_cost": 1,
    "flags": [ "SIDEWALK", "NO_ROTATE" ]
  },
  {
    "id": "dairy_farm_NE",
    "type": "overmap_terrain",
    "name": "dairy farm",
    "sym": 119,
    "color": "brown",
    "see_cost": 1,
    "flags": [ "SIDEWALK", "NO_ROTATE" ]
  },
  {
    "id": "dairy_farm_SE",
    "type": "overmap_terrain",
    "name": "dairy farm",
    "sym": 119,
    "color": "brown",
    "see_cost": 5,
    "flags": [ "SIDEWALK", "NO_ROTATE" ]
  },
  {
    "id": "dairy_farm_SW",
    "type": "overmap_terrain",
    "name": "dairy farm",
    "sym": 119,
    "color": "brown",
    "see_cost": 5,
    "flags": [ "SIDEWALK", "NO_ROTATE" ]
  },
  {
    "id": "dispensary",
    "type": "overmap_terrain",
    "name": "dispensary",
    "sym": 68,
    "color": "i_green",
    "see_cost": 5,
    "mondensity": 2,
    "extras": "build",
    "flags": [ "SIDEWALK" ]
  },
  {
    "id": "art_gallery",
    "type": "overmap_terrain",
    "name": "art gallery",
    "sym": 97,
    "color": "i_yellow",
    "see_cost": 5,
    "mondensity": 2,
    "extras": "build",
    "flags": [ "SIDEWALK" ]
  },
  {
    "id": "state_park_0_0",
    "type": "overmap_terrain",
    "name": "state park",
    "sym": 83,
    "color": "i_green",
    "see_cost": 5,
    "mondensity": 2
  },
  {
    "id": "state_park_0_1",
    "type": "overmap_terrain",
    "name": "state park",
    "sym": 83,
    "color": "i_green",
    "see_cost": 5,
    "mondensity": 2
  },
  {
    "id": "state_park_1_0",
    "type": "overmap_terrain",
    "name": "state park parking",
    "sym": 36,
    "color": "i_green",
    "see_cost": 5,
    "mondensity": 2,
    "flags": [ "SIDEWALK" ]
  },
  {
    "id": "state_park_1_1",
    "type": "overmap_terrain",
    "name": "state park",
    "sym": 83,
    "color": "i_green",
    "see_cost": 5,
    "mondensity": 2
  },
  {
    "id": "fishing_pond_0_0",
    "type": "overmap_terrain",
    "name": "fishing pond",
    "sym": 83,
    "color": "i_blue",
    "see_cost": 5,
    "mondensity": 2
  },
  {
    "id": "fishing_pond_0_1",
    "type": "overmap_terrain",
    "name": "fishing pond",
    "sym": 83,
    "color": "i_blue",
    "see_cost": 5,
    "mondensity": 2
  },
  {
    "id": "fishing_pond_1_0",
    "type": "overmap_terrain",
    "name": "fishing pond",
    "sym": 83,
    "color": "i_blue",
    "see_cost": 5,
    "mondensity": 2,
    "flags": [ "SIDEWALK" ]
  },
  {
    "id": "fishing_pond_1_1",
    "type": "overmap_terrain",
    "name": "fishing pond",
    "sym": 83,
    "color": "i_blue",
    "see_cost": 5,
    "mondensity": 2
  },
  {
    "id": "cemetery_small",
    "type": "overmap_terrain",
    "name": "small cemetery",
    "sym": 67,
    "color": "light_gray",
    "see_cost": 5,
    "mondensity": 2,
    "extras": "build",
    "flags": [ "SIDEWALK" ]
  },
  {
    "id": "mansion_c",
    "type": "overmap_terrain",
    "copy-from" : "generic_mansion_no_sidewalk"
  },
  {
    "id": "mansion_c1",
    "type": "overmap_terrain",
    "copy-from" : "generic_mansion_no_sidewalk"
  },
  {
    "id": "mansion_c2",
    "type": "overmap_terrain",
    "copy-from" : "generic_mansion_no_sidewalk"
  },
  {
    "id": "mansion_c3",
    "type": "overmap_terrain",
    "copy-from" : "generic_mansion_no_sidewalk"
  },
  {
    "id": "mansion_c4",
    "type": "overmap_terrain",
    "copy-from" : "generic_mansion_no_sidewalk"
  },
  {
    "id": "mansion_c5",
    "type": "overmap_terrain",
    "copy-from" : "generic_mansion_no_sidewalk"
  },
  {
    "id": "mansion_c_up",
    "type": "overmap_terrain",
    "copy-from" : "generic_mansion_no_sidewalk"
  },
  {
    "id": "mansion_c1u",
    "type": "overmap_terrain",
    "copy-from" : "generic_mansion_no_sidewalk"
  },
  {
    "id": "mansion_c2u",
    "type": "overmap_terrain",
    "copy-from" : "generic_mansion_no_sidewalk"
  },
  {
    "id": "mansion_c3u",
    "type": "overmap_terrain",
    "copy-from" : "generic_mansion_no_sidewalk"
  },
  {
    "id": "mansion_c4u",
    "type": "overmap_terrain",
    "copy-from" : "generic_mansion_no_sidewalk"
  },
  {
    "id": "mansion_c5u",
    "type": "overmap_terrain",
    "copy-from" : "generic_mansion_no_sidewalk"
  },
  {
    "id": "mansion_c_dn",
    "type": "overmap_terrain",
    "copy-from" : "generic_mansion_no_sidewalk"
  },
  {
    "id": "mansion_c1d",
    "type": "overmap_terrain",
    "copy-from" : "generic_mansion_no_sidewalk"
  },
  {
    "id": "mansion_c2d",
    "type": "overmap_terrain",
    "copy-from" : "generic_mansion_no_sidewalk"
  },
  {
    "id": "mansion_c3d",
    "type": "overmap_terrain",
    "copy-from" : "generic_mansion_no_sidewalk"
  },
  {
    "id": "mansion_c4d",
    "type": "overmap_terrain",
    "copy-from" : "generic_mansion_no_sidewalk"
  },
  {
    "id": "mansion_c5d",
    "type": "overmap_terrain",
    "copy-from" : "generic_mansion_no_sidewalk"
  },
  {
    "id": "mansion_+",
    "type": "overmap_terrain",
    "copy-from" : "generic_mansion_no_sidewalk"
  },
  {
    "id": "mansion_+1",
    "type": "overmap_terrain",
    "copy-from" : "generic_mansion_no_sidewalk"
  },
  {
    "id": "mansion_+2",
    "type": "overmap_terrain",
    "copy-from" : "generic_mansion_no_sidewalk"
  },
  {
    "id": "mansion_+3",
    "type": "overmap_terrain",
    "copy-from" : "generic_mansion_no_sidewalk"
  },
  {
    "id": "mansion_+4",
    "type": "overmap_terrain",
    "copy-from" : "generic_mansion_no_sidewalk"
  },
  {
    "id": "mansion_+_up",
    "type": "overmap_terrain",
    "copy-from" : "generic_mansion_no_sidewalk"
  },
  {
    "id": "mansion_+1u",
    "type": "overmap_terrain",
    "copy-from" : "generic_mansion_no_sidewalk"
  },
  {
    "id": "mansion_+2u",
    "type": "overmap_terrain",
    "copy-from" : "generic_mansion_no_sidewalk"
  },
  {
    "id": "mansion_+3u",
    "type": "overmap_terrain",
    "copy-from" : "generic_mansion_no_sidewalk"
  },
  {
    "id": "mansion_+4u",
    "type": "overmap_terrain",
    "copy-from" : "generic_mansion_no_sidewalk"
  },
  {
    "id": "mansion_+_dn",
    "type": "overmap_terrain",
    "copy-from" : "generic_mansion_no_sidewalk"
  },
  {
    "id": "mansion_+1d",
    "type": "overmap_terrain",
    "copy-from" : "generic_mansion_no_sidewalk"
  },
  {
    "id": "mansion_+2d",
    "type": "overmap_terrain",
    "copy-from" : "generic_mansion_no_sidewalk"
  },
  {
    "id": "mansion_+4d",
    "type": "overmap_terrain",
    "copy-from" : "generic_mansion_no_sidewalk"
  },
  {
    "id": "mansion_t",
    "type": "overmap_terrain",
    "copy-from" : "generic_mansion_no_sidewalk"
  },
  {
    "id": "mansion_t1",
    "type": "overmap_terrain",
    "copy-from" : "generic_mansion_no_sidewalk"
  },
  {
    "id": "mansion_t2",
    "type": "overmap_terrain",
    "copy-from" : "generic_mansion_no_sidewalk"
  },
  {
    "id": "mansion_t4",
    "type": "overmap_terrain",
    "copy-from" : "generic_mansion_no_sidewalk"
  },
  {
    "id": "mansion_t5",
    "type": "overmap_terrain",
    "copy-from" : "generic_mansion_no_sidewalk"
  },
  {
    "id": "mansion_t6",
    "type": "overmap_terrain",
    "copy-from" : "generic_mansion_no_sidewalk"
  },
  {
    "id": "mansion_t7",
    "type": "overmap_terrain",
    "copy-from" : "generic_mansion_no_sidewalk"
  },
  {
    "id": "mansion_t_up",
    "type": "overmap_terrain",
    "copy-from" : "generic_mansion_no_sidewalk"
  },
  {
    "id": "mansion_t1u",
    "type": "overmap_terrain",
    "copy-from" : "generic_mansion_no_sidewalk"
  },
  {
    "id": "mansion_t2u",
    "type": "overmap_terrain",
    "copy-from" : "generic_mansion_no_sidewalk"
  },
  {
    "id": "mansion_t4u",
    "type": "overmap_terrain",
    "copy-from" : "generic_mansion_no_sidewalk"
  },
  {
    "id": "mansion_t5u",
    "type": "overmap_terrain",
    "copy-from" : "generic_mansion_no_sidewalk"
  },
  {
    "id": "mansion_t6u",
    "type": "overmap_terrain",
    "copy-from" : "generic_mansion_no_sidewalk"
  },
  {
    "id": "mansion_t7u",
    "type": "overmap_terrain",
    "copy-from" : "generic_mansion_no_sidewalk"
  },
  {
    "id": "mansion_t_dn",
    "type": "overmap_terrain",
    "copy-from" : "generic_mansion_no_sidewalk"
  },
  {
    "id": "mansion_t1d",
    "type": "overmap_terrain",
    "copy-from" : "generic_mansion_no_sidewalk"
  },
  {
    "id": "mansion_t2d",
    "type": "overmap_terrain",
    "copy-from" : "generic_mansion_no_sidewalk"
  },
  {
    "id": "mansion_t4d",
    "type": "overmap_terrain",
    "copy-from" : "generic_mansion_no_sidewalk"
  },
  {
    "id": "mansion_t5d",
    "type": "overmap_terrain",
    "copy-from" : "generic_mansion_no_sidewalk"
  },
  {
    "id": "mansion_t6d",
    "type": "overmap_terrain",
    "copy-from" : "generic_mansion_no_sidewalk"
  },
  {
    "id": "mansion_t7d",
    "type": "overmap_terrain",
    "copy-from" : "generic_mansion_no_sidewalk"
  },
  {
    "id": "mansion_entry",
    "type": "overmap_terrain",
    "copy-from" : "generic_mansion"
  },
  {
    "id": "mansion_e1",
    "type": "overmap_terrain",
    "copy-from" : "generic_mansion"
  },
  {
    "id": "mansion_e2",
    "type": "overmap_terrain",
    "copy-from" : "generic_mansion"
  },
  {
    "id": "mansion_entry_up",
    "type": "overmap_terrain",
    "copy-from" : "generic_mansion_no_sidewalk"
  },
  {
    "id": "mansion_e1u",
    "type": "overmap_terrain",
    "copy-from" : "generic_mansion_no_sidewalk"
  },
  {
    "id": "mansion_e2u",
    "type": "overmap_terrain",
    "copy-from" : "generic_mansion_no_sidewalk"
  },
  {
    "id": "mansion_entry_dn",
    "type": "overmap_terrain",
    "copy-from" : "generic_mansion_no_sidewalk"
  },
  {
    "id": "mansion_e1d",
    "type": "overmap_terrain",
    "copy-from" : "generic_mansion_no_sidewalk"
  },
  {
    "id": "mansion_e2d",
    "type": "overmap_terrain",
    "copy-from" : "generic_mansion_no_sidewalk"
  },
  {
    "id": "mansion_wild",
    "type": "overmap_terrain",
    "copy-from" : "generic_mansion_no_sidewalk",
    "color" : "light_green"
  },
  {
    "id": "mansion_wild_up",
    "type": "overmap_terrain",
    "copy-from" : "generic_mansion_no_sidewalk"
  },
  {
    "id": "mansion_wild_dn",
    "type": "overmap_terrain",
    "copy-from" : "generic_mansion_no_sidewalk"
  },
  {
    "id": "orchard",
    "type": "overmap_terrain",
    "name": "orchard",
    "sym": 35,
    "color": "i_green",
    "see_cost": 5,
    "mondensity": 2,
    "extras": "build",
    "flags": [ "SIDEWALK" ]
  },
  {
    "id": "dispensary",
    "type": "overmap_terrain",
    "name": "dispensary",
    "sym": 68,
    "color": "i_green",
    "see_cost": 5,
    "mondensity": 2,
    "extras": "build",
    "flags": [ "SIDEWALK" ]
  },
  {
    "id": "skate_park",
    "type": "overmap_terrain",
    "name": "skate park",
    "sym": 79,
    "color": "light_gray",
    "see_cost": 5,
    "mondensity": 2,
    "extras": "build",
    "flags": [ "SIDEWALK" ]
  },
  {
    "id": "small_office",
    "type": "overmap_terrain",
    "name": "small office",
    "sym": 111,
    "color": "brown",
    "see_cost": 5,
    "mondensity": 2,
    "extras": "build",
    "flags": [ "SIDEWALK" ]
  },
  {
    "id": "small_wooded_trail",
    "type": "overmap_terrain",
    "name": "small wooded trail",
    "sym": 83,
    "color": "i_green",
    "see_cost": 5,
    "mondensity": 2,
    "extras": "build",
    "flags": [ "SIDEWALK" ]
  },
  {
    "id": "derelict_property",
    "type": "overmap_terrain",
    "name": "derelict property",
    "sym": 88,
    "color": "i_brown",
    "see_cost": 5,
    "mondensity": 2,
    "extras": "field"
  },
  {
    "id": "state_park_0_0",
    "type": "overmap_terrain",
    "name": "state park",
    "sym": 83,
    "color": "i_green",
    "see_cost": 5,
    "mondensity": 2
  },
  {
    "id": "state_park_0_1",
    "type": "overmap_terrain",
    "name": "state park",
    "sym": 83,
    "color": "i_green",
    "see_cost": 5,
    "mondensity": 2
  },
  {
    "id": "state_park_1_0",
    "type": "overmap_terrain",
    "name": "state park parking",
    "sym": 36,
    "color": "i_green",
    "see_cost": 5,
    "mondensity": 2,
    "flags": [ "SIDEWALK" ]
  },
  {
    "id": "state_park_1_1",
    "type": "overmap_terrain",
    "name": "state park",
    "sym": 83,
    "color": "i_green",
    "see_cost": 5,
    "mondensity": 2
  },
  {
    "id": "pavilion",
    "type": "overmap_terrain",
    "name": "pavilion",
    "sym": 65,
    "color": "i_green",
    "see_cost": 5,
    "mondensity": 2,
    "flags": [ "SIDEWALK" ]
  },
  {
    "id": "fishing_pond_0_0",
    "type": "overmap_terrain",
    "name": "fishing pond",
    "sym": 83,
    "color": "i_blue",
    "see_cost": 5,
    "mondensity": 2
  },
  {
    "id": "fishing_pond_0_1",
    "type": "overmap_terrain",
    "name": "fishing pond",
    "sym": 83,
    "color": "i_blue",
    "see_cost": 5,
    "mondensity": 2
  },
  {
    "id": "fishing_pond_1_0",
    "type": "overmap_terrain",
    "name": "fishing pond",
    "sym": 83,
    "color": "i_blue",
    "see_cost": 5,
    "mondensity": 2,
    "flags": [ "SIDEWALK" ]
  },
  {
    "id": "fishing_pond_1_1",
    "type": "overmap_terrain",
    "name": "fishing pond",
    "sym": 83,
    "color": "i_blue",
    "see_cost": 5,
    "mondensity": 2
  },
  {
    "id": "hunting_blind",
    "type": "overmap_terrain",
    "name": "hunting blind",
    "sym": 72,
    "color": "i_green",
    "see_cost": 5,
    "mondensity": 2,
    "extras": "field"
  },
  {
    "id": "small_storage_units",
    "type": "overmap_terrain",
    "name": "small storage units",
    "sym": 35,
    "color": "i_yellow",
    "see_cost": 5,
    "mondensity": 2,
    "extras": "build",
    "flags": [ "SIDEWALK" ]
  },
  {
    "type": "overmap_terrain",
    "id": "lumberyard_0_0",
    "name": "lumberyard",
    "copy-from": "generic_city_building",
    "sym": 76,
    "color": "i_green"
  },
  {
    "type": "overmap_terrain",
    "id": "lumberyard_0_1",
    "name": "lumberyard",
    "copy-from": "generic_city_building_no_sidewalk",
    "sym": 76,
    "color": "i_green"
  },
  {
    "type": "overmap_terrain",
    "id": "lumberyard_1_0",
    "name": "lumberyard",
    "copy-from": "generic_city_building_no_sidewalk",
    "sym": 76,
    "color": "i_green"
  },
  {
    "type": "overmap_terrain",
    "id": "lumberyard_1_1",
    "name": "lumberyard",
    "copy-from": "generic_city_building_no_sidewalk",
    "sym": 76,
    "color": "i_green"
  },
  {
    "type": "overmap_terrain",
    "id": "construction_site",
    "name": "construction site",
    "copy-from": "generic_city_building",
    "sym": 120,
    "color": "i_light_gray"
  },
  {
    "type": "overmap_terrain",
    "id": "post_office",
    "name": "post office",
    "copy-from": "generic_city_building",
    "color": "blue"
  },
  {
    "type": "overmap_terrain",
    "id": "candy_shop",
    "name": "candy shop",
    "copy-from": "generic_city_building",
    "color": "c_red_white"
  },
  {
    "type": "overmap_terrain",
    "id": "bakery",
    "name": "bakery",
    "copy-from": "generic_city_building",
    "color": "c_yellow_white"
  },
  {
    "type": "overmap_terrain",
    "id": "icecream_shop",
    "name": "icecream shop",
    "copy-from": "generic_city_building",
    "color": "c_blue_white"
  },
  {
    "type": "overmap_terrain",
    "id": "faction_base_camp_0",
    "name": "camp survey",
    "sym": 43,
    "color": "white",
    "see_cost": 5,
    "flags": [ "NO_ROTATE" ]
  },
  {
    "type": "overmap_terrain",
    "id": "faction_base_camp_1",
    "name": "survivor camp",
    "sym": 43,
    "color": "white",
    "see_cost": 5,
    "flags": [ "NO_ROTATE" ]
  },
  {
    "type": "overmap_terrain",
    "id": "faction_base_camp_2",
    "name": "survivor camp",
    "sym": 43,
    "color": "white",
    "see_cost": 5,
    "flags": [ "NO_ROTATE" ]
  },
  {
    "type": "overmap_terrain",
    "id": "faction_base_camp_3",
    "name": "survivor camp",
    "sym": 43,
    "color": "white",
    "see_cost": 5,
    "flags": [ "NO_ROTATE" ]
  },
  {
    "type": "overmap_terrain",
    "id": "faction_base_camp_4",
    "name": "survivor camp",
    "sym": 43,
    "color": "white",
    "see_cost": 5,
    "flags": [ "NO_ROTATE" ]
  },
  {
    "type": "overmap_terrain",
    "id": "faction_base_camp_5",
    "name": "survivor camp",
    "sym": 43,
    "color": "white",
    "see_cost": 5,
    "flags": [ "NO_ROTATE" ]
  },
  {
    "type": "overmap_terrain",
    "id": "faction_base_camp_6",
    "name": "survivor camp",
    "sym": 43,
    "color": "white",
    "see_cost": 5,
    "flags": [ "NO_ROTATE" ]
  },
  {
    "type": "overmap_terrain",
    "id": "faction_base_camp_7",
    "name": "survivor camp",
    "sym": 43,
    "color": "white",
    "see_cost": 5,
    "flags": [ "NO_ROTATE" ]
  },
  {
    "type": "overmap_terrain",
    "id": "faction_base_camp_8",
    "name": "survivor camp",
    "sym": 43,
    "color": "white",
    "see_cost": 5,
    "flags": [ "NO_ROTATE" ]
  },
  {
    "type": "overmap_terrain",
    "id": "faction_base_camp_9",
    "name": "survivor camp",
    "sym": 43,
    "color": "white",
    "see_cost": 5,
    "flags": [ "NO_ROTATE" ]
  },
  {
    "type": "overmap_terrain",
    "id": "faction_base_camp_10",
    "name": "survivor camp",
    "sym": 43,
    "color": "white",
    "see_cost": 5,
    "flags": [ "NO_ROTATE" ]
  },
  {
    "type": "overmap_terrain",
    "id": "faction_base_camp_11",
    "name": "survivor camp",
    "sym": 43,
    "color": "white",
    "see_cost": 5,
    "flags": [ "NO_ROTATE" ]
  },
  {
    "type": "overmap_terrain",
    "id": "faction_base_camp_12",
    "name": "survivor camp",
    "sym": 43,
    "color": "white",
    "see_cost": 5,
    "flags": [ "NO_ROTATE" ]
  },
  {
    "type": "overmap_terrain",
    "id": "faction_base_camp_13",
    "name": "survivor camp",
    "sym": 43,
    "color": "white",
    "see_cost": 5,
    "flags": [ "NO_ROTATE" ]
  },
  {
    "type": "overmap_terrain",
    "id": "faction_base_camp_14",
    "name": "survivor camp",
    "sym": 43,
    "color": "white",
    "see_cost": 5,
    "flags": [ "NO_ROTATE" ]
  },
  {
    "type": "overmap_terrain",
    "id": "faction_base_camp_15",
    "name": "survivor base",
    "sym": 43,
    "color": "white",
    "see_cost": 5,
    "flags": [ "NO_ROTATE" ]
  },
  {
    "type": "overmap_terrain",
    "id": "faction_base_camp_16",
    "name": "survivor base",
    "sym": 43,
    "color": "white",
    "see_cost": 5,
    "flags": [ "NO_ROTATE" ]
  },
  {
    "type": "overmap_terrain",
    "id": "faction_base_camp_17",
    "name": "survivor base",
    "sym": 43,
    "color": "white",
    "see_cost": 5,
    "flags": [ "NO_ROTATE" ]
  },
  {
    "type": "overmap_terrain",
    "id": "faction_base_camp_18",
    "name": "survivor base",
    "sym": 43,
    "color": "white",
    "see_cost": 5,
    "flags": [ "NO_ROTATE" ]
  },
  {
    "type": "overmap_terrain",
    "id": "faction_base_farm_0",
    "name": "farm survey",
    "sym": 43,
    "color": "i_brown",
    "see_cost": 5,
    "flags": [ "NO_ROTATE" ]
  },
  {
    "type": "overmap_terrain",
    "id": "faction_base_farm_1",
    "name": "farm",
    "sym": 43,
    "color": "i_brown",
    "see_cost": 5,
    "flags": [ "NO_ROTATE" ]
  },
  {
    "type": "overmap_terrain",
    "id": "faction_base_farm_2",
    "name": "farm",
    "sym": 43,
    "color": "i_brown",
    "see_cost": 5,
    "flags": [ "NO_ROTATE" ]
  },
  {
    "type": "overmap_terrain",
    "id": "faction_base_farm_3",
    "name": "farm",
    "sym": 43,
    "color": "i_brown",
    "see_cost": 5,
    "flags": [ "NO_ROTATE" ]
  },
  {
    "type": "overmap_terrain",
    "id": "faction_base_farm_4",
    "name": "farm",
    "sym": 43,
    "color": "i_brown",
    "see_cost": 5,
    "flags": [ "NO_ROTATE" ]
  },
  {
    "type": "overmap_terrain",
    "id": "faction_base_garage_0",
    "name": "garage survey",
    "sym": 43,
    "color": "i_light_gray",
    "see_cost": 5,
    "flags": [ "NO_ROTATE" ]
  },
  {
    "type": "overmap_terrain",
    "id": "faction_base_garage_1",
    "name": "garage",
    "sym": 43,
    "color": "i_light_gray",
    "see_cost": 5,
    "flags": [ "NO_ROTATE" ]
  },
  {
    "type": "overmap_terrain",
    "id": "faction_base_garage_2",
    "name": "garage",
    "sym": 43,
    "color": "i_light_gray",
    "see_cost": 5,
    "flags": [ "NO_ROTATE" ]
  },
  {
    "type": "overmap_terrain",
    "id": "faction_base_garage_3",
    "name": "garage",
    "sym": 43,
    "color": "i_light_gray",
    "see_cost": 5,
    "flags": [ "NO_ROTATE" ]
  },
  {
    "type": "overmap_terrain",
    "id": "faction_base_garage_4",
    "name": "garage",
    "sym": 43,
    "color": "i_light_gray",
    "see_cost": 5,
    "flags": [ "NO_ROTATE" ]
  },
  {
    "type": "overmap_terrain",
    "id": "faction_base_garage_5",
    "name": "garage",
    "sym": 43,
    "color": "i_light_gray",
    "see_cost": 5,
    "flags": [ "NO_ROTATE" ]
  },
  {
    "type": "overmap_terrain",
    "id": "faction_base_garage_6",
    "name": "garage",
    "sym": 43,
    "color": "i_light_gray",
    "see_cost": 5,
    "flags": [ "NO_ROTATE" ]
  },
  {
    "type": "overmap_terrain",
    "id": "faction_base_kitchen_0",
    "name": "kitchen survey",
    "sym": 43,
    "color": "i_green",
    "see_cost": 5,
    "flags": [ "NO_ROTATE" ]
  },
  {
    "type": "overmap_terrain",
    "id": "faction_base_kitchen_1",
    "name": "kitchen",
    "sym": 43,
    "color": "i_green",
    "see_cost": 5,
    "flags": [ "NO_ROTATE" ]
  },
  {
    "type": "overmap_terrain",
    "id": "faction_base_kitchen_2",
    "name": "kitchen",
    "sym": 43,
    "color": "i_green",
    "see_cost": 5,
    "flags": [ "NO_ROTATE" ]
  },
  {
    "type": "overmap_terrain",
    "id": "faction_base_kitchen_3",
    "name": "kitchen",
    "sym": 43,
    "color": "i_green",
    "see_cost": 5,
    "flags": [ "NO_ROTATE" ]
  },
  {
    "type": "overmap_terrain",
    "id": "faction_base_kitchen_4",
    "name": "kitchen",
    "sym": 43,
    "color": "i_green",
    "see_cost": 5,
    "flags": [ "NO_ROTATE" ]
  },
  {
    "type": "overmap_terrain",
    "id": "faction_base_kitchen_5",
    "name": "kitchen",
    "sym": 43,
    "color": "i_green",
    "see_cost": 5,
    "flags": [ "NO_ROTATE" ]
  },
  {
    "type": "overmap_terrain",
    "id": "faction_base_kitchen_6",
    "name": "kitchen",
    "sym": 43,
    "color": "i_green",
    "see_cost": 5,
    "flags": [ "NO_ROTATE" ]
  },
  {
    "type": "overmap_terrain",
    "id": "faction_base_kitchen_7",
    "name": "kitchen",
    "sym": 43,
    "color": "i_green",
    "see_cost": 5,
    "flags": [ "NO_ROTATE" ]
  },
  {
    "type": "overmap_terrain",
    "id": "faction_base_kitchen_8",
    "name": "kitchen",
    "sym": 43,
    "color": "i_green",
    "see_cost": 5,
    "flags": [ "NO_ROTATE" ]
  },
  {
    "type": "overmap_terrain",
    "id": "faction_hide_site_0",
    "name": "hide site",
    "sym": 43,
    "color": "white",
    "see_cost": 5,
    "flags": [ "NO_ROTATE" ]
  },
  {
    "type": "overmap_terrain",
    "id": "faction_wall_level_N_0",
    "name": "trench",
    "sym": 88,
    "color": "light_gray",
    "see_cost": 5,
    "flags": [ "NO_ROTATE" ]
  },
  {
    "type": "overmap_terrain",
    "id": "faction_wall_level_E_0",
    "name": "trench",
    "sym": 88,
    "color": "light_gray",
    "see_cost": 5,
    "flags": [ "NO_ROTATE" ]
  },
  {
    "type": "overmap_terrain",
    "id": "faction_wall_level_S_0",
    "name": "trench",
    "sym": 88,
    "color": "light_gray",
    "see_cost": 5,
    "flags": [ "NO_ROTATE" ]
  },
  {
    "type": "overmap_terrain",
    "id": "faction_wall_level_W_0",
    "name": "trench",
    "sym": 88,
    "color": "light_gray",
    "see_cost": 5,
    "flags": [ "NO_ROTATE" ]
  },
  {
    "type": "overmap_terrain",
    "id": "faction_wall_level_N_1",
    "name": "spiked trench",
    "sym": 88,
    "color": "dark_gray",
    "see_cost": 5,
    "flags": [ "NO_ROTATE" ]
  },
  {
    "type": "overmap_terrain",
    "id": "faction_wall_level_E_1",
    "name": "spiked trench",
    "sym": 88,
    "color": "dark_gray",
    "see_cost": 5,
    "flags": [ "NO_ROTATE" ]
  },
  {
    "type": "overmap_terrain",
    "id": "faction_wall_level_S_1",
    "name": "spiked trench",
    "sym": 88,
    "color": "dark_gray",
    "see_cost": 5,
    "flags": [ "NO_ROTATE" ]
  },
  {
    "type": "overmap_terrain",
    "id": "faction_wall_level_W_1",
    "name": "spiked trench",
    "sym": 88,
    "color": "dark_gray",
    "see_cost": 5,
    "flags": [ "NO_ROTATE" ]
  },
  {
    "type": "overmap_terrain",
    "id": "faction_base_blacksmith_0",
    "name": "blacksmith survey",
    "sym": 43,
    "color": "i_dark_gray",
    "see_cost": 5,
    "flags": [ "NO_ROTATE" ]
  },
  {
    "type": "overmap_terrain",
    "id": "faction_base_blacksmith_1",
    "name": "blacksmith shop",
    "sym": 43,
    "color": "i_dark_gray",
    "see_cost": 5,
    "flags": [ "NO_ROTATE" ]
  },
  {
    "type": "overmap_terrain",
    "id": "faction_base_blacksmith_2",
    "name": "blacksmith shop",
    "sym": 43,
    "color": "i_dark_gray",
    "see_cost": 5,
    "flags": [ "NO_ROTATE" ]
  },
  {
    "type": "overmap_terrain",
    "id": "faction_base_blacksmith_3",
    "name": "blacksmith shop",
    "sym": 43,
    "color": "i_dark_gray",
    "see_cost": 5,
    "flags": [ "NO_ROTATE" ]
  },
  {
    "type": "overmap_terrain",
    "id": "faction_base_blacksmith_4",
    "name": "blacksmith shop",
    "sym": 43,
    "color": "i_dark_gray",
    "see_cost": 5,
    "flags": [ "NO_ROTATE" ]
  },
  {
    "type": "overmap_terrain",
    "id": "faction_base_blacksmith_5",
    "name": "blacksmith shop",
    "sym": 43,
    "color": "i_dark_gray",
    "see_cost": 5,
    "flags": [ "NO_ROTATE" ]
  },
  {
    "type": "overmap_terrain",
    "id": "faction_base_blacksmith_6",
    "name": "blacksmith shop",
    "sym": 43,
    "color": "i_dark_gray",
    "see_cost": 5,
    "flags": [ "NO_ROTATE" ]
  },
  {
    "type": "overmap_terrain",
    "id": "faction_base_blacksmith_7",
    "name": "blacksmith shop",
    "sym": 43,
    "color": "i_dark_gray",
    "see_cost": 5,
    "flags": [ "NO_ROTATE" ]
  },
  {
    "type": "overmap_terrain",
    "id": "faction_base_blacksmith_8",
    "name": "blacksmith shop",
    "sym": 43,
    "color": "i_dark_gray",
    "see_cost": 5,
    "flags": [ "NO_ROTATE" ]
  },
  {
    "type": "overmap_terrain",
    "id": "faction_base_blacksmith_9",
    "name": "blacksmith shop",
    "sym": 43,
    "color": "i_dark_gray",
    "see_cost": 5,
    "flags": [ "NO_ROTATE" ]
  },
  {
    "type": "overmap_terrain",
    "id": "faction_base_blacksmith_10",
    "name": "blacksmith shop",
    "sym": 43,
    "color": "i_dark_gray",
    "see_cost": 5,
    "flags": [ "NO_ROTATE" ]
  },
  {
    "type": "overmap_terrain",
    "id": "faction_base_blacksmith_11",
    "name": "blacksmith shop",
    "sym": 43,
    "color": "i_dark_gray",
    "see_cost": 5,
    "flags": [ "NO_ROTATE" ]
  },
  {
    "type": "overmap_terrain",
    "id": "faction_base_blacksmith_12",
    "name": "blacksmith shop",
    "sym": 43,
    "color": "i_dark_gray",
    "see_cost": 5,
    "flags": [ "NO_ROTATE" ]
  },{
    "type": "overmap_terrain",
    "id": "dumpsite",
    "name": "dumpsite",
    "sym": 68,
    "color": "brown",
    "see_cost": 5,
    "extras": "build",
    "mondensity": 2
  },
  {
    "type": "overmap_terrain",
    "id": "dump",
    "name": "dump",
    "sym": 68,
    "color": "i_brown",
    "see_cost": 5,
    "extras": "build",
    "mondensity": 2
  },
  {
    "type": "overmap_terrain",
    "id": "recyclecenter",
    "name": "recycle center",
    "sym": 82,
    "color": "i_green",
    "see_cost": 5,
    "extras": "build",
    "mondensity": 2
  },
  {
    "type": "overmap_terrain",
    "id": "landfill",
    "name": "landfill",
    "sym": 76,
    "color": "i_brown",
    "see_cost": 5,
    "extras": "build",
    "mondensity": 2
  },
  {
    "type": "overmap_terrain",
    "id": "junkyard_1a",
    "name": "junkyard",
    "sym": 74,
    "color": "i_brown",
    "see_cost": 5,
    "extras": "build",
    "mondensity": 2
  },
  {
    "type": "overmap_terrain",
    "id": "junkyard_1b",
    "name": "junkyard",
    "sym": 74,
    "color": "i_brown",
    "see_cost": 5,
    "extras": "build",
    "mondensity": 2
  },
  {
    "type": "overmap_terrain",
    "id": "junkyard_2a",
    "name": "junkyard",
    "sym": 74,
    "color": "i_brown",
    "see_cost": 5,
    "extras": "build",
    "mondensity": 2
  },
  {
    "type": "overmap_terrain",
    "id": "junkyard_2b",
    "name": "junkyard",
    "sym": 74,
    "color": "i_brown",
    "see_cost": 5,
    "extras": "build",
    "mondensity": 2
  },
  {
    "type": "overmap_terrain",
    "id": "NatureTrail_1a",
    "name": "nature trail",
    "sym": 83,
    "color": "i_green",
    "see_cost": 5,
    "extras": "build",
    "mondensity": 2
  },
  {
    "type": "overmap_terrain",
    "id": "NatureTrail_1b",
    "name": "nature trail",
    "sym": 83,
    "color": "i_green",
    "see_cost": 5,
    "extras": "build",
    "mondensity": 2
  },
  {
    "type": "overmap_terrain",
    "id": "PublicPond_1a",
    "name": "public pond",
    "sym": 80,
    "color": "i_green",
    "see_cost": 5,
    "extras": "build",
    "mondensity": 2
  },
  {
    "type": "overmap_terrain",
    "id": "PublicPond_1b",
    "name": "public pond",
    "sym": 80,
    "color": "i_green",
    "see_cost": 5,
    "extras": "build",
    "mondensity": 2
  },
  {
    "type": "overmap_terrain",
    "id": "Cemetery_1a",
    "name": "cemetery",
    "sym": 110,
    "color": "white",
    "see_cost": 5,
    "extras": "field",
    "mondensity": 2
  },
  {
    "type": "overmap_terrain",
    "id": "Cemetery_1b",
    "name": "cemetery",
    "sym": 110,
    "color": "white",
    "see_cost": 5,
    "extras": "field",
    "mondensity": 2
  },
  {
    "type": "overmap_terrain",
    "id": "communitygarden",
    "name": "community garden",
    "sym": 103,
    "color": "yellow",
    "see_cost": 5,
    "extras": "field",
    "mondensity": 2
  },
  {
    "type": "overmap_terrain",
    "id": "publicgarden",
    "name": "public garden",
    "sym": 103,
    "color": "light_green",
    "see_cost": 5,
    "extras": "field",
    "mondensity": 2
  },
  {
    "type": "overmap_terrain",
    "id": "BotanicalGarden_1a",
    "name": "botanical garden",
    "sym": 103,
    "color": "i_green",
    "see_cost": 5,
    "extras": "field",
    "mondensity": 2
  },
  {
    "type": "overmap_terrain",
    "id": "BotanicalGarden_1b",
    "name": "botanical garden",
    "sym": 103,
    "color": "i_green",
    "see_cost": 5,
    "extras": "field",
    "mondensity": 2
  },
  {
    "type": "overmap_terrain",
    "id": "TreeFarm_1a",
    "name": "tree farm",
    "sym": 84,
    "color": "i_green",
    "see_cost": 5,
    "extras": "field",
    "mondensity": 2
  },
  {
    "type": "overmap_terrain",
    "id": "TreeFarm_1b",
    "name": "tree farm",
    "sym": 84,
    "color": "i_green",
    "see_cost": 5,
    "extras": "field",
    "mondensity": 2
  },
  {
    "type": "overmap_terrain",
    "id": "shootingrange_1a",
    "name": "shooting range",
    "sym": 83,
    "color": "red",
    "see_cost": 5,
    "extras": "field",
    "mondensity": 2
  },
  {
    "type": "overmap_terrain",
    "id": "shootingrange_2a",
    "name": "shooting range",
    "sym": 83,
    "color": "red",
    "see_cost": 5,
    "extras": "field",
    "mondensity": 2
  },
  {
    "type": "overmap_terrain",
    "id": "campground_1a",
    "name": "campground",
    "sym": 43,
    "color": "i_green",
    "see_cost": 5,
    "extras": "field",
    "mondensity": 2
  },
  {
    "type": "overmap_terrain",
    "id": "campground_1b",
    "name": "campground",
    "sym": 43,
    "color": "i_green",
    "see_cost": 5,
    "extras": "field",
    "mondensity": 2
  },
  {
    "type": "overmap_terrain",
    "id": "campground_2a",
    "name": "campground",
    "sym": 43,
    "color": "i_green",
    "see_cost": 5,
    "extras": "field",
    "mondensity": 2
  },
  {
    "type": "overmap_terrain",
    "id": "campground_2b",
    "name": "campground",
    "sym": 43,
    "color": "i_green",
    "see_cost": 5,
    "extras": "field",
    "mondensity": 2
  },
  {
    "type": "overmap_terrain",
    "id": "desolatebarn",
    "name": "desolate barn",
    "sym": 66,
    "color": "brown",
    "see_cost": 5,
    "extras": "build",
    "mondensity": 2
  },
  {
    "type": "overmap_terrain",
    "id": "emptycommerciallot",
    "name": "empty commercial lot",
    "sym": 79,
    "color": "i_light_gray",
    "see_cost": 5,
    "extras": "build",
    "mondensity": 2
  },
  {
    "type": "overmap_terrain",
    "id": "emptyresidentiallot",
    "name": "empty residential lot",
    "sym": 79,
    "color": "i_green",
    "see_cost": 5,
    "extras": "build",
    "mondensity": 2
  },
  {
    "type": "overmap_terrain",
    "id": "abandonedwarehouse",
    "name": "abandoned warehouse",
    "sym": 119,
    "color": "brown",
    "see_cost": 5,
    "extras": "build",
    "mondensity": 2
  },
  {
    "type": "overmap_terrain",
    "id": "dollarstore",
    "name": "dollar store",
    "sym": 36,
    "color": "yellow",
    "see_cost": 5,
    "extras": "build",
    "mondensity": 2
  },
  {
    "type": "overmap_terrain",
    "id": "lancenter",
    "name": "lan center",
    "sym": 76,
    "color": "light_gray",
    "see_cost": 5,
    "extras": "build",
    "mondensity": 2
  },
  {
    "type": "overmap_terrain",
    "id": "landscapingsupplyco_1a",
    "name": "landscaping supply co",
    "sym": 76,
    "color": "i_green",
    "see_cost": 5,
    "extras": "build",
    "mondensity": 2
  },
  {
    "type": "overmap_terrain",
    "id": "landscapingsupplyco_1b",
    "name": "landscaping supply co",
    "sym": 76,
    "color": "i_green",
    "see_cost": 5,
    "extras": "build",
    "mondensity": 2
  },
  {
    "type": "overmap_terrain",
<<<<<<< HEAD
    "id": "bandit_garage_1",
    "name": "forest",
    "sym": 70,
    "color": "green",
    "see_cost": 5,
    "extras": "field",
    "flags": [ "NO_ROTATE" ]
  },
  {
    "type": "overmap_terrain",
    "id": "bandit_garage_2",
    "name": "forest",
    "sym": 70,
    "color": "green",
    "see_cost": 5,
    "extras": "field",
    "flags": [ "NO_ROTATE" ]
=======
    "id": "golfcourse_00",
    "name": "golf course",
    "sym": 71,
    "color": "green",
    "see_cost": 5,
    "extras": "build",
    "mondensity": 2
  },
  {
    "type": "overmap_terrain",
    "id": "golfcourse_01",
    "name": "golf course",
    "sym": 71,
    "color": "green",
    "see_cost": 5,
    "extras": "build",
    "mondensity": 2
  },
  {
    "type": "overmap_terrain",
    "id": "golfcourse_02",
    "name": "golf course",
    "sym": 71,
    "color": "green",
    "see_cost": 5,
    "extras": "build",
    "mondensity": 2
  },
  {
    "type": "overmap_terrain",
    "id": "golfcourse_10",
    "name": "golf course",
    "sym": 71,
    "color": "green",
    "see_cost": 5,
    "extras": "build",
    "mondensity": 2
  },
  {
    "type": "overmap_terrain",
    "id": "golfcourse_11",
    "name": "golf course",
    "sym": 71,
    "color": "green",
    "see_cost": 5,
    "extras": "build",
    "mondensity": 2
  },
  {
    "type": "overmap_terrain",
    "id": "golfcourse_12",
    "name": "golf course",
    "sym": 71,
    "color": "green",
    "see_cost": 5,
    "extras": "build",
    "mondensity": 2
  },
  {
    "type": "overmap_terrain",
    "id": "golfcourse_20",
    "name": "golf course",
    "sym": 71,
    "color": "green",
    "see_cost": 5,
    "extras": "build",
    "mondensity": 2
  },
  {
    "type": "overmap_terrain",
    "id": "golfcourse_21",
    "name": "golf course",
    "sym": 71,
    "color": "green",
    "see_cost": 5,
    "extras": "build",
    "mondensity": 2
  },
  {
    "type": "overmap_terrain",
    "id": "golfcourse_22",
    "name": "golf course",
    "sym": 71,
    "color": "green",
    "see_cost": 5,
    "extras": "build",
    "mondensity": 2
  },
  {
    "type": "overmap_terrain",
    "id": "golfcourse_30",
    "name": "golf course parking lot",
    "sym": 71,
    "color": "light_gray",
    "see_cost": 5,
    "extras": "build",
    "mondensity": 2
  },
  {
    "type": "overmap_terrain",
    "id": "golfcourse_31",
    "name": "golf course service building",
    "sym": 71,
    "color": "light_gray",
    "see_cost": 5,
    "extras": "build",
    "mondensity": 2
  },
  {
    "type": "overmap_terrain",
    "id": "golfcourse_32",
    "name": "golf course",
    "sym": 71,
    "color": "green",
    "see_cost": 5,
    "extras": "build",
    "mondensity": 2
>>>>>>> d0d4857d
  }
]<|MERGE_RESOLUTION|>--- conflicted
+++ resolved
@@ -8394,7 +8394,6 @@
   },
   {
     "type": "overmap_terrain",
-<<<<<<< HEAD
     "id": "bandit_garage_1",
     "name": "forest",
     "sym": 70,
@@ -8412,7 +8411,9 @@
     "see_cost": 5,
     "extras": "field",
     "flags": [ "NO_ROTATE" ]
-=======
+  },
+  {
+    "type": "overmap_terrain",
     "id": "golfcourse_00",
     "name": "golf course",
     "sym": 71,
@@ -8530,6 +8531,5 @@
     "see_cost": 5,
     "extras": "build",
     "mondensity": 2
->>>>>>> d0d4857d
   }
 ]