--- conflicted
+++ resolved
@@ -2738,47 +2738,42 @@
   },
   {
     "type": "speech",
-<<<<<<< HEAD
+    "speaker": [ "mon_feral_cop", "mon_mi_go", "mon_mi_go_slaver" ],
+    "sound": "\"Stop resisting!\"",
+    "volume": 25
+  },
+  {
+    "type": "speech",
+    "speaker": [ "mon_feral_cop", "mon_mi_go", "mon_mi_go_slaver"  ],
+    "sound": "\"Get on the ground, now!\"",
+    "volume": 25
+  },
+  {
+    "type": "speech",
+    "speaker": [ "mon_feral_cop", "mon_mi_go", "mon_mi_go_slaver"  ],
+    "sound": "\"Hands where I can see them!\"",
+    "volume": 25
+  },
+  {
+    "type": "speech",
+    "speaker": [ "mon_feral_cop", "mon_mi_go", "mon_mi_go_slaver"  ],
+    "sound": "\"Stop in the name of the law!\"",
+    "volume": 25
+  },
+  {
+    "type": "speech",
+    "speaker": [ "mon_feral_cop", "mon_mi_go", "mon_mi_go_slaver"  ],
+    "sound": "\"You are under arrest!\"",
+    "volume": 25
+  },
+  {
+    "type": "speech",
+    "//": "This appears twice intentionally, to give it more frequency.",
     "speaker": [ "mon_feral_cop" ],
     "sound": "\"Stop resisting!\"",
     "volume": 25
   },
   {
-    "type": "speech",
-    "speaker": [ "mon_feral_cop" ],
-    "sound": "\"Get on the ground, now!\"",
-    "volume": 25
-  },
-  {
-    "type": "speech",
-    "speaker": [ "mon_feral_cop" ],
-    "sound": "\"It's over, lawbreaker!\"",
-    "volume": 25
-  },
-  {
-    "type": "speech",
-    "speaker": [ "mon_feral_cop" ],
-    "sound": "\"Hands where I can see them!\"",
-    "volume": 25
-  },
-  {
-    "type": "speech",
-    "speaker": [ "mon_feral_cop" ],
-    "sound": "\"Stop in the name of the law!\"",
-    "volume": 25
-  },
-  {
-    "type": "speech",
-    "speaker": [ "mon_feral_cop" ],
-    "sound": "\"You are under arrest!\"",
-    "volume": 25
-  },
-  {
-    "type": "speech",
-    "speaker": [ "mon_feral_cop" ],
-    "sound": "\"Stop resisting!\"",
-    "volume": 25
-=======
     "speaker": [ "mon_zombie_brute_shocker", "mon_zombie_electric", "mon_zombie_nullfield", "mon_skeleton_electric" ],
     "sound": "crackling sounds.",
     "volume": 20
@@ -2788,6 +2783,5 @@
     "speaker": [ "mon_zombie_brute_shocker", "mon_zombie_electric", "mon_zombie_nullfield", "mon_skeleton_electric" ],
     "sound": "high-pitched hum.",
     "volume": 20
->>>>>>> 135b6aa5
   }
 ]