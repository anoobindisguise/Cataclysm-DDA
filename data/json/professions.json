--- conflicted
+++ resolved
@@ -1232,7 +1232,6 @@
         "ident" : "hitchhiker",
         "name" : "Hitchhiker",
         "description" : "Your house has been demolished and your planet destroyed, but at least you still have your towel.",
-<<<<<<< HEAD
         "points" : -1,
         "items" : {
             "both": [
@@ -1248,16 +1247,6 @@
                 "boxer_shorts"
             ]
         }
-=======
-        "points" : 0,
-        "items" : [
-            "house_coat",
-            "towel",
-            "guidebook",
-            "pockknife",
-            "matches"
-        ]
->>>>>>> 50a3f65b
     },
     {
         "type": "profession",
@@ -1326,56 +1315,38 @@
         "ident": "clown",
         "name": "Clown",
         "description": "All you ever wanted was to make people laugh. Dropping out of school and performing at kids' parties was a dream come true until the world ended. There's precious few balloon animals in your future now.",
-<<<<<<< HEAD
         "points": -1,
         "items": {
             "both": [
                 "clown_suit",
-                "clownshoes"
-            ],
-            "male": [
-                "briefs"
-            ],
-            "female": [
-                "bra",
-                "panties"
-            ]
-        }
-=======
-        "points": 0,
-        "items": [
-            "clown_suit",
-            "clownshoes",
-            "pockknife",
-            "airhorn"
-        ]
->>>>>>> 50a3f65b
+                "clownshoes",
+                "airhorn"
+            ],
+            "male": [
+                "briefs"
+            ],
+            "female": [
+                "bra",
+                "panties"
+            ]
+        }
     },
     {
         "type": "profession",
         "ident": "lost_sub",
         "name": "Lost Submissive",
         "description": "Early in the rush to safety, you were separated from your master by cruel fate. Now you are on your own with nothing to your name but a suit of really kinky black leather. Unfortunately, there's no safewords in the apocalypse.",
-<<<<<<< HEAD
         "points": -1,
         "items": {
             "both" : [
                 "bondage_suit",
                 "bondage_mask",
-                "boots"
-            ]
-        }
-=======
-        "points": 0,
-        "items": [
-            "bondage_suit",
-            "bondage_mask",
-            "boots",
-            "leather_belt",
-            "candle",
-            "matches"
-        ]
->>>>>>> 50a3f65b
+                "boots",
+                "leather_belt",
+                "candle",
+                "matches"
+            ]
+        }
     },
     {
         "type": "profession",
@@ -1383,7 +1354,6 @@
         "name": "Senior Citizen",
         "description": "You haven't seen this much blood since the war. The whole world's gone crazy! They ate your grandkids! But dagnabbit, you'll make them all pay for what they've done.",
         "points": 0,
-<<<<<<< HEAD
         "items": {
             "both": [
                 "dress_shoes",
@@ -1402,16 +1372,6 @@
                 "gold_watch"
             ]
         }
-=======
-        "items": [
-            "dress_shirt",
-            "pants_checkered",
-            "dress_shoes",
-            "cane",
-            "pocketwatch",
-            "pockknife"
-        ]
->>>>>>> 50a3f65b
     },
     {
         "type": "profession",
@@ -1419,7 +1379,6 @@
         "name": "Otaku",
         "description": "Late nights with friends watching anime and eating snacks has prepared you for the premier anime convention in the Northeast.  It just had to be the day of the apocalypse.  At least you were ready in case your costume tore.",
         "points": 1,
-<<<<<<< HEAD
         "items": {
             "both": [
                 "shorts",
@@ -1440,19 +1399,6 @@
                 "panties"
             ]
         }
-=======
-        "items": [
-            "shorts",
-            "sneakers",
-            "tank_top",
-            "sewing_kit",
-            "purse",
-            "fur_cat_ears",
-            "fur_cat_tail",
-            "fur_collar",
-            "cheeseburger"
-        ]
->>>>>>> 50a3f65b
     },
     {
         "type": "profession",
@@ -1535,7 +1481,6 @@
         "name": "Golfer",
         "description": "A birdie is one under par, but how much is a zombie? Your clubhouse was overrun by the undead, and you fled with your trusty driving wedge.",
         "points": 0,
-<<<<<<< HEAD
         "items": {
             "both": [
                 "hat_ball",
@@ -1575,45 +1520,6 @@
                 "panties"
             ]
         }
-=======
-        "items": [
-            "hat_ball",
-            "dress_shirt",
-            "pants",
-            "sneakers",
-            "golf_club",
-            "pockknife"
-        ]
-    },
-    {
-        "type": "profession",
-        "ident": "groom",
-        "name": "Groom",
-        "description": "You were about to marry your bride before the cataclysm, now you spend your days searching for her.",
-        "points": 0,
-        "items": [
-            "tux",
-            "dress_shoes",
-            "gold_watch",
-            "flask_hip",
-            "touristmap"
-        ]
-    },
-    {
-        "type": "profession",
-        "ident": "bride",
-        "name": "Bride",
-        "description": "You chose a bad day for your wedding. You just barely escaped with your wedding dress intact.",
-        "points": 0,
-        "items": [
-            "dress_wedding",
-            "dress_shoes",
-            "purse",
-            "touristmap",
-            "lighter",
-            "cig"
-        ]
->>>>>>> 50a3f65b
     },
     {
         "type": "profession",
