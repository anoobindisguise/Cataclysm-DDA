[
    {
        "type": "effect_type",
        "id": "null"
    },
    {
        "//": "AI EFFECTS BELOW THIS",
        "type": "effect_type",
        "id": "hit_by_player",
        "name": ["Hit By Player"],
        "desc": ["AI tag for when monsters are hit by player.  This is a bug if you have it."]
    },
    {
        "type": "effect_type",
        "id": "docile",
        "name": ["Docile Monster"],
        "desc": ["AI tag for when monsters are tamed.  This is a bug if you have it."]
    },
    {
        "type": "effect_type",
        "id": "controlled",
        "name": ["Controlled Monster"],
        "desc": ["AI tag for when monsters are being controlled by another.  This is a bug if you have it."]
    },
    {
        "type": "effect_type",
        "id": "run",
        "name": ["Hit-and-run Running"],
        "desc": ["AI tag for when hit-and-run monsters run away.  This is a bug if you have it."]
    },
    {
        "type": "effect_type",
        "id": "countdown",
        "name": ["Counting Down"],
        "desc": ["AI tag for monster's counting down.  This is a bug if you have it."]
    },
    {
        "type": "effect_type",
        "id": "no_ammo",
        "name": ["No ammo"],
        "desc": ["AI tag used to stop a monster reviving with ammo.  This is a bug if you have it."]
    },
    {
        "type": "effect_type",
        "id": "asked_to_lead",
        "name": ["Asked to Lead"],
        "desc": ["AI tag for asking to lead NPCs.  This is a bug if you have it."]
    },
    {
        "type": "effect_type",
        "id": "asked_to_follow",
        "name": ["Asked to Follow"],
        "desc": ["AI tag for asking to NPCs to follow you.  This is a bug if you have it."]
    },
    {
        "type": "effect_type",
        "id": "asked_to_train",
        "name": ["Asked to Train"],
        "desc": ["AI tag for asking to NPCs to train you.  This is a bug if you have it."]
    },
    {
        "type": "effect_type",
        "id": "asked_personal_info",
        "name": ["Asked Info"],
        "desc": ["AI tag for asking to NPCs for personal information.  This is a bug if you have it."]
    },
    {
        "type": "effect_type",
        "id": "asked_for_item",
        "name": ["Asked for Item"],
        "desc": ["AI tag for asking NPCs for items.  This is a bug if you have it."]
    },
    {
        "type": "effect_type",
        "id": "currently_busy",
        "name": ["Currently Busy"],
        "desc": ["AI cooldown tag for items or services.  This is a bug if you have it."]
    },
    {
        "type": "effect_type",
        "id": "gave_quest_item",
        "name": ["Already Gave Quest Item"],
        "desc": ["AI tag to prevent you from getting multiple quest items.  This is a bug if you have it."]
    },
    {
        "type": "effect_type",
        "id": "catch_up",
        "name": ["Catch Up"],
        "desc": ["AI tag for telling NPCs to catch up.  This is a bug if you have it."],
        "int_add_val": 1,
        "max_intensity": 15
    },
    {
        "type": "effect_type",
        "id": "allow_sleep",
        "name": ["Allow to Sleep"],
        "desc": ["AI tag for telling NPCs to sleep.  This is a bug if you have it."]
    },
    {
        "type": "effect_type",
        "id": "npc_said",
        "name": ["Said Something Recently"],
        "desc": ["AI tag to control NPC verbosity.  This is a bug if you have it."]
    },
    {
        "type": "effect_type",
        "id": "infection",
        "name": ["Infection"],
        "desc": ["AI tag used for the infected NPC quest.  This is a bug if you have it."],
        "base_mods": {
            "speed_mod": [-80]
        }
    },
    {
        "type": "effect_type",
        "id": "pet",
        "name": ["Pet"],
        "desc": ["AI tag used for pet critters.  This is a bug if you have it."]
    },
    {
        "type": "effect_type",
        "id": "pacified",
        "name": ["Pacified"],
        "desc": ["AI tag used for pacified critters.  This is a bug if you have it."]
    },
    {
        "type": "effect_type",
        "id": "has_bag",
        "name": ["Has Bag"],
        "desc": ["AI tag used for critters holding your bags.  This is a bug if you have it."]
    },
    {
        "type": "effect_type",
        "id": "tied",
        "name": ["Tied Up"],
        "desc": ["AI tag used for tied up critters.  This is a bug if you have it."]
    },
    {
        "type": "effect_type",
        "id": "shrieking",
        "name": ["Shrieking"],
        "desc": ["AI tag used for screecher sounds.  This is a bug if you have it."],
        "show_in_info": true
    },
    {
        "type": "effect_type",
        "id": "targeted",
        "name": ["Turret is Targeted"],
        "desc": ["AI tag used for turret targeting sounds.  This is a bug if you have it."]
    },
    {
        "type": "effect_type",
        "id": "bounced",
        "name": ["Bounced"],
        "desc": ["AI tag used for bouncing ammo targeting.  This is a bug if you have it."]
    },
    {
        "type": "effect_type",
        "id": "pushed",
        "name": ["Pushed"],
        "desc": ["AI tag used for monsters pushing each other.  This is a bug if you have it."]
    },
    {
        "//": "ACTUAL PLAYER EFFECTS START HERE",
        "type": "effect_type",
        "id": "downed",
        "name": ["Downed"],
        "desc": ["You're knocked to the ground.  You have to get up before you can move."],
        "apply_message": "You're knocked to the floor!",
        "rating": "bad",
        "show_in_info": true
    },
    {
        "type": "effect_type",
        "id": "winded",
        "name": ["Winded"],
        "desc": ["You're short of breath.  Running and fighting will be difficult until you recover."],
        "apply_message": "Your breath gives out!",
        "remove_message": "You catch your breath.",
        "rating": "bad",
        "base_mods": {
            "per_mod": [-1],
            "dex_mod": [-1],
            "str_mod": [-4, -1],
            "speed_mod": [-20],
            "pain_min": [1],
            "pain_chance": [1, 30],
            "fatigue_min": [1],
            "fatigue_chance": [1, 4],
            "hunger_min": [1],
            "hunger_chance": [1, 6],
            "thirst_min": [1],
            "thirst_chance": [1, 4]
        }
    },
    {
        "type": "effect_type",
        "id": "darkness",
        "apply_message": "Your vision flickers and goes gray!",
        "remove_message": "The world flickers back to normality.",
        "rating": "bad"
    },
    {
        "type": "effect_type",
        "id": "stunned",
        "name": ["Stunned"],
        "desc": ["Your movement is randomized."],
        "apply_message": "You're stunned!",
        "rating": "bad",
        "show_in_info": true
    },
    {
        "type": "effect_type",
        "id": "dazed",
        "name": ["Dazed"],
        "desc": ["You're visibly shaken up, and are having a hard time focusing on what's going on around you."],
        "apply_message": "The scream dazes you!",
        "rating": "bad",
        "max_intensity": 10,
        "int_add_val": 2,
        "base_mods": {
            "per_mod": [-5],
            "dex_mod": [-2]
        },
        "scaling_mods": {
            "speed_mod": [-3]
        },
        "show_in_info": true
    },
    {
        "type": "effect_type",
        "id": "onfire",
        "name": ["On Fire"],
        "desc": ["Loss of health - Entire Body\nYour clothing and other equipment may be consumed by the flames."],
        "remove_memorial_log": "Put out the fire.",
        "apply_message": "You're on fire!  Wait in place to attempt to put out the fire.",
        "apply_memorial_log": "Caught on fire.",
        "rating": "bad",
        "max_intensity": 3,
        "int_dur_factor": 5,
        "max_duration": 50,
        "show_in_info": true
    },
    {
        "type": "effect_type",
        "id": "bouldering",
        "name": ["Unstable footing"],
        "desc": ["Your footing is unstable.  It's more difficult to fight while standing here."],
        "apply_message": "You try to keep your balance.",
        "rating": "bad"
    },
    {
        "type": "effect_type",
        "id": "blind",
        "name": ["Blind"],
        "desc": ["Range of Sight: 0"],
        "removes_effects": ["glare", "darkness"],
        "apply_message": "You're blinded!",
        "remove_message": "Your sight returns!",
        "rating": "bad",
        "show_in_info": true
    },
    {
        "type": "effect_type",
        "id": "earphones",
        "name": ["Wearing earphones"],
        "desc": ["You are wearing earphones and can't hear much from outside world."],
        "rating": "bad"
    },
    {
        "type": "effect_type",
        "id": "deaf",
        "name": [
            "Impaired hearing",
            "Ringing ears",
            "Deaf"
        ],
        "desc": [
            "Your hearing is impaired.",
            "You can barely hear anything and your ears hurt.",
            "You can't hear anything and your head aches from all the noise.  You can't converse with NPCs."
        ],
        "apply_message": "Your ears ring!",
        "remove_message": "You can hear again!",
        "rating": "bad",
        "max_intensity": 3,
        "int_dur_factor": 100,
        "base_mods": {
            "pain_min": [1],
            "pain_chance": [-50],
            "pain_chance_bot": [1000]
        },
        "scaling_mods": {
            "pain_max_val": [5],
            "pain_chance": [150]
        }
    },
    {
        "type": "effect_type",
        "id": "stung",
        "name": ["Stung"],
        "desc": ["You have been stung!"],
        "rating": "bad",
        "base_mods": {
            "pain_min": [1]
        },
        "show_in_info": true
    },
    {
        "type": "effect_type",
        "id": "poison",
        "name": ["Poisoned"],
        "desc": ["You have been poisoned!"],
        "miss_messages": [["You feel bad inside.", 1]],
        "rating": "bad",
        "resist_traits": ["POISRESIST"],
        "pain_sizing": true,
        "hurt_sizing": true,
        "main_parts_only": true,
        "base_mods": {
            "per_mod": [-2, -1],
            "dex_mod": [-1, -1],
            "str_mod": [-2, 0],
            "pain_min": [1],
            "pain_chance": [150, 900],
            "hurt_min": [1],
            "hurt_chance": [450, 2700]
        },
        "show_in_info": true
    },
    {
        "type": "effect_type",
        "id": "badpoison",
        "name": ["Badly Poisoned"],
        "desc": ["You have been badly poisoned!"],
        "miss_messages": [["You feel bad inside.", 2]],
        "rating": "bad",
        "resist_traits": ["POISRESIST"],
        "pain_sizing": true,
        "hurt_sizing": true,
        "main_parts_only": true,
        "base_mods": {
            "per_mod": [-2],
            "dex_mod": [-2],
            "str_mod": [-3, -1],
            "speed_mod": [-10],
            "pain_min": [2],
            "pain_chance": [100, 500],
            "hurt_min": [1],
            "hurt_max": [2],
            "hurt_chance": [300, 1800]
        },
        "show_in_info": true
    },
    {
        "type": "effect_type",
        "id": "foodpoison",
        "name": ["Food Poisoning"],
        "desc": ["Your stomach is extremely upset, and you are quite nauseous."],
        "miss_messages": [["Your stomach bothers you.", 1]],
        "rating": "bad",
        "resist_traits": ["POISRESIST"],
        "base_mods": {
            "per_mod": [-1],
            "dex_mod": [-1],
            "str_mod": [-3, -1],
            "speed_mod": [-20],
            "pain_min": [1],
            "pain_chance": [300, 900],
            "vomit_chance": [600, 1200]
        }
    },
    {
        "type": "effect_type",
        "id": "paralyzepoison",
        "name": [ "Slowed", "Slowed", "Slowed", "Slowed", "Slowed",
            "Sluggish", "Sluggish", "Sluggish", "Sluggish", "Sluggish",
            "Partially Paralyzed", "Partially Paralyzed", "Partially Paralyzed",
            "Partially Paralyzed", "Partially Paralyzed",
            "Totally Paralyzed", "Totally Paralyzed", "Totally Paralyzed",
            "Totally Paralyzed", "Totally Paralyzed"
        ],
        "desc": ["You are being slowed by a paralyzing poison!"],
        "miss_messages": [["You feel stiff.", 3]],
        "rating": "bad",
        "max_intensity": 20,
        "resist_traits": ["POISRESIST"],
        "int_add_val": 1,
        "int_decay_tick": 100,
        "base_mods": {
            "dex_mod": [-0.34, -0.17],
            "speed_mod": [-5, -3]
        },
        "scaling_mods": {
            "dex_mod": [-0.34, -0.17],
            "speed_mod": [-5, -3]
        },
        "show_in_info": true
    },
    {
        "type": "effect_type",
        "id": "nausea",
        "name" : ["Nausea"],
        "desc": ["You feel nauseous.  Even a thought of food makes you feel sick."],
        "remove_message": "You no longer feel nauseous.",
        "rating": "bad",
        "int_dur_factor": 300,
        "max_intensity": 3,
        "max_duration": 900,
        "base_mods": {
            "vomit_chance": [60]
        }
    },
    {
        "type": "effect_type",
        "id": "lightsnare",
        "name": ["Stuck in a light snare"],
        "desc": ["You can't move until you get free!"],
        "apply_message": "You are snared!",
        "rating": "bad",
        "show_in_info": true
    },
    {
        "type": "effect_type",
        "id": "heavysnare",
        "name": ["Stuck in a heavy snare"],
        "desc": ["You can't move until you get free!"],
        "apply_message": "You are snared!",
        "rating": "bad",
        "show_in_info": true
    },
    {
        "type": "effect_type",
        "id": "beartrap",
        "name": ["Stuck in beartrap"],
        "desc": ["You can't move until you get free!"],
        "apply_message": "You are caught!",
        "rating": "bad",
        "show_in_info": true
    },
    {
        "type": "effect_type",
        "id": "glare",
        "name": ["Glare"],
        "desc": ["The sun is in your eyes."],
        "apply_message": "The sunlight's glare makes it hard to see.",
        "rating": "bad",
        "base_mods": {
            "per_mod": [-1]
        }
    },
    {
        "type": "effect_type",
        "id": "laserlocked",
        "name": ["Laser-targeted"],
        "desc": ["A laser sight is targeting you!"],
        "apply_message": "",
        "max_duration": 5,
        "rating": "bad"
    },
    {
        "type": "effect_type",
        "id": "was_laserlocked",
        "name": [""],
        "desc": [""],
        "apply_message": "",
        "max_duration": 5,
        "rating": "bad"
    },
    {
        "type": "effect_type",
        "id": "smoke",
        "name": ["Smoke"],
        "desc": ["You've inhaled a lungful of thick smoke."],
        "apply_message": "You inhale a lungful of thick smoke.",
        "rating": "bad",
        "miss_messages": [["Your lungs burn from the smoke.", 1]],
        "harmful_cough": true,
        "max_duration": 600,
        "base_mods" : {
            "str_mod": [-1],
            "dex_mod": [-1],
            "cough_chance": [10]
        },
        "show_in_info": true
    },
    {
        "type": "effect_type",
        "id": "teargas",
        "name": ["Tear gas"],
        "desc": ["You've been exposed to tear gas!"],
        "apply_message": "You inhale a lungful of tear gas.",
        "rating": "bad",
        "miss_messages": [["Your eyes burn from the tear gas.", 2]],
        "harmful_cough": true,
        "base_mods": {
            "str_mod": [-2],
            "dex_mod": [-2],
            "per_mod": [-5],
            "cough_chance": [3]
        },
        "show_in_info": true
    },
    {
        "type": "effect_type",
        "id": "boomered",
        "name": ["Boomered"],
        "desc": ["Range of Sight: 1;  You are covered in magenta bile!"],
        "apply_message": "You're covered in bile!",
        "rating": "bad",
        "base_mods": {
            "per_mod": [-3],
            "vomit_chance": [500]
        }
    },
    {
        "type": "effect_type",
        "id": "glowing",
        "name": ["Glowing"],
        "desc": ["You are covered in glowing goo!"],
        "apply_message": "You're covered in a glowing goo!",
        "rating": "bad",
        "base_mods": {
            "vomit_chance": [500]
        }
    },
    {
        "type": "effect_type",
        "id": "took_flumed"
    },
    {
        "type": "effect_type",
        "id": "took_xanax",
        "dur_add_perc": 22,
        "base_mods": {
            "stim_tick": [25],
            "stim_min":[-1],
            "stim_min_val":[-1]
        }
    },
    {
        "type": "effect_type",
        "id": "took_prozac"
    },
    {
        "type": "effect_type",
        "id": "in_pit",
        "name": ["Stuck in Pit"],
        "desc": ["You're stuck in a pit.  Sight distance is limited and you have to climb out."],
        "show_in_info": true
    },
    {
        "type": "effect_type",
        "id": "pkill1",
        "max_duration": 240,
        "base_mods": {
            "pkill_tick": [7],
            "pkill_min": [1],
            "pkill_max_val": [15]
        }
    },
    {
        "type": "effect_type",
        "id": "pkill2",
        "pkill_addict_reduces": true,
        "base_mods": {
            "pkill_tick": [7],
            "pkill_min": [2]
        }
    },
    {
        "type": "effect_type",
        "id": "pkill3",
        "pkill_addict_reduces": true,
        "base_mods": {
            "pkill_tick": [2],
            "pkill_min": [1]
        }
    },
    {
        "type": "effect_type",
        "id": "pkill_l",
        "pkill_addict_reduces": true,
        "base_mods": {
            "pkill_max_val": [40],
            "pkill_tick": [20],
            "pkill_min": [1]
        }
    },
    {
        "type": "effect_type",
        "id": "webbed",
        "name": ["Webbed"],
        "desc": ["You are covered in webs!"],
        "apply_message": "You're covered in webs!",
        "rating": "bad",
        "miss_messages": [["The webs constrict your movement.", 4]],
        "max_intensity": 3,
        "base_mods": {
            "speed_mod": [-20]
        },
        "scaling_mods": {
            "speed_mod": [-5]
        },
        "show_in_info": true
    },
    {
        "type": "effect_type",
        "id": "bite",
        "name": [
            "Bite",
            "Painful Bite"
        ],
        "desc": ["You have a nasty bite wound."],
        "apply_memorial_log": "Received a deep bite wound.",
        "remove_memorial_log": "Recovered from a bite wound.",
        "apply_message": "The bite wound feels really deep...",
        "resist_traits": ["INFRESIST"],
        "main_parts_only": true,
        "rating": "bad",
        "int_dur_factor": 1800,
        "max_intensity": 2,
        "scaling_mods": {
            "dex_mod": [-1, 0],
            "pain_chance_bot": [200],
            "pain_chance": [2, 1],
            "pain_min": [1],
            "pain_max_val": [10, 5]
        }
    },
    {
        "type": "effect_type",
        "id": "infected",
        "name": [
            "Infected",
            "Badly Infected",
            "Pus Filled"
        ],
        "desc": ["You have an infected wound."],
        "apply_memorial_log": "Contracted an infection.",
        "remove_memorial_log": "Recovered from an infection... this time.",
        "apply_message": "Your bite wound feels infected",
        "resist_traits": ["INFRESIST"],
        "main_parts_only": true,
        "rating": "bad",
        "int_dur_factor": 4800,
        "max_intensity": 3,
        "base_mods": {
            "pain_chance": [2, 1],
            "pain_chance_bot": [200],
            "pain_min": [1],
            "pain_max_val": [30, 20],
            "str_mod": [-1],
            "dex_mod": [-1],
            "vomit_chance": [1000, 1200],
            "sleep_min": [60, 30],
            "sleep_chance": [-102]
        },
        "scaling_mods": {
            "pain_max_val": [30, 20],
            "str_mod": [-1, -0.5],
            "dex_mod": [-1, -0.5],
            "vomit_chance": [-400],
            "sleep_chance": [101]
        }
    },
    {
        "type": "effect_type",
        "id": "recover",
        "name": ["Recovering From Infection"],
        "desc": ["You are recovering from an infection."],
        "rating": "bad",
        "max_intensity": 3,
        "int_dur_factor": 19200,
        "base_mods": {
            "pain_chance": [100],
            "pain_min": [1],
            "pain_max_val": [30],
            "str_mod": [-1],
            "dex_mod": [-1],
            "vomit_chance": [1000],
            "sleep_min": [60],
            "sleep_chance": [-102]
        },
        "scaling_mods": {
            "pain_max_val": [30],
            "str_mod": [-1],
            "dex_mod": [-1],
            "vomit_chance": [-400],
            "sleep_chance": [101]
        }
    },
    {
        "type": "effect_type",
        "id": "spores",
        "name": [
            "Spore dusted",
            "Spore covered",
            "Spore coated"
        ],
        "speed_name": "Spore covered",
        "desc": ["You can feel the tiny spores sinking directly into your flesh."],
        "max_intensity": 3,
        "int_decay_tick": 120,
        "int_add_val": 1,
        "main_parts_only": true,
        "base_mods": {
            "speed_mod": [-7]
        },
        "scaling_mods": {
            "speed_mod": [-3]
        }
    },
    {
        "type": "effect_type",
        "id": "fungus",
        "apply_memorial_log": "Contracted a fungal infection.",
        "remove_memorial_log": "Cured the fungal infection.",
        "miss_messages": [["You feel sick inside.", 1]],
        "speed_name": "Fungal infection",
        "rating": "bad",
        "max_intensity": 3,
        "resist_traits": ["POISRESIST"],
        "base_mods": {
            "speed_mod": [-10],
            "str_mod": [-1],
            "dex_mod": [-1]
        }
    },
    {
        "type": "effect_type",
        "id": "visuals",
        "name": ["Hallucinating"],
        "desc": ["You can't trust everything that you see."],
        "rating": "bad",
        "base_mods": {
            "int_mod": [-2],
            "dex_mod": [-1],
            "per_mod": [-4]
        }
    },
    {
        "type": "effect_type",
        "id": "rat",
        "name": ["Ratting"],
        "desc": ["You feel nauseous and rat-like."],
        "max_intensity": 100,
        "base_mods": {
            "int_mod": [-0.5],
            "str_mod": [-0.2],
            "per_mod": [-0.4]
        },
        "scaling_mods": {
            "int_mod": [-0.5],
            "str_mod": [-0.2],
            "per_mod": [-0.4]
        }
    },
    {
        "type": "effect_type",
        "id": "pblue",
        "base_mods": {
            "rad_chance": [600],
            "rad_min": [-1]
        }
    },
    {
        "type": "effect_type",
        "id": "iodine"
    },
    {
        "type": "effect_type",
        "id": "shakes",
        "name": ["Shakes"],
        "desc": ["Your hands just won't stop shaking."],
        "miss_messages": [["You tremble", 4]],
        "base_mods": {
            "str_mod": [-1],
            "dex_mod": [-4]
        }
    },
    {
        "type": "effect_type",
        "id": "bleed",
        "name": [
            "Bleeding",
            "Bad Bleeding",
            "Heavy Bleeding"
        ],
        "desc": [
            "You are slowly losing blood.",
            "You are losing blood.",
            "You are rapidly losing blood."
        ],
        "main_parts_only": true,
        "apply_message": "You're bleeding!",
        "rating": "bad",
        "max_intensity": 3,
        "int_decay_tick": 120,
        "int_add_val": 1,
        "base_mods": {
            "str_mod": [-1],
            "per_mod": [-1]
        },
        "show_in_info": true
    },
    {
        "type": "effect_type",
        "id": "slimed",
        "name": ["Slimed"],
        "desc": ["You're covered in thick goo!"],
        "apply_message": "You're covered in thick goo!",
        "rating": "bad",
        "miss_messages": [["This goo makes you slip", 2]],
        "base_mods": {
            "dex_mod": [-2],
            "speed_mod": [-25],
            "vomit_chance": [2100]
        },
        "show_in_info": true
    },
    {
        "type": "effect_type",
        "id": "hallu",
        "max_duration": 3600
    },
    {
        "type": "effect_type",
        "id": "cold",
        "name": [
            "Chilly",
            "Cold",
            "Freezing"
        ],
        "desc": [
            "Your %s is exposed to the cold.",
            "Your %s is very exposed to the cold.",
            "Your %s is dangerously cold!"
        ],
        "speed_name": "Cold",
        "max_intensity": 3,
        "part_descs": true,
        "base_mods": {
            "speed_mod": [-2]
        },
        "scaling_mods": {
            "speed_mod": [-7],
            "int_mod": [-0.5],
            "dex_mod": [-0.5],
            "hurt_min": [1],
            "hurt_chance": [200],
            "pkill_tick": [10],
            "pkill_min": [1],
            "pkill_max_val": [30],
            "stamina_chance": [2],
            "stamina_min": [-2]
        }
    },
    {
        "type": "effect_type",
        "id": "hot",
        "name": [
            "Warm",
            "Hot",
            "Scorching"
        ],
        "desc": [
            "Your %s feels warm.",
            "Your %s is sweating from the heat.",
            "Your %s is sweating profusely!"
        ],
        "speed_name": "Hot",
        "max_intensity": 3,
        "part_descs": true,
        "base_mods": {
            "speed_mod": [-2],
            "thirst_tick": [400],
            "thirst_chance": [2],
            "pain_min": [1],
            "pain_chance": [2],
            "pain_max_val": [-1],
            "hurt_min": [1],
            "hurt_chance": [-300],
            "stamina_chance": [2]
        },
        "scaling_mods": {
            "speed_mod": [-4],
            "thirst_min": [1],
            "thirst_tick": [-100],
            "pain_max_val": [10],
            "hurt_chance": [200],
            "stamina_min": [-1]
        }
    },
    {
        "type": "effect_type",
        "id": "frostbite",
        "name": [
            "Frostnip",
            "Frostbite"
        ],
        "desc": [
            "Your %s is frostnipped and has gone numb.",
            "Your %s is frostbitten!  Its tissues are frozen from the cold!"
        ],
        "part_descs": true,
        "speed_name": "Frostbite",
        "dur_add_perc": 0,
        "max_intensity": 2,
        "scaling_mods": {
            "speed_mod": [-5]
        }
    },
    {
        "type": "effect_type",
        "id": "frostbite_recovery",
        "name": ["Defrosting"],
        "desc": ["Your %s is starting to feel the damage cold has wrought."],
        "part_descs": true,
        "base_mods": {
            "pain_max_val": [40],
            "pain_chance": [2],
            "pain_min": [1]
        }
    },
    {
        "type": "effect_type",
        "id": "blisters",
        "name": ["Blisters"],
        "desc": ["Your %s is blistering from the intense heat."],
        "main_parts_only": true,
        "part_descs": true,
        "miss_messages": [["Your blisters distract you", 1]],
        "base_mods": {
            "dex_mod": [-1],
            "str_mod": [-1],
            "per_mod": [-1],
            "pain_max_val": [35],
            "pain_chance": [2],
            "pain_min": [1],
            "hurt_chance": [4],
            "hurt_min": [1]
        }
    },
    {
        "type": "effect_type",
        "id": "dermatik"
    },
    {
        "type": "effect_type",
        "id": "formication",
        "name": [
            "Itchy skin",
            "Writhing skin",
            "Bugs in skin"
        ],
        "desc": ["You stop to scratch yourself frequently; high INT helps you resist the urge."],
        "apply_message": "Your skin feels extremely itchy!",
        "rating": "bad",
        "main_parts_only": true,
        "max_intensity": 3,
        "base_mods": {
            "str_mod": [-0.34],
            "int_mod": [-1]
        },
        "scaling_mods": {
            "str_mod": [-0.34],
            "int_mod": [-1]
        }
    },
    {
        "type": "effect_type",
        "id": "sap",
        "name": ["Sap-coated"],
        "desc": ["You're coated in sap!"],
        "apply_message": "You're coated in sap!",
        "rating": "bad",
        "miss_messages": [["The sap's too sticky for you to fight effectively.", 3]],
        "base_mods": {
            "speed_mod": [-25],
            "dex_mod": [-3]
        }
    },
    {
        "type": "effect_type",
        "id": "common_cold",
        "name": ["Common Cold"],
        "desc": ["Symptoms alleviated by medication (cough syrup)."],
        "apply_memorial_log": "Caught a cold.",
        "remove_memorial_log": "Got over the cold.",
        "apply_message": "You feel a cold coming on...",
        "rating": "bad",
        "resist_effects": ["took_flumed"],
        "miss_messages": [["You're too stuffed up to fight effectively.", 1]],
        "base_mods": {
            "thirst_tick": [300],
            "thirst_min": [1],
            "fatigue_tick": [50],
            "fatigue_min": [1],
            "str_mod": [-3, -1],
            "dex_mod": [-1, 0],
            "per_mod": [-1, 0],
            "int_mod": [-2, -1],
            "cough_chance": [300, 0]
        }
    },
    {
        "type": "effect_type",
        "id": "flu",
        "name": ["Influenza"],
        "desc": ["Symptoms alleviated by medication (cough syrup)."],
        "apply_memorial_log": "Caught the flu.",
        "remove_memorial_log": "Got over the flu.",
        "apply_message": "You feel a flu coming on...",
        "rating": "bad",
        "resist_effects": ["took_flumed"],
        "base_mods": {
            "thirst_tick": [300],
            "thirst_min": [1],
            "fatigue_tick": [50],
            "fatigue_min": [1],
            "str_mod": [-4, -2],
            "dex_mod": [-2, 0],
            "per_mod": [-1, 0],
            "int_mod": [-2, -1],
            "pain_max_val": [15],
            "pain_min": [1, 0],
            "cough_chance": [300, 0],
            "vomit_chance": [3600, 7200]
        }
    },
    {
        "type": "effect_type",
        "id": "flushot",
        "blocks_effects": ["flu"]
    },
    {
        "type": "effect_type",
        "id": "cureall",
        "//": "This is the royal jelly effect, it should cure pretty much everything.",
        "removes_effects": ["fungus", "dermatik", "bloodworms", "paincysts", "brainworms", "tapeworm",
                            "blind", "poison", "stung", "badpoison", "foodpoison", "paralyzepoison",
                            "tetanus", "infected", "asthma", "common_cold", "flu"],
        "base_mods": {
            "pkill_min": [5]
        }
    },
    {
        "type": "effect_type",
        "id": "evil"
    },
    {
        "type": "effect_type",
        "id": "raising",
        "int_add_val": 1,
        "max_intensity": 100
    },
    {
        "type": "effect_type",
        "id": "attention"
    },
    {
        "type": "effect_type",
        "id": "jetinjector",
        "name": [
            "RX12 Healing Comedown",
            "RX12 Healing Rush"
        ],
        "desc": [
            "You feel completely drained.",
            "You feel the rush of stimulants in your body!"
        ],
        "apply_message": "You feel a rush as the chemicals flow through your body!",
        "decay_messages": [["The jet injector's chemicals wear off.  You feel AWFUL!", "bad"]],
        "rating": "good",
        "max_intensity": 2,
        "int_dur_factor": 50,
        "removes_effects": ["infected", "bite", "bleed", "fungus", "dermatik", "winded"],
        "base_mods": {
            "str_mod": [-1],
            "dex_mod": [-2],
            "per_mod": [-2],
            "int_mod": [-1]
        },
        "scaling_mods": {
            "str_mod": [2],
            "dex_mod": [3],
            "per_mod": [3],
            "int_mod": [1]
        }
    },
    {
        "type": "effect_type",
        "id": "stimpack",
        "name": [
            "RX11 Stimulant Comedown",
            "RX11 Stimulant Rush"
        ],
        "desc": [
            "You feel sluggish and slow.",
            "An intense surge of stimulants pulses through your body."
        ],
        "apply_message": "You feel an intense surge of stimulants pulse through your body!",
        "decay_messages": [["The stimulant combo is wearing off.  You feel sluggish.", "bad"]],
        "rating": "good",
        "max_intensity": 2,
        "int_dur_factor": 50,
        "removes_effects": ["winded"],
        "base_mods": {
            "speed_mod": [-5],
            "dex_mod": [-2],
            "per_mod": [-1],
            "int_mod": [-2]
        },
        "scaling_mods": {
            "speed_mod": [15],
            "str_mod": [1],
            "dex_mod": [4],
            "per_mod": [4],
            "int_mod": [-1],
            "stamina_min": [4],
            "stamina_max": [8]
        }
    },
    {
        "type": "effect_type",
        "id": "adrenaline",
        "name": [
            "Adrenaline Comedown",
            "Adrenaline Rush"
        ],
        "desc": [
            "You feel completely drained.",
            "You feel the rush of adrenaline in your body!"
        ],
        "apply_message": "You feel a surge of adrenaline!",
        "rating": "good",
        "decay_messages": [["Your adrenaline rush wears off.  You feel AWFUL!", "bad"]],
        "miss_messages": [["Your comedown throws you off.", 1]],
        "max_intensity": 2,
        "int_dur_factor": 150,
        "removes_effects": ["winded"],
        "base_mods": {
            "speed_mod": [-10],
            "str_mod": [-2],
            "dex_mod": [-2],
            "int_mod": [-1],
            "per_mod": [-1],
            "stamina_min": [-2]
        },
        "scaling_mods": {
            "speed_mod": [30],
            "str_mod": [5],
            "dex_mod": [4],
            "int_mod": [-7],
            "per_mod": [2],
            "stamina_min": [4]
        }
    },
    {
        "type": "effect_type",
        "id": "adrenaline_mycus",
        "name": [
            "Mycus Respite",
            "Mycus Wrath"
        ],
        "desc": [
            "Our fibers are stretched near breaking.  Local power diverted to regenerate.",
            "Our enemies are near, and violent action is imminent.  We are turgid."
        ],
        "apply_message": "Mycal wrath fills our fibers, and we grow turgid.",
        "rating": "good",
        "decay_messages": [["We require repose; our fibers are nearly spent...", "bad"]],
        "max_intensity": 2,
        "int_dur_factor": 150,
        "base_mods": {
            "speed_mod": [-10],
            "str_mod": [-2],
            "dex_mod": [-2],
            "int_mod": [-1],
            "per_mod": [-1],
            "stamina_min": [-2]
        },
        "scaling_mods": {
            "speed_mod": [30],
            "str_mod": [5],
            "dex_mod": [4],
            "int_mod": [-7],
            "per_mod": [2],
            "stamina_min": [4]
        }
    },
    {
        "type": "effect_type",
        "id": "meth",
        "name": [
            "Meth comedown",
            "High on Meth"
        ],
        "max_intensity": 2,
        "int_dur_factor": 200,
        "base_mods": {
            "speed_mod": [-20],
            "str_mod": [-3],
            "dex_mod": [-2],
            "int_mod": [-1],
            "per_mod": [-2],
            "vomit_chance": [2000],
            "stamina_min": [-4]
        },
        "scaling_mods": {
            "speed_mod": [30],
            "str_mod": [4],
            "dex_mod": [4],
            "int_mod": [3],
            "per_mod": [5],
            "fatigue_min": [1],
            "stamina_min": [8]
        }
    },
    {
        "type": "effect_type",
        "id": "cig",
        "name": ["Nicotine"],
        "desc": [
            "",
            "You smoked too much"
        ],
        "max_intensity": 2,
        "int_dur_factor": 600,
        "base_mods": {
            "int_mod": [1],
            "per_mod": [1]
        },
        "scaling_mods": {
            "str_mod": [-1],
            "dex_mod": [-1],
            "int_mod": [-1],
            "per_mod": [-1],
            "vomit_chance": [500]
        }
    },
    {
        "type": "effect_type",
        "id": "teleglow"
    },
    {
        "type": "effect_type",
        "id": "high",
        "name": ["High"],
        "apply_message": "You feel lightheaded.",
        "base_mods": {
            "int_mod": [-1],
            "per_mod": [-1]
        }
    },
    {
        "type": "effect_type",
        "id": "weed_high",
        "apply_message": "You feel lightheaded.",
        "miss_messages": [["That critter's jumping around like a jitterbug!  It needs to mellow out.", 1]],
        "base_mods": {
            "str_mod": [-1],
            "dex_mod": [-1],
            "per_mod": [-1]
        }
    },
    {
        "type": "effect_type",
        "id": "contacts",
        "name": ["Contact Lenses"],
        "desc": ["You are wearing contact lenses."],
        "apply_message": "You can see more clearly.",
        "remove_message": "Your vision starts to blur.",
        "rating": "good"
    },
    {
        "type": "effect_type",
        "id": "drunk",
        "name": [
            "Tipsy",
            "Drunk",
            "Trashed",
            "Wasted"
        ],
        "max_intensity": 4,
        "apply_message": "You feel lightheaded.",
        "int_dur_factor": 1000,
        "miss_messages": [["You feel woozy.", 1]],
        "base_mods": {
            "str_mod": [1],
            "vomit_chance": [-43],
            "sleep_chance": [-1003],
            "sleep_min": [2500],
            "sleep_max": [3500]
        },
        "scaling_mods": {
            "str_mod": [-0.67],
            "per_mod": [-1],
            "dex_mod": [-1],
            "int_mod": [-1.42],
            "vomit_chance": [21],
            "sleep_chance": [501]
        }
    },
    {
        "type": "effect_type",
        "id": "amigara",
        "apply_message": "You can't look away from the faultline...",
        "rating": "bad"
    },
    {
        "type": "effect_type",
        "id": "fearparalyze",
        "name": ["Feared"],
        "desc": ["You have been paralyzed by the fear."],
        "rating": "bad",
        "show_in_info": true
    },
    {
        "type": "effect_type",
        "id": "asthma",
        "name": [
            "Asthma",
            "Asthma",
            "Asthma",
            "Asthma",
            "Heavy Asthma",
            "Heavy Asthma"
        ],
        "apply_message": "You can't breathe... asthma attack!",
        "rating": "bad",
        "max_intensity": 6,
        "int_dur_factor": 200,
        "miss_messages": [["You're winded.", 3]],
        "base_mods": {
            "str_mod": [-2],
            "dex_mod": [-3],
            "speed_mod": [-20]
        },
        "scaling_mods": {
            "speed_mod": [-40]
        }
    },
    {
        "type": "effect_type",
        "id": "crushed",
        "apply_message": "The ceiling collapses on you!",
        "rating": "bad"
    },
    {
        "type": "effect_type",
        "id": "stemcell_treatment",
        "name": ["Stem cell treatment"],
        "desc": ["Your insides are shifting in strange ways as the treatment takes effect."],
        "apply_message": "You receive a pureed bone & enamel injection into your eyeball.",
        "rating": "bad"
    },
    {
        "type": "effect_type",
        "id": "valium",
        "removes_effects": ["shakes"],
        "base_mods": {
            "stim_tick": [25],
            "stim_chance": [2],
            "stim_min": [1],
            "stim_min_val": [-1]
        }
    },
    {
        "type": "effect_type",
        "id": "music"
    },
    {
        "type": "effect_type",
        "id": "relax_gas",
        "name": ["Relaxation gas"],
        "desc": ["Strength - 3;   Dexterity - 3;   Intelligence - 2;   Perception - 4\nYou are thoroughly relaxed and don't feel like moving.  Fighting?  Too much effort."],
        "apply_message": "You inhale sweetish gas.",
        "remove_message": "The slackness leaves your muscles.",
        "rating": "bad",
        "base_mods": {
            "str_mod": [-3],
            "dex_mod": [-3],
            "int_mod": [-2],
            "per_mod": [-4]
        }
    },
    {
        "type": "effect_type",
        "id": "tapeworm",
        "rating": "bad",
        "base_mods": {
            "hunger_chance": [50],
            "hunger_min": [1]
        }
    },
    {
        "type": "effect_type",
        "id": "bloodworms",
        "rating": "bad",
        "base_mods": {
            "thirst_tick": [100],
            "thirst_min": [1],
            "h_mod_chance": [512],
            "h_mod_min": [-10],
            "cough_chance": [300, 0]
        }
    },
    {
        "type": "effect_type",
        "id": "brainworms",
        "rating": "bad",
        "base_mods": {
            "pain_chance": [512],
            "pain_min": [2],
            "pain_max": [8],
            "h_mod_chance": [512],
            "h_mod_min": [-10]
        }
    },
    {
        "type": "effect_type",
        "id": "paincysts",
        "rating": "bad",
        "base_mods": {
            "pain_chance": [256],
            "pain_min": [1],
            "pain_max": [4],
            "fatigue_chance": [256],
            "fatigue_min": [1]
        }
    },
    {
        "type": "effect_type",
        "id": "tetanus",
        "rating": "bad",
        "resist_effects": ["valium"],
        "base_mods": {
            "dex_mod": [-4, 0]
        }
    },
    {
        "type": "effect_type",
        "id": "datura",
        "name": ["Experiencing Datura"],
        "desc": ["Buy the ticket, take the ride.  The datura has you now."],
        "rating": "bad",
        "base_mods": {
            "per_mod": [-6],
            "dex_mod": [-3],
            "thirst_chance": [8],
            "thirst_min": [1],
            "thirst_max_val": [20]
        }
    },
    {
        "type": "effect_type",
        "id": "grabbed",
        "name": ["Grabbed"],
        "desc": ["You have been grabbed by an attack.\nYou are being held in place and cannot dodge, and blocking is very difficult."],
        "rating": "bad",
        "max_duration": 2,
        "max_intensity": 15,
        "base_mods": {
            "speed_mod": [-15]
        },
        "scaling_mods": {
            "speed_mod": [-5]
        },
        "show_in_info": true
    },
    {
        "type": "effect_type",
        "id": "lack_sleep",
        "name": ["Lacking Sleep"],
        "desc": ["You haven't slept in a while, and it shows."],
        "apply_message": "You are too tired to function well.",
        "rating": "bad",
        "miss_messages": [["You don't have energy to fight.", 1]],
        "base_mods": {
            "speed_mod": [-5],
            "str_mod": [-1],
            "dex_mod": [-1],
            "int_mod": [-2],
            "per_mod": [-2]
        }
    },
    {
        "type": "effect_type",
        "id": "lying_down",
        "apply_message": "You lie down to go to sleep...",
        "rating": "neutral",
        "max_duration": 3000
    },
    {
        "type": "effect_type",
        "id": "sleep",
        "remove_message": "You wake up.",
        "rating": "neutral",
        "max_intensity": 24
    },
    {
        "type": "effect_type",
        "id": "alarm_clock"
    },
    {
        "type": "effect_type",
        "id": "slept_through_alarm"
    },
    {
        "type": "effect_type",
        "name": ["Playing an instrument"],
        "desc": ["You're playing an instrument.\nFocusing on playing music distracts you, slowing you down."],
        "id": "playing_instrument",
        "rating": "neutral",
        "max_duration": 2,
        "max_intensity": 100,
        "base_mods": {
            "speed_mod": [-1]
        },
        "scaling_mods": {
            "speed_mod": [-1]
        }
    },
    {
        "//": "On roof of a vehicle, aiming a turret",
        "type": "effect_type",
        "id": "on_roof"
    },
    {
        "type": "effect_type",
        "id": "corroding",
        "name": ["Corroding"],
        "desc": ["You're covered in acid!"],
        "apply_message": "You're covered in acid!",
        "rating": "bad",
        "max_duration": 30,
        "max_intensity": 5,
        "int_dur_factor": 5,
        "base_mods": {
            "hurt_min": [1],
            "hurt_chance": [1],
            "hurt_chance_bot": [10]
        },
        "scaling_mods": {
            "hurt_chance": [1]
        },
        "show_in_info": true
    },
    {
        "type": "effect_type",
        "id": "zapped",
        "name": ["Zapped"],
        "desc": ["You've been zapped with electricity and are barely able to move!"],
        "apply_message": "You're zapped!",
        "rating": "bad",
        "max_duration": 2,
        "dur_add_perc": 20,
        "base_mods": {
            "speed_mod": [-1000],
            "dex_mod": [-100]
        },
        "show_in_info": true
    },
    {
        "type": "effect_type",
        "id": "hypocalcemia",
        "name": [ "Hypocalcemia", "Weak bones", "Brittle bones" ],
        "desc": [ "A lack of calcium in your diet will make your bones progressively weaker." ],
        "apply_message": "Your bones are becoming more brittle.",
        "remove_message": "Your bones regain their usual strength.",
        "decay_messages": [
          [ "Your calcium deficiency is nearly resolved.", "good" ],
          [ "Your bones become stronger as your calcium deficiency improves.", "good" ]
        ],
        "max_intensity": 3,
        "rating": "bad"
    },
    {
        "type": "effect_type",
        "id": "anemia",
        "name": [ "Iron deficiency", "Early anemia", "Anemia" ],
        "desc": [ "A lack of iron in your diet will result in progressively worsening anemia." ],
        "apply_message": "You begin feeling increasingly tired and listless.",
        "remove_message": "You no longer feel anemic.",
        "decay_messages": [
          [ "Your iron deficiency is nearly resolved.", "good" ],
          [ "Your feel stronger as your anemia starts to improve.", "good" ]
        ],
        "max_intensity": 3,
        "rating": "bad"
    },
    {
        "type": "effect_type",
        "id": "hypovitA",
        "name": [ "VitA deficiency", "Poor vision", "Night blindness" ],
        "desc": [ "A lack of vitamin A in your diet will progressively worsen your vision." ],
        "apply_message": "You start struggling to make out the finer details.",
        "remove_message": "Your normal visual acuity returns.",
        "decay_messages": [
          [ "Your vitamin A deficiency is nearly resolved.", "good" ],
          [ "Your vision improves as your Vitamin A deficiency improves.", "good" ]
        ],
        "max_intensity": 3,
        "rating": "bad"
    },
    {
        "type": "effect_type",
        "id": "hypovitB",
        "name": [ "B12 deficiency", "Slow healing", "No healing" ],
        "desc": [ "A lack of vitamin B12 in your diet will affect your ability to heal." ],
        "apply_message": "Simple wounds are starting to concern you more than usual.",
        "remove_message": "Your wounds now heal normally.",
        "decay_messages": [
          [ "Your vitamin B12 deficiency is starting to resolve.", "good" ],
          [ "Your ability to heal returns as your Vitamin B12 deficiency improves.", "good" ]
        ],
        "max_intensity": 3,
        "rating": "bad"
    },
    {
        "type": "effect_type",
        "id": "scurvy",
        "name": [ "Early scurvy", "Scurvy", "Bad Scurvy" ],
        "desc": [ "A lack of vitamin C in your diet will result in progressively worse symptoms of scurvy." ],
        "apply_message": "You start to develop symptoms of scurvy.",
        "remove_message": "Your scurvy has resolved.",
        "decay_messages": [
          [ "Your vitamin C deficiency is starting to resolve.", "good" ],
          [ "Your scurvy lessens as your Vitamin C deficiency improves.", "good" ]
        ],
        "max_intensity": 3,
        "rating": "bad"
    },
    {
        "type": "effect_type",
        "id": "hypervitaminosis",
        "name": [ "Hypervitaminosis" ],
        "desc": [ "An excess of vitamins has badly affected your metabolism." ],
        "apply_message": "Your metabolism becomes unstable.",
        "remove_message": "Your metabolism becomes more stable.",
        "rating": "bad"
    },
    {
        "type": "effect_type",
        "id": "cough_suppress"
    },
    {
        "type": "effect_type",
        "id": "haslight",
        "name": [ "Lit up" ],
        "desc": [ "You are carrying a light and can't hide well." ],
        "max_duration": 1,
        "rating": "bad"
    },
    {
        "type": "effect_type",
        "id": "mending",
        "name": [ "Started recovery", "Recovering", "Mostly recovered" ],
        "desc": [ "This damaged limb is slowly regaining its functions." ],
        "//": "Duration is 10 days, but the actual time taken is probabilistic.",
        "max_duration": 144000,
        "int_dur_factor": 36000,
        "max_intensity": 3,
        "rating": "good"
    },
    {
        "type": "effect_type",
        "id": "disabled",
        "name": [ "Disabled" ],
        "desc": [ "This limb is damaged beyond use and may require a splint to recover." ],
        "//": "This sounds weird. We need <bp_affected> tag or something",
        "apply_message": "Your limb breaks!",
        "remove_message": "The broken limb has mended.",
        "max_duration": 2,
        "rating": "bad"
    },
    {
        "type": "effect_type",
<<<<<<< HEAD
        "id": "pkill",
        "name": [ "Painkillers" ],
        "max_intensity": 30,
        "int_dur_factor": 10,
        "scaling_mods": {
            "speed_mod": [-1]
        }
    },
    {
        "type": "effect_type",
        "id": "happy",
        "name": [ "Happy", "Happy", "Happy", "Happy", "Happy",
                  "Joyful", "Joyful", "Joyful", "Joyful", "Joyful",
                  "Elated" ],
        "max_duration": 250,
        "int_dur_factor": 10,
        "scaling_mods": {
            "speed_mod": [0.4],
            "str_mod": [0.0555],
            "dex_mod": [0.05],
            "int_mod": [0.08],
            "per_mod": [0.1]
        }
    },
    {
        "type": "effect_type",
        "id": "sad",
        "name": [ "Unhappy", "Unhappy", "Unhappy", "Unhappy", "Unhappy",
                  "Sad", "Sad", "Sad", "Sad", "Sad",
                  "Depressed" ],
        "max_intensity": 1000,
        "int_dur_factor": 10,
        "scaling_mods": {
            "speed_mod": [-0.4],
            "str_mod": [-0.0555],
            "dex_mod": [-0.05],
            "int_mod": [-0.08],
            "per_mod": [-0.1]
        },
        "miss_messages": [ [ "What's the point of fighting?", 1 ] ]
    },
    {
        "type": "effect_type",
        "id": "irradiated",
        "name": [ "Irradiated" ],
        "max_intensity": 2000,
        "int_dur_factor": 10,
        "scaling_mods": {
            "speed_mod": [-0.2],
            "str_mod": [-0.125],
            "dex_mod": [-0.09],
            "int_mod": [-0.1],
            "per_mod": [-0.083]
        },
        "miss_messages": [ [ "Radiation weakens you.", 1 ] ]
    },
    {
        "type": "effect_type",
        "id": "stim",
        "name": [ "Stimulants" ],
        "max_intensity": 1000,
        "int_dur_factor": 1,
        "scaling_mods": {
            "speed_mod": [0.33],
            "dex_mod": [0.1],
            "int_mod": [0.16],
            "per_mod": [0.14]
        }
    },
    {
        "type": "effect_type",
        "id": "depressants",
        "name": [ "Depressants" ],
        "max_intensity": 1000,
        "int_dur_factor": 1,
        "scaling_mods": {
            "speed_mod": [-0.25],
            "dex_mod": [-0.1],
            "int_mod": [-0.16],
            "per_mod": [-0.14]
        },
        "miss_messages": [ [ "You feel woozy.", 1 ] ]
    },
    {
        "type": "effect_type",
        "id": "stim_overdose",
        "name": [ "Stimulant Overdose" ],
        "max_intensity": 1000,
        "int_dur_factor": 1,
        "base_mods": {
            "dex_mod": [-1.88],
            "int_mod": [-1.1],
            "per_mod": [-1.25]
        },
        "scaling_mods": {
            "speed_mod": [-0.25],
            "dex_mod": [-0.125],
            "int_mod": [-0.0833],
            "per_mod": [-0.071]
        },
        "miss_messages": [ [ "You shake with the excess stimulation.", 1 ] ]
    }
=======
        "id": "milked",
        "name": [ "Milked" ],
        "desc": [ "The creature has been partially or fully milked." ],
        "max_duration": 14400
     }
>>>>>>> 105f8f5b
]<|MERGE_RESOLUTION|>--- conflicted
+++ resolved
@@ -1678,7 +1678,13 @@
     },
     {
         "type": "effect_type",
-<<<<<<< HEAD
+        "id": "milked",
+        "name": [ "Milked" ],
+        "desc": [ "The creature has been partially or fully milked." ],
+        "max_duration": 14400
+    },
+    {
+        "type": "effect_type",
         "id": "pkill",
         "name": [ "Painkillers" ],
         "max_intensity": 30,
@@ -1781,11 +1787,4 @@
         },
         "miss_messages": [ [ "You shake with the excess stimulation.", 1 ] ]
     }
-=======
-        "id": "milked",
-        "name": [ "Milked" ],
-        "desc": [ "The creature has been partially or fully milked." ],
-        "max_duration": 14400
-     }
->>>>>>> 105f8f5b
 ]