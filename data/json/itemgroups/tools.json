[
  {
    "id": "tools_blacksmith",
    "type": "item_group",
    "//": "Tools commonly used by blacksmiths",
    "items": [
      [ "anvil", 30 ],
      [ "chisel", 90 ],
      [ "crucible", 30 ],
      [ "swage", 60 ],
      [ "drift", 70 ],
      [ "metal_file", 90 ],
      [ "hotcut", 90 ],
      [ "metalworking_tongs", 90 ],
      [ "hammer", 90 ],
      [ "sandpaper", 90 ]
    ]
  },
  {
    "id": "tools_carpentry",
    "type": "item_group",
    "//": "Portable tools used for carpentry",
    "items": [
      { "group": "tools_common", "prob": 100 },
      { "item": "circsaw_off", "prob": 100, "charges": [ 0, 500 ] },
      { "item": "cordless_drill", "prob": 100, "charges": [ 0, 500 ] },
      { "item": "reciprocating_saw", "prob": 80, "charges": [ 0, 500 ] },
      { "item": "cordless_impact_wrench", "prob": 20, "charges": [ 0, 500 ] },
      [ "hand_drill", 20 ],
      { "item": "nailgun", "prob": 100, "charges": [ 0, 20 ] },
      [ "chisel", 10 ],
      { "group": "tools_toolbox", "prob": 12 },
      { "group": "tools_workshop", "prob": 3 },
      [ "sandpaper", 100 ]
    ]
  },
  {
    "id": "tools_construction",
    "type": "item_group",
    "//": "Industrial machinery used for construction",
    "items": [
      { "item": "brick_kiln", "prob": 80, "charges": [ 0, 1000 ] },
      { "item": "kiln", "prob": 40, "charges": [ 0, 1000 ] },
      { "item": "con_mix", "prob": 120, "charges": [ 0, 500 ] },
      { "item": "elec_jackhammer", "prob": 40, "charges": [ 0, 6600 ] },
      { "item": "reciprocating_saw", "prob": 80, "charges": [ 0, 500 ] },
      { "item": "cordless_impact_wrench", "prob": 20, "charges": [ 0, 500 ] },
      [ "metal_smoother", 90 ],
      { "item": "jackhammer", "prob": 40, "charges": [ 0, 1200 ] },
      { "group": "tools_toolbox", "prob": 20 },
      { "group": "tools_workshop", "prob": 5 },
      [ "recharge_station", 10 ],
      { "item": "angle_grinder", "prob": 30, "charges": [ 0, 500 ] }
    ]
  },
  {
    "id": "tools_common",
    "type": "item_group",
    "//": "Common household tools",
    "items": [
      [ "bucket", 5 ],
      [ "funnel", 50 ],
      [ "rake", 15 ],
      [ "rake_plastic", 25 ],
      [ "aluminum_stepladder", 5 ],
      { "item": "misc_repairkit", "prob": 25, "charges-min": 0 },
      [ "saw", 60 ],
      { "item": "bow_saw", "prob": 50 },
      { "group": "tools_common_small", "prob": 500 }
    ]
  },
  {
    "id": "tools_common_small",
    "type": "item_group",
    "//": "Common household tools that are small enough to fit in a bag",
    "items": [
      [ "hacksaw", 50 ],
      [ "hammer", 80 ],
      [ "pliers", 60 ],
      [ "big_pliers", 2 ],
      [ "screwdriver", 100 ],
      [ "screwdriver_set", 50 ],
      [ "socket_screwdriver_set", 10 ],
      [ "tin_snips", 10 ],
      [ "wrench", 20 ],
      [ "wrench_small", 20 ],
      [ "hand_pump", 10 ],
      [ "socket_wrench_set", 20 ],
      [ "pliers_locking", 20 ],
      [ "xacto", 40 ],
      [ "jumper_cable", 10 ],
      [ "extension_cable", 15 ],
      [ "hd_tow_cable", 5 ],
      [ "claw_bar", 2 ],
      [ "crowbar", 10 ],
      [ "thermometer", 5 ],
      [ "multitool", 10 ],
      [ "recharge_station", 10 ],
      [ "hand_crank_charger", 25 ],
      [ "metal_file", 10 ],
      [ "clamp", 10 ],
      [ "sandpaper", 80 ],
      { "group": "writing_utensils", "prob": 5 }
    ]
  },
  {
    "id": "tools_toolbox",
    "type": "item_group",
    "//": "A typical toolbox filled with tools.",
    "subtype": "collection",
    "container-item": "toolbox_empty",
    "on_overflow": "discard",
    "items": [
      [ "hammer", 80 ],
      [ "screwdriver_set", 65 ],
      [ "pliers_locking", 40 ],
      [ "wrench", 50 ],
      [ "wrench_small", 25 ],
      [ "hand_pump", 1 ],
      [ "funnel", 50 ],
      [ "metal_file", 40 ],
      [ "sandpaper", 65 ]
    ]
  },
  {
    "id": "tools_workshop",
    "type": "item_group",
    "//": "A typical toolbox filled with tools.",
    "subtype": "collection",
    "container-item": "toolbox_workshop_empty",
    "on_overflow": "discard",
    "items": [
      [ "hammer", 80 ],
      [ "screwdriver_set", 65 ],
      [ "pliers_locking", 40 ],
      [ "big_pliers", 5 ],
      [ "wrench", 75 ],
      [ "wrench_large", 20 ],
      [ "socket_wrench_set", 20 ],
      [ "funnel", 50 ],
      [ "metal_file", 40 ],
      [ "sandpaper", 65 ],
      [ "hacksaw", 30 ],
      [ "saw", 65 ],
      { "item": "bow_saw", "prob": 40 },
      [ "pin_reamer", 18 ],
      [ "clamp", 30 ],
      [ "boxcutter", 20 ],
      { "item": "nailgun", "prob": 15, "charges": [ 0, 20 ] },
      { "item": "circsaw_off", "prob": 25, "charges": [ 0, 500 ] },
      { "item": "reciprocating_saw", "prob": 20, "charges": [ 0, 500 ] },
      { "item": "cordless_impact_wrench", "prob": 10, "charges": [ 0, 500 ] },
      { "item": "cordless_drill", "prob": 45, "charges": [ 0, 500 ] }
    ]
  },
  {
    "id": "tools_general",
    "type": "item_group",
    "//": "Common tools you might find in a hardware store or in a shop.",
    "//2": "More professional/rare than tools_common; less likely to be in a home basement.",
    "items": [
      { "group": "tools_common", "prob": 100 },
      { "group": "tools_construction", "prob": 50 },
      { "group": "tools_carpentry", "prob": 100 },
      { "group": "tools_earthworking", "prob": 100 },
      { "group": "tools_electronics", "prob": 20 },
      { "group": "tools_lighting_industrial", "prob": 100 },
      { "group": "tools_mechanic", "prob": 20 },
      { "group": "tools_plumbing", "prob": 20 },
      [ "jumper_cable_heavy", 2 ],
      [ "lug_wrench", 20 ],
      [ "jerrycan", 10 ],
      [ "jerrycan_big", 10 ],
      { "item": "char_smoker", "prob": 5, "charges": [ 0, 300 ] },
      { "item": "dehydrator", "prob": 5, "charges": [ 0, 500 ] },
      [ "tongs", 1 ],
      [ "tourist_table", 1 ],
      [ "vac_mold", 10 ],
      [ "polycarbonate_sheet", 50 ],
      [ "sandpaper", 50 ],
      [ "plastic_sheet", 50 ],
      [ "shovel_snow", 10 ],
      [ "shovel_snow_plastic", 15 ],
      [ "hose_garden", 20 ],
      [ "big_pliers", 10 ],
      [ "heavy_crowbar", 10 ]
    ]
  },
  {
    "id": "tools_hunting",
    "type": "item_group",
    "//": "Gear that hunters take on hunting trips.",
    "items": [
      [ "binoculars", 15 ],
      [ "canteen", 25 ],
      [ "e_tool", 20 ],
      { "item": "flashlight", "prob": 20, "charges": [ 0, 300 ] },
      { "item": "heavy_flashlight", "prob": 15, "charges": [ 0, 300 ] },
      { "item": "goggles_nv", "prob": 5, "charges": [ 0, 100 ] },
      [ "hand_crank_charger", 15 ],
      { "item": "handflare", "prob": 20, "charges": 300 },
      [ "hatchet", 10 ],
      [ "storage_line", 5 ],
      [ "knife_folding", 25 ],
      [ "knife_hunting", 10 ],
      { "group": "knife_rambo_cont", "prob": 10 },
      [ "knife_swissarmy", 10 ],
      { "item": "mess_kit", "prob": 20 },
      [ "multitool", 10 ],
      [ "pockknife", 30 ],
      { "item": "pur_tablets", "container-item": "bottle_plastic_small", "prob": 10, "charges": [ 1, 15 ] },
      { "item": "ref_lighter", "prob": 20, "charges": [ 0, 50 ] },
      [ "rope_30", 20 ],
      [ "flint_steel", 10 ],
      { "item": "tinderbox", "prob": 10, "charges": [ 0, 100 ] },
      [ "lifestraw", 4 ],
      [ "chem_hexamine", 10 ],
<<<<<<< HEAD
      { "item": "esbit_stove", "prob": 15, "charges": [ 0, 50 ] },
      { "item": "teargas_sprayer", "prob": 15, "charges": 10 }
=======
      [ "light_snare_kit", 8 ],
      { "item": "esbit_stove", "prob": 15, "charges": [ 0, 50 ] }
>>>>>>> 7e63a049
    ]
  },
  {
    "id": "tools_earthworking",
    "type": "item_group",
    "//": "Portable tools for earthworking or farming",
    "items": [
      [ "ax", 80 ],
      [ "bucket", 40 ],
      { "item": "chainsaw_off", "prob": 30, "charges": [ 0, 450 ] },
      { "item": "elec_chainsaw_off", "prob": 30, "charges": [ 0, 500 ] },
      { "item": "polesaw_off", "prob": 10, "charges": [ 0, 450 ] },
      [ "g_shovel", 40 ],
      [ "hand_drill", 20 ],
      [ "hoe", 60 ],
      [ "pickaxe", 80 ],
      [ "pitchfork", 60 ],
      { "item": "trimmer_off", "prob": 20, "charges": [ 0, 600 ] },
      [ "scythe", 40 ],
      [ "shovel", 120 ],
      [ "sickle", 40 ],
      [ "rake", 20 ],
      [ "rake_plastic", 40 ],
      [ "shovel_snow", 20 ],
      [ "shovel_snow_plastic", 40 ],
      [ "shears", 40 ],
      [ "forged_shears", 40 ]
    ]
  },
  {
    "id": "tools_plumbing",
    "type": "item_group",
    "//": "Portable tools for plumbing and pipefitting",
    "items": [
      { "group": "tools_common_small", "prob": 100 },
      [ "wrench", 200 ],
      [ "wrench_large", 20 ],
      [ "big_pliers", 10 ],
      [ "claw_bar", 2 ],
      [ "crowbar", 10 ],
      [ "pliers", 200 ],
      [ "bucket", 50 ],
      [ "mop", 60 ],
      [ "mop_folded", 40 ],
      [ "shovel", 40 ],
      [ "hammer_sledge", 10 ],
      [ "hammer_sledge_short", 20 ],
      [ "hammer_sledge_engineer", 20 ],
      [ "hammer_sledge_heavy", 10 ],
      { "item": "spray_can", "prob": 100, "charges": [ 0, 10 ] },
      { "item": "permanent_marker", "prob": 50, "charges": [ 0, 500 ] },
      [ "funnel", 200 ],
      [ "hand_drill", 10 ],
      [ "vac_mold", 10 ],
      [ "polycarbonate_sheet", 50 ],
      [ "boltcutters", 150 ],
      [ "tin_snips", 30 ],
      { "item": "flashlight", "prob": 100, "charges": [ 0, 300 ] },
      { "item": "heavy_flashlight", "prob": 60, "charges": [ 0, 300 ] },
      [ "magnifying_glass", 20 ],
      { "item": "soldering_iron", "prob": 150, "charges": [ 0, 50 ] },
      { "item": "reciprocating_saw", "prob": 50, "charges": [ 0, 500 ] },
      { "item": "cordless_drill", "prob": 100, "charges": [ 0, 500 ] },
      [ "pin_reamer", 30 ],
      [ "clamp", 10 ],
      [ "sandpaper", 90 ]
    ]
  },
  {
    "id": "tools_electronics",
    "type": "item_group",
    "//": "Portable tools used by electricians and for electronics repair",
    "items": [
      { "group": "tools_common_small", "prob": 100 },
      { "item": "soldering_iron", "prob": 100, "charges": [ 0, 50 ] },
      [ "magnifying_glass", 100 ],
      { "item": "voltmeter", "prob": 10, "charges": [ 0, 100 ] },
      { "item": "multimeter", "prob": 100, "charges": [ 0, 100 ] },
      [ "recharge_station", 10 ],
      [ "vac_mold", 10 ],
      [ "polycarbonate_sheet", 50 ],
      [ "hand_crank_charger", 40 ]
    ]
  },
  {
    "id": "tools_entry",
    "type": "item_group",
    "//": "Tools used for forcing entry into a building",
    "items": [
      [ "boltcutters", 30 ],
      [ "crowbar", 50 ],
      [ "claw_bar", 25 ],
      [ "hammer_sledge", 5 ],
      [ "hammer_sledge_short", 5 ],
      [ "hammer_sledge_engineer", 10 ],
      [ "halligan", 10 ],
      [ "pike_pole", 10 ],
      [ "ny_hook", 10 ],
      [ "heavy_crowbar", 10 ]
    ]
  },
  {
    "id": "tools_home",
    "type": "item_group",
    "//": "Tools commonly found in the home or other domestic settings",
    "items": [
      { "group": "tools_common", "prob": 100 },
      { "group": "tools_lighting", "prob": 50 },
      { "group": "tools_tailor", "prob": 50 },
      { "group": "tools_toolbox", "prob": 4 },
      { "group": "tools_workshop", "prob": 1 }
    ]
  },
  {
    "id": "tools_mechanic",
    "type": "item_group",
    "//": "Equipment of any size commonly used by engineers and mechanics",
    "ammo": 100,
    "items": [
      [ "jack", 80 ],
      [ "lug_wrench", 80 ],
      [ "jack_small", 80 ],
      [ "vac_mold", 10 ],
      [ "polycarbonate_sheet", 50 ],
      {
        "collection": [
          { "item": "oxy_torch", "prob": 100 },
          {
            "distribution": [ { "item": "weldtank", "prob": 100, "count": [ 1, 2 ] }, { "item": "tinyweldtank", "prob": 100, "count": [ 1, 3 ] } ],
            "prob": 100
          },
          {
            "distribution": [
              { "item": "brazing_rod_bronze", "prob": 75, "charges": [ 100, 360 ] },
              { "item": "brazing_rod_alloy", "prob": 50, "charges": [ 80, 360 ] }
            ]
          }
        ],
        "prob": 80
      },
      [ "oxy_torch", 60 ],
      { "item": "weldtank", "prob": 60, "count": [ 1, 2 ] },
      { "item": "tinyweldtank", "prob": 60, "count": [ 1, 3 ] },
      { "item": "polisher", "prob": 70, "charges": [ 0, 100 ] },
      { "item": "angle_grinder", "prob": 5, "charges": [ 0, 500 ] },
      { "item": "welder", "prob": 10, "charges": [ 0, 500 ] },
      { "item": "small_propane_tank", "prob": 10, "count": [ 1, 5 ], "charges": [ 1000, 3000 ] },
      { "item": "medium_propane_tank", "prob": 20, "count": [ 1, 3 ], "charges": [ 5000, 15000 ] },
      { "item": "large_propane_tank", "prob": 15, "count": [ 1, 2 ], "charges": [ 20000, 60000 ] },
      { "item": "welding_blanket", "prob": 20, "count": [ 0, 1 ] },
      {
        "distribution": [
          { "item": "welding_rod_steel", "prob": 20, "charges": [ 50, 360 ] },
          { "item": "welding_rod_alloy", "prob": 10, "charges": [ 50, 360 ] },
          { "item": "welding_wire_steel", "prob": 15, "charges": [ 50, 360 ] },
          { "item": "welding_wire_alloy", "prob": 5, "charges": [ 50, 360 ] },
          { "item": "brazing_rod_bronze", "prob": 7, "charges": [ 50, 200 ] },
          { "item": "brazing_rod_alloy", "prob": 5, "charges": [ 50, 200 ] }
        ]
      },
      [ "clamp", 10 ],
      [ "goggles_welding", 80 ]
    ]
  },
  {
    "id": "full_survival_kit",
    "type": "item_group",
    "subtype": "collection",
    "container-item": "survival_kit_box",
    "items": [
      { "item": "knife_folding" },
      { "item": "flint_steel" },
      { "item": "whistle_multitool" },
      { "item": "glowstick", "charges": 1400 },
      { "item": "handflare", "count": 4, "charges": 300 },
      { "item": "pur_tablets", "container-item": "bottle_plastic_small", "charges": 15 },
      { "item": "pocket_survival" }
    ]
  },
  {
    "id": "used_survival_kit",
    "type": "item_group",
    "subtype": "collection",
    "container-item": "survival_kit_box",
    "items": [
      { "item": "knife_folding", "prob": 40 },
      { "item": "flint_steel", "prob": 50 },
      { "item": "whistle_multitool", "prob": 70 },
      { "item": "glowstick", "charges": 1400, "prob": 60 },
      { "item": "handflare", "count": [ 0, 4 ], "charges": 300 },
      { "item": "pur_tablets", "container-item": "bottle_plastic_small", "charges": [ 0, 15 ] },
      { "item": "pocket_survival", "prob": 40 }
    ]
  },
  {
    "id": "knife_rambo_full",
    "type": "item_group",
    "subtype": "collection",
    "container-item": "knife_rambo",
    "entries": [
      { "item": "fishing_hook_basic" },
      { "item": "needle_steel" },
      { "item": "pur_tablets", "count": 3 },
      { "item": "survival_match", "count": 3 },
      { "item": "thread_kevlar", "charges": 36 }
    ]
  },
  {
    "id": "knife_rambo_used",
    "type": "item_group",
    "subtype": "collection",
    "container-item": "knife_rambo",
    "entries": [
      { "item": "fishing_hook_basic", "prob": 50 },
      { "item": "needle_steel", "prob": 40 },
      { "item": "pur_tablets", "prob": 50, "count": [ 0, 3 ] },
      { "item": "survival_match", "prob": 50, "count": [ 0, 3 ] },
      { "item": "thread_kevlar", "charges": [ 0, 36 ] }
    ]
  },
  {
    "id": "knife_rambo_cont",
    "type": "item_group",
    "subtype": "distribution",
    "entries": [ { "group": "knife_rambo_full", "prob": 20 }, { "group": "knife_rambo_used", "prob": 80 } ]
  },
  {
    "id": "full_1st_aid",
    "type": "item_group",
    "subtype": "collection",
    "container-item": "1st_aid_box",
    "items": [
      { "item": "medical_tape", "charges": 20 },
      { "item": "aspirin", "charges": 10 },
      { "item": "disinfectant" },
      { "item": "saline" },
      { "item": "adhesive_bandages", "count": 6 },
      { "item": "bandages", "count": 3 },
      { "item": "medical_gauze", "count": 6 },
      { "item": "booklet_firstaid" },
      { "item": "scissors_medical" }
    ]
  },
  {
    "id": "full_ipok",
    "type": "item_group",
    "subtype": "collection",
    "container-item": "ipok",
    "items": [
      { "item": "medical_gauze", "count": 3 },
      { "item": "bandages", "count": 1 },
      { "item": "gloves_medical" },
      { "item": "tourniquet_upper" }
    ]
  },
  {
    "id": "used_1st_aid",
    "type": "item_group",
    "subtype": "collection",
    "container-item": "1st_aid_box",
    "items": [
      { "item": "medical_tape", "charges": [ 0, 20 ] },
      { "item": "aspirin", "charges": [ 0, 10 ] },
      { "item": "disinfectant", "charges": [ 0, 5 ] },
      { "item": "saline", "prob": 60 },
      { "item": "adhesive_bandages", "count": [ 0, 6 ] },
      { "item": "bandages", "count": [ 0, 3 ] },
      { "item": "medical_gauze", "count": [ 0, 6 ] },
      { "item": "booklet_firstaid", "prob": 50 },
      { "item": "scissors_medical", "prob": 50 }
    ]
  },
  {
    "id": "tools_medical",
    "type": "item_group",
    "//": "Portable medical equipment for doctors and paramedics (excludes consumables)",
    "items": [
      [ "scalpel", 50 ],
      [ "scissors_medical", 100 ],
      [ "stethoscope", 50 ],
      [ "syringe", 50 ],
      [ "thermometer", 50 ],
      [ "vacutainer", 50 ],
      [ "bag_body_bag", 10 ]
    ]
  },
  {
    "id": "full_ifak",
    "type": "item_group",
    "subtype": "collection",
    "container-item": "ifak_pouch",
    "items": [
      { "item": "medical_tape", "charges": 20 },
      { "item": "tourniquet_upper" },
      { "item": "quikclot", "charges": 5 },
      { "item": "bandages", "count": 9 },
      { "item": "medical_gauze", "count": 3 },
      { "item": "adhesive_bandages", "count": 3 },
      { "item": "pur_tablets", "container-item": "bottle_plastic_small", "charges": [ 0, 3 ] },
      { "item": "gloves_medical" },
      { "item": "scissors_medical" }
    ]
  },
  {
    "id": "used_ifak",
    "type": "item_group",
    "subtype": "collection",
    "container-item": "ifak_pouch",
    "items": [
      { "item": "medical_tape", "charges": [ 0, 20 ] },
      { "item": "tourniquet_upper", "prob": 20 },
      { "item": "quikclot", "charges": [ 0, 5 ] },
      { "item": "bandages", "count": [ 0, 9 ] },
      { "item": "medical_gauze", "count": [ 0, 3 ] },
      { "item": "adhesive_bandages", "count": [ 0, 3 ] },
      { "item": "pur_tablets", "container-item": "bottle_plastic_small", "charges": [ 0, 3 ] },
      { "item": "gloves_medical", "prob": 50 },
      { "item": "scissors_medical", "prob": 30 }
    ]
  },
  {
    "id": "tools_gunsmith",
    "type": "item_group",
    "//": "Tools used for working with guns and ammo",
    "items": [
      { "group": "tools_common", "prob": 50 },
      { "group": "tools_blacksmith", "prob": 50 },
      { "item": "large_repairkit", "prob": 50, "charges": [ 0, 500 ] },
      [ "puller", 100 ],
      [ "press", 100 ]
    ]
  },
  {
    "id": "tools_lighting",
    "type": "item_group",
    "//": "Light sources balanced according to rarity",
    "items": [
      { "item": "candle", "prob": 70, "charges": [ 0, 100 ] },
      { "item": "electric_lantern", "prob": 20, "charges": [ 0, 100 ] },
      { "item": "handflare", "prob": 50, "charges": 300 },
      { "item": "flashlight", "prob": 100, "charges": [ 0, 300 ] },
      { "item": "heavy_flashlight", "prob": 30, "charges": [ 0, 300 ] },
      { "item": "gasoline_lantern", "prob": 10, "charges": [ 0, 500 ] },
      { "item": "glowstick", "prob": 60, "charges": 1400 },
      { "item": "oil_lamp", "prob": 10, "charges": [ 0, 750 ] },
      { "item": "wearable_light", "prob": 15, "charges": [ 0, 100 ] },
      { "item": "propane_lantern", "prob": 15, "charges": [ 2000, 3000 ] }
    ]
  },
  {
    "id": "tools_lighting_industrial",
    "type": "item_group",
    "//": "Light sources used as industrial working equipment.",
    "items": [
      { "item": "flashlight", "prob": 100, "charges": [ 0, 300 ] },
      { "item": "heavy_flashlight", "prob": 40, "charges": [ 0, 300 ] },
      { "item": "wearable_light", "prob": 60, "charges": [ 0, 100 ] }
    ]
  },
  {
    "id": "tools_survival",
    "type": "item_group",
    "//": "Practical, small and light-weight tools for survival excluding camping gear.",
    "items": [
      [ "binoculars", 30 ],
      [ "canteen", 15 ],
      [ "e_tool", 10 ],
      [ "flaregun", 20 ],
      { "item": "handflare", "prob": 20, "charges": 300 },
      [ "hatchet", 10 ],
      [ "knife_hunting", 10 ],
      { "group": "knife_rambo_cont", "prob": 10 },
      [ "knife_swissarmy", 5 ],
      [ "knife_trench", 10 ],
      { "item": "mess_kit", "prob": 20 },
      { "item": "portable_stove", "prob": 2, "container-item": "nylon_bag", "sealed": false },
      [ "multitool", 5 ],
      [ "pockknife", 50 ],
      [ "knife_folding", 30 ],
      { "item": "pur_tablets", "container-item": "bottle_plastic_small", "prob": 10, "charges": [ 1, 15 ] },
      { "item": "ref_lighter", "prob": 20, "charges": [ 0, 50 ] },
      {
        "collection": [ { "item": "ref_lighter_butane" }, { "item": "butane_can", "charges": [ 350, 400 ] } ],
        "prob": 5
      },
      [ "signal_flare", 20 ],
      { "item": "sm_extinguisher", "prob": 20, "charges": 10 },
      [ "whistle", 20 ],
      [ "hand_crank_charger", 15 ],
      [ "flint_steel", 5 ],
      { "item": "tinderbox", "prob": 2, "charges": [ 0, 100 ] },
      [ "whistle_multitool", 1 ],
      [ "chem_hexamine", 10 ],
      { "item": "esbit_stove", "prob": 15, "charges": [ 0, 50 ] },
      [ "horse_tack", 3 ],
      [ "saddlebag", 5 ],
      [ "lifestraw", 3 ],
      [ "light_snare_kit", 3 ],
      { "item": "propane_lantern", "prob": 15, "charges": [ 2000, 3000 ] },
      { "item": "propane_cooker", "prob": 15, "charges": [ 2000, 3000 ] }
    ]
  },
  {
    "id": "tools_tailor",
    "type": "item_group",
    "items": [
      [ "awl_steel", 60 ],
      { "item": "loom_frame", "prob": 5 },
      [ "needle_curved", 30 ],
      [ "vac_mold", 10 ],
      [ "polycarbonate_sheet", 50 ],
      [ "scissors", 1000 ],
      { "item": "sewing_kit", "prob": 120, "charges-min": 0 },
      { "item": "shed_stick", "prob": 5 },
      { "item": "tailors_kit", "prob": 10, "charges-min": 0 },
      { "item": "electric_spinwheel", "prob": 10, "charges-min": 0 },
      [ "knitting_needles", 20 ],
      [ "kevlar_shears", 100 ]
    ]
  },
  {
    "id": "tools_commercial_tailor",
    "type": "item_group",
    "items": [
      [ "awl_steel", 150 ],
      [ "needle_curved", 30 ],
      [ "scissors", 1000 ],
      { "item": "sewing_kit", "prob": 10, "charges-min": 0 },
      { "item": "tailors_kit", "prob": 120, "charges-min": 0 },
      [ "kevlar_shears", 40 ]
    ]
  },
  {
    "type": "item_group",
    "id": "tools_science",
    "//": "tools and equipment you might find on lab benches of nearly any lab.",
    "items": [
      { "item": "chemistry_set", "prob": 5, "charges": [ 0, 500 ] },
      [ "chemistry_set_basic", 2 ],
      [ "analytical_set_basic", 5 ],
      [ "spectrophotometer", 5 ],
      [ "balance_small", 5 ],
      [ "cuvettes", 5 ],
      { "item": "ph_meter", "prob": 5, "charges": [ 0, 100 ] },
      { "item": "voltmeter", "prob": 5, "charges": [ 0, 100 ] },
      { "item": "multimeter", "prob": 5, "charges": [ 0, 100 ] },
      [ "melting_point", 5 ],
      [ "vortex", 5 ],
      { "item": "hotplate_induction", "prob": 5, "charges": [ 0, 500 ] },
      [ "jar_glass_sealed", 5 ],
      [ "jar_3l_glass_sealed", 5 ],
      [ "magnifying_glass", 5 ],
      [ "thermometer", 5 ],
      { "item": "geiger_off", "prob": 3, "charges": [ 0, 100 ] },
      [ "hygrometer", 3 ],
      [ "barometer", 3 ],
      [ "sextant", 1 ],
      { "item": "camera", "prob": 2, "charges": [ 0, 150 ] },
      { "item": "camera", "container-item": "camera_bag", "prob": 1, "charges": [ 0, 150 ] },
      [ "flask_glass", 10 ],
      [ "bottle_glass", 10 ],
      [ "thermos", 5 ],
      [ "test_tube", 10 ],
      [ "glass_tube_small", 5 ],
      [ "funnel", 10 ],
      [ "hose", 5 ],
      [ "steel_grille", 5 ],
      [ "coat_lab", 5 ],
      [ "gloves_medical", 5 ],
      [ "mask_dust", 5 ],
      { "item": "mask_filter", "prob": 5, "charges": [ 0, 100 ] },
      [ "gasfilter_s", 5 ],
      [ "glasses_safety", 5 ],
      { "item": "UPS_off", "prob": 3, "charges": [ 0, 1000 ] },
      [ "microscope", 5 ],
      [ "microscope_dissecting", 5 ],
      [ "funnel_separation", 3 ],
      { "item": "filter_paper_qualitative", "prob": 3, "charges-min": 10 },
      { "item": "filter_paper_quantitative", "prob": 3, "charges-min": 10 },
      [ "burette", 3 ],
      [ "rotovap", 3 ],
      [ "still_lab", 3 ],
      [ "gelbox", 5 ],
      [ "microcentrifuge", 5 ],
      [ "ketene_lamp", 1 ],
      [ "stopcock", 3 ],
      [ "beaker", 5 ],
      [ "gradcylinder", 5 ],
      [ "rack_test_tube", 5 ],
      [ "test_tube_micro", 5 ],
      [ "rack_test_tube_micro", 5 ],
      [ "stand_ring", 5 ],
      [ "stand_ring_clamps", 5 ],
      [ "syringe", 4 ],
      [ "xacto", 4 ],
      { "group": "cotton_ball_bag_used", "prob": 4 },
      { "group": "ammo_any_batteries_full", "prob": 50 },
      [ "acetylene_machine", 1 ],
      { "group": "writing_utensils", "prob": 5 }
    ]
  },
  {
    "id": "toy_radio_car",
    "type": "item_group",
    "subtype": "collection",
    "container-item": "rc_car_box",
    "items": [
      { "item": "radiocontrol" },
      { "item": "light_minus_battery_cell", "charges": 50, "count": 3 },
      { "item": "radio_car" },
      { "item": "bubblewrap", "count": 2 },
      { "item": "screwdriver" }
    ]
  },
  {
    "id": "fireman_cabinet",
    "type": "item_group",
    "subtype": "distribution",
    "ammo": 100,
    "items": [
      { "item": "extinguisher", "prob": 35 },
      { "item": "sm_extinguisher", "prob": 35 },
      {
        "collection": [
          { "item": "hose" },
          { "item": "sm_extinguisher" },
          { "item": "fire_ax", "prob": 50 },
          { "item": "crash_axe", "prob": 80 },
          { "item": "throw_extinguisher", "prob": 30, "count": [ 3, 5 ] }
        ],
        "prob": 30
      }
    ]
  },
  {
    "type": "item_group",
    "id": "tools_robotics",
    "//": "tools and equipment you might find on robotics laboratories.",
    "items": [
      [ "recipe_lab_elec", 4 ],
      { "item": "UPS_off", "prob": 6, "charges": [ 0, 1000 ] },
      [ "file", 10 ],
      [ "atomic_lamp", 1 ],
      { "item": "smart_lamp", "prob": 2, "charges": [ 0, 100 ] },
      [ "bot_manhack", 2 ],
      [ "teleporter", 1 ],
      { "item": "laptop", "prob": 4, "charges": [ 0, 500 ] },
      { "item": "plut_cell", "prob": 4, "charges": [ 1, 5 ] },
      [ "superglue", 30 ],
      [ "pliers", 10 ],
      [ "tin_snips", 10 ],
      { "item": "matches", "prob": 10, "charges": [ 1, 20 ] },
      [ "glasses_safety", 20 ],
      [ "vac_mold", 10 ],
      [ "polycarbonate_sheet", 50 ],
      [ "duct_tape", 8 ],
      { "item": "misc_repairkit", "prob": 15, "charges-min": 0 },
      { "item": "welder", "prob": 10, "charges": [ 0, 500 ] },
      { "item": "welding_blanket", "prob": 10, "count": [ 0, 1 ] },
      {
        "distribution": [
          { "item": "welding_rod_steel", "prob": 10, "charges": [ 50, 360 ] },
          { "item": "welding_rod_alloy", "prob": 5, "charges": [ 50, 360 ] },
          { "item": "welding_wire_steel", "prob": 20, "charges": [ 50, 360 ] },
          { "item": "welding_wire_alloy", "prob": 20, "charges": [ 50, 360 ] },
          { "item": "brazing_rod_bronze", "prob": 3, "charges": [ 50, 200 ] },
          { "item": "brazing_rod_alloy", "prob": 2, "charges": [ 50, 200 ] }
        ]
      },
      { "item": "soldering_iron", "prob": 8, "charges": [ 0, 50 ] },
      { "item": "extinguisher", "prob": 10, "charges": 100 },
      [ "magnifying_glass", 10 ],
      [ "multitool", 20 ],
      [ "vac_mold", 2 ],
      [ "screwdriver_set", 20 ],
      [ "socket_screwdriver_set", 20 ],
      { "item": "flashlight", "prob": 20, "charges": [ 0, 300 ] },
      [ "memory_card_science", 40 ],
      { "item": "camera_pro", "prob": 1, "charges": [ 0, 150 ] },
      { "item": "camera_pro", "container-item": "camera_bag", "prob": 1, "charges": [ 0, 150 ] },
      [ "element", 5 ],
      [ "light_battery_cell", 10 ],
      [ "goggles_welding", 20 ],
      { "item": "sm_extinguisher", "prob": 10, "charges": 10 },
      { "group": "tools_toolbox", "prob": 5 },
      [ "tool_belt", 10 ],
      [ "clamp", 10 ],
      [ "wrench", 10 ],
      [ "socket_wrench_set", 10 ],
      { "group": "writing_utensils", "prob": 5 }
    ]
  },
  {
    "id": "hand_tools",
    "type": "item_group",
    "items": [
      { "item": "flashlight", "prob": 35, "charges": [ 0, 300 ] },
      [ "wrench", 50 ],
      [ "hammer", 40 ],
      [ "saw", 50 ],
      { "item": "bow_saw", "prob": 40 },
      [ "ax", 20 ],
      [ "hacksaw", 50 ],
      [ "chipper", 60 ],
      [ "boltcutters", 50 ],
      [ "tin_snips", 50 ],
      [ "screwdriver", 35 ],
      [ "pin_reamer", 10 ],
      [ "metal_file", 10 ],
      [ "clamp", 20 ]
    ]
  },
  {
    "id": "power_tools",
    "type": "item_group",
    "items": [
      { "item": "chainsaw_off", "prob": 10, "charges": [ 0, 450 ] },
      { "item": "polesaw_off", "prob": 10, "charges": [ 0, 450 ] },
      { "item": "elec_chainsaw_off", "prob": 10, "charges": [ 0, 500 ] },
      { "item": "trimmer_off", "prob": 40, "charges": [ 0, 600 ] },
      { "item": "jackhammer", "prob": 50, "charges": [ 0, 1200 ] },
      { "item": "elec_jackhammer", "prob": 50, "charges": [ 0, 1320 ] },
      { "item": "reciprocating_saw", "prob": 50, "charges": [ 0, 500 ] },
      { "item": "cordless_impact_wrench", "prob": 30, "charges": [ 0, 500 ] },
      { "item": "circsaw_off", "prob": 10, "charges": [ 0, 500 ] },
      { "item": "angle_grinder", "prob": 20, "charges": [ 0, 500 ] },
      { "item": "masonrysaw_off", "prob": 50, "charges": [ 0, 450 ] }
    ]
  },
  {
    "id": "tools_tree_cutting",
    "type": "item_group",
    "//": "Axes and saws.",
    "items": [
      [ "ax", 100 ],
      { "item": "chainsaw_off", "prob": 80, "charges": [ 0, 400 ] },
      { "item": "polesaw_off", "prob": 75, "charges": [ 0, 400 ] },
      [ "saw", 100 ],
      { "item": "bow_saw", "prob": 80 },
      { "item": "circsaw_off", "prob": 50, "charges": [ 0, 500 ] },
      [ "circsaw_blade", 10 ],
      { "item": "elec_chainsaw_off", "prob": 35, "charges": [ 0, 500 ] }
    ]
  },
  {
    "id": "tools_fishingrods_commercial",
    "type": "item_group",
    "subtype": "distribution",
    "//": "Commercially available fishing rods",
    "items": [
      { "item": "fishing_rod_professional", "prob": 2 },
      { "item": "fishing_rod_2pc_packed", "prob": 4 },
      { "item": "fishing_rod_tele_packed", "prob": 3 }
    ]
  },
  {
    "id": "tools_fishingrods_portable",
    "type": "item_group",
    "subtype": "distribution",
    "//": "Fishing rods with better portability",
    "items": [
      { "item": "fishing_rod_2pc_packed", "prob": 3 },
      { "item": "fishing_rod_tele_packed", "prob": 3 },
      { "item": "plastichoboreel", "prob": 1 }
    ]
  },
  {
    "id": "tools_fishing_makeshift",
    "type": "item_group",
    "subtype": "distribution",
    "//": "Post-cataclysm makeshift fishing implements",
    "items": [ [ "fishing_rod_basic", 100 ], [ "fish_trap_basket", 100 ], [ "fishing_hook_bone", 100 ] ]
  }
]<|MERGE_RESOLUTION|>--- conflicted
+++ resolved
@@ -215,13 +215,9 @@
       { "item": "tinderbox", "prob": 10, "charges": [ 0, 100 ] },
       [ "lifestraw", 4 ],
       [ "chem_hexamine", 10 ],
-<<<<<<< HEAD
+      [ "light_snare_kit", 8 ],
       { "item": "esbit_stove", "prob": 15, "charges": [ 0, 50 ] },
       { "item": "teargas_sprayer", "prob": 15, "charges": 10 }
-=======
-      [ "light_snare_kit", 8 ],
-      { "item": "esbit_stove", "prob": 15, "charges": [ 0, 50 ] }
->>>>>>> 7e63a049
     ]
   },
   {
