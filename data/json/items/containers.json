--- conflicted
+++ resolved
@@ -3147,12 +3147,9 @@
     "price": 2000,
     "price_postapoc": 500,
     "to_hit": -4,
-<<<<<<< HEAD
     "bashing": 5,
     "capacity": 15000,
     "count": 15000,
-=======
->>>>>>> 5c08c4c3
     "material": [ "steel", "plastic" ],
     "symbol": ";",
     "color": "green",
@@ -3182,12 +3179,9 @@
     "price": 6000,
     "price_postapoc": 500,
     "to_hit": -4,
-<<<<<<< HEAD
     "bashing": 10,
     "capacity": 60000,
     "count": 60000,
-=======
->>>>>>> 5c08c4c3
     "material": [ "steel", "plastic" ],
     "symbol": ";",
     "color": "light_gray",
@@ -3217,12 +3211,9 @@
     "price": 6000,
     "price_postapoc": 500,
     "to_hit": -4,
-<<<<<<< HEAD
     "bashing": 10,
     "capacity": 300000,
     "count": 300000,
-=======
->>>>>>> 5c08c4c3
     "material": [ "steel", "plastic" ],
     "symbol": ";",
     "color": "light_gray",
