--- conflicted
+++ resolved
@@ -123,11 +123,7 @@
     "symbol": "%",
     "quench": 1,
     "healthy": 1,
-<<<<<<< HEAD
-    "calories": 2535,
-=======
     "calories": 535,
->>>>>>> d77f75ab
     "description": "A delicious honey sandwich.",
     "price": 500,
     "material": [ "honey", "wheat" ],
@@ -250,11 +246,7 @@
     "comestible_type": "FOOD",
     "symbol": "%",
     "quench": 8,
-<<<<<<< HEAD
-    "calories": 3365,
-=======
     "calories": 365,
->>>>>>> d77f75ab
     "description": "Some damned fool put honey on this peanut butter sandwich, who in their right mind- oh wait this is pretty good.",
     "price": 175,
     "material": [ "wheat", "honey" ],
