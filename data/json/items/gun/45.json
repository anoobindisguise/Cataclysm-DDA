[
  {
    "id": "TDI",
    "type": "GUN",
    "reload_noise_volume": 10,
    "name": "TDI Vector",
    "description": "The TDI Vector is a submachine gun with a unique, in-line design that makes recoil very manageable, even in the powerful .45 caliber.",
    "weight": 2600,
    "volume": "1750 ml",
    "price": 310000,
    "to_hit": -2,
    "bashing": 9,
    "material": [ "steel", "plastic" ],
    "symbol": "(",
    "color": "dark_gray",
    "ammo": "45",
    "skill": "smg",
    "dispersion": 280,
    "durability": 7,
    "burst": 20,
    "valid_mod_locations": [
      [ "accessories", 3 ],
      [ "barrel", 1 ],
      [ "bore", 1 ],
      [ "brass catcher", 1 ],
      [ "grip", 1 ],
      [ "mechanism", 4 ],
      [ "muzzle", 1 ],
      [ "rail", 1 ],
      [ "sights", 1 ],
      [ "sling", 1 ],
      [ "stock", 1 ],
      [ "underbarrel", 1 ]
    ],
    "magazine_well": 2,
    "magazines": [ [ "45", [ "tdi_mag" ] ] ]
  },
  {
    "id": "hk_ump45",
    "type": "GUN",
    "reload_noise_volume": 10,
    "name": "H&K UMP45",
    "description": "Developed as a successor to the MP5 submachine gun, the UMP45 retains the earlier model's supreme accuracy and low recoil, but in the higher .45 caliber.",
    "weight": 2300,
    "volume": "1250 ml",
    "price": 290000,
    "to_hit": -2,
    "bashing": 11,
    "material": [ "steel", "plastic" ],
    "symbol": "(",
    "color": "dark_gray",
    "ammo": "45",
    "skill": "smg",
    "ranged_damage": 1,
    "dispersion": 240,
    "durability": 8,
    "burst": 10,
    "valid_mod_locations": [
      [ "accessories", 3 ],
      [ "barrel", 1 ],
      [ "bore", 1 ],
      [ "brass catcher", 1 ],
      [ "grip", 1 ],
      [ "mechanism", 4 ],
      [ "muzzle", 1 ],
      [ "rail", 1 ],
      [ "sights", 1 ],
      [ "sling", 1 ],
      [ "stock", 1 ],
      [ "underbarrel", 1 ]
    ],
    "magazines": [ [ "45", [ "ump45mag" ] ] ]
  },
  {
    "id": "m1911",
    "copy-from": "pistol_base",
    "type": "GUN",
    "name": "M1911",
    "//": "You can get 'em for over US$1K if you want.  This is a fairly cheap remake.",
    "description": "The M1911 was the US Military standard-issue sidearm for most of the 20th Century.  It remains one of the most popular .45 pistols today.",
    "weight": 1035,
    "volume": "500 ml",
    "price": 78400,
    "to_hit": -2,
    "bashing": 12,
    "material": [ "steel", "plastic" ],
    "symbol": "(",
    "color": "light_gray",
    "ammo": "45",
    "dispersion": 480,
    "durability": 7,
    "magazine_well": 1,
    "magazines": [ [ "45", [ "m1911mag", "m1911bigmag" ] ] ]
  },
  {
    "id": "m1911_MEU",
    "copy-from": "m1911",
    "type": "GUN",
    "name": "M45A1",
    "description": "The M45A1 supplanted earlier M45 MEUSOC pistols in use by Force Recon elements of Marine Expeditionary Units.  Where the original M45 pistols were gutted M1911A1's hand-fitted by USMC armorers, the updated M45A1's are hardly different from any other commercial 1911 design save for their dual recoil springs.  Most were replaced in 2016 with Glock 19's due to logistics issues.",
    "weight": 1105,
    "price": 169900,
    "color": "brown_yellow",
    "dispersion": 420,
    "durability": 8
  },
  {
    "id": "mac_10",
    "type": "GUN",
    "reload_noise_volume": 10,
    "name": "MAC-10",
    "description": "The MAC-10 is a popular machine pistol originally designed for military use.  For many years they were the most inexpensive automatic weapon in the US, and enjoyed great popularity among criminals less concerned with quality firearms.",
    "weight": 2630,
    "volume": "750 ml",
    "price": 180000,
    "to_hit": -2,
    "bashing": 8,
    "material": "steel",
    "symbol": "(",
    "color": "dark_gray",
    "ammo": "45",
    "skill": "smg",
    "dispersion": 520,
    "durability": 7,
    "burst": 18,
    "built_in_mods": [ "wire_stock" ],
    "valid_mod_locations": [
      [ "accessories", 3 ],
      [ "barrel", 1 ],
      [ "bore", 1 ],
      [ "brass catcher", 1 ],
      [ "grip", 1 ],
      [ "mechanism", 4 ],
      [ "muzzle", 1 ],
      [ "rail", 1 ],
      [ "sights", 1 ],
      [ "sling", 1 ],
      [ "stock", 1 ],
      [ "underbarrel", 1 ]
    ],
    "magazine_well": 1,
    "magazines": [ [ "45", [ "mac10mag" ] ] ]
  },
  {
    "id": "rifle_45",
    "type": "GUN",
    "reload_noise_volume": 10,
    "name": "pipe rifle: .45",
    "name_plural": "pipe rifles: .45",
    "description": "A home-made rifle.  It is simply a pipe attached to a stock, with a hammer to strike the single round it holds.",
    "weight": 2114,
    "volume": "2 L",
    "price": 10000,
    "to_hit": -1,
    "bashing": 10,
    "material": [ "steel", "wood" ],
    "symbol": "(",
    "color": "brown",
    "ammo": "45",
    "skill": "rifle",
    "ranged_damage": 1,
    "dispersion": 550,
    "durability": 6,
    "loudness": 25,
    "clip_size": 1,
    "reload": 200,
    "barrel_length": 3,
    "valid_mod_locations": [
      [ "accessories", 2 ],
      [ "muzzle", 1 ],
      [ "sling", 1 ],
      [ "stock", 1 ],
      [ "grip mount", 1 ],
      [ "rail mount", 1 ],
      [ "sights mount", 1 ],
      [ "underbarrel mount", 1 ]
    ],
    "flags": [ "RELOAD_EJECT" ]
  },
  {
    "id": "smg_45",
    "copy-from": "smg_base",
    "type": "GUN",
    "name": "Luty SMG: .45",
    "name_plural": "Luty SMGs: .45",
    "description": "A Luty pattern makeshift smoothbore SMG crudely constructed out of various steel parts using some of the more advanced powered hand tools; likely one of the most complex guns that are feasible to make outside of a machine shop, but still very unreliable.  This one is chambered for .45 ACP cartridges and accepts MAC-10 magazines, or alternatively custom-made makeshift ones.",
    "//": "Crafting recipe must make use of angle grinder, bench grinder, set square and vise, which don't yet exist in game.",
    "weight": 3274,
    "volume": "1750 ml",
    "price": 20000,
    "to_hit": -1,
    "bashing": 10,
    "material": "steel",
    "color": "dark_gray",
    "ammo": "45",
    "ranged_damage": -4,
    "dispersion": 590,
    "durability": 4,
    "modes": [ [ "DEFAULT", "auto", 10 ] ],
    "loudness": 25,
    "barrel_length": 1,
    "valid_mod_locations": [
      [ "accessories", 3 ],
      [ "barrel", 1 ],
      [ "brass catcher", 1 ],
      [ "grip", 1 ],
      [ "magazine", 1 ],
      [ "muzzle", 1 ],
      [ "rail", 1 ],
      [ "sights", 1 ],
      [ "sling", 1 ],
      [ "stock", 1 ],
      [ "underbarrel", 1 ]
    ],
    "magazines": [ [ "45", [ "mac10mag", "smg_45_mag" ] ] ]
  },
  {
    "id": "surv_hand_cannon",
    "copy-from": "pistol_revolver",
    "type": "GUN",
    "name": "homemade hand cannon",
    "//": "On one hand, it's very big for a handgun. On the other, it's still a scrap weapon.",
    "description": "A large and heavy pistol evidently welded from scrap.  It's not pretty, but the .45 it's chambered with packs a serious punch.  Just watch out for the kick.",
    "weight": 1200,
    "volume": "1 L",
    "price": 60000,
    "to_hit": -3,
    "bashing": 12,
    "material": [ "steel" ],
    "symbol": "(",
    "color": "dark_gray",
    "ammo": "45",
    "ranged_damage": 2,
    "dispersion": 620,
    "durability": 7,
    "loudness": 25,
    "clip_size": 5
  },
  {
    "id": "tommygun",
    "type": "GUN",
    "reload_noise_volume": 10,
    "name": "Thompson submachine gun",
    "description": "An American-made submachine gun developed during the very end of World War I, too late to see action.  Infamous during the 1920s for its use by gangsters, and was used during World War II before being mostly replaced with less-expensive alternatives.",
    "weight": 4630,
    "volume": "2 L",
    "price": 450000,
    "to_hit": -2,
    "bashing": 10,
    "material": [ "steel", "wood" ],
    "symbol": "(",
    "color": "brown",
    "ammo": "45",
    "skill": "smg",
    "ranged_damage": 2,
    "dispersion": 360,
    "durability": 7,
    "burst": 10,
    "barrel_length": 2,
    "valid_mod_locations": [
      [ "accessories", 3 ],
      [ "barrel", 1 ],
      [ "bore", 1 ],
      [ "brass catcher", 1 ],
      [ "grip", 1 ],
      [ "mechanism", 4 ],
      [ "muzzle", 1 ],
      [ "rail", 1 ],
      [ "sights", 1 ],
      [ "sling", 1 ],
      [ "stock", 1 ],
      [ "underbarrel", 1 ]
    ],
    "magazines": [ [ "45", [ "thompson_mag", "thompson_bigmag", "thompson_drum" ] ] ]
  },
  {
    "id": "usp_45",
    "copy-from": "usp_9mm",
    "type": "GUN",
    "name": "USP .45",
    "ammo": "45",
    "ranged_damage": 0,
    "built_in_mods": [ "match_trigger" ],
    "magazines": [ [ "45", [ "usp45mag" ] ] ]
  },
  {
<<<<<<< HEAD
    "id": "mk23",
    "copy-from": "usp_45",
    "type": "GUN",
    "name": "MK 23 MOD 0",
    "description": "Jokingly referred to as \"The World's Only Crew-Served Pistol\", this massive pistol was designed as a primary weapon for select \"special operators\".  Its cumbersome nature, the introduction of the derivative HK USP series and the logistics of getting .45 ACP ammunition in theater doomed this behemoth to US SOCOM armories.  Like the USP, the Mk 23 is a remarkably reliable gun; someone could probably take out a nuclear equipped walking tank with this in their holster.",
    "weight": 1200,
    "volume": "1607 ml",
    "default_mods": [ "suppressor", "laser_sight" ],
    "flags": [ "WATERPROOF_GUN", "NEVER_JAMS" ]
=======
    "id": "walther_ppq_45",
    "copy-from": "pistol_base",
    "type": "GUN",
    "name": "Walther PPQ .45 ACP",
    "description": "The Walther PPQ is a semi-automatic pistol originating from the Walther P99QA, and maintains compatibility with some of its predecessor's accessories.  This model is chambered in .45 ACP.",
    "weight": 714,
    "volume": "470 ml",
    "price": 80000,
    "bashing": 8,
    "material": [ "plastic", "steel" ],
    "color": "dark_gray",
    "ammo": "45",
    "dispersion": 480,
    "durability": 9,
    "magazine_well": 1,
    "magazines": [ [ "45", [ "ppq45mag" ] ] ]
  },
  {
    "id": "hptjhp",
    "copy-from": "pistol_base",
    "type": "GUN",
    "name": "Hi-Point Model JHP",
    "description": "The Hi-Point Model JHP is a blowback operated semi automatic pistol designed by Hi-Point Firearms, which is known for making inexpensive firearms, and for making said firearms bulky and uncomfortable. Hi-Points have slides made with a zinc pot-metal which is relatively fragile compared to steel slides.",
    "weight": 800,
    "volume": "720 ml",
    "price": 7500,
    "to_hit": -2,
    "bashing": 8,
    "material": [ "plastic", "steel", "zinc" ],
    "color": "dark_gray",
    "ammo": "45",
    "dispersion": 480,
    "durability": 7,
    "magazine_well": 1,
    "magzines": [ [ "45", [ "hptjhpmag" ] ] ]
>>>>>>> 9119b820
  }
]<|MERGE_RESOLUTION|>--- conflicted
+++ resolved
@@ -284,7 +284,6 @@
     "magazines": [ [ "45", [ "usp45mag" ] ] ]
   },
   {
-<<<<<<< HEAD
     "id": "mk23",
     "copy-from": "usp_45",
     "type": "GUN",
@@ -294,7 +293,8 @@
     "volume": "1607 ml",
     "default_mods": [ "suppressor", "laser_sight" ],
     "flags": [ "WATERPROOF_GUN", "NEVER_JAMS" ]
-=======
+  },
+  {
     "id": "walther_ppq_45",
     "copy-from": "pistol_base",
     "type": "GUN",
@@ -330,6 +330,5 @@
     "durability": 7,
     "magazine_well": 1,
     "magzines": [ [ "45", [ "hptjhpmag" ] ] ]
->>>>>>> 9119b820
   }
 ]