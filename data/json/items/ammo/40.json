[
  {
    "id": "10mm",
    "copy-from": "40sw",
    "type": "AMMO",
    "name": "10mm Auto",
    "description": "10mm Auto ammunition with 180gr FMJ bullets.  The 10mm Auto round is one of the most powerful pistol cartridges available, although its usefulness is limited by high recoil.",
    "price": 2900,
    "count": 20,
    "relative": {
      "damage": 4,
      "pierce": 4,
      "dispersion": -10,
      "recoil": 20
    }
  },
  {
    "id": "40fmj",
    "copy-from": "40sw",
    "type": "AMMO",
<<<<<<< HEAD
    "name": ".40 FMJ",
=======
    "name": ".40 S&W FMJ",
    "name_plural": ".40 S&W FMJ",
>>>>>>> d181ad1c
    "description": ".40 S&W ammunition with 180gr FMJ bullets.  Designed to retain the 10mm Auto cartridge's power with lower recoil, the .40 S&W round became popular for law enforcement and personal defense.",
    "relative": {
      "damage": -3,
      "pierce": 6
    }
  },
  {
    "id": "40sw",
    "type": "AMMO",
<<<<<<< HEAD
    "name": ".40 S&W",
=======
    "name": ".40 S&W JHP",
    "name_plural": ".40 S&W JHP",
>>>>>>> d181ad1c
    "description": ".40 S&W ammunition with 135gr JHP bullets.  The .40 S&W round is a descended from the 10mm Auto cartridge and maintains most of its predecessor's strengths while reducing recoil.",
    "weight": 9,
    "volume": 1,
    "price": 2800,
    "material": [ "steel", "powder" ],
    "symbol": "=",
    "color": "yellow",
    "count": 40,
    "stack_size": 40,
    "ammo_type": "40",
    "casing": "40_casing",
    "range": 14,
    "damage": 26,
    "pierce": 4,
    "dispersion": 50,
    "recoil": 560,
    "effects": [ "COOKOFF" ]
  },
  {
    "id": "reloaded_10mm",
    "copy-from": "10mm",
    "type": "AMMO",
    "name": "reloaded 10mm Auto",
    "proportional": {
      "price": 0.7,
      "damage": 0.9,
      "dispersion": 1.1
    },
    "extend": { "effects": [ "RECYCLED" ] },
    "delete": { "effects": [ "NEVER_MISFIRES" ] }
  },
  {
    "id": "reloaded_40fmj",
    "copy-from": "40fmj",
    "type": "AMMO",
    "name": "reloaded .40 S&W FMJ",
    "proportional": {
      "price": 0.7,
      "damage": 0.9,
      "dispersion": 1.1
    },
    "extend": { "effects": [ "RECYCLED" ] },
    "delete": { "effects": [ "NEVER_MISFIRES" ] }
  },
  {
    "id": "reloaded_40sw",
    "copy-from": "40sw",
    "type": "AMMO",
    "name": "reloaded .40 S&W JHP",
    "proportional": {
      "price": 0.7,
      "damage": 0.9,
      "dispersion": 1.1
    },
    "extend": { "effects": [ "RECYCLED" ] },
    "delete": { "effects": [ "NEVER_MISFIRES" ] }
  }
]<|MERGE_RESOLUTION|>--- conflicted
+++ resolved
@@ -18,12 +18,7 @@
     "id": "40fmj",
     "copy-from": "40sw",
     "type": "AMMO",
-<<<<<<< HEAD
-    "name": ".40 FMJ",
-=======
     "name": ".40 S&W FMJ",
-    "name_plural": ".40 S&W FMJ",
->>>>>>> d181ad1c
     "description": ".40 S&W ammunition with 180gr FMJ bullets.  Designed to retain the 10mm Auto cartridge's power with lower recoil, the .40 S&W round became popular for law enforcement and personal defense.",
     "relative": {
       "damage": -3,
@@ -33,12 +28,7 @@
   {
     "id": "40sw",
     "type": "AMMO",
-<<<<<<< HEAD
-    "name": ".40 S&W",
-=======
     "name": ".40 S&W JHP",
-    "name_plural": ".40 S&W JHP",
->>>>>>> d181ad1c
     "description": ".40 S&W ammunition with 135gr JHP bullets.  The .40 S&W round is a descended from the 10mm Auto cartridge and maintains most of its predecessor's strengths while reducing recoil.",
     "weight": 9,
     "volume": 1,
