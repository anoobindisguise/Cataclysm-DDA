[
  {
    "abstract": "engine_combustion",
    "type": "vehicle_part",
    "location": "engine_block",
    "symbol": "*",
    "color": "light_red",
    "broken_color": "red",
    "damage_modifier": 80,
    "backfire_threshold": 0.25,
    "backfire_freq": 20,
    "noise_factor": 15,
    "damaged_power_factor": 0.25,
    "m2c": 50,
    "flags": [ "ENGINE", "TOOL_WRENCH", "E_COMBUSTION", "E_ALTERNATOR", "E_HIGHER_SKILL", "E_HEATER" ],
    "description": "A combustion engine.  Burns fuel from a tank in the vehicle."
  },
  {
    "abstract": "diesel_engine",
    "copy-from": "engine_combustion",
    "type": "vehicle_part",
    "fuel_type": "diesel",
<<<<<<< HEAD
    "fuel_options": [ "diesel", "biodiesel", "lamp_oil", "motor_oil" ],
    "cold_affects_start": true,
=======
    "fuel_options": [ "diesel", "biodiesel", "lamp_oil" ],
>>>>>>> 7787bc04
    "m2c": 65,
    "//": "40% energy efficiency",
    "extend": { "flags": [ "E_COLD_START" ] },
    "description": "A combustion engine.  Burns diesel fuel from a tank in the vehicle.  Can also burn biodiesel or lamp oil, though somewhat less efficiently."
  },
  {
    "abstract": "gasoline_engine",
    "copy-from": "engine_combustion",
    "type": "vehicle_part",
    "fuel_type": "gasoline",
    "m2c": 60,
    "//": "30% energy efficiency",
    "description": "A combustion engine.  Burns gasoline fuel from a tank in the vehicle."
  },
  {
    "abstract": "gas_turbine_engine",
    "copy-from": "engine_combustion",
    "type": "vehicle_part",
    "fuel_type": "gasoline",
    "fuel_options": [ "gasoline", "diesel", "lamp_oil", "motor_oil" ],
    "m2c": 60,
    "//": "25% energy efficiency",
    "description": "An advanced combustion engine.  Burns gasoline or diesel fuel from a tank in the vehicle.  Can also burn lamp oil, though somewhat less efficiently.  Better power-to-weight ratio than a traditional engine, but consumes more fuel."
  },
  {
    "id": "diesel_engine_i6",
    "copy-from": "diesel_engine",
    "type": "vehicle_part",
    "item": "i6_diesel",
    "difficulty": 4,
    "durability": 400,
    "epower": -350,
    "power": 223800,
    "energy_consumption": 559500,
    "breaks_into": [
      { "item": "steel_lump", "count": [ 30, 40 ] },
      { "item": "steel_chunk", "count": [ 30, 40 ] },
      { "item": "scrap", "count": [ 30, 40 ] }
    ],
    "damage_reduction": { "all": 100 }
  },
  {
    "id": "diesel_engine_v6",
    "copy-from": "diesel_engine",
    "type": "vehicle_part",
    "item": "v6_diesel",
    "difficulty": 4,
    "durability": 400,
    "epower": -250,
    "power": 149200,
    "energy_consumption": 373000,
    "breaks_into": [
      { "item": "steel_lump", "count": [ 30, 40 ] },
      { "item": "steel_chunk", "count": [ 30, 40 ] },
      { "item": "scrap", "count": [ 30, 40 ] }
    ],
    "damage_reduction": { "all": 100 }
  },
  {
    "id": "diesel_engine_v8",
    "copy-from": "diesel_engine",
    "type": "vehicle_part",
    "item": "v8_diesel",
    "difficulty": 4,
    "durability": 400,
    "epower": -350,
    "power": 242450,
    "energy_consumption": 606250,
    "breaks_into": [
      { "item": "steel_lump", "count": [ 30, 40 ] },
      { "item": "steel_chunk", "count": [ 30, 40 ] },
      { "item": "scrap", "count": [ 30, 40 ] }
    ],
    "damage_reduction": { "all": 100 }
  },
  {
    "id": "engine_1cyl",
    "copy-from": "gasoline_engine",
    "type": "vehicle_part",
    "item": "1cyl_combustion",
    "//": "10 HP scooter engine",
    "difficulty": 2,
    "durability": 150,
    "epower": 0,
    "power": 7370,
    "energy_consumption": 18425,
    "folded_volume": 6,
    "breaks_into": [
      { "item": "steel_lump", "count": [ 5, 10 ] },
      { "item": "steel_chunk", "count": [ 5, 10 ] },
      { "item": "scrap", "count": [ 5, 10 ] }
    ],
    "extend": { "flags": [ "FOLDABLE" ] },
    "damage_reduction": { "all": 40 }
  },
  {
    "id": "engine_1cyl_large",
    "copy-from": "gasoline_engine",
    "type": "vehicle_part",
    "item": "1cyl_combustion_large",
    "//": "55 HP high-performance water-cooled single-cylinder engine",
    "difficulty": 3,
    "durability": 150,
    "epower": 0,
    "power": 41000,
    "energy_consumption": 124500,
    "folded_volume": 8,
    "breaks_into": [
      { "item": "steel_lump", "count": [ 6, 12 ] },
      { "item": "steel_chunk", "count": [ 6, 12 ] },
      { "item": "scrap", "count": [ 6, 12 ] }
    ],
    "extend": { "flags": [ "FOLDABLE" ] },
    "damage_reduction": { "all": 40 }
  },
  {
    "id": "engine_1cyl_small",
    "copy-from": "gasoline_engine",
    "type": "vehicle_part",
    "item": "1cyl_combustion_small",
    "//": "5 HP lawnmower engine - a big pusher or small walk-behind",
    "fuel_type": "gasoline",
    "difficulty": 2,
    "durability": 120,
    "epower": 0,
    "power": 3728,
    "energy_consumption": 9320,
    "folded_volume": 3,
    "breaks_into": [
      { "item": "steel_lump", "count": [ 2, 4 ] },
      { "item": "steel_chunk", "count": [ 2, 4 ] },
      { "item": "scrap", "count": [ 2, 4 ] }
    ],
    "extend": { "flags": [ "FOLDABLE" ] },
    "damage_reduction": { "all": 40 }
  },
  {
    "id": "engine_inline4",
    "copy-from": "gasoline_engine",
    "type": "vehicle_part",
    "item": "i4_combustion",
    "difficulty": 2,
    "durability": 300,
    "epower": -150,
    "power": 93250,
    "energy_consumption": 311000,
    "breaks_into": [
      { "item": "steel_lump", "count": [ 20, 30 ] },
      { "item": "steel_chunk", "count": [ 20, 30 ] },
      { "item": "scrap", "count": [ 20, 30 ] }
    ],
    "damage_reduction": { "all": 50 }
  },
  {
    "id": "engine_v12",
    "copy-from": "gasoline_engine",
    "type": "vehicle_part",
    "item": "v12_combustion",
    "difficulty": 6,
    "durability": 600,
    "epower": -350,
    "power": 447600,
    "energy_consumption": 1492000,
    "breaks_into": [
      { "item": "steel_lump", "count": [ 45, 58 ] },
      { "item": "steel_chunk", "count": [ 45, 58 ] },
      { "item": "scrap", "count": [ 45, 58 ] }
    ],
    "damage_reduction": { "all": 110 }
  },
  {
    "id": "diesel_engine_v12",
    "copy-from": "diesel_engine",
    "type": "vehicle_part",
    "item": "v12_diesel",
    "difficulty": 7,
    "durability": 600,
    "epower": -400,
    "power": 447600,
    "energy_consumption": 1119000,
    "breaks_into": [
      { "item": "steel_lump", "count": [ 45, 58 ] },
      { "item": "steel_chunk", "count": [ 45, 58 ] },
      { "item": "scrap", "count": [ 45, 58 ] }
    ],
    "damage_reduction": { "all": 110 }
  },
  {
    "id": "engine_v6",
    "copy-from": "gasoline_engine",
    "type": "vehicle_part",
    "item": "v6_combustion",
    "difficulty": 3,
    "durability": 400,
    "epower": -200,
    "power": 149200,
    "energy_consumption": 497500,
    "breaks_into": [
      { "item": "steel_lump", "count": [ 30, 40 ] },
      { "item": "steel_chunk", "count": [ 30, 40 ] },
      { "item": "scrap", "count": [ 30, 40 ] }
    ],
    "damage_reduction": { "all": 100 }
  },
  {
    "id": "engine_v8",
    "copy-from": "gasoline_engine",
    "type": "vehicle_part",
    "item": "v8_combustion",
    "difficulty": 3,
    "durability": 400,
    "epower": -250,
    "power": 242450,
    "energy_consumption": 808200,
    "breaks_into": [
      { "item": "steel_lump", "count": [ 40, 50 ] },
      { "item": "steel_chunk", "count": [ 40, 50 ] },
      { "item": "scrap", "count": [ 40, 50 ] }
    ],
    "damage_reduction": { "all": 100 }
  },
  {
    "id": "engine_vtwin",
    "copy-from": "gasoline_engine",
    "type": "vehicle_part",
    "item": "v2_combustion",
    "difficulty": 2,
    "durability": 200,
    "epower": -50,
    "power": 37300,
    "energy_consumption": 124500,
    "folded_volume": 8,
    "breaks_into": [
      { "item": "steel_lump", "count": [ 10, 20 ] },
      { "item": "steel_chunk", "count": [ 10, 20 ] },
      { "item": "scrap", "count": [ 10, 20 ] }
    ],
    "extend": { "flags": [ "FOLDABLE" ] },
    "damage_reduction": { "all": 60 }
  },
  {
    "abstract": "steam_engine",
    "copy-from": "engine_combustion",
    "type": "vehicle_part",
    "fuel_type": "coal_lump",
    "fuel_options": [ "coal_lump", "charcoal" ],
    "looks_like": "diesel_engine_v12",
    "m2c": 65,
    "//": "50% energy efficiency",
    "extend": { "flags": [ "E_COLD_START" ] },
    "backfire_threshold": 0.7,
    "backfire_freq": 10,
    "noise_factor": 20,
    "description": "A closed cycle, external combustion steam engine.  Burns coal or charcoal from a bunker in the vehicle to produce steam.",
    "damage_reduction": { "all": 75 }
  },
  {
    "id": "engine_steam_makeshift",
    "copy-from": "steam_engine",
    "type": "vehicle_part",
    "item": "steam_watts_small",
    "difficulty": 4,
    "durability": 200,
    "epower": 0,
    "power": 55950,
    "energy_consumption": 112000,
    "breaks_into": [
      { "item": "steel_lump", "count": [ 30, 60 ] },
      { "item": "steel_chunk", "count": [ 30, 60 ] },
      { "item": "scrap", "count": [ 30, 60 ] },
      { "item": "water", "count": [ 50, 120 ] }
    ],
    "damage_reduction": { "all": 40 }
  },
  {
    "id": "engine_steam_small",
    "copy-from": "steam_engine",
    "type": "vehicle_part",
    "item": "steam_triple_small",
    "difficulty": 4,
    "durability": 200,
    "epower": 0,
    "power": 93250,
    "energy_consumption": 186500,
    "breaks_into": [
      { "item": "steel_lump", "count": [ 30, 60 ] },
      { "item": "steel_chunk", "count": [ 30, 60 ] },
      { "item": "scrap", "count": [ 30, 60 ] },
      { "item": "water", "count": [ 50, 120 ] }
    ]
  },
  {
    "id": "engine_steam_medium",
    "copy-from": "steam_engine",
    "type": "vehicle_part",
    "item": "steam_triple_medium",
    "difficulty": 4,
    "durability": 200,
    "epower": -20,
    "power": 149200,
    "energy_consumption": 298500,
    "breaks_into": [
      { "item": "steel_lump", "count": [ 30, 60 ] },
      { "item": "steel_chunk", "count": [ 30, 60 ] },
      { "item": "scrap", "count": [ 30, 60 ] },
      { "item": "water", "count": [ 50, 120 ] }
    ],
    "damage_reduction": { "all": 50 }
  },
  {
    "id": "engine_turbine_small",
    "copy-from": "gas_turbine_engine",
    "type": "vehicle_part",
    "item": "small_turbine_engine",
    "difficulty": 7,
    "durability": 400,
    "epower": -10,
    "power": 1006695,
    "energy_consumption": 4026780,
    "breaks_into": [
      { "item": "alloy_plate", "count": [ 1, 2 ] },
      { "item": "steel_lump", "count": [ 45, 58 ] },
      { "item": "steel_chunk", "count": [ 45, 58 ] },
      { "item": "scrap", "count": [ 45, 58 ] }
    ],
    "damage_reduction": { "all": 60 }
  },
  {
    "id": "engine_turbine_medium",
    "copy-from": "gas_turbine_engine",
    "type": "vehicle_part",
    "item": "medium_turbine_engine",
    "difficulty": 8,
    "durability": 400,
    "epower": -10,
    "power": 1416830,
    "energy_consumption": 5667320,
    "breaks_into": [
      { "item": "alloy_plate", "count": [ 2, 4 ] },
      { "item": "steel_lump", "count": [ 50, 65 ] },
      { "item": "steel_chunk", "count": [ 50, 65 ] },
      { "item": "scrap", "count": [ 50, 65 ] }
    ],
    "damage_reduction": { "all": 65 }
  },
  {
    "id": "engine_turbine_large",
    "copy-from": "gas_turbine_engine",
    "type": "vehicle_part",
    "item": "large_turbine_engine",
    "difficulty": 9,
    "durability": 400,
    "epower": -10,
    "power": 4474199,
    "energy_consumption": 17896796,
    "breaks_into": [
      { "item": "alloy_plate", "count": [ 4, 6 ] },
      { "item": "steel_lump", "count": [ 100, 120 ] },
      { "item": "steel_chunk", "count": [ 100, 120 ] },
      { "item": "scrap", "count": [ 100, 120 ] }
    ],
    "damage_reduction": { "all": 70 }
  }
]<|MERGE_RESOLUTION|>--- conflicted
+++ resolved
@@ -20,12 +20,7 @@
     "copy-from": "engine_combustion",
     "type": "vehicle_part",
     "fuel_type": "diesel",
-<<<<<<< HEAD
     "fuel_options": [ "diesel", "biodiesel", "lamp_oil", "motor_oil" ],
-    "cold_affects_start": true,
-=======
-    "fuel_options": [ "diesel", "biodiesel", "lamp_oil" ],
->>>>>>> 7787bc04
     "m2c": 65,
     "//": "40% energy efficiency",
     "extend": { "flags": [ "E_COLD_START" ] },
