--- conflicted
+++ resolved
@@ -1,165 +1,6 @@
 [
   {
-<<<<<<< HEAD
-    "abstract": "kitchen_unit_abstract",
-    "breaks_into": [
-      { "count": [ 4, 6 ], "item": "steel_lump" },
-      { "count": [ 4, 6 ], "item": "steel_chunk" },
-      { "count": [ 4, 6 ], "item": "scrap" },
-      { "item": "pan", "prob": 50 },
-      { "item": "pot", "prob": 50 }
-    ],
-    "broken_color": "light_cyan",
-    "broken_symbol": "x",
-    "categories": [ "utility" ],
-    "color": "light_cyan",
-    "damage_modifier": 10,
-    "damage_reduction": { "all": 30 },
-    "description": "A small but complete kitchen unit, powered from the vehicle's batteries.",
-    "durability": 80,
-    "flags": [ "CARGO", "OBSTACLE", "COVERED", "FLAT_SURF" ],
-    "pseudo_tools": [ { "id": "hotplate", "hotkey": "h" }, { "id": "pot" }, { "id": "pan" }, { "id": "water_faucet" } ],
-    "item": "kitchen_unit",
-    "location": "center",
-    "looks_like": "f_oven",
-    "name": { "str": "kitchen unit" },
-    "requirements": {
-      "install": { "skills": [ [ "mechanics", 3 ] ], "time": "60 m", "using": [ [ "vehicle_wrench_2", 1 ] ] },
-      "removal": { "skills": [ [ "mechanics", 2 ] ], "time": "30 m", "using": [ [ "vehicle_wrench_2", 1 ] ] },
-      "repair": {
-        "skills": [ [ "mechanics", 4 ] ],
-        "time": "20 m",
-        "using": [ [ "repair_welding_standard", 2 ], [ "soldering_standard", 10 ] ]
-      }
-    },
-    "size": "50 L",
-    "symbol": "&",
-    "type": "vehicle_part"
-  },
-  {
-    "abstract": "welding_rig_abstract",
-    "breaks_into": [
-      { "count": [ 3, 6 ], "item": "steel_lump" },
-      { "count": [ 3, 6 ], "item": "steel_chunk" },
-      { "count": [ 3, 6 ], "item": "scrap" },
-      { "charges": 0, "item": "welder", "prob": 50 }
-    ],
-    "broken_color": "light_red",
-    "broken_symbol": "x",
-    "categories": [ "utility" ],
-    "color": "light_red",
-    "damage_modifier": 10,
-    "damage_reduction": { "all": 24 },
-    "description": "A welding rig mounted in the vehicle, that draws power from the vehicle's batteries.  You still need glare protection.  'e'xamine the tile with the rig to use it to repair items in your inventory.  If you attempt to craft an item or perform a repair that requires a welder, you will be given the option of using the welding rig.",
-    "durability": 80,
-    "flags": [ "CARGO", "OBSTACLE", "COVERED" ],
-    "pseudo_tools": [ { "id": "welder", "hotkey": "w" }, { "id": "soldering_iron", "hotkey": "s" } ],
-    "item": "weldrig",
-    "location": "center",
-    "name": { "str": "welding rig" },
-    "requirements": {
-      "install": { "skills": [ [ "mechanics", 3 ] ], "time": "60 m", "using": [ [ "vehicle_wrench_2", 1 ] ] },
-      "removal": { "skills": [ [ "mechanics", 2 ] ], "time": "30 m", "using": [ [ "vehicle_wrench_2", 1 ] ] },
-      "repair": {
-        "skills": [ [ "mechanics", 4 ] ],
-        "time": "20 m",
-        "using": [ [ "repair_welding_standard", 2 ], [ "soldering_standard", 15 ] ]
-      }
-    },
-    "size": "50 L",
-    "symbol": "&",
-    "type": "vehicle_part"
-  },
-  {
-    "abstract": "craft_rig_abstract",
-    "breaks_into": [
-      { "count": [ 4, 7 ], "item": "steel_lump" },
-      { "count": [ 4, 7 ], "item": "steel_chunk" },
-      { "count": [ 4, 7 ], "item": "scrap" },
-      { "item": "pan", "prob": 50 },
-      { "item": "pot", "prob": 50 },
-      { "charges": 0, "item": "water_purifier", "prob": 50 },
-      { "charges": 0, "item": "vac_sealer", "prob": 50 },
-      { "charges": 0, "item": "dehydrator", "prob": 50 },
-      { "charges": 0, "item": "food_processor", "prob": 50 },
-      { "item": "press", "prob": 50 }
-    ],
-    "broken_color": "light_gray",
-    "broken_symbol": "x",
-    "categories": [ "utility" ],
-    "color": "light_green",
-    "damage_modifier": 10,
-    "damage_reduction": { "all": 20 },
-    "description": "A multi-function crafting station, with a water purifier, food dehydrator, vacuum sealer, and hand press for making ammo.  Draws power from the vehicle's batteries.  'e'xamine the tile with the kitchen buddy to access the water faucet or to purify water in a vehicle tank or in a container in your inventory.  If you attempt to craft an item that needs one of the kitchen buddy's functions, it will automatically be selected as a tool.",
-    "durability": 80,
-    "flags": [ "CARGO", "OBSTACLE", "COVERED" ],
-    "pseudo_tools": [
-      { "id": "vac_sealer" },
-      { "id": "dehydrator" },
-      { "id": "water_purifier", "hotkey": "p" },
-      { "id": "food_processor" },
-      { "id": "press" },
-      { "id": "puller" }
-    ],
-    "item": "craftrig",
-    "location": "center",
-    "looks_like": "f_sink",
-    "name": { "str": "FOODCO kitchen buddy" },
-    "requirements": {
-      "install": { "skills": [ [ "mechanics", 3 ] ], "time": "60 m", "using": [ [ "vehicle_wrench_2", 1 ] ] },
-      "removal": { "skills": [ [ "mechanics", 2 ] ], "time": "30 m", "using": [ [ "vehicle_wrench_2", 1 ] ] },
-      "repair": {
-        "skills": [ [ "mechanics", 4 ] ],
-        "time": "20 m",
-        "using": [ [ "repair_welding_standard", 2 ], [ "soldering_standard", 15 ] ]
-      }
-    },
-    "size": "50 L",
-    "symbol": "&",
-    "type": "vehicle_part"
-  },
-  {
-    "abstract": "chemlab_abstract",
-    "breaks_into": [
-      { "count": [ 4, 7 ], "item": "steel_lump" },
-      { "count": [ 4, 7 ], "item": "steel_chunk" },
-      { "count": [ 4, 7 ], "item": "scrap" },
-      { "charges": [ 30, 50 ], "item": "cable" },
-      { "charges": 0, "item": "chemistry_set", "prob": 50 },
-      { "charges": 0, "item": "hotplate", "prob": 50 }
-    ],
-    "broken_color": "light_gray",
-    "broken_symbol": "x",
-    "categories": [ "utility" ],
-    "color": "yellow",
-    "damage_modifier": 10,
-    "damage_reduction": { "all": 19 },
-    "description": "A small chemistry station, including a hotplate and electrolysis setup powered by the vehicle's batteries.  'e'xamine the tile with the chemistry lab to access the water faucet or to heat up food with the hotplate.  If you attempt to craft an item that needs one of the chemistry lab's functions, it will automatically be selected as a tool.",
-    "durability": 80,
-    "flags": [ "CARGO", "OBSTACLE", "COVERED" ],
-    "pseudo_tools": [ { "id": "chemistry_set", "hotkey": "h" }, { "id": "electrolysis_kit" }, { "id": "water_faucet" } ],
-    "item": "chemlab",
-    "location": "center",
-    "looks_like": "f_workbench",
-    "name": { "str": "onboard chemistry lab" },
-    "requirements": {
-      "install": { "skills": [ [ "mechanics", 3 ] ], "time": "60 m", "using": [ [ "vehicle_wrench_2", 1 ] ] },
-      "removal": { "skills": [ [ "mechanics", 2 ] ], "time": "30 m", "using": [ [ "vehicle_wrench_2", 1 ] ] },
-      "repair": {
-        "skills": [ [ "mechanics", 4 ] ],
-        "time": "20 m",
-        "using": [ [ "repair_welding_standard", 2 ], [ "soldering_standard", 5 ] ]
-      }
-    },
-    "size": "50 L",
-    "symbol": "&",
-    "type": "vehicle_part"
-  },
-  {
-    "abstract": "veh_forge_abstract",
-=======
     "id": "veh_forge",
->>>>>>> 4309094d
     "breaks_into": [
       { "count": [ 4, 5 ], "item": "steel_lump" },
       { "count": [ 4, 6 ], "item": "steel_chunk" },
@@ -184,7 +25,7 @@
       "removal": { "skills": [ [ "mechanics", 2 ] ], "time": "30 m", "using": [ [ "vehicle_wrench_2", 1 ] ] },
       "repair": {
         "skills": [ [ "mechanics", 4 ] ],
-        "time": "10 m",
+        "time": "60 m",
         "using": [ [ "repair_welding_standard", 2 ], [ "soldering_standard", 15 ] ]
       }
     },
@@ -218,7 +59,7 @@
       "removal": { "skills": [ [ "mechanics", 2 ] ], "time": "30 m", "using": [ [ "vehicle_wrench_2", 1 ] ] },
       "repair": {
         "skills": [ [ "mechanics", 4 ] ],
-        "time": "10 m",
+        "time": "60 m",
         "using": [ [ "repair_welding_standard", 2 ], [ "soldering_standard", 10 ] ]
       }
     },
@@ -247,8 +88,8 @@
       "removal": { "skills": [ [ "mechanics", 1 ] ], "time": "15 m", "using": [ [ "vehicle_wrench_2", 1 ] ] },
       "repair": {
         "skills": [ [ "mechanics", 3 ] ],
-        "time": "10 m",
-        "using": [ [ "repair_welding_standard", 2 ], [ "soldering_standard", 5 ] ]
+        "time": "60 m",
+        "using": [ [ "repair_welding_standard", 3 ], [ "soldering_standard", 5 ] ]
       }
     },
     "pseudo_tools": [ { "id": "oil_press_electric" } ],
