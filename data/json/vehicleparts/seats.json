[
  {
    "entries": [
      { "count": [ 2, 8 ], "item": "cotton_patchwork" },
      { "count": [ 1, 3 ], "item": "pipe" },
      { "count": [ 0, 2 ], "item": "spring" },
      { "count": [ 3, 5 ], "item": "scrap" }
    ],
    "id": "ig_vp_seat",
    "subtype": "collection",
    "type": "item_group"
  },
  {
    "entries": [
      { "count": [ 1, 5 ], "item": "leather" },
      { "count": [ 1, 3 ], "item": "cotton_patchwork" },
      { "count": [ 1, 3 ], "item": "pipe" },
      { "count": [ 0, 2 ], "item": "spring" },
      { "count": [ 3, 5 ], "item": "scrap" }
    ],
    "id": "ig_vp_seat_leather",
    "subtype": "collection",
    "type": "item_group"
  },
  {
    "id": "seat",
    "breaks_into": "ig_vp_seat",
    "broken_color": "red",
    "broken_symbol": "*",
    "categories": [ "operations", "passengers" ],
    "color": "red",
    "comfort": 2,
    "damage_modifier": 60,
    "damage_reduction": { "all": 2, "bash": 5 },
    "description": "A place to sit, or sleep if you're desperate.",
    "durability": 300,
    "flags": [ "SEAT", "BOARDABLE", "CARGO", "BELTABLE" ],
    "floor_bedding_warmth": 200,
    "item": "seat",
    "location": "center",
    "looks_like": "reclining_seat",
    "//": "weld repairs would mostly be the frame and springs of the seat, so low 6cm cost per quadrant",
    "name": { "str": "seat" },
    "requirements": {
      "install": { "skills": [ [ "mechanics", 1 ] ], "time": "30 m", "using": [ [ "vehicle_wrench_2", 1 ] ] },
      "removal": { "skills": [ [ "mechanics", 2 ] ], "time": "15 m", "using": [ [ "vehicle_wrench_2", 1 ] ] },
      "repair": {
        "skills": [ [ "mechanics", 2 ] ],
        "time": "30 m",
        "using": [ [ "repair_welding_standard", 1 ], [ "sewing_standard", 8 ] ]
      }
    },
    "size": "25 L",
    "symbol": "#",
    "symbols": { "vertical": "#", "vertical_left": "#", "vertical_right": "#", "left": "#", "right": "#", "rear": "#" },
    "type": "vehicle_part"
  },
  {
    "copy-from": "seat",
    "id": "seat_swivel_chair",
    "type": "vehicle_part"
  },
  {
    "copy-from": "seat",
    "id": "seat_windshield",
    "type": "vehicle_part"
  },
  {
    "id": "seat_leather",
    "breaks_into": "ig_vp_seat_leather",
    "copy-from": "seat",
    "item": "seat_leather",
    "name": { "str": "leather seat" },
    "type": "vehicle_part"
  },
  {
    "copy-from": "seat_leather",
    "id": "seat_windshield_leather",
    "type": "vehicle_part"
  },
  {
    "id": "reclining_seat",
    "copy-from": "seat",
    "comfort": 3,
    "description": "A place to sit, and the backrest reclines to make it an uncomfortable bed.",
    "durability": 100,
    "floor_bedding_warmth": 350,
<<<<<<< HEAD
    "item": "seat",
    "location": "center",
    "looks_like": "seat",
    "//": "weld repairs would mostly be the frame and springs of the seat, so low 6cm cost per quadrant",
=======
>>>>>>> cbf5743b
    "name": { "str": "reclining seat" },
    "size": "6250 ml",
    "extend": { "flags": [ "BED" ] },
    "type": "vehicle_part"
  },
  {
    "copy-from": "reclining_seat",
    "id": "reclining_seat_windshield",
    "type": "vehicle_part"
  },
  {
    "id": "reclining_seat_leather",
    "breaks_into": "ig_vp_seat_leather",
    "copy-from": "reclining_seat",
    "item": "seat_leather",
    "looks_like": "seat_leather",
    "name": { "str": "reclining leather seat" },
    "type": "vehicle_part"
  },
  {
    "copy-from": "reclining_seat_leather",
    "id": "reclining_seat_windshield_leather",
    "type": "vehicle_part"
  },
  {
    "id": "seat_back",
    "copy-from": "seat",
    "comfort": 4,
    "description": "A benchlike seat.  Mostly found in the second row, also known as the back or rear seat.",
    "floor_bedding_warmth": 500,
<<<<<<< HEAD
    "item": "seat",
    "location": "center",
    "looks_like": "seat",
    "//": "weld repairs would mostly be the frame and springs of the seat, so low 6cm cost per quadrant",
=======
>>>>>>> cbf5743b
    "name": { "str": "back seat" },
    "size": "30 L",
    "extend": { "flags": [ "BED" ] },
    "type": "vehicle_part"
  },
  {
    "id": "seat_back_leather",
    "copy-from": "seat_back",
    "breaks_into": "ig_vp_seat_leather",
    "item": "seat_leather",
    "looks_like": "seat_leather",
    "name": { "str": "leather back seat" },
    "type": "vehicle_part"
  },
  {
    "type": "vehicle_part",
    "id": "saddle",
    "copy-from": "seat",
    "name": { "str": "saddle" },
    "durability": 80,
    "description": "A padded wedge that you straddle, like a bicycle or motorcycle.",
    "folded_volume": "1250 ml",
    "//": "weld repairs would mostly be the frame, so low 4cm cost per quadrant",
    "comfort": 1,
    "item": "saddle",
    "requirements": {
      "install": { "skills": [ [ "mechanics", 1 ] ], "time": "200 s", "using": [ [ "vehicle_wrench_2", 1 ] ] },
      "removal": { "skills": [ [ "mechanics", 1 ] ], "time": "200 s", "using": [ [ "vehicle_wrench_2", 1 ] ] },
      "repair": {
        "skills": [ [ "mechanics", 2 ] ],
        "time": "20 m",
        "using": [ [ "repair_welding_standard", 1 ], [ "sewing_standard", 4 ] ]
      }
    },
    "breaks_into": [ { "item": "leather", "prob": 50 }, { "item": "scrap", "count": [ 1, 2 ] } ],
    "size": "0 ml",
    "extend": { "flags": [ "NONBELTABLE" ] },
    "delete": { "flags": [ "BELTABLE", "CARGO" ] }
  },
  {
    "copy-from": "saddle",
    "id": "saddle_pedal",
    "type": "vehicle_part"
  },
  {
    "copy-from": "saddle",
    "id": "saddle_motor",
    "type": "vehicle_part"
  },
  {
    "copy-from": "saddle",
    "id": "saddle_scooter",
    "type": "vehicle_part"
  },
  {
    "type": "vehicle_part",
    "id": "folding_seat",
    "copy-from": "saddle",
    "name": { "str": "foldable seat" },
    "comfort": 0,
    "floor_bedding_warmth": 0,
    "durability": 20,
    "description": "A crude seat, too uncomfortable to sleep in.",
    "item": "sheet",
    "folded_volume": "2500 ml",
    "location": "anywhere",
<<<<<<< HEAD
    "requirements": {
      "install": { "skills": [ [ "mechanics", 2 ] ], "time": "200 s", "using": [ [ "vehicle_wrench_2", 1 ] ] },
      "removal": { "skills": [ [ "mechanics", 2 ] ], "time": "200 s", "using": [ [ "vehicle_wrench_2", 1 ] ] },
      "repair": { "skills": [ [ "mechanics", 3 ] ], "time": "15 m", "using": [ [ "sewing_standard", 3 ] ] }
    },
    "flags": [ "SEAT", "BOARDABLE", "NONBELTABLE" ],
=======
>>>>>>> cbf5743b
    "breaks_into": [ { "item": "cotton_patchwork", "count": [ 1, 6 ] } ]
  },
  {
    "id": "metal_bench",
    "copy-from": "seat",
    "breaks_into": "ig_vp_prison_bench",
    "comfort": 0,
    "floor_bedding_warmth": 0,
    "description": "A steel bench with ankle and wrist restraints built in.  It looks very uncomfortable.",
    "durability": 450,
    "item": "steel_plate",
<<<<<<< HEAD
    "//": "more metal here so bigger weld cost - 20cm weld per damage quadrant",
    "location": "center",
    "looks_like": "seat",
=======
>>>>>>> cbf5743b
    "name": { "str": "steel bench" },
    "requirements": {
      "install": { "skills": [ [ "mechanics", 1 ] ], "time": "60 m", "using": [ [ "welding_standard", 5 ] ] },
      "removal": { "skills": [ [ "mechanics", 2 ] ], "time": "30 m", "using": "vehicle_weld_removal" },
      "repair": { "skills": [ [ "mechanics", 2 ] ], "time": "60 m", "using": [ [ "repair_welding_standard", 2 ] ] }
    },
    "size": "0 ml",
    "delete": { "flags": [ "CARGO" ] },
    "type": "vehicle_part"
  }
]<|MERGE_RESOLUTION|>--- conflicted
+++ resolved
@@ -85,13 +85,6 @@
     "description": "A place to sit, and the backrest reclines to make it an uncomfortable bed.",
     "durability": 100,
     "floor_bedding_warmth": 350,
-<<<<<<< HEAD
-    "item": "seat",
-    "location": "center",
-    "looks_like": "seat",
-    "//": "weld repairs would mostly be the frame and springs of the seat, so low 6cm cost per quadrant",
-=======
->>>>>>> cbf5743b
     "name": { "str": "reclining seat" },
     "size": "6250 ml",
     "extend": { "flags": [ "BED" ] },
@@ -122,13 +115,6 @@
     "comfort": 4,
     "description": "A benchlike seat.  Mostly found in the second row, also known as the back or rear seat.",
     "floor_bedding_warmth": 500,
-<<<<<<< HEAD
-    "item": "seat",
-    "location": "center",
-    "looks_like": "seat",
-    "//": "weld repairs would mostly be the frame and springs of the seat, so low 6cm cost per quadrant",
-=======
->>>>>>> cbf5743b
     "name": { "str": "back seat" },
     "size": "30 L",
     "extend": { "flags": [ "BED" ] },
@@ -195,15 +181,6 @@
     "item": "sheet",
     "folded_volume": "2500 ml",
     "location": "anywhere",
-<<<<<<< HEAD
-    "requirements": {
-      "install": { "skills": [ [ "mechanics", 2 ] ], "time": "200 s", "using": [ [ "vehicle_wrench_2", 1 ] ] },
-      "removal": { "skills": [ [ "mechanics", 2 ] ], "time": "200 s", "using": [ [ "vehicle_wrench_2", 1 ] ] },
-      "repair": { "skills": [ [ "mechanics", 3 ] ], "time": "15 m", "using": [ [ "sewing_standard", 3 ] ] }
-    },
-    "flags": [ "SEAT", "BOARDABLE", "NONBELTABLE" ],
-=======
->>>>>>> cbf5743b
     "breaks_into": [ { "item": "cotton_patchwork", "count": [ 1, 6 ] } ]
   },
   {
@@ -215,12 +192,7 @@
     "description": "A steel bench with ankle and wrist restraints built in.  It looks very uncomfortable.",
     "durability": 450,
     "item": "steel_plate",
-<<<<<<< HEAD
     "//": "more metal here so bigger weld cost - 20cm weld per damage quadrant",
-    "location": "center",
-    "looks_like": "seat",
-=======
->>>>>>> cbf5743b
     "name": { "str": "steel bench" },
     "requirements": {
       "install": { "skills": [ [ "mechanics", 1 ] ], "time": "60 m", "using": [ [ "welding_standard", 5 ] ] },
