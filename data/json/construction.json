--- conflicted
+++ resolved
@@ -762,10 +762,7 @@
             [ [ "hdframe", 1 ] ]
         ],
         "pre_special" : "check_empty",
-<<<<<<< HEAD
         "post_special" : "done_vehicle_hd"
-=======
-        "post_special" : "done_vehicle"
     },{
         "type" : "construction",
         "description" : "Start vehicle construction with wooden frame",
@@ -775,7 +772,7 @@
             [ [ "frame_wood", 1 ] ]
         ],
         "pre_special" : "check_empty",
-        "post_special" : "done_vehicle"
+        "post_special" : "done_vehicle_wood"
     },{
         "type" : "construction",
         "description" : "Start vehicle construction with extra light frame",
@@ -785,7 +782,6 @@
             [ [ "xlframe", 1 ] ]
         ],
         "pre_special" : "check_empty",
-        "post_special" : "done_vehicle"
->>>>>>> 293be6f9
+        "post_special" : "done_vehicle_light"
     }
 ]