--- conflicted
+++ resolved
@@ -934,7 +934,6 @@
         "post_terrain" : "f_fireplace"
     },{
         "type" : "construction",
-<<<<<<< HEAD
         "description" : "Build Fermenting Vat",
         "difficulty" : 0,
         "time" : 20,
@@ -965,7 +964,8 @@
         ],
         "pre_special" : "check_empty",
         "post_terrain" : "f_wood_keg"
-=======
+    },{
+        "type" : "construction",
         "description" : "Build Water Well",
         "difficulty" : 9,
         "time" : 480,
@@ -995,7 +995,6 @@
         ],
         "pre_terrain" : "t_covered_well",
         "post_terrain" : "t_water_pump"
->>>>>>> 6889335b
     },{
         "type" : "construction",
         "description" : "Deconstruct Furniture",
