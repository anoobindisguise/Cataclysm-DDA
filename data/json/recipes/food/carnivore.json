[
  {
    "type": "recipe",
    "activity_level": "LIGHT_EXERCISE",
    "result": "meat_cooked",
    "category": "CC_FOOD",
    "subcategory": "CSC_FOOD_MEAT",
    "skill_used": "cooking",
    "time": "15 m",
    "autolearn": true,
    "batch_time_factors": [ 67, 5 ],
    "qualities": [ { "id": "COOK", "level": 1 } ],
    "tools": [ [ [ "surface_heat", 20, "LIST" ] ] ],
    "//": "20u energy to cook a meat chunk per standard",
    "proficiencies": [ { "proficiency": "prof_food_prep" } ],
    "components": [ [ [ "meat", 1 ] ] ]
  },
  {
    "type": "recipe",
    "activity_level": "LIGHT_EXERCISE",
    "result": "peppermeat",
    "category": "CC_FOOD",
    "subcategory": "CSC_FOOD_MEAT",
    "skill_used": "cooking",
    "time": "17 m",
    "autolearn": true,
    "batch_time_factors": [ 67, 5 ],
    "qualities": [ { "id": "COOK", "level": 1 } ],
    "tools": [ [ [ "surface_heat", 20, "LIST" ] ] ],
    "//": "20u energy to cook a meat chunk per standard",
    "proficiencies": [ { "proficiency": "prof_food_prep" } ],
    "components": [ [ [ "meat", 1 ] ], [ [ "pepper", 1 ] ], [ [ "salt", 1 ], [ "seasoning_salt", 1 ] ] ]
  },
  {
    "type": "recipe",
    "activity_level": "LIGHT_EXERCISE",
    "result": "meat_fatty_cooked",
    "category": "CC_FOOD",
    "subcategory": "CSC_FOOD_MEAT",
    "skill_used": "cooking",
    "time": "15 m",
    "autolearn": true,
    "batch_time_factors": [ 67, 5 ],
    "qualities": [ { "id": "COOK", "level": 1 } ],
    "tools": [ [ [ "surface_heat", 20, "LIST" ] ] ],
    "//": "same weight as chunk of meat, so same power cost",
    "proficiencies": [ { "proficiency": "prof_food_prep" } ],
    "components": [ [ [ "porkbelly", 1 ], [ "raw_curing_fatty_meat", 1 ], [ "raw_cured_fatty_meat", 1 ] ] ]
  },
  {
    "type": "recipe",
    "activity_level": "LIGHT_EXERCISE",
    "result": "pepperfat",
    "category": "CC_FOOD",
    "subcategory": "CSC_FOOD_MEAT",
    "skill_used": "cooking",
    "time": "17 m",
    "autolearn": true,
    "batch_time_factors": [ 67, 5 ],
    "qualities": [ { "id": "COOK", "level": 1 } ],
    "tools": [ [ [ "surface_heat", 20, "LIST" ] ] ],
    "//": "same weight as chunk of meat, so same power cost",
    "proficiencies": [ { "proficiency": "prof_food_prep" } ],
    "components": [
      [ [ "porkbelly", 1 ], [ "raw_curing_fatty_meat", 1 ], [ "raw_cured_fatty_meat", 1 ] ],
      [ [ "pepper", 1 ] ],
      [ [ "salt", 1 ], [ "seasoning_salt", 1 ] ]
    ]
  },
  {
    "type": "recipe",
    "activity_level": "NO_EXERCISE",
    "result": "raw_curing_fatty_meat",
    "category": "CC_FOOD",
    "subcategory": "CSC_FOOD_MEAT",
    "skill_used": "cooking",
    "difficulty": 3,
    "time": "15 m",
    "autolearn": true,
    "batch_time_factors": [ 83, 2 ],
    "qualities": [ { "id": "COOK", "level": 2 } ],
    "proficiencies": [ { "proficiency": "prof_food_prep" }, { "proficiency": "prof_preservation" }, { "proficiency": "prof_food_curing" } ],
    "components": [
      [
        [ "salt_water", 1 ],
        [ "saline", 1 ],
        [ "salt", 1 ],
        [ "soysauce", 1 ],
        [ "seasoning_salt", 1 ],
        [ "pepper", 2 ],
        [ "chem_saltpetre", 1 ],
        [ "chem_black_powder", 47 ]
      ],
      [ [ "sugar_standard", 1, "LIST" ] ],
      [ [ "porkbelly", 1 ] ]
    ]
  },
  {
    "type": "recipe",
    "activity_level": "LIGHT_EXERCISE",
    "result": "cooked_marrow",
    "category": "CC_FOOD",
    "subcategory": "CSC_FOOD_MEAT",
    "skill_used": "cooking",
    "time": "20 m",
    "autolearn": true,
    "batch_time_factors": [ 67, 5 ],
    "qualities": [ { "id": "COOK", "level": 2 } ],
    "tools": [ [ [ "surface_heat", 4, "LIST" ] ] ],
    "//": "4u heat to cook 60g of flesh",
    "proficiencies": [ { "proficiency": "prof_food_prep" } ],
    "components": [ [ [ "edible_bonemarrow", 1, "LIST" ] ] ]
  },
  {
    "type": "recipe",
    "activity_level": "LIGHT_EXERCISE",
    "result": "pepperbone",
    "category": "CC_FOOD",
    "subcategory": "CSC_FOOD_MEAT",
    "skill_used": "cooking",
    "time": "22 m",
    "autolearn": true,
    "batch_time_factors": [ 67, 5 ],
    "qualities": [ { "id": "COOK", "level": 2 } ],
    "tools": [ [ [ "surface_heat", 5, "LIST" ] ] ],
    "proficiencies": [ { "proficiency": "prof_food_prep" } ],
    "components": [ [ [ "edible_bonemarrow", 1, "LIST" ] ], [ [ "pepper", 1 ] ], [ [ "salt", 1 ], [ "seasoning_salt", 1 ] ] ]
  },
  {
    "type": "recipe",
    "activity_level": "NO_EXERCISE",
    "result": "meat_scrap_cooked",
    "copy-from": "meat_cooked",
    "time": "45 s",
    "qualities": [ { "id": "COOK", "level": 1 } ],
    "tools": [ [ [ "surface_heat", 2, "LIST" ] ] ],
    "//": "2u heat to cook 30g of flesh",
    "components": [ [ [ "meat_scrap", 1 ], [ "human_meat_scrap", 1 ], [ "demihuman_meat_scrap", 1 ] ] ]
  },
  {
    "type": "recipe",
    "activity_level": "NO_EXERCISE",
    "result": "pepperscrap",
    "copy-from": "meat_cooked",
    "time": "45 s",
    "qualities": [ { "id": "COOK", "level": 1 } ],
    "tools": [ [ [ "surface_heat", 2, "LIST" ] ] ],
    "//": "2u heat to cook 30g of flesh",
    "components": [
      [ [ "meat_scrap", 1 ], [ "human_meat_scrap", 1 ], [ "demihuman_meat_scrap", 1 ] ],
      [ [ "pepper", 1 ] ],
      [ [ "salt", 1 ], [ "seasoning_salt", 1 ] ]
    ]
  },
  {
    "type": "recipe",
    "activity_level": "NO_EXERCISE",
    "result": "fish_scrap_cooked",
    "copy-from": "meat_cooked",
    "time": "45 s",
    "qualities": [ { "id": "COOK", "level": 1 } ],
    "tools": [ [ [ "surface_heat", 1, "LIST" ] ] ],
    "//": "fish scrap weighs 1/2 meat scrap = 1u energy",
    "components": [ [ [ "fish_scrap", 1 ] ] ]
  },
  {
    "type": "recipe",
    "activity_level": "LIGHT_EXERCISE",
    "result": "mutant_meat_cooked",
    "category": "CC_FOOD",
    "subcategory": "CSC_FOOD_MEAT",
    "skill_used": "cooking",
    "time": "15 m",
    "autolearn": true,
    "batch_time_factors": [ 67, 5 ],
    "qualities": [ { "id": "COOK", "level": 1 } ],
    "tools": [ [ [ "surface_heat", 20, "LIST" ] ] ],
    "//": "half the calories of meat chunk but still same weight so same cost at 20u",
    "proficiencies": [ { "proficiency": "prof_food_prep" } ],
    "components": [ [ [ "mutant_meat", 1 ] ] ]
  },
  {
    "type": "recipe",
    "activity_level": "LIGHT_EXERCISE",
    "result": "peppermutant",
    "category": "CC_FOOD",
    "subcategory": "CSC_FOOD_MEAT",
    "skill_used": "cooking",
    "time": "17 m",
    "autolearn": true,
    "batch_time_factors": [ 67, 5 ],
    "qualities": [ { "id": "COOK", "level": 1 } ],
    "tools": [ [ [ "surface_heat", 20, "LIST" ] ] ],
    "//": "20u heat to cook 300g of flesh",
    "proficiencies": [ { "proficiency": "prof_food_prep" } ],
    "components": [ [ [ "mutant_meat", 1 ] ], [ [ "pepper", 1 ] ], [ [ "salt", 1 ], [ "seasoning_salt", 1 ] ] ]
  },
  {
    "type": "recipe",
    "activity_level": "NO_EXERCISE",
    "result": "mutant_meat_scrap_cooked",
    "copy-from": "mutant_meat_cooked",
    "delete_flags": [ "BAD_TASTE" ],
    "time": "45 s",
    "qualities": [ { "id": "COOK", "level": 1 } ],
    "tools": [ [ [ "surface_heat", 2, "LIST" ] ] ],
    "//": "half the calories of meat scrap but still same weight so same cost at 2u",
    "components": [ [ [ "mutant_meat_scrap", 1 ] ] ]
  },
  {
    "type": "recipe",
    "activity_level": "NO_EXERCISE",
    "result": "pepperscrap_mutant",
    "copy-from": "mutant_meat_cooked",
    "delete_flags": [ "BAD_TASTE" ],
    "time": "47 s",
    "qualities": [ { "id": "COOK", "level": 1 } ],
    "tools": [ [ [ "surface_heat", 2, "LIST" ] ] ],
    "//": "2u heat to cook 30g of flesh",
    "components": [ [ [ "mutant_meat_scrap", 1 ] ], [ [ "pepper", 1 ] ], [ [ "salt", 1 ], [ "seasoning_salt", 1 ] ] ]
  },
  {
    "type": "recipe",
    "activity_level": "LIGHT_EXERCISE",
    "result": "mutant_human_cooked",
    "category": "CC_FOOD",
    "subcategory": "CSC_FOOD_MEAT",
    "skill_used": "cooking",
    "time": "15 m",
    "autolearn": true,
    "batch_time_factors": [ 67, 5 ],
    "qualities": [ { "id": "COOK", "level": 1 } ],
    "tools": [ [ [ "surface_heat", 20, "LIST" ] ] ],
    "//": "300g meat = 20u heat per usual",
    "proficiencies": [ { "proficiency": "prof_food_prep" } ],
    "components": [ [ [ "mutant_human_flesh", 1 ] ] ]
  },
  {
    "type": "recipe",
    "activity_level": "LIGHT_EXERCISE",
    "result": "peppermutant_human",
    "category": "CC_FOOD",
    "subcategory": "CSC_FOOD_MEAT",
    "skill_used": "cooking",
    "time": "17 m",
    "autolearn": true,
    "batch_time_factors": [ 67, 5 ],
    "qualities": [ { "id": "COOK", "level": 1 } ],
    "tools": [ [ [ "surface_heat", 20, "LIST" ] ] ],
    "//": "20u heat to cook 300g of flesh",
    "proficiencies": [ { "proficiency": "prof_food_prep" } ],
    "components": [ [ [ "mutant_human_flesh", 1 ] ], [ [ "pepper", 1 ] ], [ [ "salt", 1 ], [ "seasoning_salt", 1 ] ] ]
  },
  {
    "type": "recipe",
    "activity_level": "NO_EXERCISE",
    "result": "stomach_boiled",
    "category": "CC_FOOD",
    "subcategory": "CSC_FOOD_MEAT",
    "skill_used": "cooking",
    "time": "15 m",
    "autolearn": true,
    "batch_time_factors": [ 67, 5 ],
    "qualities": [ { "id": "BOIL", "level": 1 } ],
    "tools": [ [ [ "water_boiling_heat", 3, "LIST" ] ] ],
    "//": "2u for the water and boiling for 15 minutes, 1u for the weight of the stomach (144g, half a meat chunk)",
    "proficiencies": [ { "proficiency": "prof_food_prep" } ],
    "components": [ [ [ "stomach_large", 1 ] ], [ [ "water", 1 ], [ "water_clean", 1 ] ] ]
  },
  {
    "type": "recipe",
    "activity_level": "NO_EXERCISE",
    "result": "hstomach_boiled",
    "category": "CC_FOOD",
    "subcategory": "CSC_FOOD_MEAT",
    "skill_used": "cooking",
    "time": "15 m",
    "autolearn": true,
    "batch_time_factors": [ 67, 5 ],
    "qualities": [ { "id": "BOIL", "level": 1 } ],
    "tools": [ [ [ "water_boiling_heat", 3, "LIST" ] ] ],
    "//": "2u for the water and boiling for 15 minutes, 1u for the weight of the stomach (144g, half a meat chunk)",
    "proficiencies": [ { "proficiency": "prof_food_prep" } ],
    "components": [ [ [ "hstomach_large", 1 ] ], [ [ "water", 1 ], [ "water_clean", 1 ] ] ]
  },
  {
    "type": "recipe",
    "activity_level": "NO_EXERCISE",
    "result": "small_stomach_boiled",
    "category": "CC_FOOD",
    "subcategory": "CSC_FOOD_MEAT",
    "skill_used": "cooking",
    "time": "10 m",
    "autolearn": true,
    "batch_time_factors": [ 67, 5 ],
    "qualities": [ { "id": "BOIL", "level": 1 } ],
    "tools": [ [ [ "water_boiling_heat", 2, "LIST" ] ] ],
    "//": "small stomach is half weight of large stomach (72g) plus doesn't boil for full 15 extra minutes, so 2u boiling",
    "proficiencies": [ { "proficiency": "prof_food_prep" } ],
    "components": [ [ [ "stomach", 1 ] ], [ [ "water", 1 ], [ "water_clean", 1 ] ] ]
  },
  {
    "type": "recipe",
    "activity_level": "NO_EXERCISE",
    "result": "small_hstomach_boiled",
    "category": "CC_FOOD",
    "subcategory": "CSC_FOOD_MEAT",
    "skill_used": "cooking",
    "time": "10 m",
    "autolearn": true,
    "batch_time_factors": [ 67, 5 ],
    "qualities": [ { "id": "BOIL", "level": 1 } ],
    "tools": [ [ [ "water_boiling_heat", 2, "LIST" ] ] ],
    "//": "small stomach is half weight of large stomach (72g) plus doesn't boil for full 15 extra minutes, so 2u boiling",
    "proficiencies": [ { "proficiency": "prof_food_prep" } ],
    "components": [ [ [ "hstomach", 1 ] ], [ [ "water", 1 ], [ "water_clean", 1 ] ] ]
  },
  {
    "type": "recipe",
    "activity_level": "LIGHT_EXERCISE",
    "result": "froglegs_cooked",
    "category": "CC_FOOD",
    "subcategory": "CSC_FOOD_MEAT",
    "skill_used": "cooking",
    "time": "15 m",
    "autolearn": true,
    "batch_time_factors": [ 67, 5 ],
    "qualities": [ { "id": "COOK", "level": 1 } ],
    "tools": [ [ [ "surface_heat", 10, "LIST" ] ] ],
    "//": "100g weight so 10u power.",
    "proficiencies": [ { "proficiency": "prof_food_prep" } ],
    "components": [ [ [ "froglegs", 1 ] ] ]
  },
  {
    "type": "recipe",
    "activity_level": "LIGHT_EXERCISE",
    "result": "fish_cooked",
    "category": "CC_FOOD",
    "subcategory": "CSC_FOOD_MEAT",
    "skill_used": "cooking",
    "time": "15 m",
    "autolearn": true,
    "batch_time_factors": [ 67, 5 ],
    "qualities": [ { "id": "COOK", "level": 1 } ],
    "tools": [ [ [ "surface_heat", 10, "LIST" ] ] ],
    "//": "half weight of a meat chunk so 10u power.",
    "proficiencies": [ { "proficiency": "prof_food_prep" } ],
    "components": [ [ [ "fish", 1 ] ] ]
  },
  {
    "type": "recipe",
    "activity_level": "LIGHT_EXERCISE",
    "result": "lobster_cooked",
    "category": "CC_FOOD",
    "subcategory": "CSC_FOOD_MEAT",
    "skill_used": "cooking",
    "time": "15 m",
    "autolearn": true,
    "batch_time_factors": [ 67, 5 ],
    "qualities": [ { "id": "COOK", "level": 1 } ],
    "tools": [ [ [ "surface_heat", 10, "LIST" ] ] ],
    "//": "half weight of a meat chunk so 10u power.",
    "proficiencies": [ { "proficiency": "prof_food_prep" } ],
    "components": [ [ [ "lobster", 1 ] ] ]
  },
  {
    "type": "recipe",
    "activity_level": "LIGHT_EXERCISE",
    "result": "mollusk_cooked",
    "category": "CC_FOOD",
    "subcategory": "CSC_FOOD_MEAT",
    "skill_used": "cooking",
    "time": "15 m",
    "autolearn": true,
    "batch_time_factors": [ 67, 5 ],
    "qualities": [ { "id": "COOK", "level": 1 } ],
    "tools": [ [ [ "surface_heat", 10, "LIST" ] ] ],
    "//": "half weight of a meat chunk so 10u power.",
    "proficiencies": [ { "proficiency": "prof_food_prep" } ],
    "components": [ [ [ "mollusk", 1 ] ] ]
  },
  {
    "type": "recipe",
    "activity_level": "LIGHT_EXERCISE",
    "result": "gastropod_purged",
    "category": "CC_FOOD",
    "subcategory": "CSC_FOOD_MEAT",
    "skill_used": "cooking",
    "time": "20 m",
    "charges": 2,
    "autolearn": true,
    "batch_time_factors": [ 67, 5 ],
    "qualities": [ { "id": "BOIL", "level": 1 } ],
    "tools": [ [ [ "water_boiling_heat", 2, "LIST" ] ] ],
    "//": "2u of boiling heat since you boil them for a little while",
    "proficiencies": [ { "proficiency": "prof_food_prep" }, { "proficiency": "prof_forage_cooking" } ],
    "components": [ [ [ "snail_garden", 2 ] ], [ [ "water", 1 ], [ "water_clean", 1 ], [ "salt_water", 1 ] ] ]
  },
  {
    "type": "recipe",
    "activity_level": "LIGHT_EXERCISE",
    "result": "gastropod_cooked",
    "category": "CC_FOOD",
    "subcategory": "CSC_FOOD_MEAT",
    "skill_used": "cooking",
    "time": "15 m",
    "charges": 1,
    "autolearn": true,
    "batch_time_factors": [ 67, 5 ],
    "qualities": [ { "id": "COOK", "level": 1 } ],
    "tools": [ [ [ "surface_heat", 1, "LIST" ] ] ],
    "//": "1u of surface heat since 30g of snails",
    "proficiencies": [ { "proficiency": "prof_food_prep" }, { "proficiency": "prof_forage_cooking" } ],
    "components": [ [ [ "gastropod_purged", 1 ] ] ]
  },
  {
    "type": "recipe",
    "activity_level": "LIGHT_EXERCISE",
    "result": "tallow",
    "category": "CC_FOOD",
    "subcategory": "CSC_FOOD_MEAT",
    "skill_used": "cooking",
    "difficulty": 2,
    "time": "2 h",
    "charges": 12,
    "autolearn": true,
    "batch_time_factors": [ 75, 2 ],
    "qualities": [ { "id": "CUT", "level": 2 }, { "id": "BOIL", "level": 2 } ],
    "tools": [ [ [ "water_boiling_heat", 20, "LIST" ] ] ],
    "//": "total is 660g of fat, 5960 calories.  https://heygrillhey.com/beef-tallow/ shows 4 hours of low boil to make 11610 calories of tallow, so halve that, 2 hours boiling ish",
    "proficiencies": [ { "proficiency": "prof_food_prep" }, { "proficiency": "prof_knife_skills" } ],
    "components": [ [ [ "fat", 3 ] ], [ [ "water", 3 ], [ "water_clean", 3 ] ] ]
  },
  {
    "type": "recipe",
    "activity_level": "LIGHT_EXERCISE",
    "result": "mutant_tallow",
    "copy-from": "tallow",
    "qualities": [ { "id": "CUT", "level": 2 }, { "id": "BOIL", "level": 2 } ],
    "tools": [ [ [ "water_boiling_heat", 20, "LIST" ] ] ],
    "//": "total is 660g of fat, 5960 calories.  https://heygrillhey.com/beef-tallow/ shows 4 hours of low boil to make 11610 calories of tallow, so halve that, 2 hours boiling ish",
    "proficiencies": [ { "proficiency": "prof_food_prep" }, { "proficiency": "prof_knife_skills" } ],
    "components": [ [ [ "mutant_fat", 3 ] ], [ [ "water", 3 ], [ "water_clean", 3 ] ] ]
  },
  {
    "type": "recipe",
    "activity_level": "LIGHT_EXERCISE",
    "result": "mutant_human_tallow",
    "copy-from": "tallow",
    "qualities": [ { "id": "CUT", "level": 2 }, { "id": "BOIL", "level": 2 } ],
    "tools": [ [ [ "water_boiling_heat", 20, "LIST" ] ] ],
    "//": "total is 660g of fat, 5960 calories.  https://heygrillhey.com/beef-tallow/ shows 4 hours of low boil to make 11610 calories of tallow, so halve that, 2 hours boiling ish",
    "proficiencies": [ { "proficiency": "prof_food_prep" }, { "proficiency": "prof_knife_skills" } ],
    "components": [ [ [ "mutant_human_fat", 3 ] ], [ [ "water", 3 ], [ "water_clean", 3 ] ] ]
  },
  {
    "type": "recipe",
<<<<<<< HEAD
    "activity_level": "LIGHT_EXERCISE",
    "result": "mutant_human_lard",
    "byproducts": [ [ "mutant_human_cracklins" ] ],
    "copy-from": "lard",
    "tools": [ [ [ "surface_heat", 60, "LIST" ] ] ],
    "qualities": [ { "id": "CUT", "level": 2 }, { "id": "COOK", "level": 2 } ],
    "proficiencies": [ { "proficiency": "prof_food_prep" }, { "proficiency": "prof_knife_skills" } ],
    "components": [ [ [ "mutant_human_fat", 2 ] ] ]
  },
  {
    "type": "recipe",
=======
>>>>>>> ec3980cf
    "activity_level": "NO_EXERCISE",
    "result": "meat_smoked",
    "category": "CC_FOOD",
    "subcategory": "CSC_FOOD_MEAT",
    "skill_used": "cooking",
    "difficulty": 3,
    "time": "1 h",
    "charges": 1,
    "autolearn": true,
    "batch_time_factors": [ 83, 3 ],
    "qualities": [ { "id": "COOK", "level": 1 } ],
    "tools": [ [ [ "smoking_heat", 30, "LIST" ] ] ],
    "//": "300g of meat for 30 smoking_heats",
    "proficiencies": [ { "proficiency": "prof_food_prep" }, { "proficiency": "prof_preservation" }, { "proficiency": "prof_food_curing" } ],
    "components": [ [ [ "meat_red_raw", 1, "LIST" ] ] ]
  },
  {
    "type": "recipe",
    "copy-from": "mutant_meat_cooked",
    "result": "meat_mutant_tainted_cooked",
    "qualities": [ { "id": "COOK", "level": 1 } ],
    "tools": [ [ [ "surface_heat", 20, "LIST" ] ] ],
    "components": [ [ [ "meat_mutant_tainted", 1 ] ] ]
  },
  {
    "type": "recipe",
    "result": "meat_mutant_tainted_smoked",
    "copy-from": "meat_smoked",
    "qualities": [ { "id": "COOK", "level": 1 } ],
    "tools": [ [ [ "smoking_heat", 30, "LIST" ] ] ],
    "components": [ [ [ "meat_mutant_tainted", 1 ] ] ]
  },
  {
    "type": "recipe",
    "activity_level": "NO_EXERCISE",
    "result": "froglegs_smoked",
    "category": "CC_FOOD",
    "subcategory": "CSC_FOOD_MEAT",
    "skill_used": "cooking",
    "difficulty": 3,
    "time": "1 h",
    "charges": 1,
    "autolearn": true,
    "batch_time_factors": [ 83, 3 ],
    "qualities": [ { "id": "COOK", "level": 1 } ],
    "tools": [ [ [ "smoking_heat", 10, "LIST" ] ] ],
    "//": "100g of meat would be 10 smoking_heats",
    "proficiencies": [ { "proficiency": "prof_food_prep" }, { "proficiency": "prof_preservation" }, { "proficiency": "prof_food_curing" } ],
    "components": [ [ [ "froglegs", 1 ] ] ]
  },
  {
    "type": "recipe",
    "activity_level": "NO_EXERCISE",
    "result": "fish_smoked",
    "category": "CC_FOOD",
    "subcategory": "CSC_FOOD_MEAT",
    "skill_used": "cooking",
    "difficulty": 3,
    "time": "1 h",
    "charges": 1,
    "autolearn": true,
    "batch_time_factors": [ 83, 3 ],
    "qualities": [ { "id": "COOK", "level": 1 } ],
    "tools": [ [ [ "smoking_heat", 15, "LIST" ] ] ],
    "//": "150g of meat would be 15 smoking_heats",
    "proficiencies": [ { "proficiency": "prof_food_prep" }, { "proficiency": "prof_preservation" }, { "proficiency": "prof_food_curing" } ],
    "components": [ [ [ "fish", 1 ] ] ]
  },
  {
    "type": "recipe",
    "activity_level": "NO_EXERCISE",
    "result": "lobster_smoked",
    "category": "CC_FOOD",
    "subcategory": "CSC_FOOD_MEAT",
    "skill_used": "cooking",
    "difficulty": 3,
    "time": "1 h",
    "charges": 1,
    "autolearn": true,
    "batch_time_factors": [ 83, 3 ],
    "qualities": [ { "id": "COOK", "level": 1 } ],
    "tools": [ [ [ "smoking_heat", 15, "LIST" ] ] ],
    "//": "150g of meat would be 15 smoking_heats",
    "proficiencies": [ { "proficiency": "prof_food_prep" }, { "proficiency": "prof_preservation" }, { "proficiency": "prof_food_curing" } ],
    "components": [ [ [ "lobster", 1 ] ] ]
  },
  {
    "type": "recipe",
    "activity_level": "NO_EXERCISE",
    "result": "mollusk_smoked",
    "category": "CC_FOOD",
    "subcategory": "CSC_FOOD_MEAT",
    "skill_used": "cooking",
    "difficulty": 3,
    "time": "1 h",
    "charges": 1,
    "autolearn": true,
    "batch_time_factors": [ 83, 3 ],
    "qualities": [ { "id": "COOK", "level": 1 } ],
    "tools": [ [ [ "smoking_heat", 15, "LIST" ] ] ],
    "//": "150g of meat would be 15 smoking_heats",
    "proficiencies": [ { "proficiency": "prof_food_prep" }, { "proficiency": "prof_preservation" }, { "proficiency": "prof_food_curing" } ],
    "components": [ [ [ "mollusk", 1 ] ] ]
  },
  {
    "type": "recipe",
    "activity_level": "NO_EXERCISE",
    "result": "poultry_smoked",
    "category": "CC_FOOD",
    "subcategory": "CSC_FOOD_MEAT",
    "skill_used": "cooking",
    "difficulty": 3,
    "time": "20 m",
    "charges": 1,
    "autolearn": true,
    "batch_time_factors": [ 83, 9 ],
    "qualities": [ { "id": "COOK", "level": 1 } ],
    "tools": [ [ [ "smoking_heat", 10, "LIST" ] ] ],
    "//": "100g of meat for 10 smoking_heats",
    "proficiencies": [ { "proficiency": "prof_food_prep" }, { "proficiency": "prof_preservation" }, { "proficiency": "prof_food_curing" } ],
    "components": [ [ [ "poultry_raw_any", 1, "LIST" ] ] ]
  },
  {
    "type": "recipe",
    "activity_level": "LIGHT_EXERCISE",
    "result": "human_tallow",
    "category": "CC_FOOD",
    "subcategory": "CSC_FOOD_MEAT",
    "skill_used": "cooking",
    "difficulty": 2,
    "time": "2 h",
    "charges": 12,
    "autolearn": true,
    "batch_time_factors": [ 75, 2 ],
    "qualities": [ { "id": "CUT", "level": 2 }, { "id": "BOIL", "level": 2 } ],
    "tools": [ [ [ "water_boiling_heat", 20, "LIST" ] ] ],
    "//": "total is 660g of fat, 5960 calories.  https://heygrillhey.com/beef-tallow/ shows 4 hours of low boil to make 11610 calories of tallow, so halve that, 2 hours boiling ish",
    "proficiencies": [ { "proficiency": "prof_food_prep" }, { "proficiency": "prof_knife_skills" } ],
    "components": [ [ [ "human_fat", 3 ] ], [ [ "water", 3 ], [ "water_clean", 3 ] ] ]
  },
  {
    "type": "recipe",
    "activity_level": "LIGHT_EXERCISE",
    "result": "human_cooked",
    "category": "CC_FOOD",
    "subcategory": "CSC_FOOD_MEAT",
    "skill_used": "cooking",
    "time": "15 m",
    "autolearn": true,
    "batch_time_factors": [ 67, 5 ],
    "qualities": [ { "id": "COOK", "level": 1 } ],
    "tools": [ [ [ "surface_heat", 20, "LIST" ] ] ],
    "//": "as usual, 300g of meat = 20u surface_heat",
    "proficiencies": [ { "proficiency": "prof_food_prep" }, { "proficiency": "prof_knife_skills" } ],
    "components": [ [ [ "human_flesh", 1 ] ] ]
  },
  {
    "type": "recipe",
    "activity_level": "LIGHT_EXERCISE",
    "result": "pepperhuman",
    "category": "CC_FOOD",
    "subcategory": "CSC_FOOD_MEAT",
    "skill_used": "cooking",
    "time": "17 m",
    "autolearn": true,
    "batch_time_factors": [ 67, 5 ],
    "qualities": [ { "id": "COOK", "level": 1 } ],
    "tools": [ [ [ "surface_heat", 20, "LIST" ] ] ],
    "//": "20u heat to cook 300g of flesh",
    "proficiencies": [ { "proficiency": "prof_food_prep" }, { "proficiency": "prof_knife_skills" } ],
    "components": [ [ [ "human_flesh", 1 ] ], [ [ "pepper", 1 ] ], [ [ "salt", 1 ], [ "seasoning_salt", 1 ] ] ]
  },
  {
    "type": "recipe",
    "activity_level": "LIGHT_EXERCISE",
    "result": "jerky",
    "category": "CC_FOOD",
    "subcategory": "CSC_FOOD_MEAT",
    "delete_flags": [ "BAD_TASTE" ],
    "skill_used": "cooking",
    "difficulty": 3,
    "time": "1 h",
    "charges": 1,
    "autolearn": true,
    "batch_time_factors": [ 83, 5 ],
    "tools": [ [ [ "surface_heat", 25, "LIST" ] ] ],
    "//": "300g meat + 25% to dry it out a bit more",
    "proficiencies": [ { "proficiency": "prof_food_prep" }, { "proficiency": "prof_preservation" } ],
    "components": [ [ [ "salt_preservation", 1, "LIST" ] ], [ [ "meat_red_raw", 1, "LIST" ] ] ]
  },
  {
    "type": "recipe",
    "activity_level": "LIGHT_EXERCISE",
    "result": "salted_fish",
    "category": "CC_FOOD",
    "subcategory": "CSC_FOOD_MEAT",
    "skill_used": "cooking",
    "difficulty": 3,
    "time": "30 m",
    "batch_time_factors": [ 83, 5 ],
    "autolearn": true,
    "charges": 2,
    "tools": [ [ [ "surface_heat", 13, "LIST" ] ] ],
    "//": "150g meat + 25%",
    "proficiencies": [ { "proficiency": "prof_food_prep" }, { "proficiency": "prof_preservation" } ],
    "components": [ [ [ "salt_preservation", 1, "LIST" ] ], [ [ "fish", 1 ] ] ]
  },
  {
    "type": "recipe",
    "activity_level": "LIGHT_EXERCISE",
    "result": "salted_mollusk",
    "category": "CC_FOOD",
    "subcategory": "CSC_FOOD_MEAT",
    "skill_used": "cooking",
    "difficulty": 3,
    "time": "30 m",
    "batch_time_factors": [ 83, 5 ],
    "autolearn": true,
    "tools": [ [ [ "surface_heat", 13, "LIST" ] ] ],
    "//": "150g meat + 25%",
    "proficiencies": [ { "proficiency": "prof_food_prep" }, { "proficiency": "prof_preservation" } ],
    "components": [ [ [ "salt_preservation", 1, "LIST" ] ], [ [ "mollusk", 1 ] ] ]
  },
  {
    "type": "recipe",
    "activity_level": "LIGHT_EXERCISE",
    "result": "salted_fish",
    "id_suffix": "vacuum_packed",
    "container": "plastic_bag_vac",
    "category": "CC_FOOD",
    "subcategory": "CSC_FOOD_MEAT",
    "skill_used": "cooking",
    "difficulty": 4,
    "charges": 10,
    "time": "5 m",
    "batch_time_factors": [ 10, 3 ],
    "autolearn": true,
    "book_learn": [ [ "vacuum_sealing", 1 ] ],
    "qualities": [ { "id": "CUT", "level": 2 }, { "id": "COOK", "level": 3 } ],
    "proficiencies": [ { "proficiency": "prof_preservation" } ],
    "using": [ [ "vacuum_sealing_standard", 1 ] ],
    "components": [ [ [ "fish", 5 ] ], [ [ "salt_preservation", 5, "LIST" ] ] ]
  },
  {
    "type": "recipe",
    "activity_level": "LIGHT_EXERCISE",
    "result": "demihuman_cooked",
    "category": "CC_FOOD",
    "subcategory": "CSC_FOOD_MEAT",
    "skill_used": "cooking",
    "time": "15 m",
    "autolearn": true,
    "batch_time_factors": [ 67, 5 ],
    "qualities": [ { "id": "COOK", "level": 1 } ],
    "tools": [ [ [ "surface_heat", 7, "LIST" ] ] ],
    "components": [ [ [ "demihuman_flesh", 1 ] ] ]
  },
  {
    "type": "recipe",
    "activity_level": "LIGHT_EXERCISE",
    "result": "demihuman_tallow",
    "category": "CC_FOOD",
    "subcategory": "CSC_FOOD_MEAT",
    "skill_used": "cooking",
    "difficulty": 2,
    "time": "2 h",
    "charges": 12,
    "autolearn": true,
    "batch_time_factors": [ 75, 2 ],
    "qualities": [ { "id": "CUT", "level": 2 }, { "id": "BOIL", "level": 2 } ],
    "tools": [ [ [ "water_boiling_heat", 20, "LIST" ] ] ],
    "//": "total is 660g of fat, 5960 calories.  https://heygrillhey.com/beef-tallow/ shows 4 hours of low boil to make 11610 calories of tallow, so halve that, 2 hours boiling ish",
    "proficiencies": [ { "proficiency": "prof_food_prep" }, { "proficiency": "prof_knife_skills" } ],
    "components": [ [ [ "demihuman_fat", 3 ] ], [ [ "water", 3 ], [ "water_clean", 3 ] ] ]
  },
  {
    "type": "recipe",
    "activity_level": "LIGHT_EXERCISE",
    "result": "demihuman_lard",
    "byproducts": [ [ "demihuman_cracklins" ] ],
    "category": "CC_FOOD",
    "subcategory": "CSC_FOOD_MEAT",
    "skill_used": "cooking",
    "difficulty": 3,
    "time": "2 h",
    "charges": 6,
    "autolearn": true,
    "batch_time_factors": [ 75, 2 ],
    "qualities": [ { "id": "CUT", "level": 2 }, { "id": "COOK", "level": 2 } ],
    "tools": [ [ [ "surface_heat", 60, "LIST" ] ] ],
    "//": "this recipe is weird.  440g of fat and nothing else, presumably cut into cubes and cooked.  the recipe should have water, but then it's not clear why this is different from tallow.",
    "//1": "for now I'm going to treat it as fat rendered without using water and the leftovers being turned into cracklins.  Power cost goes up as a result, compared to 30u for cracklins (which use same amt of fat).",
    "proficiencies": [ { "proficiency": "prof_food_prep" }, { "proficiency": "prof_knife_skills" } ],
    "components": [ [ [ "demihuman_fat", 2 ] ] ]
  },
  {
    "type": "recipe",
    "activity_level": "LIGHT_EXERCISE",
    "result": "small_demihuman_stomach_boiled",
    "category": "CC_FOOD",
    "subcategory": "CSC_FOOD_MEAT",
    "skill_used": "cooking",
    "time": "10 m",
    "autolearn": true,
    "qualities": [ { "id": "BOIL", "level": 1 } ],
    "batch_time_factors": [ 67, 5 ],
    "tools": [ [ [ "water_boiling_heat", 2, "LIST" ] ] ],
    "//": "small stomach is half weight of large stomach (72g) plus doesn't boil for full 15 extra minutes, so 2u boiling",
    "components": [ [ [ "demihuman_stomach", 1 ] ], [ [ "water", 1 ], [ "water_clean", 1 ] ] ]
  },
  {
    "type": "recipe",
    "activity_level": "LIGHT_EXERCISE",
    "result": "meat_fried",
    "category": "CC_FOOD",
    "subcategory": "CSC_FOOD_MEAT",
    "skill_used": "cooking",
    "time": "10 m",
    "autolearn": true,
    "difficulty": 1,
    "batch_time_factors": [ 67, 5 ],
    "qualities": [ { "id": "CUT", "level": 2 }, { "id": "COOK", "level": 2 } ],
    "tools": [ [ [ "surface_heat", 20, "LIST" ] ] ],
    "//": "300g meat = 20u",
    "proficiencies": [
      { "proficiency": "prof_food_prep" },
      { "proficiency": "prof_knife_skills", "time_multiplier": 1.5 },
      { "proficiency": "prof_frying" }
    ],
    "components": [ [ [ "meat_red", 1, "LIST" ] ], [ [ "fry_oil", 1, "LIST" ] ] ]
  },
  {
    "type": "recipe",
    "activity_level": "LIGHT_EXERCISE",
    "result": "poultry_cooked",
    "category": "CC_FOOD",
    "subcategory": "CSC_FOOD_MEAT",
    "skill_used": "cooking",
    "time": "8 m",
    "autolearn": true,
    "batch_time_factors": [ 67, 5 ],
    "qualities": [ { "id": "COOK", "level": 1 } ],
    "tools": [ [ [ "surface_heat", 7, "LIST" ] ] ],
    "//": "6.66... unit heat to cook 100g of meat",
    "proficiencies": [ { "proficiency": "prof_food_prep" } ],
    "components": [ [ [ "poultry", 1 ] ] ]
  },
  {
    "type": "recipe",
    "activity_level": "NO_EXERCISE",
    "result": "poultry_scrap_cooked",
    "copy-from": "poultry_cooked",
    "time": "45 s",
    "qualities": [ { "id": "COOK", "level": 1 } ],
    "tools": [ [ [ "surface_heat", 2, "LIST" ] ] ],
    "//": "2u heat to cook 30g of flesh, one scrap is 20g but close enough",
    "components": [ [ [ "poultry_scrap", 1 ] ] ]
  },
  {
    "type": "recipe",
    "activity_level": "LIGHT_EXERCISE",
    "result": "poultry_pepper",
    "category": "CC_FOOD",
    "subcategory": "CSC_FOOD_MEAT",
    "skill_used": "cooking",
    "time": "17 m",
    "autolearn": true,
    "batch_time_factors": [ 67, 5 ],
    "qualities": [ { "id": "COOK", "level": 1 } ],
    "tools": [ [ [ "surface_heat", 7, "LIST" ] ] ],
    "proficiencies": [ { "proficiency": "prof_food_prep" } ],
    "components": [ [ [ "poultry", 1 ] ], [ [ "pepper", 1 ] ], [ [ "salt", 1 ], [ "seasoning_salt", 1 ] ] ]
  },
  {
    "type": "recipe",
    "activity_level": "NO_EXERCISE",
    "result": "poultry_scrap_pepper",
    "copy-from": "poultry_pepper",
    "autolearn": true,
    "time": "45 s",
    "qualities": [ { "id": "COOK", "level": 1 } ],
    "tools": [ [ [ "surface_heat", 2, "LIST" ] ] ],
    "components": [ [ [ "poultry_scrap", 1 ] ], [ [ "pepper", 1 ] ], [ [ "salt", 1 ], [ "seasoning_salt", 1 ] ] ]
  }
]<|MERGE_RESOLUTION|>--- conflicted
+++ resolved
@@ -455,20 +455,6 @@
   },
   {
     "type": "recipe",
-<<<<<<< HEAD
-    "activity_level": "LIGHT_EXERCISE",
-    "result": "mutant_human_lard",
-    "byproducts": [ [ "mutant_human_cracklins" ] ],
-    "copy-from": "lard",
-    "tools": [ [ [ "surface_heat", 60, "LIST" ] ] ],
-    "qualities": [ { "id": "CUT", "level": 2 }, { "id": "COOK", "level": 2 } ],
-    "proficiencies": [ { "proficiency": "prof_food_prep" }, { "proficiency": "prof_knife_skills" } ],
-    "components": [ [ [ "mutant_human_fat", 2 ] ] ]
-  },
-  {
-    "type": "recipe",
-=======
->>>>>>> ec3980cf
     "activity_level": "NO_EXERCISE",
     "result": "meat_smoked",
     "category": "CC_FOOD",
