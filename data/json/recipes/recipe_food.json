--- conflicted
+++ resolved
@@ -9884,7 +9884,6 @@
   },
   {
     "type" : "recipe",
-<<<<<<< HEAD
     "result": "sausage_wasteland_raw",
     "category": "CC_FOOD",
     "subcategory": "CSC_FOOD_MEAT",
@@ -9895,7 +9894,9 @@
     "batch_time_factors": [50, 3],
     "qualities" : [ {"id":"CUT","level":1}, {"id":"COOK","level":1}],
     "components": [ [ [ "offal", 4 ] ], [ [ "stomach", 2 ], [ "stomach_large", 1 ] ], [ [ "salt_water", 4 ], [ "saline", 20 ], [ "salt", 20 ], [ "soysauce", 4 ], [ "seasoning_salt", 20 ], [ "pepper", 40 ], [ "chem_saltpetre", 8 ] ] ]
-=======
+  },
+  {
+    "type": "recipe",
     "result": "oatmeal",
     "id_suffix": "mortar",
     "category": "CC_FOOD",
@@ -10022,6 +10023,5 @@
       [ "water_clean", 2 ]
       ]
     ]
->>>>>>> e1e5d813
   }
 ]