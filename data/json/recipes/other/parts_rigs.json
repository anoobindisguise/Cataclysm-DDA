[
  {
    "type": "recipe",
<<<<<<< HEAD
    "activity_level": "MODERATE_EXERCISE",
    "result": "kitchen_unit",
    "category": "CC_ELECTRONIC",
    "subcategory": "CSC_ELECTRONIC_PARTS",
    "skill_used": "mechanics",
    "skills_required": [ "electronics", 1 ],
    "difficulty": 4,
    "time": "1 h",
    "reversible": true,
    "decomp_learn": 3,
    "autolearn": true,
    "//": "120cm weld",
    "using": [ [ "welding_standard", 120 ] ],
    "qualities": [ { "id": "HAMMER", "level": 2 }, { "id": "SAW_M", "level": 1 }, { "id": "WRENCH", "level": 2 } ],
    "components": [
      [ [ "frame", 1 ] ],
      [ [ "hotplate", 1 ] ],
      [ [ "pot", 1 ], [ "pot_copper", 1 ] ],
      [ [ "pan", 1 ] ],
      [ [ "water_faucet", 1 ] ],
      [ [ "cable", 5 ] ],
      [ [ "sheet_metal", 1 ] ],
      [ [ "nuts_bolts", 30 ] ]
    ]
  },
  {
    "type": "recipe",
=======
>>>>>>> 4309094d
    "activity_level": "LIGHT_EXERCISE",
    "result": "forgerig",
    "category": "CC_ELECTRONIC",
    "subcategory": "CSC_ELECTRONIC_PARTS",
    "skill_used": "fabrication",
    "skills_required": [ "electronics", 4 ],
    "difficulty": 4,
    "time": "20 m",
    "reversible": true,
    "decomp_learn": 4,
    "book_learn": [ [ "textbook_mechanics", 6 ], [ "textbook_electronics", 8 ], [ "textbook_fabrication", 8 ], [ "welding_book", 5 ] ],
    "using": [ [ "soldering_standard", 10 ] ],
    "qualities": [ { "id": "SCREW", "level": 1 } ],
    "components": [ [ [ "power_supply", 2 ] ], [ [ "forge", 1 ] ], [ [ "cable", 5 ] ] ]
  },
  {
    "type": "recipe",
    "activity_level": "LIGHT_EXERCISE",
    "result": "kilnrig",
    "category": "CC_ELECTRONIC",
    "subcategory": "CSC_ELECTRONIC_PARTS",
    "skill_used": "fabrication",
    "skills_required": [ "electronics", 4 ],
    "difficulty": 4,
    "time": "20 m",
    "reversible": true,
    "decomp_learn": 4,
    "book_learn": [ [ "textbook_mechanics", 6 ], [ "textbook_electronics", 8 ], [ "textbook_fabrication", 8 ], [ "welding_book", 5 ] ],
    "using": [ [ "soldering_standard", 10 ] ],
    "qualities": [ { "id": "SCREW", "level": 1 } ],
    "components": [ [ [ "power_supply", 2 ] ], [ [ "kiln", 1 ] ], [ [ "cable", 5 ] ] ]
  },
  {
    "type": "recipe",
    "activity_level": "MODERATE_EXERCISE",
<<<<<<< HEAD
    "result": "weldrig",
    "category": "CC_ELECTRONIC",
    "subcategory": "CSC_ELECTRONIC_PARTS",
    "skill_used": "mechanics",
    "skills_required": [ "electronics", 4 ],
    "difficulty": 4,
    "time": "50 m",
    "reversible": true,
    "decomp_learn": 4,
    "book_learn": [ [ "textbook_mechanics", 6 ], [ "textbook_electronics", 8 ], [ "textbook_fabrication", 8 ], [ "welding_book", 5 ] ],
    "//": "40cm weld",
    "using": [ [ "welding_standard", 40 ] ],
    "qualities": [ { "id": "HAMMER", "level": 2 }, { "id": "SAW_M", "level": 1 }, { "id": "WRENCH", "level": 2 } ],
    "components": [ [ [ "frame", 1 ] ], [ [ "welding_components", 1 ] ], [ [ "cable", 5 ] ] ]
  },
  {
    "type": "recipe",
    "activity_level": "MODERATE_EXERCISE",
    "result": "craftrig",
    "category": "CC_ELECTRONIC",
    "subcategory": "CSC_ELECTRONIC_PARTS",
    "skill_used": "fabrication",
    "skills_required": [ "electronics", 3 ],
    "difficulty": 4,
    "time": "1 h",
    "reversible": true,
    "decomp_learn": 3,
    "book_learn": [ [ "textbook_fabrication", 3 ], [ "manual_fabrication", 3 ], [ "manual_electronics", 3 ], [ "manual_mechanics", 3 ] ],
    "using": [ [ "welding_standard", 100 ] ],
    "//": "100cm weld",
    "qualities": [ { "id": "HAMMER", "level": 2 }, { "id": "SAW_M", "level": 1 }, { "id": "WRENCH", "level": 2 } ],
    "components": [
      [ [ "frame", 1 ] ],
      [ [ "vac_sealer", 1 ], [ "makeshift_sealer", 1 ] ],
      [ [ "dehydrator", 1 ] ],
      [ [ "water_purifier", 1 ] ],
      [ [ "food_processor", 1 ] ],
      [ [ "press", 1 ] ],
      [ [ "cable", 5 ] ],
      [ [ "nuts_bolts", 30 ] ]
    ]
  },
  {
    "type": "recipe",
    "activity_level": "MODERATE_EXERCISE",
    "result": "chemlab",
    "category": "CC_ELECTRONIC",
    "subcategory": "CSC_ELECTRONIC_PARTS",
    "skill_used": "fabrication",
    "skills_required": [ "electronics", 3 ],
    "difficulty": 4,
    "time": "1 h",
    "reversible": true,
    "decomp_learn": 3,
    "book_learn": [ [ "textbook_fabrication", 3 ], [ "manual_fabrication", 3 ], [ "manual_electronics", 3 ], [ "manual_mechanics", 3 ] ],
    "using": [ [ "welding_standard", 100 ] ],
    "//": "100cm weld",
    "qualities": [ { "id": "HAMMER", "level": 3 }, { "id": "SAW_M", "level": 1 }, { "id": "WRENCH", "level": 2 } ],
    "components": [
      [ [ "frame", 1 ] ],
      [ [ "chemistry_set", 1 ] ],
      [ [ "electrolysis_kit", 1 ] ],
      [ [ "water_faucet", 1 ] ],
      [ [ "power_supply", 1 ] ],
      [ [ "cable", 5 ] ],
      [ [ "sheet_metal", 1 ] ],
      [ [ "nuts_bolts", 30 ] ]
    ]
  },
  {
    "type": "recipe",
    "activity_level": "MODERATE_EXERCISE",
=======
>>>>>>> 4309094d
    "result": "v_scoop_item",
    "category": "CC_OTHER",
    "subcategory": "CSC_OTHER_PARTS",
    "skill_used": "mechanics",
    "difficulty": 5,
    "time": "20 m",
    "book_learn": [ [ "textbook_mechanics", 4 ] ],
    "reversible": true,
    "using": [ [ "welding_standard", 50 ] ],
    "//": "50cm weld",
    "proficiencies": [
      { "proficiency": "prof_metalworking" },
      { "proficiency": "prof_welding_basic", "skill_penalty": 0.5 },
      { "proficiency": "prof_welding" }
    ],
    "qualities": [ { "id": "HAMMER", "level": 2 }, { "id": "SAW_M", "level": 1 }, { "id": "WRENCH", "level": 2 } ],
    "components": [ [ [ "pipe", 2 ] ], [ [ "sheet_metal", 1 ] ], [ [ "motor", 2 ] ], [ [ "processor", 1 ] ], [ [ "nuts_bolts", 16 ] ] ]
  },
  {
    "type": "recipe",
    "activity_level": "MODERATE_EXERCISE",
    "result": "v_planter_item",
    "category": "CC_OTHER",
    "subcategory": "CSC_OTHER_PARTS",
    "skill_used": "mechanics",
    "difficulty": 5,
    "time": "20 m",
    "book_learn": [ [ "textbook_mechanics", 4 ] ],
    "reversible": true,
    "using": [ [ "welding_standard", 50 ] ],
    "//": "50cm weld",
    "proficiencies": [
      { "proficiency": "prof_metalworking" },
      { "proficiency": "prof_welding_basic", "skill_penalty": 0.5 },
      { "proficiency": "prof_welding" }
    ],
    "qualities": [ { "id": "HAMMER", "level": 2 }, { "id": "SAW_M", "level": 1 }, { "id": "WRENCH", "level": 2 } ],
    "components": [
      [ [ "pipe", 2 ] ],
      [ [ "sheet_metal", 1 ] ],
      [ [ "motor", 2 ] ],
      [ [ "wheel", 1 ] ],
      [ [ "processor", 1 ] ],
      [ [ "nuts_bolts", 16 ] ]
    ]
  },
  {
    "type": "recipe",
    "activity_level": "MODERATE_EXERCISE",
    "result": "v_reaper_item",
    "category": "CC_OTHER",
    "subcategory": "CSC_OTHER_PARTS",
    "skill_used": "mechanics",
    "difficulty": 5,
    "time": "2 h",
    "book_learn": [ [ "textbook_mechanics", 4 ] ],
    "reversible": true,
    "using": [ [ "welding_standard", 50 ] ],
    "//": "50cm weld",
    "proficiencies": [
      { "proficiency": "prof_metalworking" },
      { "proficiency": "prof_welding_basic", "skill_penalty": 0.5 },
      { "proficiency": "prof_welding" }
    ],
    "qualities": [ { "id": "HAMMER", "level": 2 }, { "id": "SAW_M", "level": 1 }, { "id": "WRENCH", "level": 2 } ],
    "components": [ [ [ "pipe", 2 ] ], [ [ "sheet_metal", 1 ] ], [ [ "frame", 1 ] ], [ [ "wheel", 1 ] ], [ [ "nuts_bolts", 16 ] ] ]
  },
  {
    "type": "recipe",
    "activity_level": "MODERATE_EXERCISE",
    "result": "v_plow_item",
    "category": "CC_OTHER",
    "subcategory": "CSC_OTHER_PARTS",
    "skill_used": "mechanics",
    "difficulty": 5,
    "time": "2 h",
    "book_learn": [ [ "textbook_mechanics", 4 ] ],
    "reversible": true,
    "using": [ [ "welding_standard", 80 ] ],
    "//": "80cm weld",
    "proficiencies": [
      { "proficiency": "prof_metalworking" },
      { "proficiency": "prof_welding_basic", "skill_penalty": 0.5 },
      { "proficiency": "prof_welding" }
    ],
    "qualities": [ { "id": "HAMMER", "level": 2 }, { "id": "SAW_M", "level": 2 }, { "id": "WRENCH", "level": 2 } ],
    "components": [
      [ [ "pipe", 2 ] ],
      [ [ "steel_plate", 2 ] ],
      [ [ "frame", 1 ] ],
      [ [ "wheel", 1 ] ],
      [ [ "motor", 1 ] ],
      [ [ "pipe_fittings", 2 ] ],
      [ [ "nuts_bolts", 50 ] ]
    ]
  }
]<|MERGE_RESOLUTION|>--- conflicted
+++ resolved
@@ -1,36 +1,6 @@
 [
   {
     "type": "recipe",
-<<<<<<< HEAD
-    "activity_level": "MODERATE_EXERCISE",
-    "result": "kitchen_unit",
-    "category": "CC_ELECTRONIC",
-    "subcategory": "CSC_ELECTRONIC_PARTS",
-    "skill_used": "mechanics",
-    "skills_required": [ "electronics", 1 ],
-    "difficulty": 4,
-    "time": "1 h",
-    "reversible": true,
-    "decomp_learn": 3,
-    "autolearn": true,
-    "//": "120cm weld",
-    "using": [ [ "welding_standard", 120 ] ],
-    "qualities": [ { "id": "HAMMER", "level": 2 }, { "id": "SAW_M", "level": 1 }, { "id": "WRENCH", "level": 2 } ],
-    "components": [
-      [ [ "frame", 1 ] ],
-      [ [ "hotplate", 1 ] ],
-      [ [ "pot", 1 ], [ "pot_copper", 1 ] ],
-      [ [ "pan", 1 ] ],
-      [ [ "water_faucet", 1 ] ],
-      [ [ "cable", 5 ] ],
-      [ [ "sheet_metal", 1 ] ],
-      [ [ "nuts_bolts", 30 ] ]
-    ]
-  },
-  {
-    "type": "recipe",
-=======
->>>>>>> 4309094d
     "activity_level": "LIGHT_EXERCISE",
     "result": "forgerig",
     "category": "CC_ELECTRONIC",
@@ -66,81 +36,6 @@
   {
     "type": "recipe",
     "activity_level": "MODERATE_EXERCISE",
-<<<<<<< HEAD
-    "result": "weldrig",
-    "category": "CC_ELECTRONIC",
-    "subcategory": "CSC_ELECTRONIC_PARTS",
-    "skill_used": "mechanics",
-    "skills_required": [ "electronics", 4 ],
-    "difficulty": 4,
-    "time": "50 m",
-    "reversible": true,
-    "decomp_learn": 4,
-    "book_learn": [ [ "textbook_mechanics", 6 ], [ "textbook_electronics", 8 ], [ "textbook_fabrication", 8 ], [ "welding_book", 5 ] ],
-    "//": "40cm weld",
-    "using": [ [ "welding_standard", 40 ] ],
-    "qualities": [ { "id": "HAMMER", "level": 2 }, { "id": "SAW_M", "level": 1 }, { "id": "WRENCH", "level": 2 } ],
-    "components": [ [ [ "frame", 1 ] ], [ [ "welding_components", 1 ] ], [ [ "cable", 5 ] ] ]
-  },
-  {
-    "type": "recipe",
-    "activity_level": "MODERATE_EXERCISE",
-    "result": "craftrig",
-    "category": "CC_ELECTRONIC",
-    "subcategory": "CSC_ELECTRONIC_PARTS",
-    "skill_used": "fabrication",
-    "skills_required": [ "electronics", 3 ],
-    "difficulty": 4,
-    "time": "1 h",
-    "reversible": true,
-    "decomp_learn": 3,
-    "book_learn": [ [ "textbook_fabrication", 3 ], [ "manual_fabrication", 3 ], [ "manual_electronics", 3 ], [ "manual_mechanics", 3 ] ],
-    "using": [ [ "welding_standard", 100 ] ],
-    "//": "100cm weld",
-    "qualities": [ { "id": "HAMMER", "level": 2 }, { "id": "SAW_M", "level": 1 }, { "id": "WRENCH", "level": 2 } ],
-    "components": [
-      [ [ "frame", 1 ] ],
-      [ [ "vac_sealer", 1 ], [ "makeshift_sealer", 1 ] ],
-      [ [ "dehydrator", 1 ] ],
-      [ [ "water_purifier", 1 ] ],
-      [ [ "food_processor", 1 ] ],
-      [ [ "press", 1 ] ],
-      [ [ "cable", 5 ] ],
-      [ [ "nuts_bolts", 30 ] ]
-    ]
-  },
-  {
-    "type": "recipe",
-    "activity_level": "MODERATE_EXERCISE",
-    "result": "chemlab",
-    "category": "CC_ELECTRONIC",
-    "subcategory": "CSC_ELECTRONIC_PARTS",
-    "skill_used": "fabrication",
-    "skills_required": [ "electronics", 3 ],
-    "difficulty": 4,
-    "time": "1 h",
-    "reversible": true,
-    "decomp_learn": 3,
-    "book_learn": [ [ "textbook_fabrication", 3 ], [ "manual_fabrication", 3 ], [ "manual_electronics", 3 ], [ "manual_mechanics", 3 ] ],
-    "using": [ [ "welding_standard", 100 ] ],
-    "//": "100cm weld",
-    "qualities": [ { "id": "HAMMER", "level": 3 }, { "id": "SAW_M", "level": 1 }, { "id": "WRENCH", "level": 2 } ],
-    "components": [
-      [ [ "frame", 1 ] ],
-      [ [ "chemistry_set", 1 ] ],
-      [ [ "electrolysis_kit", 1 ] ],
-      [ [ "water_faucet", 1 ] ],
-      [ [ "power_supply", 1 ] ],
-      [ [ "cable", 5 ] ],
-      [ [ "sheet_metal", 1 ] ],
-      [ [ "nuts_bolts", 30 ] ]
-    ]
-  },
-  {
-    "type": "recipe",
-    "activity_level": "MODERATE_EXERCISE",
-=======
->>>>>>> 4309094d
     "result": "v_scoop_item",
     "category": "CC_OTHER",
     "subcategory": "CSC_OTHER_PARTS",
