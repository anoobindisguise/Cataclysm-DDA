--- conflicted
+++ resolved
@@ -1105,13 +1105,13 @@
     "using": [ [ "sewing_standard", 35 ], [ "fabric_standard_nostretch", 26 ], [ "fastener_large", 1 ] ]
   },
   {
-<<<<<<< HEAD
     "result": "gambeson_xs",
     "type": "recipe",
     "copy-from": "gambeson",
     "time": "6 h",
     "using": [ [ "sewing_standard", 26 ], [ "fabric_standard_nostretch", 19 ], [ "fastener_large", 1 ] ]
-=======
+  },
+  }
     "result": "gambeson_pants",
     "type": "recipe",
     "activity_level": "LIGHT_EXERCISE",
@@ -1124,7 +1124,6 @@
     "autolearn": true,
     "book_learn": [ [ "textbook_armwest", 3 ] ],
     "using": [ [ "sewing_standard", 24 ], [ "fabric_standard_nostretch", 18 ], [ "fastener_small", 1 ] ]
->>>>>>> 6ac51d26
   },
   {
     "result": "k_gambeson",
@@ -1142,14 +1141,14 @@
     "components": [ [ [ "sheet_kevlar_layered", 18 ] ] ]
   },
   {
-<<<<<<< HEAD
     "result": "k_gambeson_xs",
     "type": "recipe",
     "copy-from": "k_gambeson",
     "time": "8 h",
     "using": [ [ "sewing_standard", 26 ], [ "tailoring_kevlar_fabric", 9 ], [ "fastener_large", 1 ] ],
     "components": [ [ [ "sheet_kevlar_layered", 14 ] ] ]
-=======
+  },
+  }
     "result": "k_gambeson_pants",
     "type": "recipe",
     "activity_level": "LIGHT_EXERCISE",
@@ -1163,7 +1162,6 @@
     "book_learn": [ [ "textbook_armwest", 4 ] ],
     "using": [ [ "sewing_standard", 24 ], [ "tailoring_kevlar_fabric", 8 ], [ "fastener_small", 1 ] ],
     "components": [ [ [ "sheet_kevlar_layered", 12 ] ] ]
->>>>>>> 6ac51d26
   },
   {
     "result": "xl_gambeson",
