[
  {
    "type": "construction_group",
    "id": "add_mattress_to_bed_frame",
    "name": "Add Mattress to Bed Frame"
  },
  {
    "type": "construction_group",
    "id": "armor_reinforced_window",
    "name": "Armor Reinforced Window"
  },
  {
    "type": "construction_group",
    "id": "board_up_window",
    "name": "Board Up Window"
  },
  {
    "type": "construction_group",
    "id": "board_up_wood_door",
    "name": "Board Up Wood Door"
  },
  {
    "type": "construction_group",
    "id": "build_a_bellow",
    "name": "Build a bellow"
  },
  {
    "type": "construction_group",
    "id": "build_a_drop_hammer",
    "name": "Build a drop hammer"
  },
  {
    "type": "construction_group",
    "id": "build_a_radio_tower",
    "name": "Build a radio tower"
  },
  {
    "type": "construction_group",
    "id": "build_a_radio_tower_console",
    "name": "Build a radio tower console"
  },
  {
    "type": "construction_group",
    "id": "build_arc_furnace",
    "name": "Build Arc Furnace"
  },
  {
    "type": "construction_group",
    "id": "build_armchair",
    "name": "Build Armchair"
  },
  {
    "type": "construction_group",
    "id": "build_bar_door",
    "name": "Build Bar Door"
  },
  {
    "type": "construction_group",
    "id": "build_barbed_wire_fence",
    "name": "Build Barbed Wire Fence"
  },
  {
    "type": "construction_group",
    "id": "build_beaded_curtain",
    "name": "Build Beaded Curtain"
  },
  {
    "type": "construction_group",
    "id": "build_bed_frame",
    "name": "Build Bed Frame"
  },
  {
    "type": "construction_group",
    "id": "build_bed_from_scratch",
    "name": "Build Bed from Scratch"
  },
  {
    "type": "construction_group",
    "id": "build_bench",
    "name": "Build Bench"
  },
  {
    "type": "construction_group",
    "id": "build_bookcase",
    "name": "Build Bookcase"
  },
  {
    "type": "construction_group",
    "id": "build_brick_wall",
    "name": "Build Brick Wall"
  },
  {
    "type": "construction_group",
    "id": "build_brick_wall_from_adobe",
    "name": "Build Brick Wall from Adobe"
  },
  {
    "type": "construction_group",
    "id": "build_bulletin_board",
    "name": "Build Bulletin Board"
  },
  {
    "type": "construction_group",
    "id": "build_bunk_bed",
    "name": "Build Bunk Bed"
  },
  {
    "type": "construction_group",
    "id": "build_butchering_rack",
    "name": "Build Butchering Rack"
  },
  {
    "type": "construction_group",
    "id": "build_cardboard_fort",
    "name": "Build Cardboard Fort"
  },
  {
    "type": "construction_group",
    "id": "build_chainlink_fence",
    "name": "Build Chain Link Fence"
  },
  {
    "type": "construction_group",
    "id": "build_chainlink_gate",
    "name": "Build Chain Link Gate"
  },
  {
    "type": "construction_group",
    "id": "build_chair",
    "name": "Build Chair"
  },
  {
    "type": "construction_group",
    "id": "build_charcoal_kiln",
    "name": "Build Charcoal Kiln"
  },
  {
    "type": "construction_group",
    "id": "build_chickenwire_fence",
    "name": "Build Chickenwire Fence"
  },
  {
    "type": "construction_group",
    "id": "build_chickenwire_gate",
    "name": "Build Chickenwire Gate"
  },
  {
    "type": "construction_group",
    "id": "build_clay_kiln",
    "name": "Build Clay Kiln"
  },
  {
    "type": "construction_group",
    "id": "build_coat_rack",
    "name": "Build Coat Rack"
  },
  {
    "type": "construction_group",
    "id": "build_coffee_table",
    "name": "Build Coffee Table"
  },
  {
    "type": "construction_group",
    "id": "build_coffin",
    "name": "Build Coffin"
  },
  {
    "type": "construction_group",
    "id": "build_concrete_column",
    "name": "Build Concrete Column"
  },
  {
    "type": "construction_group",
    "id": "build_concrete_floor",
    "name": "Build Concrete Floor"
  },
  {
    "type": "construction_group",
    "id": "build_concrete_roof",
    "name": "Build Concrete Roof"
  },
  {
    "type": "construction_group",
    "id": "build_counter",
    "name": "Build Counter"
  },
  {
    "type": "construction_group",
    "id": "build_counter_gate",
    "name": "Build Counter Gate"
  },
  {
    "type": "construction_group",
    "id": "build_crate",
    "name": "Build Crate"
  },
  {
    "type": "construction_group",
    "id": "build_cupboard",
    "name": "Build Cupboard"
  },
  {
    "type": "construction_group",
    "id": "build_decorative_tree",
    "name": "Build Decorative Tree"
  },
  {
    "type": "construction_group",
    "id": "build_deep_river_dock",
    "name": "Build Deep River Dock"
  },
  {
    "type": "construction_group",
    "id": "build_desk",
    "name": "Build Desk"
  },
  {
    "type": "construction_group",
    "id": "build_diagonal_small_railroad_track",
    "name": "Build Diagonal Small Railroad Track"
  },
  {
    "type": "construction_group",
    "id": "build_door",
    "name": "Build Door"
  },
  {
    "type": "construction_group",
    "id": "build_door_curtain",
    "name": "Build Door Curtain"
  },
  {
    "type": "construction_group",
    "id": "build_door_grass_curtain",
    "name": "Build Door Curtain from Grass"
  },
  {
    "type": "construction_group",
    "id": "build_double_glazed_glass_window",
    "name": "Build Double Glazed Glass Window"
  },
  {
    "type": "construction_group",
    "id": "build_dresser",
    "name": "Build Dresser"
  },
  {
    "type": "construction_group",
    "id": "build_dry_stone_wall",
    "name": "Build Dry Stone Wall"
  },
  {
    "type": "construction_group",
    "id": "build_dumpster",
    "name": "Build Dumpster"
  },
  {
    "type": "construction_group",
    "id": "build_metal_trashcan",
    "name": "Build Metal Trash Can"
  },
  {
    "type": "construction_group",
    "id": "build_gravelbag_wall",
    "name": "Build Gravelbag Wall"
  },
  {
    "type": "construction_group",
    "id": "build_earthbag_wall",
    "name": "Build Earthbag Wall"
  },
  {
    "type": "construction_group",
    "id": "build_entertainment_center",
    "name": "Build Entertainment Center"
  },
  {
    "type": "construction_group",
    "id": "build_exercise_machine",
    "name": "Build Exercise Machine"
  },
  {
    "type": "construction_group",
    "id": "build_parkour_bars",
    "name": "Build Parkour Bars"
  },
  {
    "type": "construction_group",
    "id": "build_fence",
    "name": "Build Fence"
  },
  {
    "type": "construction_group",
    "id": "build_fence_gate",
    "name": "Build Fence Gate"
  },
  {
    "type": "construction_group",
    "id": "build_fence_posts",
    "name": "Build Fence Posts"
  },
  {
    "type": "construction_group",
    "id": "build_fermenting_vat",
    "name": "Build Fermenting Vat"
  },
  {
    "type": "construction_group",
    "id": "build_fire_ring",
    "name": "Build Fire Ring"
  },
  {
    "type": "construction_group",
    "id": "build_treadmill_mechanical",
    "name": "Build Gravity Treadmill"
  },
  {
    "type": "construction_group",
    "id": "build_glass_door",
    "name": "Build Glass Door"
  },
  {
    "type": "construction_group",
    "id": "build_glass_wall",
    "name": "Build Glass Wall"
  },
  {
    "type": "construction_group",
    "id": "build_high_end_of_a_concrete_ramp",
    "name": "Build High End of a Concrete Ramp"
  },
  {
    "type": "construction_group",
    "id": "build_improvised_shelter",
    "name": "Build Improvised Shelter"
  },
  {
    "type": "construction_group",
    "id": "build_junk_metal_barrier",
    "name": "Build Junk Metal Barrier"
  },
  {
    "type": "construction_group",
    "id": "build_junk_metal_floor",
    "name": "Build Junk Metal Floor"
  },
  {
    "type": "construction_group",
    "id": "build_large_metal_support",
    "name": "Build Large Metal Support"
  },
  {
    "type": "construction_group",
    "id": "build_locker",
    "name": "Build Locker"
  },
  {
    "type": "construction_group",
    "id": "build_log_sod_roof",
    "name": "Build Log & Sod Roof"
  },
  {
    "type": "construction_group",
    "id": "build_log_stool",
    "name": "Build Log Stool"
  },
  {
    "type": "construction_group",
    "id": "build_log_wall",
    "name": "Build Log Wall"
  },
  {
    "type": "construction_group",
    "id": "build_low_end_of_a_concrete_ramp",
    "name": "Build Low End of a Concrete Ramp"
  },
  {
    "type": "construction_group",
    "id": "build_mailbox",
    "name": "Build Mailbox"
  },
  {
    "type": "construction_group",
    "id": "build_makeshift_bed",
    "name": "Build Makeshift Bed"
  },
  {
    "type": "construction_group",
    "id": "build_makeshift_door",
    "name": "Build Makeshift Door"
  },
  {
    "type": "construction_group",
    "id": "build_mechanical_winch",
    "name": "Build Mechanical Winch"
  },
  {
    "type": "construction_group",
    "id": "build_ergometer_mechanical",
    "name": "Build Mechanical Ergometer"
  },
  {
    "type": "construction_group",
    "id": "build_metal_bars",
    "name": "Build Metal Bars"
  },
  {
    "type": "construction_group",
    "id": "build_metal_charcoal_kiln",
    "name": "Build Metal Charcoal Kiln"
  },
  {
    "type": "construction_group",
    "id": "build_metal_door",
    "name": "Build Metal Door"
  },
  {
    "type": "construction_group",
    "id": "build_metal_gate",
    "name": "Build Metal Gate"
  },
  {
    "type": "construction_group",
    "id": "build_metal_grate_over_a_window",
    "name": "Build Metal Grate Over a Window"
  },
  {
    "type": "construction_group",
    "id": "build_metal_grate_over_a_window_without_glass",
    "name": "Build Metal Grate Over a Window Without Glass"
  },
  {
    "type": "construction_group",
    "id": "build_metal_rack",
    "name": "Build Metal Rack"
  },
  {
    "type": "construction_group",
    "id": "build_metal_roof",
    "name": "Build Metal Roof"
  },
  {
    "type": "construction_group",
    "id": "build_metal_wall",
    "name": "Build Metal Wall"
  },
  {
    "type": "construction_group",
    "id": "build_palisade_gate",
    "name": "Build Palisade Gate"
  },
  {
    "type": "construction_group",
    "id": "build_palisade_wall",
    "name": "Build Palisade Wall"
  },
  {
    "type": "construction_group",
    "id": "build_pile_of_leaves",
    "name": "Build Pile of Leaves"
  },
  {
    "type": "construction_group",
    "id": "place_hammock",
    "name": "Place Hammock"
  },
  {
    "type": "construction_group",
    "id": "place_net_hammock",
    "name": "Place Net Hammock"
  },
  {
    "type": "construction_group",
    "id": "build_pillow_fort",
    "name": "Build Pillow Fort"
  },
  {
    "type": "construction_group",
    "id": "build_pine_lean_to",
    "name": "Build Pine Lean-To"
  },
  {
    "type": "construction_group",
    "id": "build_planter",
    "name": "Build Planter"
  },
  {
    "type": "construction_group",
    "id": "build_plastic_window",
    "name": "Build Plastic Window"
  },
  {
    "type": "construction_group",
    "id": "build_pontoon_bridge",
    "name": "Build Pontoon Bridge"
  },
  {
    "type": "construction_group",
    "id": "build_pony_wall",
    "name": "Build Pony Wall"
  },
  {
    "type": "construction_group",
    "id": "build_privacy_fence",
    "name": "Build Privacy Fence"
  },
  {
    "type": "construction_group",
    "id": "build_privacy_fence_gate",
    "name": "Build Privacy Fence Gate"
  },
  {
    "type": "construction_group",
    "id": "build_quadruple_glazed_glass_window",
    "name": "Build Quadruple Glazed Glass Window"
  },
  {
    "type": "construction_group",
    "id": "build_rammed_earth_wall",
    "name": "Build Rammed Earth Wall"
  },
  {
    "type": "construction_group",
    "id": "build_reinforced_concrete_roof",
    "name": "Build Reinforced Concrete Roof"
  },
  {
    "type": "construction_group",
    "id": "build_reinforced_concrete_wall",
    "name": "Build Reinforced Concrete Wall"
  },
  {
    "type": "construction_group",
    "id": "build_reinforced_concrete_wall_ropes",
    "name": "Build Reinforced Concrete Wall with Ropes"
  },
  {
    "type": "construction_group",
    "id": "build_brick_wall_embrasure",
    "name": "Build Brick Wall with Embrasure"
  },
  {
    "type": "construction_group",
    "id": "build_brick_wall_embrasure_from_adobe",
    "name": "Build Brick Wall with Embrasure from Adobe"
  },
  {
    "type": "construction_group",
    "id": "build_rock_wall_embrasure",
    "name": "Build Stone Wall with Embrasure"
  },
  {
    "type": "construction_group",
    "id": "build_wood_wall_embrasure",
    "name": "Build Wood Wall with Embrasure"
  },
  {
    "type": "construction_group",
    "id": "build_log_wall_embrasure",
    "name": "Build Log Wall with Embrasure"
  },
  {
    "type": "construction_group",
    "id": "build_palisade_wall_embrasure",
    "name": "Build Palisade Wall with Embrasure"
  },
  {
    "type": "construction_group",
    "id": "build_sconcrete_wall_embrasure",
    "name": "Build Simple Concrete Wall with Embrasure"
  },
  {
    "type": "construction_group",
    "id": "build_strconcrete_wall_embrasure",
    "name": "Build Reinforced Concrete Wall with Embrasure"
  },
  {
    "type": "construction_group",
    "id": "build_reinforced_double_glazed_glass_window",
    "name": "Build Reinforced Double Glazed Glass Window"
  },
  {
    "type": "construction_group",
    "id": "build_reinforced_glass_window",
    "name": "Build Reinforced Glass Window"
  },
  {
    "type": "construction_group",
    "id": "build_reinforced_plastic_window",
    "name": "Build Reinforced Plastic Window"
  },
  {
    "type": "construction_group",
    "id": "build_reinforced_quadruple_glazed_glass_window",
    "name": "Build Reinforced Quadruple Glazed Glass Window"
  },
  {
    "type": "construction_group",
    "id": "build_reinforced_single_glazed_glass_window",
    "name": "Build Reinforced Single Glazed Glass Window"
  },
  {
    "type": "construction_group",
    "id": "build_reinforced_triple_glazed_glass_window",
    "name": "Build Reinforced Triple Glazed Glass Window"
  },
  {
    "type": "construction_group",
    "id": "build_river_bridge",
    "name": "Build River Bridge"
  },
  {
    "type": "construction_group",
    "id": "build_river_dock_shallow_bridge",
    "name": "Build River Dock/Shallow Bridge"
  },
  {
    "type": "construction_group",
    "id": "build_road_barricade",
    "name": "Build Road Barricade"
  },
  {
    "type": "construction_group",
    "id": "build_rock_forge",
    "name": "Build Rock Forge"
  },
  {
    "type": "construction_group",
    "id": "build_roof",
    "name": "Build Roof"
  },
  {
    "type": "construction_group",
    "id": "build_roof_over_dirt_floor",
    "name": "Build Roof Over Dirt Floor"
  },
  {
    "type": "construction_group",
    "id": "build_root_cellar",
    "name": "Build Root Cellar"
  },
  {
    "type": "construction_group",
    "id": "build_rope_fence",
    "name": "Build Rope Fence"
  },
  {
    "type": "construction_group",
    "id": "build_rope_pulley_system",
    "name": "Build Rope & Pulley System"
  },
  {
    "type": "construction_group",
    "id": "build_safe",
    "name": "Build Safe"
  },
  {
    "type": "construction_group",
    "id": "build_sand_castle",
    "name": "Build Sand Castle"
  },
  {
    "type": "construction_group",
    "id": "build_sandbag_wall",
    "name": "Build Sandbag Wall"
  },
  {
    "type": "construction_group",
    "id": "build_scrap_metal_bench",
    "name": "Build Scrap Metal Bench"
  },
  {
    "type": "construction_group",
    "id": "build_scrap_metal_bridge_using_bolts",
    "name": "Build Scrap Metal Bridge Using Bolts"
  },
  {
    "type": "construction_group",
    "id": "build_scrap_metal_bridge_using_welder",
    "name": "Build Scrap Metal Bridge Using Welder"
  },
  {
    "type": "construction_group",
    "id": "build_scrap_metal_table",
    "name": "Build Scrap Metal Table"
  },
  {
    "type": "construction_group",
    "id": "build_screen_door",
    "name": "Build Screen Door"
  },
  {
    "type": "construction_group",
    "id": "build_screen_mesh_wall",
    "name": "Build Screen Mesh Wall"
  },
  {
    "type": "construction_group",
    "id": "build_shallow_temporary_bridge",
    "name": "Build Shallow Temporary Bridge"
  },
  {
    "type": "construction_group",
    "id": "build_sign",
    "name": "Build Sign"
  },
  {
    "type": "construction_group",
    "id": "build_simple_concrete_wall",
    "name": "Build Simple Concrete Wall"
  },
  {
    "type": "construction_group",
    "id": "build_single_glazed_glass_window",
    "name": "Build Single Glazed Glass Window"
  },
  {
    "type": "construction_group",
    "id": "build_sky_light",
    "name": "Build Sky Light"
  },
  {
    "type": "construction_group",
    "id": "build_sky_light_frame",
    "name": "Build Sky Light Frame"
  },
  {
    "type": "construction_group",
    "id": "build_small_metal_support",
    "name": "Build Small Metal Support"
  },
  {
    "type": "construction_group",
    "id": "build_smoking_rack",
    "name": "Build Smoking Rack"
  },
  {
    "type": "construction_group",
    "id": "build_sofa",
    "name": "Build Sofa"
  },
  {
    "type": "construction_group",
    "id": "build_spinwheel",
    "name": "Build Spinwheel"
  },
  {
    "type": "construction_group",
    "id": "build_stationary_scutcher",
    "name": "Build Stationary Scutcher"
  },
  {
    "type": "construction_group",
    "id": "build_split_rail_fence",
    "name": "Build Split Rail Fence"
  },
  {
    "type": "construction_group",
    "id": "build_split_rail_fence_gate",
    "name": "Build Split Rail Fence Gate"
  },
  {
    "type": "construction_group",
    "id": "build_standing_tank",
    "name": "Build Standing Tank"
  },
  {
    "type": "construction_group",
    "id": "build_stone_fireplace",
    "name": "Build Stone Fireplace"
  },
  {
    "type": "construction_group",
    "id": "build_stone_wall",
    "name": "Build Stone Wall"
  },
  {
    "type": "construction_group",
    "id": "build_stool",
    "name": "Build Stool"
  },
  {
    "type": "construction_group",
    "id": "build_straight_small_railroad_track",
    "name": "Build Straight Small Railroad Track"
  },
  {
    "type": "construction_group",
    "id": "build_straw_bed",
    "name": "Build Straw Bed"
  },
  {
    "type": "construction_group",
    "id": "build_table",
    "name": "Build Table"
  },
  {
    "type": "construction_group",
    "id": "build_tarp_lean_to",
    "name": "Build Tarp Lean-To"
  },
  {
    "type": "construction_group",
    "id": "build_thatched_roof",
    "name": "Build Thatched Roof"
  },
  {
    "type": "construction_group",
    "id": "build_triple_glazed_glass_window",
    "name": "Build Triple Glazed Glass Window"
  },
  {
    "type": "construction_group",
    "id": "build_wardrobe",
    "name": "Build Wardrobe"
  },
  {
    "type": "construction_group",
    "id": "build_warehouse_shelf",
    "name": "Build Warehouse Shelf"
  },
  {
    "type": "construction_group",
    "id": "build_water_well",
    "name": "Build Water Well"
  },
  {
    "type": "construction_group",
    "id": "build_wattle_and_daub_wall",
    "name": "Build Wattle-and-Daub Wall"
  },
  {
    "type": "construction_group",
    "id": "build_window",
    "name": "Build Window"
  },
  {
    "type": "construction_group",
    "id": "build_window_from_tempered_glass",
    "name": "Build Window from Tempered Glass"
  },
  {
    "type": "construction_group",
    "id": "build_wire_fence",
    "name": "Build Wire Fence"
  },
  {
    "type": "construction_group",
    "id": "build_wood_stove",
    "name": "Build Wood Stove"
  },
  {
    "type": "construction_group",
    "id": "build_wood_wall",
    "name": "Build Wood Wall"
  },
  {
    "type": "construction_group",
    "id": "build_wooden_floor",
    "name": "Build Wooden Floor"
  },
  {
    "type": "construction_group",
    "id": "build_wooden_keg",
    "name": "Build Wooden Keg"
  },
  {
    "type": "construction_group",
    "id": "build_wooden_rack",
    "name": "Build Wooden Rack"
  },
  {
    "type": "construction_group",
    "id": "build_wooden_railing",
    "name": "Build Wooden Railing"
  },
  {
    "type": "construction_group",
    "id": "build_wooden_staircase",
    "name": "Build Wooden Staircase"
  },
  {
    "type": "construction_group",
    "id": "build_workbench",
    "name": "Build Workbench"
  },
  {
    "type": "construction_group",
    "id": "build_woven_wattle_fence",
    "name": "Build Woven Wattle Fence"
  },
  {
    "type": "construction_group",
    "id": "carpet_floor_green",
    "name": "Carpet Floor Green"
  },
  {
    "type": "construction_group",
    "id": "carpet_floor_purple",
    "name": "Carpet Floor Purple"
  },
  {
    "type": "construction_group",
    "id": "carpet_floor_red",
    "name": "Carpet Floor Red"
  },
  {
    "type": "construction_group",
    "id": "carpet_floor_yellow",
    "name": "Carpet Floor Yellow"
  },
  {
    "type": "construction_group",
    "id": "chop_tree_trunk_into_planks",
    "name": "Chop Tree Trunk Into Planks"
  },
  {
    "type": "construction_group",
    "id": "clean_broken_window",
    "name": "Clean Broken Window"
  },
  {
    "type": "construction_group",
    "id": "cover_manhole",
    "name": "Cover Manhole"
  },
  {
    "type": "construction_group",
    "id": "cut_grass",
    "name": "Cut Grass"
  },
  {
    "type": "construction_group",
    "id": "deconstruct_furniture",
    "name": "Deconstruct Furniture"
  },
  {
    "type": "construction_group",
    "id": "deconstruct_simple_furniture",
    "name": "Deconstruct Simple Furniture"
  },
  {
    "type": "construction_group",
    "id": "dig_a_shallow_pit",
    "name": "Dig a Shallow Pit"
  },
  {
    "type": "construction_group",
    "id": "dig_a_pit",
    "name": "Dig a Pit"
  },
  {
    "type": "construction_group",
    "id": "dig_a_water_channel",
    "name": "Dig a Water Channel"
  },
  {
    "type": "construction_group",
    "id": "dig_downstair",
    "name": "Dig Downstair"
  },
  {
    "type": "construction_group",
    "id": "dig_grave_and_bury_sealed_coffin",
    "name": "Dig Grave and Bury Sealed Coffin"
  },
  {
    "type": "construction_group",
    "id": "extract_clay",
    "name": "Extract Clay"
  },
  {
    "type": "construction_group",
    "id": "extract_sand",
    "name": "Extract Sand"
  },
  {
    "type": "construction_group",
    "id": "extrude_resin_floor_and_roof",
    "name": "Extrude Resin Floor and Roof"
  },
  {
    "type": "construction_group",
    "id": "extrude_resin_floor_no_roof",
    "name": "Extrude Resin Floor (no roof)"
  },
  {
    "type": "construction_group",
    "id": "extrude_resin_lattice",
    "name": "Extrude Resin Lattice"
  },
  {
    "type": "construction_group",
    "id": "extrude_resin_wall",
    "name": "Extrude Resin Wall"
  },
  {
    "type": "construction_group",
    "id": "fill_pit_with_dirt",
    "name": "Fill Pit With Dirt"
  },
  {
    "type": "construction_group",
    "id": "pit_straw",
    "name": "Fill Shallow Pit with Straw"
  },
  {
    "type": "construction_group",
    "id": "fill_salt_water_with_dirt",
    "name": "Fill Salt Water With Dirt"
  },
  {
    "type": "construction_group",
    "id": "fill_shallow_water_with_dirt",
    "name": "Fill Shallow Water With Dirt"
  },
  {
    "type": "construction_group",
    "id": "fill_recess_with_dirt",
    "name": "Fill Recess With Dirt"
  },
  {
    "type": "construction_group",
    "id": "glass_pit",
    "name": "Glass Pit"
  },
  {
    "type": "construction_group",
    "id": "hang_hanging_meathook",
    "name": "Hang Hanging Meathook"
  },
  {
    "type": "construction_group",
    "id": "install_bars_onto_window",
    "name": "Install Bars Onto Window"
  },
  {
    "type": "construction_group",
    "id": "lay_down_decorative_ground_cable",
    "name": "Lay down decorative ground cable"
  },
  {
    "type": "construction_group",
    "id": "make_crafting_spot",
    "name": "Make crafting spot"
  },
  {
    "type": "construction_group",
    "id": "make_gravel_floor",
    "name": "Make Gravel Floor"
  },
  {
    "type": "construction_group",
    "id": "make_rubber_mulch",
    "name": "Make Rubber Mulch Floor"
  },
  {
    "type": "construction_group",
    "id": "make_woodchip_floor",
    "name": "Make Woodchip Floor"
  },
  {
    "type": "construction_group",
    "id": "mark_firewood_source",
    "name": "Mark firewood source"
  },
  {
    "type": "construction_group",
    "id": "mark_practice_target",
    "name": "Mark practice target"
  },
  {
    "type": "construction_group",
    "id": "mine_downstair",
    "name": "Mine Downstair"
  },
  {
    "type": "construction_group",
    "id": "mine_upstair",
    "name": "Mine Upstair"
  },
  {
    "type": "construction_group",
    "id": "paint_grass_white",
    "name": "Paint Grass White"
  },
  {
    "type": "construction_group",
    "id": "paint_pavement_yellow",
    "name": "Paint Pavement Yellow"
  },
  {
    "type": "construction_group",
    "id": "paint_wall_blue",
    "name": "Paint Wall Blue"
  },
  {
    "type": "construction_group",
    "id": "paint_wall_green",
    "name": "Paint Wall Green"
  },
  {
    "type": "construction_group",
    "id": "paint_wall_purple",
    "name": "Paint Wall Purple"
  },
  {
    "type": "construction_group",
    "id": "paint_wall_red",
    "name": "Paint Wall Red"
  },
  {
    "type": "construction_group",
    "id": "paint_wall_white",
    "name": "Paint Wall White"
  },
  {
    "type": "construction_group",
    "id": "paint_wall_yellow",
    "name": "Paint Wall Yellow"
  },
  {
    "type": "construction_group",
    "id": "place_fridge",
    "name": "Place Fridge"
  },
  {
    "type": "construction_group",
    "id": "place_stereo",
    "name": "Place Stereo System"
  },
  {
    "type": "construction_group",
    "id": "place_minifridge",
    "name": "Place Minifridge"
  },
  {
    "type": "construction_group",
    "id": "place_freezer",
    "name": "Place Freezer"
  },
  {
    "type": "construction_group",
    "id": "place_minifreezer",
    "name": "Place Minifreezer"
  },
  {
    "type": "construction_group",
    "id": "place_oven",
    "name": "Place Oven"
  },
  {
    "type": "construction_group",
    "id": "place_water_purifier",
    "name": "Place Stationary Water Purifier"
  },
  {
    "type": "construction_group",
    "id": "place_foodco",
    "name": "Place FOODCO"
  },
  {
    "type": "construction_group",
    "id": "place_chemlab",
    "name": "Place Onboard Chemistry Lab"
  },
  {
    "type": "construction_group",
    "id": "place_weldrig",
    "name": "Place Welding Rig"
  },
  {
    "type": "construction_group",
    "id": "place_arcade_machine",
    "name": "Place Arcade Machine"
  },
  {
    "type": "construction_group",
    "id": "place_electric_forge",
    "name": "Place Electric Forge"
  },
  {
    "type": "construction_group",
    "id": "place_kiln",
    "name": "Place Kiln"
  },
  {
    "type": "construction_group",
    "id": "place_drill_press",
    "name": "Place Drill Press"
  },
  {
    "type": "construction_group",
    "id": "place_tablesaw",
    "name": "Place Table Saw"
  },
  {
    "type": "construction_group",
    "id": "place_mitresaw",
    "name": "Place Mitre Saw"
  },
  {
    "type": "construction_group",
    "id": "place_bandsaw",
    "name": "Place Band Saw"
  },
  {
    "type": "construction_group",
    "id": "place_router",
    "name": "Place Router"
  },
  {
    "type": "construction_group",
    "id": "place_planer",
    "name": "Place Planer"
  },
  {
    "type": "construction_group",
    "id": "place_jointer",
    "name": "Place Jointer"
  },
  {
    "type": "construction_group",
    "id": "place_hydraulic_press",
    "name": "Place Hydraulic Press"
  },
  {
    "type": "construction_group",
    "id": "place_air_compressor",
    "name": "Place Air Compressor"
  },
  {
    "type": "construction_group",
    "id": "place_heater_large",
    "name": "Place Large Heater"
  },
  {
    "type": "construction_group",
    "id": "place_heater_small",
    "name": "Place Small Heater"
  },
  {
    "type": "construction_group",
    "id": "place_standing_lamp",
    "name": "Place Standing Lamp"
  },
  {
    "type": "construction_group",
    "id": "place_solar_panel",
    "name": "Place Solar Panel"
  },
  {
    "type": "construction_group",
    "id": "place_reinforced_solar_panel",
    "name": "Place Reinforced Solar Panel"
  },
  {
    "type": "construction_group",
    "id": "place_solar_panel_v2",
    "name": "Place Upgraded Solar Panel"
  },
  {
    "type": "construction_group",
    "id": "place_reinforced_solar_panel_v2",
    "name": "Place Upgraded Reinforced Solar Panel"
  },
  {
    "type": "construction_group",
    "id": "place_wind_turbine",
    "name": "Place Wind Turbine"
  },
  {
    "type": "construction_group",
    "id": "place_xl_wind_turbine",
    "name": "Place Large Wind Turbine"
  },
  {
    "type": "construction_group",
    "id": "place_small_battery",
    "name": "Place Small Battery"
  },
  {
    "type": "construction_group",
    "id": "place_medium_battery",
    "name": "Place Medium Battery"
  },
  {
    "type": "construction_group",
    "id": "place_battery",
    "name": "Place Large Battery"
  },
  {
    "type": "construction_group",
    "id": "place_large_battery",
    "name": "Place Very Large Battery"
  },
  {
    "type": "construction_group",
    "id": "place_car_battery",
    "name": "Place Car Battery"
  },
  {
    "type": "construction_group",
    "id": "place_washing_machine",
    "name": "Place Washing Machine"
  },
  {
    "type": "construction_group",
    "id": "place_dishwasher",
    "name": "Place Dishwasher"
  },
  {
    "type": "construction_group",
    "id": "place_autoclave",
    "name": "Place Autoclave"
  },
  {
    "type": "construction_group",
    "id": "place_standing_floodlight",
    "name": "Place Standing Floodlight"
  },
  {
    "type": "construction_group",
    "id": "place_ap_foot_locker_recharge_station",
    "name": "Place Recharging Station"
  },
  {
    "type": "construction_group",
    "id": "place_ap_box_battery_charger",
    "name": "Place Battery Charger"
  },
  {
    "type": "construction_group",
    "id": "reveal_wall_wiring",
    "name": "Reveal Wall Wirings"
  },
  {
    "type": "construction_group",
    "id": "place_anvil",
    "name": "Place Anvil"
  },
  {
    "type": "construction_group",
    "id": "place_forge",
    "name": "Place Forge"
  },
  {
    "type": "construction_group",
    "id": "place_nitrogen_generator",
    "name": "Place Makeshift Nitrogen Generator"
  },
  {
    "type": "construction_group",
    "id": "place_ammonia_machine_reactor",
    "name": "Place Makeshift Ammonia Machine Reactor"
  },
  {
    "type": "construction_group",
    "id": "place_ammonia_machine_pipework",
    "name": "Place Makeshift Ammonia Machine Pipework"
  },
  {
    "type": "construction_group",
    "id": "place_electrolyzer_makeshift",
    "name": "Place Makeshift Water Electrolyzer"
  },
  {
    "type": "construction_group",
    "id": "place_hay_bale",
    "name": "Place Hay Bale"
  },
  {
    "type": "construction_group",
    "id": "place_still",
    "name": "Place Still"
  },
  {
    "type": "construction_group",
    "id": "place_table",
    "name": "Place Table"
  },
  {
    "type": "construction_group",
    "id": "place_water_mill",
    "name": "Place Water Mill"
  },
  {
    "type": "construction_group",
    "id": "place_wind_mill",
    "name": "Place Wind Mill"
  },
  {
    "type": "construction_group",
    "id": "place_workbench",
    "name": "Place Workbench"
  },
  {
    "type": "construction_group",
    "id": "reinforce_boarded_window",
    "name": "Reinforce Boarded Window"
  },
  {
    "type": "construction_group",
    "id": "reinforce_junk_metal_wall_using_bolts",
    "name": "Reinforce Junk Metal Wall using bolts"
  },
  {
    "type": "construction_group",
    "id": "reinforce_junk_metal_wall_using_spot_welds",
    "name": "Reinforce Junk Metal Wall using spot-welds"
  },
  {
    "type": "construction_group",
    "id": "reinforce_wood_door",
    "name": "Reinforce Wood Door"
  },
  {
    "type": "construction_group",
    "id": "remove_grass",
    "name": "Remove Grass"
  },
  {
    "type": "construction_group",
    "id": "remove_tape_from_window",
    "name": "Remove Tape from Window"
  },
  {
    "type": "construction_group",
    "id": "remove_wax_from_floor",
    "name": "Remove Wax From Floor"
  },
  {
    "type": "construction_group",
    "id": "repair_log_wall",
    "name": "Repair Log Wall"
  },
  {
    "type": "construction_group",
    "id": "repair_wattle_and_daub_wall",
    "name": "Repair Wattle-and-Daub Wall"
  },
  {
    "type": "construction_group",
    "id": "repair_wood_door",
    "name": "Repair Wood Door"
  },
  {
    "type": "construction_group",
    "id": "repair_wood_wall",
    "name": "Repair Wood Wall"
  },
  {
    "type": "construction_group",
    "id": "repair_wooden_staircase",
    "name": "Repair Wooden Staircase"
  },
  {
    "type": "construction_group",
    "id": "seal_coffin",
    "name": "Seal Coffin"
  },
  {
    "type": "construction_group",
    "id": "seal_crate",
    "name": "Seal Crate"
  },
  {
    "type": "construction_group",
    "id": "spike_pit",
    "name": "Spike Pit"
  },
  {
    "type": "construction_group",
    "id": "start_vehicle_construction",
    "name": "Start Vehicle Construction"
  },
  {
    "type": "construction_group",
    "id": "take_paint_off_pavement",
    "name": "Take Paint Off Pavement"
  },
  {
    "type": "construction_group",
    "id": "take_paint_off_wall",
    "name": "Take Paint Off Wall"
  },
  {
    "type": "construction_group",
    "id": "tape_up_window",
    "name": "Tape Up Window"
  },
  {
    "type": "construction_group",
    "id": "wax_floor",
    "name": "Wax Floor"
  },
  {
    "type": "construction_group",
    "id": "remove_gravel",
    "name": "Remove Gravel"
  },
  {
    "type": "construction_group",
    "id": "remove_rubber_mulch",
    "name": "Remove Rubber Mulch"
  },
  {
    "type": "construction_group",
    "id": "remove_empty_window",
    "name": "Remove Empty Window Frame"
  },
  {
    "type": "construction_group",
    "id": "remove_linoleum_tiles",
    "name": "Remove Linoleum Tiles"
  },
  {
    "type": "construction_group",
    "id": "advanced_object_deconstruction",
    "name": "Advanced Object Deconstruction"
  },
  {
    "type": "construction_group",
    "id": "remove_reinforced_concrete_floor",
    "name": "Remove Reinforced Concrete Floor"
  },
  {
    "type": "construction_group",
    "id": "remove_concrete_floor",
    "name": "Remove Concrete Floor"
  },
  {
    "type": "construction_group",
    "id": "remove_floor",
    "name": "Remove Wooden Floor"
  },
  {
    "type": "construction_group",
    "id": "remove_concrete_wall",
    "name": "Remove Concrete Wall"
  },
  {
    "type": "construction_group",
    "id": "remove_brick_wall",
    "name": "Remove Brick Wall"
  },
  {
    "type": "construction_group",
    "id": "remove_wooden_wall",
    "name": "Remove Wooden Wall"
  },
  {
    "type": "construction_group",
    "id": "remove_wall",
    "name": "Remove Wall"
  },
  {
    "type": "construction_group",
    "id": "remove_rock_wall",
    "name": "Remove Rock Wall"
  },
  {
    "type": "construction_group",
    "id": "remove_roadway",
    "name": "Remove Segment of Road/Sidewalk"
  },
  {
    "type": "construction_group",
    "id": "remove_metal_door",
    "name": "Remove Metal Door"
  },
  {
    "type": "construction_group",
    "id": "remove_concrete_column",
    "name": "Remove Concrete Column"
  },
  {
    "type": "construction_group",
    "id": "remove_reinforced_concrete_wall",
    "name": "Remove Reinforced Concrete Wall"
  },
  {
    "type": "construction_group",
    "id": "remove_rebar_cage",
    "name": "Remove Rebar Cage"
  },
  {
    "type": "construction_group",
    "id": "remove_glass_wall",
    "name": "Remove Glass Wall"
  },
  {
    "type": "construction_group",
    "id": "remove_glass_door",
    "name": "Remove glass door"
  },
  {
    "type": "construction_group",
    "id": "build_training_dummy_light",
    "name": "Install Training Dummy"
  },
  {
    "type": "construction_group",
    "id": "build_training_dummy_heavy",
    "name": "Install Armored Training Dummy"
  },
  {
    "type": "construction_group",
    "id": "build_archery_target_box",
    "name": "Set Up Box Archery Target"
  },
  {
    "type": "construction_group",
    "id": "build_archery_target_bale",
    "name": "Mark Hay Bale For Archery"
  },
  {
    "type": "construction_group",
    "id": "build_clay_oven",
    "name": "Build Clay Oven"
  },
  {
    "type": "construction_group",
<<<<<<< HEAD
    "id": "place_asrg_containment",
    "name": "Place ASRG"
  },
  {
    "type": "construction_group",
    "id": "place_asrg",
    "name": "Place Unshielded ASRG"
=======
    "id": "build_rope_hoist",
    "name": "Hang Simple Rope Hoist"
  },
  {
    "type": "construction_group",
    "id": "build_rope_tackle_hoist",
    "name": "Build Rope & Tackle Hoist"
  },
  {
    "type": "construction_group",
    "id": "build_chain_hoist",
    "name": "Build Chain & Tackle Hoist"
>>>>>>> dc9ff8f6
  }
]<|MERGE_RESOLUTION|>--- conflicted
+++ resolved
@@ -1621,7 +1621,6 @@
   },
   {
     "type": "construction_group",
-<<<<<<< HEAD
     "id": "place_asrg_containment",
     "name": "Place ASRG"
   },
@@ -1629,7 +1628,8 @@
     "type": "construction_group",
     "id": "place_asrg",
     "name": "Place Unshielded ASRG"
-=======
+  },
+  {
     "id": "build_rope_hoist",
     "name": "Hang Simple Rope Hoist"
   },
@@ -1642,6 +1642,5 @@
     "type": "construction_group",
     "id": "build_chain_hoist",
     "name": "Build Chain & Tackle Hoist"
->>>>>>> dc9ff8f6
   }
 ]