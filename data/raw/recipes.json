--- conflicted
+++ resolved
@@ -13417,7 +13417,6 @@
     ]
   ]
 },
-
 {
   "result": "jar_meat_pickled",
   "category": "CC_FOOD",
@@ -13545,7 +13544,6 @@
   ]
 },
 {
-<<<<<<< HEAD
   "result": "rock_sock",
   "category": "CC_WEAPON",
   "skill_used": "fabrication",
@@ -13570,7 +13568,29 @@
   "requires_skills": [ "cooking", 1 ],
   "difficulty": 4,
   "time": 1200,
-=======
+  "reversible": false,
+  "autolearn": true,
+  "tools": [
+    [
+      [ "hotplate", 18 ],
+      [ "toolset", 1 ],
+      [ "fire", -1 ]
+    ],
+    [
+      [ "pot", -1 ],
+      [ "rock_pot", -1 ]
+    ]
+  ],
+  "components": [
+    [
+      [ "chitin_piece", 6 ]
+    ],
+    [
+      [ "ammonia", 1 ]
+    ]
+  ]
+},
+{
   "result": "char_forge",
   "category": "CC_MISC",
   "skill_used": "fabrication",
@@ -13588,7 +13608,7 @@
       [ "wrench", -1 ],
       [ "toolset", -1 ]
       ],
-	  [
+      [
       [ "hacksaw", -1 ],
       [ "toolset", -1 ]
       ],
@@ -13598,19 +13618,19 @@
       [ "toolset", 10 ],
       [ "soldering_iron", 100 ]
       ] ],
-  "components": 
-    [ 
+  "components":
+    [
      [ ["pilot_light", 1] ],
      [
      [ "steel_lump", 3 ],
-	 [ "steel_chunk", 12 ],
+     [ "steel_chunk", 12 ],
      [ "scrap", 36 ]
      ],
      [ [ "metal_tank", 1 ]
      ],
      [ ["pipe", 3]
-     ] 
-	]
+     ]
+  ]
 },
 {
   "result": "char_kiln",
@@ -13630,7 +13650,7 @@
       [ "wrench", -1 ],
       [ "toolset", -1 ]
       ],
-	  [
+      [
       [ "hacksaw", -1 ],
       [ "toolset", -1 ]
       ],
@@ -13640,18 +13660,18 @@
       [ "toolset", 15 ],
       [ "soldering_iron", 150 ]
       ] ],
-  "components": 
-    [ 
+  "components":
+    [
      [
      [ "steel_lump", 5 ],
-	 [ "steel_chunk", 20 ],
+     [ "steel_chunk", 20 ],
      [ "scrap", 60 ]
      ],
      [ [ "metal_tank", 1 ]
      ],
      [ ["pipe", 6]
-     ] 
-	]
+     ]
+  ]
 },
 {
   "result": "charcoal",
@@ -13659,35 +13679,18 @@
   "skill_used": "fabrication",
   "difficulty": 1,
   "time": 60000,
->>>>>>> c5446918
-  "reversible": false,
-  "autolearn": true,
-  "tools": [
-    [
-<<<<<<< HEAD
-      [ "hotplate", 18 ],
-=======
+  "reversible": false,
+  "autolearn": true,
+  "tools": [
+    [
       [ "lighter", 1 ],
       [ "ref_lighter", 1 ],
       [ "matches", 1 ],
       [ "fire_drill", 1 ],
->>>>>>> c5446918
       [ "toolset", 1 ],
       [ "fire", -1 ]
     ],
     [
-<<<<<<< HEAD
-      [ "pot", -1 ],
-      [ "rock_pot", -1 ]
-    ]
-  ],
-  "components": [
-    [
-      [ "chitin_piece", 6 ]
-    ],
-    [
-      [ "ammonia", 1 ]
-=======
       [ "char_kiln", -1 ] ]
   ],
   "components": [
@@ -13699,7 +13702,6 @@
     ]
   ]
 },
-
 {
   "result": "char_purifier",
   "category": "CC_MISC",
@@ -13721,7 +13723,6 @@
     ],
     [
       [ "rag", 4 ]
->>>>>>> c5446918
     ]
   ]
 }
